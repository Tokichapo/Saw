{
  "version": "tree-0.1",
  "tree": {
    "id": "App",
    "path": "",
    "children": {
<<<<<<< HEAD
      "Tree": {
        "id": "Tree",
        "path": "Tree",
        "constructInfo": {
          "fqn": "constructs.Construct",
          "version": "10.1.92"
        }
      },
=======
>>>>>>> 0eb25f27
      "aws-cdk-lambda-log-retention": {
        "id": "aws-cdk-lambda-log-retention",
        "path": "aws-cdk-lambda-log-retention",
        "children": {
          "OneWeek": {
            "id": "OneWeek",
            "path": "aws-cdk-lambda-log-retention/OneWeek",
            "children": {
              "ServiceRole": {
                "id": "ServiceRole",
                "path": "aws-cdk-lambda-log-retention/OneWeek/ServiceRole",
                "children": {
                  "ImportServiceRole": {
                    "id": "ImportServiceRole",
                    "path": "aws-cdk-lambda-log-retention/OneWeek/ServiceRole/ImportServiceRole",
                    "constructInfo": {
                      "fqn": "aws-cdk-lib.Resource",
                      "version": "0.0.0"
                    }
                  },
                  "Resource": {
                    "id": "Resource",
                    "path": "aws-cdk-lambda-log-retention/OneWeek/ServiceRole/Resource",
                    "attributes": {
                      "aws:cdk:cloudformation:type": "AWS::IAM::Role",
                      "aws:cdk:cloudformation:props": {
                        "assumeRolePolicyDocument": {
                          "Statement": [
                            {
                              "Action": "sts:AssumeRole",
                              "Effect": "Allow",
                              "Principal": {
                                "Service": "lambda.amazonaws.com"
                              }
                            }
                          ],
                          "Version": "2012-10-17"
                        },
                        "managedPolicyArns": [
                          {
                            "Fn::Join": [
                              "",
                              [
                                "arn:",
                                {
                                  "Ref": "AWS::Partition"
                                },
                                ":iam::aws:policy/service-role/AWSLambdaBasicExecutionRole"
                              ]
                            ]
                          }
                        ]
                      }
                    },
                    "constructInfo": {
                      "fqn": "aws-cdk-lib.aws_iam.CfnRole",
                      "version": "0.0.0"
                    }
                  }
                },
                "constructInfo": {
                  "fqn": "aws-cdk-lib.aws_iam.Role",
                  "version": "0.0.0"
                }
              },
              "Resource": {
                "id": "Resource",
                "path": "aws-cdk-lambda-log-retention/OneWeek/Resource",
                "attributes": {
                  "aws:cdk:cloudformation:type": "AWS::Lambda::Function",
                  "aws:cdk:cloudformation:props": {
                    "code": {
                      "zipFile": "exports.handler = (event) => console.log(JSON.stringify(event));"
                    },
                    "role": {
                      "Fn::GetAtt": [
                        "OneWeekServiceRole05A6F9F8",
                        "Arn"
                      ]
                    },
                    "handler": "index.handler",
                    "runtime": "nodejs14.x"
                  }
                },
                "constructInfo": {
                  "fqn": "aws-cdk-lib.aws_lambda.CfnFunction",
                  "version": "0.0.0"
                }
              },
              "LogRetention": {
                "id": "LogRetention",
                "path": "aws-cdk-lambda-log-retention/OneWeek/LogRetention",
                "children": {
                  "Resource": {
                    "id": "Resource",
                    "path": "aws-cdk-lambda-log-retention/OneWeek/LogRetention/Resource",
                    "constructInfo": {
                      "fqn": "aws-cdk-lib.CfnResource",
                      "version": "0.0.0"
                    }
                  }
                },
                "constructInfo": {
                  "fqn": "aws-cdk-lib.aws_logs.LogRetention",
                  "version": "0.0.0"
                }
              },
              "LogGroup": {
                "id": "LogGroup",
                "path": "aws-cdk-lambda-log-retention/OneWeek/LogGroup",
                "constructInfo": {
                  "fqn": "aws-cdk-lib.Resource",
                  "version": "0.0.0"
                }
              }
            },
            "constructInfo": {
              "fqn": "aws-cdk-lib.aws_lambda.Function",
              "version": "0.0.0"
            }
          },
          "LogRetentionaae0aa3c5b4d4f87b02d85b201efdd8a": {
            "id": "LogRetentionaae0aa3c5b4d4f87b02d85b201efdd8a",
            "path": "aws-cdk-lambda-log-retention/LogRetentionaae0aa3c5b4d4f87b02d85b201efdd8a",
            "children": {
              "Code": {
                "id": "Code",
                "path": "aws-cdk-lambda-log-retention/LogRetentionaae0aa3c5b4d4f87b02d85b201efdd8a/Code",
                "children": {
                  "Stage": {
                    "id": "Stage",
                    "path": "aws-cdk-lambda-log-retention/LogRetentionaae0aa3c5b4d4f87b02d85b201efdd8a/Code/Stage",
                    "constructInfo": {
                      "fqn": "aws-cdk-lib.AssetStaging",
                      "version": "0.0.0"
                    }
                  },
                  "AssetBucket": {
                    "id": "AssetBucket",
                    "path": "aws-cdk-lambda-log-retention/LogRetentionaae0aa3c5b4d4f87b02d85b201efdd8a/Code/AssetBucket",
                    "constructInfo": {
                      "fqn": "aws-cdk-lib.aws_s3.BucketBase",
                      "version": "0.0.0"
                    }
                  }
                },
                "constructInfo": {
                  "fqn": "aws-cdk-lib.aws_s3_assets.Asset",
                  "version": "0.0.0"
                }
              },
              "ServiceRole": {
                "id": "ServiceRole",
                "path": "aws-cdk-lambda-log-retention/LogRetentionaae0aa3c5b4d4f87b02d85b201efdd8a/ServiceRole",
                "children": {
                  "ImportServiceRole": {
                    "id": "ImportServiceRole",
                    "path": "aws-cdk-lambda-log-retention/LogRetentionaae0aa3c5b4d4f87b02d85b201efdd8a/ServiceRole/ImportServiceRole",
                    "constructInfo": {
                      "fqn": "aws-cdk-lib.Resource",
                      "version": "0.0.0"
                    }
                  },
                  "Resource": {
                    "id": "Resource",
                    "path": "aws-cdk-lambda-log-retention/LogRetentionaae0aa3c5b4d4f87b02d85b201efdd8a/ServiceRole/Resource",
                    "attributes": {
                      "aws:cdk:cloudformation:type": "AWS::IAM::Role",
                      "aws:cdk:cloudformation:props": {
                        "assumeRolePolicyDocument": {
                          "Statement": [
                            {
                              "Action": "sts:AssumeRole",
                              "Effect": "Allow",
                              "Principal": {
                                "Service": "lambda.amazonaws.com"
                              }
                            }
                          ],
                          "Version": "2012-10-17"
                        },
                        "managedPolicyArns": [
                          {
                            "Fn::Join": [
                              "",
                              [
                                "arn:",
                                {
                                  "Ref": "AWS::Partition"
                                },
                                ":iam::aws:policy/service-role/AWSLambdaBasicExecutionRole"
                              ]
                            ]
                          }
                        ]
                      }
                    },
                    "constructInfo": {
                      "fqn": "aws-cdk-lib.aws_iam.CfnRole",
                      "version": "0.0.0"
                    }
                  },
                  "DefaultPolicy": {
                    "id": "DefaultPolicy",
                    "path": "aws-cdk-lambda-log-retention/LogRetentionaae0aa3c5b4d4f87b02d85b201efdd8a/ServiceRole/DefaultPolicy",
                    "children": {
                      "Resource": {
                        "id": "Resource",
                        "path": "aws-cdk-lambda-log-retention/LogRetentionaae0aa3c5b4d4f87b02d85b201efdd8a/ServiceRole/DefaultPolicy/Resource",
                        "attributes": {
                          "aws:cdk:cloudformation:type": "AWS::IAM::Policy",
                          "aws:cdk:cloudformation:props": {
                            "policyDocument": {
                              "Statement": [
                                {
                                  "Action": [
                                    "logs:DeleteRetentionPolicy",
                                    "logs:PutRetentionPolicy"
                                  ],
                                  "Effect": "Allow",
                                  "Resource": "*"
                                },
                                {
                                  "Action": "logs:DeleteLogGroup",
                                  "Effect": "Allow",
                                  "Resource": {
                                    "Fn::Join": [
                                      "",
                                      [
                                        "arn:",
                                        {
                                          "Ref": "AWS::Partition"
                                        },
                                        ":logs:",
                                        {
                                          "Ref": "AWS::Region"
                                        },
                                        ":",
                                        {
                                          "Ref": "AWS::AccountId"
                                        },
                                        ":log-group:/aws/lambda/",
                                        {
                                          "Ref": "AutoDeleteLogGroupF74A7E0D"
                                        },
                                        ":*"
                                      ]
                                    ]
                                  }
                                }
                              ],
                              "Version": "2012-10-17"
                            },
                            "policyName": "LogRetentionaae0aa3c5b4d4f87b02d85b201efdd8aServiceRoleDefaultPolicyADDA7DEB",
                            "roles": [
                              {
                                "Ref": "LogRetentionaae0aa3c5b4d4f87b02d85b201efdd8aServiceRole9741ECFB"
                              }
                            ]
                          }
                        },
                        "constructInfo": {
                          "fqn": "aws-cdk-lib.aws_iam.CfnPolicy",
                          "version": "0.0.0"
                        }
                      }
                    },
                    "constructInfo": {
                      "fqn": "aws-cdk-lib.aws_iam.Policy",
                      "version": "0.0.0"
                    }
                  }
                },
                "constructInfo": {
                  "fqn": "aws-cdk-lib.aws_iam.Role",
                  "version": "0.0.0"
                }
              },
              "Resource": {
                "id": "Resource",
                "path": "aws-cdk-lambda-log-retention/LogRetentionaae0aa3c5b4d4f87b02d85b201efdd8a/Resource",
                "constructInfo": {
                  "fqn": "aws-cdk-lib.CfnResource",
                  "version": "0.0.0"
                }
              }
            },
            "constructInfo": {
              "fqn": "constructs.Construct",
<<<<<<< HEAD
              "version": "10.1.92"
=======
              "version": "10.1.270"
            }
          },
          "DefaultCrNodeVersionMap": {
            "id": "DefaultCrNodeVersionMap",
            "path": "aws-cdk-lambda-log-retention/DefaultCrNodeVersionMap",
            "constructInfo": {
              "fqn": "aws-cdk-lib.CfnMapping",
              "version": "0.0.0"
>>>>>>> 0eb25f27
            }
          },
          "OneMonth": {
            "id": "OneMonth",
            "path": "aws-cdk-lambda-log-retention/OneMonth",
            "children": {
              "ServiceRole": {
                "id": "ServiceRole",
                "path": "aws-cdk-lambda-log-retention/OneMonth/ServiceRole",
                "children": {
                  "ImportServiceRole": {
                    "id": "ImportServiceRole",
                    "path": "aws-cdk-lambda-log-retention/OneMonth/ServiceRole/ImportServiceRole",
                    "constructInfo": {
                      "fqn": "aws-cdk-lib.Resource",
                      "version": "0.0.0"
                    }
                  },
                  "Resource": {
                    "id": "Resource",
                    "path": "aws-cdk-lambda-log-retention/OneMonth/ServiceRole/Resource",
                    "attributes": {
                      "aws:cdk:cloudformation:type": "AWS::IAM::Role",
                      "aws:cdk:cloudformation:props": {
                        "assumeRolePolicyDocument": {
                          "Statement": [
                            {
                              "Action": "sts:AssumeRole",
                              "Effect": "Allow",
                              "Principal": {
                                "Service": "lambda.amazonaws.com"
                              }
                            }
                          ],
                          "Version": "2012-10-17"
                        },
                        "managedPolicyArns": [
                          {
                            "Fn::Join": [
                              "",
                              [
                                "arn:",
                                {
                                  "Ref": "AWS::Partition"
                                },
                                ":iam::aws:policy/service-role/AWSLambdaBasicExecutionRole"
                              ]
                            ]
                          }
                        ]
                      }
                    },
                    "constructInfo": {
                      "fqn": "aws-cdk-lib.aws_iam.CfnRole",
                      "version": "0.0.0"
                    }
                  }
                },
                "constructInfo": {
                  "fqn": "aws-cdk-lib.aws_iam.Role",
                  "version": "0.0.0"
                }
              },
              "Resource": {
                "id": "Resource",
                "path": "aws-cdk-lambda-log-retention/OneMonth/Resource",
                "attributes": {
                  "aws:cdk:cloudformation:type": "AWS::Lambda::Function",
                  "aws:cdk:cloudformation:props": {
                    "code": {
                      "zipFile": "exports.handler = (event) => console.log(JSON.stringify(event));"
                    },
                    "role": {
                      "Fn::GetAtt": [
                        "OneMonthServiceRoleFBD1064F",
                        "Arn"
                      ]
                    },
                    "handler": "index.handler",
                    "runtime": "nodejs14.x"
                  }
                },
                "constructInfo": {
                  "fqn": "aws-cdk-lib.aws_lambda.CfnFunction",
                  "version": "0.0.0"
                }
              },
              "LogRetention": {
                "id": "LogRetention",
                "path": "aws-cdk-lambda-log-retention/OneMonth/LogRetention",
                "children": {
                  "Resource": {
                    "id": "Resource",
                    "path": "aws-cdk-lambda-log-retention/OneMonth/LogRetention/Resource",
                    "constructInfo": {
                      "fqn": "aws-cdk-lib.CfnResource",
                      "version": "0.0.0"
                    }
                  }
                },
                "constructInfo": {
                  "fqn": "aws-cdk-lib.aws_logs.LogRetention",
                  "version": "0.0.0"
                }
              },
              "LogGroup": {
                "id": "LogGroup",
                "path": "aws-cdk-lambda-log-retention/OneMonth/LogGroup",
                "constructInfo": {
                  "fqn": "aws-cdk-lib.Resource",
                  "version": "0.0.0"
                }
              }
            },
            "constructInfo": {
              "fqn": "aws-cdk-lib.aws_lambda.Function",
              "version": "0.0.0"
            }
          },
          "OneYear": {
            "id": "OneYear",
            "path": "aws-cdk-lambda-log-retention/OneYear",
            "children": {
              "ServiceRole": {
                "id": "ServiceRole",
                "path": "aws-cdk-lambda-log-retention/OneYear/ServiceRole",
                "children": {
                  "ImportServiceRole": {
                    "id": "ImportServiceRole",
                    "path": "aws-cdk-lambda-log-retention/OneYear/ServiceRole/ImportServiceRole",
                    "constructInfo": {
                      "fqn": "aws-cdk-lib.Resource",
                      "version": "0.0.0"
                    }
                  },
                  "Resource": {
                    "id": "Resource",
                    "path": "aws-cdk-lambda-log-retention/OneYear/ServiceRole/Resource",
                    "attributes": {
                      "aws:cdk:cloudformation:type": "AWS::IAM::Role",
                      "aws:cdk:cloudformation:props": {
                        "assumeRolePolicyDocument": {
                          "Statement": [
                            {
                              "Action": "sts:AssumeRole",
                              "Effect": "Allow",
                              "Principal": {
                                "Service": "lambda.amazonaws.com"
                              }
                            }
                          ],
                          "Version": "2012-10-17"
                        },
                        "managedPolicyArns": [
                          {
                            "Fn::Join": [
                              "",
                              [
                                "arn:",
                                {
                                  "Ref": "AWS::Partition"
                                },
                                ":iam::aws:policy/service-role/AWSLambdaBasicExecutionRole"
                              ]
                            ]
                          }
                        ]
                      }
                    },
                    "constructInfo": {
                      "fqn": "aws-cdk-lib.aws_iam.CfnRole",
                      "version": "0.0.0"
                    }
                  }
                },
                "constructInfo": {
                  "fqn": "aws-cdk-lib.aws_iam.Role",
                  "version": "0.0.0"
                }
              },
              "Resource": {
                "id": "Resource",
                "path": "aws-cdk-lambda-log-retention/OneYear/Resource",
                "attributes": {
                  "aws:cdk:cloudformation:type": "AWS::Lambda::Function",
                  "aws:cdk:cloudformation:props": {
                    "code": {
                      "zipFile": "exports.handler = (event) => console.log(JSON.stringify(event));"
                    },
                    "role": {
                      "Fn::GetAtt": [
                        "OneYearServiceRole24D47762",
                        "Arn"
                      ]
                    },
                    "handler": "index.handler",
                    "runtime": "nodejs14.x"
                  }
                },
                "constructInfo": {
                  "fqn": "aws-cdk-lib.aws_lambda.CfnFunction",
                  "version": "0.0.0"
                }
              },
              "LogRetention": {
                "id": "LogRetention",
                "path": "aws-cdk-lambda-log-retention/OneYear/LogRetention",
                "children": {
                  "Resource": {
                    "id": "Resource",
                    "path": "aws-cdk-lambda-log-retention/OneYear/LogRetention/Resource",
                    "constructInfo": {
                      "fqn": "aws-cdk-lib.CfnResource",
                      "version": "0.0.0"
                    }
                  }
                },
                "constructInfo": {
                  "fqn": "aws-cdk-lib.aws_logs.LogRetention",
                  "version": "0.0.0"
                }
              },
              "LogGroup": {
                "id": "LogGroup",
                "path": "aws-cdk-lambda-log-retention/OneYear/LogGroup",
                "constructInfo": {
                  "fqn": "aws-cdk-lib.Resource",
                  "version": "0.0.0"
                }
              }
            },
            "constructInfo": {
              "fqn": "aws-cdk-lib.aws_lambda.Function",
              "version": "0.0.0"
            }
          },
          "BootstrapVersion": {
            "id": "BootstrapVersion",
            "path": "aws-cdk-lambda-log-retention/BootstrapVersion",
            "constructInfo": {
              "fqn": "aws-cdk-lib.CfnParameter",
              "version": "0.0.0"
            }
          },
          "CheckBootstrapVersion": {
            "id": "CheckBootstrapVersion",
            "path": "aws-cdk-lambda-log-retention/CheckBootstrapVersion",
            "constructInfo": {
              "fqn": "aws-cdk-lib.CfnRule",
              "version": "0.0.0"
            }
          },
          "AutoDeleteLogGroup": {
            "id": "AutoDeleteLogGroup",
            "path": "aws-cdk-lambda-log-retention/AutoDeleteLogGroup",
            "children": {
              "ServiceRole": {
                "id": "ServiceRole",
                "path": "aws-cdk-lambda-log-retention/AutoDeleteLogGroup/ServiceRole",
                "children": {
                  "Resource": {
                    "id": "Resource",
                    "path": "aws-cdk-lambda-log-retention/AutoDeleteLogGroup/ServiceRole/Resource",
                    "attributes": {
                      "aws:cdk:cloudformation:type": "AWS::IAM::Role",
                      "aws:cdk:cloudformation:props": {
                        "assumeRolePolicyDocument": {
                          "Statement": [
                            {
                              "Action": "sts:AssumeRole",
                              "Effect": "Allow",
                              "Principal": {
                                "Service": "lambda.amazonaws.com"
                              }
                            }
                          ],
                          "Version": "2012-10-17"
                        },
                        "managedPolicyArns": [
                          {
                            "Fn::Join": [
                              "",
                              [
                                "arn:",
                                {
                                  "Ref": "AWS::Partition"
                                },
                                ":iam::aws:policy/service-role/AWSLambdaBasicExecutionRole"
                              ]
                            ]
                          }
                        ]
                      }
                    },
                    "constructInfo": {
                      "fqn": "@aws-cdk/aws-iam.CfnRole",
                      "version": "0.0.0"
                    }
                  }
                },
                "constructInfo": {
                  "fqn": "@aws-cdk/aws-iam.Role",
                  "version": "0.0.0"
                }
              },
              "Resource": {
                "id": "Resource",
                "path": "aws-cdk-lambda-log-retention/AutoDeleteLogGroup/Resource",
                "attributes": {
                  "aws:cdk:cloudformation:type": "AWS::Lambda::Function",
                  "aws:cdk:cloudformation:props": {
                    "code": {
                      "zipFile": "exports.handler = (event) => console.log(JSON.stringify(event));"
                    },
                    "role": {
                      "Fn::GetAtt": [
                        "AutoDeleteLogGroupServiceRoleF3400DE1",
                        "Arn"
                      ]
                    },
                    "handler": "index.handler",
                    "runtime": "nodejs14.x"
                  }
                },
                "constructInfo": {
                  "fqn": "@aws-cdk/aws-lambda.CfnFunction",
                  "version": "0.0.0"
                }
              },
              "LogRetention": {
                "id": "LogRetention",
                "path": "aws-cdk-lambda-log-retention/AutoDeleteLogGroup/LogRetention",
                "children": {
                  "Resource": {
                    "id": "Resource",
                    "path": "aws-cdk-lambda-log-retention/AutoDeleteLogGroup/LogRetention/Resource",
                    "constructInfo": {
                      "fqn": "@aws-cdk/core.CfnResource",
                      "version": "0.0.0"
                    }
                  }
                },
                "constructInfo": {
                  "fqn": "@aws-cdk/aws-logs.LogRetention",
                  "version": "0.0.0"
                }
              },
              "LogGroup": {
                "id": "LogGroup",
                "path": "aws-cdk-lambda-log-retention/AutoDeleteLogGroup/LogGroup",
                "constructInfo": {
                  "fqn": "@aws-cdk/core.Resource",
                  "version": "0.0.0"
                }
              }
            },
            "constructInfo": {
              "fqn": "@aws-cdk/aws-lambda.Function",
              "version": "0.0.0"
            }
          }
        },
        "constructInfo": {
          "fqn": "aws-cdk-lib.Stack",
          "version": "0.0.0"
        }
      },
      "Tree": {
        "id": "Tree",
        "path": "Tree",
        "constructInfo": {
          "fqn": "constructs.Construct",
          "version": "10.1.270"
        }
      }
    },
    "constructInfo": {
      "fqn": "aws-cdk-lib.App",
      "version": "0.0.0"
    }
  }
}<|MERGE_RESOLUTION|>--- conflicted
+++ resolved
@@ -4,17 +4,6 @@
     "id": "App",
     "path": "",
     "children": {
-<<<<<<< HEAD
-      "Tree": {
-        "id": "Tree",
-        "path": "Tree",
-        "constructInfo": {
-          "fqn": "constructs.Construct",
-          "version": "10.1.92"
-        }
-      },
-=======
->>>>>>> 0eb25f27
       "aws-cdk-lambda-log-retention": {
         "id": "aws-cdk-lambda-log-retention",
         "path": "aws-cdk-lambda-log-retention",
@@ -304,9 +293,6 @@
             },
             "constructInfo": {
               "fqn": "constructs.Construct",
-<<<<<<< HEAD
-              "version": "10.1.92"
-=======
               "version": "10.1.270"
             }
           },
@@ -316,7 +302,6 @@
             "constructInfo": {
               "fqn": "aws-cdk-lib.CfnMapping",
               "version": "0.0.0"
->>>>>>> 0eb25f27
             }
           },
           "OneMonth": {
