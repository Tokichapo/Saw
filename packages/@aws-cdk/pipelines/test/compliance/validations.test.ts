/* eslint-disable import/no-extraneous-dependencies */
import { anything, arrayWith, Capture, deepObjectLike, encodedJson, objectLike } from '@aws-cdk/assert-internal';
import '@aws-cdk/assert-internal/jest';
import * as codebuild from '@aws-cdk/aws-codebuild';
import * as codepipeline from '@aws-cdk/aws-codepipeline';
import * as ec2 from '@aws-cdk/aws-ec2';
import * as iam from '@aws-cdk/aws-iam';
import * as s3 from '@aws-cdk/aws-s3';
import { Stack } from '@aws-cdk/core';
import * as cdkp from '../../lib';
import { CodePipelineSource, ShellStep } from '../../lib';
import { AppWithOutput, behavior, LegacyTestGitHubNpmPipeline, ModernTestGitHubNpmPipeline, OneStackApp, PIPELINE_ENV, sortedByRunOrder, StageWithStackOutput, stringNoLongerThan, TestApp, TwoStackApp } from '../testhelpers';

let app: TestApp;
let pipelineStack: Stack;

beforeEach(() => {
  app = new TestApp();
  pipelineStack = new Stack(app, 'PipelineStack', { env: PIPELINE_ENV });
});

afterEach(() => {
  app.cleanup();
});

behavior('can add manual approval after app', (suite) => {
  // No need to be backwards compatible
  suite.doesNotApply.legacy();

  suite.modern(() => {
    // WHEN
    const pipeline = new ModernTestGitHubNpmPipeline(pipelineStack, 'Cdk');
    pipeline.addStage(new TwoStackApp(app, 'MyApp'), {
      post: [
        new cdkp.ManualApprovalStep('Approve'),
      ],
    });

    // THEN
    expect(pipelineStack).toHaveResourceLike('AWS::CodePipeline::Pipeline', {
      Stages: arrayWith({
        Name: 'MyApp',
        Actions: sortedByRunOrder([
          objectLike({ Name: 'Stack1.Prepare' }),
          objectLike({ Name: 'Stack1.Deploy' }),
          objectLike({ Name: 'Stack2.Prepare' }),
          objectLike({ Name: 'Stack2.Deploy' }),
          objectLike({ Name: 'Approve' }),
        ]),
      }),
    });
  });
});

behavior('can add steps to wave', (suite) => {
  // No need to be backwards compatible
  suite.doesNotApply.legacy();

  suite.modern(() => {
    // WHEN
    const pipeline = new ModernTestGitHubNpmPipeline(pipelineStack, 'Cdk');
    const wave = pipeline.addWave('MyWave', {
      post: [
        new cdkp.ManualApprovalStep('Approve'),
      ],
    });
    wave.addStage(new OneStackApp(pipelineStack, 'Stage1'));
    wave.addStage(new OneStackApp(pipelineStack, 'Stage2'));
    wave.addStage(new OneStackApp(pipelineStack, 'Stage3'));

    // THEN
    expect(pipelineStack).toHaveResourceLike('AWS::CodePipeline::Pipeline', {
      Stages: arrayWith({
        Name: 'MyWave',
        Actions: sortedByRunOrder([
          objectLike({ Name: 'Stage1.Stack.Prepare' }),
          objectLike({ Name: 'Stage2.Stack.Prepare' }),
          objectLike({ Name: 'Stage3.Stack.Prepare' }),
          objectLike({ Name: 'Stage1.Stack.Deploy' }),
          objectLike({ Name: 'Stage2.Stack.Deploy' }),
          objectLike({ Name: 'Stage3.Stack.Deploy' }),
          objectLike({ Name: 'Approve' }),
        ]),
      }),
    });
  });
});


behavior('script validation steps can use stack outputs as environment variables', (suite) => {
  suite.legacy(() => {
    // GIVEN
    const { pipeline } = legacySetup();
    const stage = new StageWithStackOutput(app, 'MyApp');

    // WHEN
    const pipeStage = pipeline.addApplicationStage(stage);
    pipeStage.addActions(new cdkp.ShellScriptAction({
      actionName: 'TestOutput',
      useOutputs: {
        BUCKET_NAME: pipeline.stackOutput(stage.output),
      },
      commands: ['echo $BUCKET_NAME'],
    }));

    // THEN
    expect(pipelineStack).toHaveResourceLike('AWS::CodePipeline::Pipeline', {
      Stages: arrayWith({
        Name: 'MyApp',
        Actions: arrayWith(
          deepObjectLike({
            Name: 'Stack.Deploy',
            OutputArtifacts: [{ Name: anything() }],
            Configuration: {
              OutputFileName: 'outputs.json',
            },
          }),
          deepObjectLike({
            ActionTypeId: {
              Provider: 'CodeBuild',
            },
            Configuration: {
              ProjectName: anything(),
            },
            InputArtifacts: [{ Name: anything() }],
            Name: 'TestOutput',
          }),
        ),
      }),
    });

    expect(pipelineStack).toHaveResourceLike('AWS::CodeBuild::Project', {
      Environment: {
        Image: 'aws/codebuild/standard:5.0',
      },
      Source: {
        BuildSpec: encodedJson(deepObjectLike({
          phases: {
            build: {
              commands: [
                'set -eu',
                'export BUCKET_NAME="$(node -pe \'require(process.env.CODEBUILD_SRC_DIR + "/outputs.json")["BucketName"]\')"',
                'echo $BUCKET_NAME',
              ],
            },
          },
        })),
        Type: 'CODEPIPELINE',
      },
    });
  });
  suite.modern(() => {
    const pipeline = new ModernTestGitHubNpmPipeline(pipelineStack, 'Cdk');
    const myApp = new AppWithOutput(app, 'Alpha');
    pipeline.addStage(myApp, {
      post: [
        new cdkp.ShellStep('Approve', {
          commands: ['/bin/true'],
          envFromCfnOutputs: {
            THE_OUTPUT: myApp.theOutput,
          },
        }),
      ],
    });

    // THEN
    expect(pipelineStack).toHaveResourceLike('AWS::CodePipeline::Pipeline', {
      Stages: arrayWith({
        Name: 'Alpha',
        Actions: arrayWith(
          objectLike({
            Name: 'Stack.Deploy',
            Namespace: 'AlphaStack6B3389FA',
          }),
          objectLike({
            Name: 'Approve',
            Configuration: objectLike({
              EnvironmentVariables: encodedJson([
                { name: 'THE_OUTPUT', value: '#{AlphaStack6B3389FA.MyOutput}', type: 'PLAINTEXT' },
              ]),
            }),
          }),
        ),
      }),
    });
  });
});

behavior('stackOutput generates names limited to 100 characters', (suite) => {
  suite.legacy(() => {
    const { pipeline } = legacySetup();
    const stage = new StageWithStackOutput(app, 'APreposterouslyLongAndComplicatedNameMadeUpJustToMakeItExceedTheLimitDefinedByCodeBuild');
    const pipeStage = pipeline.addApplicationStage(stage);
    pipeStage.addActions(new cdkp.ShellScriptAction({
      actionName: 'TestOutput',
      useOutputs: {
        BUCKET_NAME: pipeline.stackOutput(stage.output),
      },
      commands: ['echo $BUCKET_NAME'],
    }));

    // THEN
    expect(pipelineStack).toHaveResourceLike('AWS::CodePipeline::Pipeline', {
      Stages: arrayWith({
        Name: 'APreposterouslyLongAndComplicatedNameMadeUpJustToMakeItExceedTheLimitDefinedByCodeBuild',
        Actions: arrayWith(
          deepObjectLike({
            Name: 'Stack.Deploy',
            OutputArtifacts: [{ Name: stringNoLongerThan(100) }],
            Configuration: {
              OutputFileName: 'outputs.json',
            },
          }),
          deepObjectLike({
            ActionTypeId: {
              Provider: 'CodeBuild',
            },
            Configuration: {
              ProjectName: anything(),
            },
            InputArtifacts: [{ Name: stringNoLongerThan(100) }],
            Name: 'TestOutput',
          }),
        ),
      }),
    });
  });

  suite.modern(() => {
    const pipeline = new ModernTestGitHubNpmPipeline(pipelineStack, 'Cdk');
    const stage = new StageWithStackOutput(app, 'APreposterouslyLongAndComplicatedNameMadeUpJustToMakeItExceedTheLimitDefinedByCodeBuild');
    pipeline.addStage(stage, {
      post: [
        new cdkp.ShellStep('TestOutput', {
          commands: ['echo $BUCKET_NAME'],
          envFromCfnOutputs: {
            BUCKET_NAME: stage.output,
          },
        }),
      ],
    });

    expect(pipelineStack).toHaveResourceLike('AWS::CodePipeline::Pipeline', {
      Stages: arrayWith({
        Name: 'APreposterouslyLongAndComplicatedNameMadeUpJustToMakeItExceedTheLimitDefinedByCodeBuild',
        Actions: arrayWith(
          deepObjectLike({
            Name: 'Stack.Deploy',
            Namespace: stringNoLongerThan(100),
          }),
        ),
      }),
    });
  });
});

behavior('validation step can run from scripts in source', (suite) => {
  suite.legacy(() => {
    const { pipeline, sourceArtifact } = legacySetup();

    // WHEN
    pipeline.addStage('Test').addActions(new cdkp.ShellScriptAction({
      actionName: 'UseSources',
      additionalArtifacts: [sourceArtifact],
      commands: ['true'],
    }));

    THEN_codePipelineExpectation();
  });

  suite.modern(() => {
    const pipeline = new ModernTestGitHubNpmPipeline(pipelineStack, 'Cdk');
    pipeline.addStage(new TwoStackApp(app, 'Test'), {
      post: [
        new cdkp.ShellStep('UseSources', {
          input: pipeline.gitHubSource,
          commands: ['set -eu', 'true'],
        }),
      ],
    });

    THEN_codePipelineExpectation();
  });

  function THEN_codePipelineExpectation() {
    const sourceArtifact = Capture.aString();

    expect(pipelineStack).toHaveResourceLike('AWS::CodePipeline::Pipeline', {
      Stages: arrayWith({
        Name: 'Source',
        Actions: [
          deepObjectLike({
            OutputArtifacts: [{ Name: sourceArtifact.capture() }],
          }),
        ],
      }),
    });
    expect(pipelineStack).toHaveResourceLike('AWS::CodePipeline::Pipeline', {
      Stages: arrayWith({
        Name: 'Test',
        Actions: arrayWith(
          deepObjectLike({
            Name: 'UseSources',
            InputArtifacts: [{ Name: sourceArtifact.capturedValue }],
          }),
        ),
      }),
    });
    expect(pipelineStack).toHaveResourceLike('AWS::CodeBuild::Project', {
      Environment: {
        Image: 'aws/codebuild/standard:5.0',
      },
      Source: {
        BuildSpec: encodedJson(deepObjectLike({
          phases: {
            build: {
              commands: [
                'set -eu',
                'true',
              ],
            },
          },
        })),
      },
    });
  }
});

behavior('can use additional output artifacts from build', (suite) => {
  suite.legacy(() => {
    // WHEN
    const { pipeline, integTestArtifact } = legacySetup();
    pipeline.addStage('Test').addActions(new cdkp.ShellScriptAction({
      actionName: 'UseBuildArtifact',
      additionalArtifacts: [integTestArtifact],
      commands: ['true'],
    }));

    THEN_codePipelineExpectation();
  });

  suite.modern(() => {
<<<<<<< HEAD
    const synth = new ShellStep('Synth', {
      input: CodePipelineSource.gitHub('test/test'),
=======
    const synth = new ScriptStep('Synth', {
      input: CodePipelineSource.gitHub('test/test', 'main'),
>>>>>>> fbb86af9
      commands: ['synth'],
    });

    const pipeline = new ModernTestGitHubNpmPipeline(pipelineStack, 'Cdk', {
      synth,
    });
    pipeline.addStage(new TwoStackApp(app, 'Test'), {
      post: [
        new cdkp.ShellStep('UseBuildArtifact', {
          input: synth.addOutputDirectory('test'),
          commands: ['set -eu', 'true'],
        }),
      ],
    });

    THEN_codePipelineExpectation();
  });

  function THEN_codePipelineExpectation() {
    const integArtifact = Capture.aString();

    expect(pipelineStack).toHaveResourceLike('AWS::CodePipeline::Pipeline', {
      Stages: arrayWith({
        Name: 'Build',
        Actions: [
          deepObjectLike({
            Name: 'Synth',
            OutputArtifacts: [
              { Name: anything() }, // It's not the first output
              { Name: integArtifact.capture() },
            ],
          }),
        ],
      }),
    });

    expect(pipelineStack).toHaveResourceLike('AWS::CodePipeline::Pipeline', {
      Stages: arrayWith({
        Name: 'Test',
        Actions: arrayWith(
          deepObjectLike({
            Name: 'UseBuildArtifact',
            InputArtifacts: [{ Name: integArtifact.capturedValue }],
          }),
        ),
      }),
    });
    expect(pipelineStack).toHaveResourceLike('AWS::CodeBuild::Project', {
      Environment: {
        Image: 'aws/codebuild/standard:5.0',
      },
      Source: {
        BuildSpec: encodedJson(deepObjectLike({
          phases: {
            build: {
              commands: [
                'set -eu',
                'true',
              ],
            },
          },
        })),
      },
    });
  }
});

behavior('can add policy statements to shell script action', (suite) => {
  suite.legacy(() => {
    // WHEN
    const { pipeline, integTestArtifact } = legacySetup();
    pipeline.addStage('Test').addActions(new cdkp.ShellScriptAction({
      actionName: 'Boop',
      additionalArtifacts: [integTestArtifact],
      commands: ['true'],
      rolePolicyStatements: [
        new iam.PolicyStatement({
          actions: ['s3:Banana'],
          resources: ['*'],
        }),
      ],
    }));

    THEN_codePipelineExpectation();
  });

  suite.modern(() => {
    // WHEN
    const pipeline = new ModernTestGitHubNpmPipeline(pipelineStack, 'Cdk');
    pipeline.addStage(new TwoStackApp(app, 'Test'), {
      post: [
        new cdkp.CodeBuildStep('Boop', {
          commands: ['true'],
          rolePolicyStatements: [
            new iam.PolicyStatement({
              actions: ['s3:Banana'],
              resources: ['*'],
            }),
          ],
        }),
      ],
    });

    THEN_codePipelineExpectation();
  });

  function THEN_codePipelineExpectation() {
    // THEN
    expect(pipelineStack).toHaveResourceLike('AWS::IAM::Policy', {
      PolicyDocument: {
        Statement: arrayWith(deepObjectLike({
          Action: 's3:Banana',
          Resource: '*',
        })),
      },
    });
  }
});

behavior('can grant permissions to shell script action', (suite) => {
  let bucket: s3.IBucket;
  beforeEach(() => {
    bucket = s3.Bucket.fromBucketArn(pipelineStack, 'Bucket', 'arn:aws:s3:::ThisParticularBucket');
  });

  suite.legacy(() => {
    const { pipeline, integTestArtifact } = legacySetup();
    const action = new cdkp.ShellScriptAction({
      actionName: 'Boop',
      additionalArtifacts: [integTestArtifact],
      commands: ['true'],
    });
    pipeline.addStage('Test').addActions(action);

    // WHEN
    bucket.grantRead(action);
    THEN_codePipelineExpectation();
  });

  suite.modern(() => {
    const pipeline = new ModernTestGitHubNpmPipeline(pipelineStack, 'Cdk');

    const codeBuildStep = new cdkp.CodeBuildStep('Boop', {
      commands: ['true'],
    });

    pipeline.addStage(new TwoStackApp(app, 'Test'), {
      post: [codeBuildStep],
    });

    pipeline.buildPipeline();

    // WHEN
    bucket.grantRead(codeBuildStep.project);

    THEN_codePipelineExpectation();
  });

  function THEN_codePipelineExpectation() {
    // THEN
    expect(pipelineStack).toHaveResourceLike('AWS::IAM::Policy', {
      PolicyDocument: {
        Statement: arrayWith(deepObjectLike({
          Action: ['s3:GetObject*', 's3:GetBucket*', 's3:List*'],
          Resource: ['arn:aws:s3:::ThisParticularBucket', 'arn:aws:s3:::ThisParticularBucket/*'],
        })),
      },
    });
  }
});

behavior('can run shell script actions in a VPC', (suite) => {
  let vpc: ec2.Vpc;
  beforeEach(() => {
    vpc = new ec2.Vpc(pipelineStack, 'VPC');
  });

  suite.legacy(() => {
    const { pipeline, integTestArtifact } = legacySetup();

    pipeline.addStage('Test').addActions(new cdkp.ShellScriptAction({
      vpc,
      actionName: 'VpcAction',
      additionalArtifacts: [integTestArtifact],
      commands: ['true'],
    }));

    THEN_codePipelineExpectation();
  });

  suite.modern(() => {
    // All CodeBuild jobs automatically go into the VPC
    const pipeline = new ModernTestGitHubNpmPipeline(pipelineStack, 'Cdk', {
      codeBuildDefaults: { vpc },
    });

    pipeline.addStage(new TwoStackApp(app, 'MyApp'), {
      post: [new cdkp.ShellStep('VpcAction', {
        commands: ['set -eu', 'true'],
      })],
    });

    THEN_codePipelineExpectation();
  });

  suite.additional('modern, alternate API', () => {
    // Can also explicitly specify a VPC when going to the "full config" class
    const pipeline = new ModernTestGitHubNpmPipeline(pipelineStack, 'Cdk');

    pipeline.addStage(new TwoStackApp(app, 'MyApp'), {
      post: [new cdkp.CodeBuildStep('VpcAction', {
        commands: ['set -eu', 'true'],
        vpc,
      })],
    });

    THEN_codePipelineExpectation();
  });

  function THEN_codePipelineExpectation() {
    expect(pipelineStack).toHaveResourceLike('AWS::CodeBuild::Project', {
      Environment: {
        Image: 'aws/codebuild/standard:5.0',
      },
      VpcConfig: {
        Subnets: [
          {
            Ref: 'VPCPrivateSubnet1Subnet8BCA10E0',
          },
          {
            Ref: 'VPCPrivateSubnet2SubnetCFCDAA7A',
          },
          {
            Ref: 'VPCPrivateSubnet3Subnet3EDCD457',
          },
        ],
        VpcId: {
          Ref: 'VPCB9E5F0B4',
        },
      },
      Source: {
        BuildSpec: encodedJson(deepObjectLike({
          phases: {
            build: {
              commands: [
                'set -eu',
                'true',
              ],
            },
          },
        })),
      },
    });
  }
});

behavior('can run shell script actions with a specific SecurityGroup', (suite) => {
  let vpc: ec2.Vpc;
  let sg: ec2.SecurityGroup;
  beforeEach(() => {
    vpc = new ec2.Vpc(pipelineStack, 'VPC');
    sg = new ec2.SecurityGroup(pipelineStack, 'SG', { vpc });
  });

  suite.legacy(() => {
    // WHEN
    const { pipeline, integTestArtifact } = legacySetup();
    pipeline.addStage('Test').addActions(new cdkp.ShellScriptAction({
      vpc,
      securityGroups: [sg],
      actionName: 'sgAction',
      additionalArtifacts: [integTestArtifact],
      commands: ['true'],
    }));

    THEN_codePipelineExpectation();
  });

  suite.modern(() => {
    // All CodeBuild jobs automatically go into the VPC
    const pipeline = new ModernTestGitHubNpmPipeline(pipelineStack, 'Cdk');

    pipeline.addStage(new TwoStackApp(app, 'Test'), {
      post: [new cdkp.CodeBuildStep('sgAction', {
        commands: ['set -eu', 'true'],
        vpc,
        securityGroups: [sg],
      })],
    });

    THEN_codePipelineExpectation();
  });

  function THEN_codePipelineExpectation() {
    expect(pipelineStack).toHaveResourceLike('AWS::CodePipeline::Pipeline', {
      Stages: arrayWith({
        Name: 'Test',
        Actions: arrayWith(
          deepObjectLike({
            Name: 'sgAction',
          }),
        ),
      }),
    });
    expect(pipelineStack).toHaveResourceLike('AWS::CodeBuild::Project', {
      VpcConfig: {
        SecurityGroupIds: [
          {
            'Fn::GetAtt': [
              'SGADB53937',
              'GroupId',
            ],
          },
        ],
        VpcId: {
          Ref: 'VPCB9E5F0B4',
        },
      },
    });
  }
});

behavior('can run scripts with specified BuildEnvironment', (suite) => {
  suite.legacy(() => {
    let { pipeline, integTestArtifact } = legacySetup();

    // WHEN
    pipeline.addStage('Test').addActions(new cdkp.ShellScriptAction({
      actionName: 'imageAction',
      additionalArtifacts: [integTestArtifact],
      commands: ['true'],
      environment: { buildImage: codebuild.LinuxBuildImage.STANDARD_2_0 },
    }));

    THEN_codePipelineExpectation();
  });

  suite.modern(() => {
    // Run all Build jobs with the given image
    const pipeline = new ModernTestGitHubNpmPipeline(pipelineStack, 'Cdk', {
      codeBuildDefaults: {
        buildEnvironment: {
          buildImage: codebuild.LinuxBuildImage.STANDARD_2_0,
        },
      },
    });

    pipeline.addStage(new TwoStackApp(app, 'Test'), {
      post: [new cdkp.ShellStep('imageAction', {
        commands: ['true'],
      })],
    });

    THEN_codePipelineExpectation();
  });

  suite.additional('modern, alternative API', () => {
    const pipeline = new ModernTestGitHubNpmPipeline(pipelineStack, 'Cdk');

    pipeline.addStage(new TwoStackApp(app, 'Test'), {
      post: [new cdkp.CodeBuildStep('imageAction', {
        commands: ['true'],
        buildEnvironment: {
          buildImage: codebuild.LinuxBuildImage.STANDARD_2_0,
        },
      })],
    });

    THEN_codePipelineExpectation();
  });

  function THEN_codePipelineExpectation() {
    expect(pipelineStack).toHaveResourceLike('AWS::CodeBuild::Project', {
      Environment: {
        Image: 'aws/codebuild/standard:2.0',
      },
    });
  }
});

behavior('can run scripts with magic environment variables', (suite) => {
  suite.legacy(() => {
    const { pipeline, integTestArtifact } = legacySetup();
    pipeline.addStage('Test').addActions(new cdkp.ShellScriptAction({
      actionName: 'imageAction',
      additionalArtifacts: [integTestArtifact],
      commands: ['true'],
      environmentVariables: {
        VERSION: { value: codepipeline.GlobalVariables.executionId },
      },
    }));

    THEN_codePipelineExpectation();
  });

  suite.modern(() => {
    // Run all Build jobs with the given image
    const pipeline = new ModernTestGitHubNpmPipeline(pipelineStack, 'Cdk');

    pipeline.addStage(new TwoStackApp(app, 'Test'), {
      post: [new cdkp.ShellStep('imageAction', {
        commands: ['true'],
        env: {
          VERSION: codepipeline.GlobalVariables.executionId,
        },
      })],
    });

    THEN_codePipelineExpectation();
  });

  function THEN_codePipelineExpectation() {
    // THEN
    expect(pipelineStack).toHaveResourceLike('AWS::CodePipeline::Pipeline', {
      Stages: arrayWith({
        Name: 'Test',
        Actions: arrayWith(
          objectLike({
            Name: 'imageAction',
            Configuration: objectLike({
              EnvironmentVariables: encodedJson([
                {
                  name: 'VERSION',
                  type: 'PLAINTEXT',
                  value: '#{codepipeline.PipelineExecutionId}',
                },
              ]),
            }),
          }),
        ),
      }),
    });
  }
});


/**
 * Some shared setup for legacy API tests
 */
function legacySetup() {
  const sourceArtifact = new codepipeline.Artifact();
  const cloudAssemblyArtifact = new codepipeline.Artifact('CloudAsm');
  const integTestArtifact = new codepipeline.Artifact('IntegTests');
  const pipeline = new LegacyTestGitHubNpmPipeline(pipelineStack, 'Cdk', {
    sourceArtifact,
    cloudAssemblyArtifact,
    synthAction: cdkp.SimpleSynthAction.standardNpmSynth({
      sourceArtifact,
      cloudAssemblyArtifact,
      additionalArtifacts: [{ directory: 'test', artifact: integTestArtifact }],
    }),
  });

  return { sourceArtifact, cloudAssemblyArtifact, integTestArtifact, pipeline };
}<|MERGE_RESOLUTION|>--- conflicted
+++ resolved
@@ -340,13 +340,8 @@
   });
 
   suite.modern(() => {
-<<<<<<< HEAD
     const synth = new ShellStep('Synth', {
-      input: CodePipelineSource.gitHub('test/test'),
-=======
-    const synth = new ScriptStep('Synth', {
       input: CodePipelineSource.gitHub('test/test', 'main'),
->>>>>>> fbb86af9
       commands: ['synth'],
     });
 
