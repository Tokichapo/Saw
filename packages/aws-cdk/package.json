--- conflicted
+++ resolved
@@ -63,12 +63,8 @@
     "mockery": "^2.1.0",
     "pkglint": "0.0.0",
     "sinon": "^9.0.1",
-<<<<<<< HEAD
-    "ts-jest": "^25.3.0",
+    "ts-jest": "^25.3.1",
     "ts-mock-imports": "^1.2.6"
-=======
-    "ts-jest": "^25.3.1"
->>>>>>> 7b1e80dd
   },
   "dependencies": {
     "@aws-cdk/cdk-assets-schema": "0.0.0",
