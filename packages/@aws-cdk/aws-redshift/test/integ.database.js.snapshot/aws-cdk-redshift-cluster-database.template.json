--- conflicted
+++ resolved
@@ -1004,11 +1004,7 @@
      "S3Bucket": {
       "Fn::Sub": "cdk-hnb659fds-assets-${AWS::AccountId}-${AWS::Region}"
      },
-<<<<<<< HEAD
-     "S3Key": "642d36593829577901c7c8812f9e8ab27b153576aecab222486ed3acbfc09edb.zip"
-=======
-     "S3Key": "ab58b1384030fef0fc8663c06f6fd62196fb3ae8807ab82e4559967d3b885b08.zip"
->>>>>>> 989454f7
+     "S3Key": "847e15feeb180b356ab9a8094d8b9459ea8ec26fc27957794d583ed9eb3a79d8.zip"
     },
     "Role": {
      "Fn::GetAtt": [
