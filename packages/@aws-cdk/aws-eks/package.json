--- conflicted
+++ resolved
@@ -52,19 +52,6 @@
   },
   "license": "Apache-2.0",
   "devDependencies": {
-<<<<<<< HEAD
-    "@aws-cdk/assert": "^0.14.1",
-    "cdk-build-tools": "^0.14.1",
-    "cfn2ts": "^0.14.1",
-    "pkglint": "^0.14.1",
-    "cdk-integ-tools": "^0.14.1"
-  },
-  "dependencies": {
-    "@aws-cdk/cdk": "^0.14.1",
-    "@aws-cdk/aws-ec2": "^0.14.1",
-    "@aws-cdk/aws-iam": "^0.14.1",
-    "@aws-cdk/aws-autoscaling": "^0.14.1"
-=======
     "@aws-cdk/assert": "^0.15.0",
     "cdk-build-tools": "^0.15.0",
     "cfn2ts": "^0.15.0",
@@ -72,7 +59,6 @@
   },
   "dependencies": {
     "@aws-cdk/cdk": "^0.15.0"
->>>>>>> 38abbe10
   },
   "homepage": "https://github.com/awslabs/aws-cdk",
   "peerDependencies": {
