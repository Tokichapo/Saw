--- conflicted
+++ resolved
@@ -2427,14 +2427,9 @@
 
   private enableAutoDeleteObjects() {
     const provider = CustomResourceProvider.getOrCreateProvider(this, AUTO_DELETE_OBJECTS_RESOURCE_TYPE, {
-<<<<<<< HEAD
-      codeDirectory: path.join(__dirname, 'auto-delete-objects-handler'),
-      runtime: CustomResourceProviderRuntime.NODEJS_18_X,
-=======
       codeDirectory: path.join(__dirname, '..', '..', 'custom-resource-handlers', 'lib', 'aws-s3', 'auto-delete-objects-handler'),
       useCfnResponseWrapper: false,
-      runtime: builtInCustomResourceProviderNodeRuntime(this),
->>>>>>> bc9f3de6
+      runtime: CustomResourceProviderRuntime.NODEJS_18_X,
       description: `Lambda function for auto-deleting objects in ${this.bucketName} S3 bucket.`,
     });
 
