import cxapi = require('@aws-cdk/cx-api');
import { EnvironmentUtils } from '@aws-cdk/cx-api';
import crypto = require('crypto');
import fs = require('fs');
import path = require('path');
import { DockerImageAssetLocation, DockerImageAssetSource, FileAssetLocation , FileAssetPackaging, FileAssetSource } from './assets';
import { Construct, ConstructNode, IConstruct, ISynthesisSession } from './construct';
import { ContextProvider } from './context-provider';
import { Environment } from './environment';
import { DockerImageAssetParameters, FileAssetParameters } from './private/asset-parameters';
import { CLOUDFORMATION_TOKEN_RESOLVER, CloudFormationLang } from './private/cloudformation-lang';
import { LogicalIDs } from './private/logical-id';
import { findTokens , resolve } from './private/resolve';
import { makeUniqueId } from './private/uniqueid';

const STACK_SYMBOL = Symbol.for('@aws-cdk/core.Stack');
const MY_STACK_CACHE = Symbol.for('@aws-cdk/core.Stack.myStack');

const VALID_STACK_NAME_REGEX = /^[A-Za-z][A-Za-z0-9-]*$/;

export interface StackProps {
  /**
   * A description of the stack.
   *
   * @default - No description.
   */
  readonly description?: string;

  /**
   * The AWS environment (account/region) where this stack will be deployed.
   *
   * @default - The `default-account` and `default-region` context parameters will be
   * used. If they are undefined, it will not be possible to deploy the stack.
   */
  readonly env?: Environment;

  /**
   * Name to deploy the stack with
   *
   * @default - Derived from construct path.
   */
  readonly stackName?: string;

  /**
   * Stack tags that will be applied to all the taggable resources and the stack itself.
   *
   * @default {}
   */
  readonly tags?: { [key: string]: string };
}

/**
 * A root construct which represents a single CloudFormation stack.
 */
export class Stack extends Construct implements ITaggable {
  /**
   * Return whether the given object is a Stack.
   *
   * We do attribute detection since we can't reliably use 'instanceof'.
   */
  public static isStack(x: any): x is Stack {
    return x !== null && typeof(x) === 'object' && STACK_SYMBOL in x;
  }

  /**
   * Looks up the first stack scope in which `construct` is defined. Fails if there is no stack up the tree.
   * @param construct The construct to start the search from.
   */
  public static of(construct: IConstruct): Stack {
    // we want this to be as cheap as possible. cache this result by mutating
    // the object. anecdotally, at the time of this writing, @aws-cdk/core unit
    // tests hit this cache 1,112 times, @aws-cdk/aws-cloudformation unit tests
    // hit this 2,435 times).
    const cache = (construct as any)[MY_STACK_CACHE] as Stack | undefined;
    if (cache) {
      return cache;
    } else {
      const value = _lookup(construct);
      Object.defineProperty(construct, MY_STACK_CACHE, { value });
      return value;
    }

    function _lookup(c: IConstruct): Stack  {
      if (Stack.isStack(c)) {
        return c;
      }

      if (!c.node.scope) {
        throw new Error(`No stack could be identified for the construct at path ${construct.node.path}`);
      }

      return _lookup(c.node.scope);
    }
  }

  /**
   * Tags to be applied to the stack.
   */
  public readonly tags: TagManager;

  /**
   * Options for CloudFormation template (like version, transform, description).
   */
  public readonly templateOptions: ITemplateOptions = {};

  /**
   * The AWS region into which this stack will be deployed (e.g. `us-west-2`).
   *
   * This value is resolved according to the following rules:
   *
   * 1. The value provided to `env.region` when the stack is defined. This can
   *    either be a concerete region (e.g. `us-west-2`) or the `Aws.region`
   *    token.
   * 3. `Aws.region`, which is represents the CloudFormation intrinsic reference
   *    `{ "Ref": "AWS::Region" }` encoded as a string token.
   *
   * Preferably, you should use the return value as an opaque string and not
   * attempt to parse it to implement your logic. If you do, you must first
   * check that it is a concerete value an not an unresolved token. If this
   * value is an unresolved token (`Token.isUnresolved(stack.region)` returns
   * `true`), this implies that the user wishes that this stack will synthesize
   * into a **region-agnostic template**. In this case, your code should either
   * fail (throw an error, emit a synth error using `node.addError`) or
   * implement some other region-agnostic behavior.
   */
  public readonly region: string;

  /**
   * The AWS account into which this stack will be deployed.
   *
   * This value is resolved according to the following rules:
   *
   * 1. The value provided to `env.account` when the stack is defined. This can
   *    either be a concerete account (e.g. `585695031111`) or the
   *    `Aws.accountId` token.
   * 3. `Aws.accountId`, which represents the CloudFormation intrinsic reference
   *    `{ "Ref": "AWS::AccountId" }` encoded as a string token.
   *
   * Preferably, you should use the return value as an opaque string and not
   * attempt to parse it to implement your logic. If you do, you must first
   * check that it is a concerete value an not an unresolved token. If this
   * value is an unresolved token (`Token.isUnresolved(stack.account)` returns
   * `true`), this implies that the user wishes that this stack will synthesize
   * into a **account-agnostic template**. In this case, your code should either
   * fail (throw an error, emit a synth error using `node.addError`) or
   * implement some other region-agnostic behavior.
   */
  public readonly account: string;

  /**
   * The environment coordinates in which this stack is deployed. In the form
   * `aws://account/region`. Use `stack.account` and `stack.region` to obtain
   * the specific values, no need to parse.
   *
   * You can use this value to determine if two stacks are targeting the same
   * environment.
   *
   * If either `stack.account` or `stack.region` are not concrete values (e.g.
   * `Aws.account` or `Aws.region`) the special strings `unknown-account` and/or
   * `unknown-region` will be used respectively to indicate this stack is
   * region/account-agnostic.
   */
  public readonly environment: string;

  /**
   * Returns the parent stack if this stack is nested.
   * This is `undefined` for top-level (non-nested) stacks.
   *
   * @experimental
   */
  public readonly nestedStackParent?: Stack;

  /**
   * The AWS::CloudFormation::Stack resource which represents this nested stack.
   * This is `undefined` for top-level (non-nested) stacks.
   *
   * @experimental
   */
  public readonly nestedStackResource?: CfnResource;

  /**
   * An attribute (late-bound) that represents the URL of the template file
   * in the deployment bucket.
   *
   * @experimental
   */
  public readonly templateUrl: string;

  /**
   * The name of the CloudFormation template file emitted to the output
   * directory during synthesis.
   *
   * @example MyStack.template.json
   */
  public readonly templateFile: string;

  /**
   * The ID of the cloud assembly artifact for this stack.
   */
  public readonly artifactId: string;

  /**
   * Logical ID generation strategy
   */
  private readonly _logicalIds: LogicalIDs;

  /**
   * Other stacks this stack depends on
   */
  private readonly _stackDependencies: { [uniqueId: string]: StackDependency } = { };

  /**
   * Lists all missing contextual information.
   * This is returned when the stack is synthesized under the 'missing' attribute
   * and allows tooling to obtain the context and re-synthesize.
   */
  private readonly _missingContext = new Array<cxapi.MissingContext>();

  /**
   * Includes all parameters synthesized for assets (lazy).
   */
  private _assetParameters?: Construct;

  private _templateUrl?: string;
  private readonly _stackName: string;

  /**
   * Creates a new stack.
   *
   * @param scope Parent of this stack, usually a Program instance.
   * @param id The construct ID of this stack. If `stackName` is not explicitly
   * defined, this id (and any parent IDs) will be used to determine the
   * physical ID of the stack.
   * @param props Stack properties.
   */
  public constructor(scope?: Construct, id?: string, props: StackProps = {}) {
    // For unit test convenience parents are optional, so bypass the type check when calling the parent.
    super(scope!, id!);

    Object.defineProperty(this, STACK_SYMBOL, { value: true });

    this._logicalIds = new LogicalIDs();

    const { account, region, environment } = this.parseEnvironment(props.env);

    this.account = account;
    this.region = region;
    this.environment = environment;

    if (props.description !== undefined) {
      // Max length 1024 bytes
      // Typically 2 bytes per character, may be more for more exotic characters
      if (props.description.length > 512) {
        throw new Error(`Stack description must be <= 1024 bytes. Received description: '${props.description}'`);
      }
      this.templateOptions.description = props.description;
    }

    this._stackName = props.stackName !== undefined ? props.stackName : this.generateUniqueId();
    this.tags = new TagManager(TagType.KEY_VALUE, 'aws:cdk:stack', props.tags);

    if (!VALID_STACK_NAME_REGEX.test(this.stackName)) {
      throw new Error(`Stack name must match the regular expression: ${VALID_STACK_NAME_REGEX.toString()}, got '${this.stackName}'`);
    }

    // the preferred behavior is to generate a unique id for this stack and use
    // it as the artifact ID in the assembly. this allows multiple stacks to use
    // the same name. however, this behavior is breaking for 1.x so it's only
    // applied under a feature flag which is applied automatically for new
    // projects created using `cdk init`.
    this.artifactId = this.node.tryGetContext(cxapi.ENABLE_STACK_NAME_DUPLICATES_CONTEXT)
      ? this.generateUniqueId()
      : this.stackName;

    this.templateFile = `${this.artifactId}.template.json`;
    this.templateUrl = Lazy.stringValue({ produce: () => this._templateUrl || '<unresolved>' });
  }

  /**
   * Resolve a tokenized value in the context of the current stack.
   */
  public resolve(obj: any): any {
    return resolve(obj, {
      scope: this,
      prefix: [],
      resolver: CLOUDFORMATION_TOKEN_RESOLVER,
      preparing: false
    });
  }

  /**
   * Convert an object, potentially containing tokens, to a JSON string
   */
  public toJsonString(obj: any, space?: number): string {
    return CloudFormationLang.toJSON(obj, space).toString();
  }

  /**
   * Indicate that a context key was expected
   *
   * Contains instructions which will be emitted into the cloud assembly on how
   * the key should be supplied.
   *
   * @param report The set of parameters needed to obtain the context
   */
  public reportMissingContext(report: cxapi.MissingContext) {
    this._missingContext.push(report);
  }

  /**
   * Rename a generated logical identities
   *
   * To modify the naming scheme strategy, extend the `Stack` class and
   * override the `createNamingScheme` method.
   */
  public renameLogicalId(oldId: string, newId: string) {
    this._logicalIds.addRename(oldId, newId);
  }

  /**
   * Allocates a stack-unique CloudFormation-compatible logical identity for a
   * specific resource.
   *
   * This method is called when a `CfnElement` is created and used to render the
   * initial logical identity of resources. Logical ID renames are applied at
   * this stage.
   *
   * This method uses the protected method `allocateLogicalId` to render the
   * logical ID for an element. To modify the naming scheme, extend the `Stack`
   * class and override this method.
   *
   * @param element The CloudFormation element for which a logical identity is
   * needed.
   */
  public getLogicalId(element: CfnElement): string {
    const logicalId = this.allocateLogicalId(element);
    return this._logicalIds.applyRename(logicalId);
  }

  /**
   * Add a dependency between this stack and another stack.
   *
   * This can be used to define dependencies between any two stacks within an
   * app, and also supports nested stacks.
   */
  public addDependency(target: Stack, reason?: string) {
    addDependency(this, target, reason);
  }

  /**
   * Return the stacks this stack depends on
   */
  public get dependencies(): Stack[] {
    return Object.values(this._stackDependencies).map(x => x.stack);
  }

  /**
   * The concrete CloudFormation physical stack name.
   *
   * This is either the name defined explicitly in the `stackName` prop or
   * allocated based on the stack's location in the construct tree. Stacks that
   * are directly defined under the app use their construct `id` as their stack
   * name. Stacks that are defined deeper within the tree will use a hashed naming
   * scheme based on the construct path to ensure uniqueness.
   *
   * If you wish to obtain the deploy-time AWS::StackName intrinsic,
   * you can use `Aws.stackName` directly.
   */
  public get stackName(): string {
    return this._stackName;
  }

  /**
   * The partition in which this stack is defined
   */
  public get partition(): string {
    // Always return a non-scoped partition intrinsic. These will usually
    // be used to construct an ARN, but there are no cross-partition
    // calls anyway.
    return Aws.PARTITION;
  }

  /**
   * The Amazon domain suffix for the region in which this stack is defined
   */
  public get urlSuffix(): string {
    // Since URL Suffix always follows partition, it is unscoped like partition is.
    return Aws.URL_SUFFIX;
  }

  /**
   * The ID of the stack
   *
   * @example After resolving, looks like arn:aws:cloudformation:us-west-2:123456789012:stack/teststack/51af3dc0-da77-11e4-872e-1234567db123
   */
  public get stackId(): string {
    return new ScopedAws(this).stackId;
  }

  /**
   * Returns the list of notification Amazon Resource Names (ARNs) for the current stack.
   */
  public get notificationArns(): string[] {
    return new ScopedAws(this).notificationArns;
  }

  /**
   * Indicates if this is a nested stack, in which case `parentStack` will include a reference to it's parent.
   */
  public get nested(): boolean {
    return this.nestedStackParent !== undefined;
  }

  /**
   * Creates an ARN from components.
   *
   * If `partition`, `region` or `account` are not specified, the stack's
   * partition, region and account will be used.
   *
   * If any component is the empty string, an empty string will be inserted
   * into the generated ARN at the location that component corresponds to.
   *
   * The ARN will be formatted as follows:
   *
   *   arn:{partition}:{service}:{region}:{account}:{resource}{sep}}{resource-name}
   *
   * The required ARN pieces that are omitted will be taken from the stack that
   * the 'scope' is attached to. If all ARN pieces are supplied, the supplied scope
   * can be 'undefined'.
   */
  public formatArn(components: ArnComponents): string {
    return Arn.format(components, this);
  }

  /**
   * Given an ARN, parses it and returns components.
   *
   * If the ARN is a concrete string, it will be parsed and validated. The
   * separator (`sep`) will be set to '/' if the 6th component includes a '/',
   * in which case, `resource` will be set to the value before the '/' and
   * `resourceName` will be the rest. In case there is no '/', `resource` will
   * be set to the 6th components and `resourceName` will be set to the rest
   * of the string.
   *
   * If the ARN includes tokens (or is a token), the ARN cannot be validated,
   * since we don't have the actual value yet at the time of this function
   * call. You will have to know the separator and the type of ARN. The
   * resulting `ArnComponents` object will contain tokens for the
   * subexpressions of the ARN, not string literals. In this case this
   * function cannot properly parse the complete final resourceName (path) out
   * of ARNs that use '/' to both separate the 'resource' from the
   * 'resourceName' AND to subdivide the resourceName further. For example, in
   * S3 ARNs:
   *
   *    arn:aws:s3:::my_corporate_bucket/path/to/exampleobject.png
   *
   * After parsing the resourceName will not contain
   * 'path/to/exampleobject.png' but simply 'path'. This is a limitation
   * because there is no slicing functionality in CloudFormation templates.
   *
   * @param arn The ARN string to parse
   * @param sepIfToken The separator used to separate resource from resourceName
   * @param hasName Whether there is a name component in the ARN at all. For
   * example, SNS Topics ARNs have the 'resource' component contain the topic
   * name, and no 'resourceName' component.
   *
   * @returns an ArnComponents object which allows access to the various
   * components of the ARN.
   *
   * @returns an ArnComponents object which allows access to the various
   *      components of the ARN.
   */
  public parseArn(arn: string, sepIfToken: string = '/', hasName: boolean = true): ArnComponents {
    return Arn.parse(arn, sepIfToken, hasName);
  }

  /**
   * Returnst the list of AZs that are availability in the AWS environment
   * (account/region) associated with this stack.
   *
   * If the stack is environment-agnostic (either account and/or region are
   * tokens), this property will return an array with 2 tokens that will resolve
   * at deploy-time to the first two availability zones returned from CloudFormation's
   * `Fn::GetAZs` intrinsic function.
   *
   * If they are not available in the context, returns a set of dummy values and
   * reports them as missing, and let the CLI resolve them by calling EC2
   * `DescribeAvailabilityZones` on the target environment.
   */
  public get availabilityZones(): string[] {
    // if account/region are tokens, we can't obtain AZs through the context
    // provider, so we fallback to use Fn::GetAZs. the current lowest common
    // denominator is 2 AZs across all AWS regions.
    const agnostic = Token.isUnresolved(this.account) || Token.isUnresolved(this.region);
    if (agnostic) {
      return this.node.tryGetContext(cxapi.AVAILABILITY_ZONE_FALLBACK_CONTEXT_KEY) || [
        Fn.select(0, Fn.getAzs()),
        Fn.select(1, Fn.getAzs())
      ];
    }

    const value = ContextProvider.getValue(this, {
      provider: cxapi.AVAILABILITY_ZONE_PROVIDER,
      dummyValue: ['dummy1a', 'dummy1b', 'dummy1c'],
    }).value;

    if (!Array.isArray(value)) {
      throw new Error(`Provider ${cxapi.AVAILABILITY_ZONE_PROVIDER} expects a list`);
    }

    return value;
  }

  public addFileAsset(asset: FileAssetSource): FileAssetLocation {

    // assets are always added at the top-level stack
    if (this.nestedStackParent) {
      return this.nestedStackParent.addFileAsset(asset);
    }

    let params = this.assetParameters.node.tryFindChild(asset.sourceHash) as FileAssetParameters;
    if (!params) {
      params = new FileAssetParameters(this.assetParameters, asset.sourceHash);

      const metadata: cxapi.FileAssetMetadataEntry = {
        path: asset.fileName,
        id: asset.sourceHash,
        packaging: asset.packaging,
        sourceHash: asset.sourceHash,

        s3BucketParameter: params.bucketNameParameter.logicalId,
        s3KeyParameter: params.objectKeyParameter.logicalId,
        artifactHashParameter: params.artifactHashParameter.logicalId,
      };

      this.node.addMetadata(cxapi.ASSET_METADATA, metadata);
    }

    const bucketName = params.bucketNameParameter.valueAsString;

    // key is prefix|postfix
    const encodedKey = params.objectKeyParameter.valueAsString;

    const s3Prefix = Fn.select(0, Fn.split(cxapi.ASSET_PREFIX_SEPARATOR, encodedKey));
    const s3Filename = Fn.select(1, Fn.split(cxapi.ASSET_PREFIX_SEPARATOR, encodedKey));
    const objectKey = `${s3Prefix}${s3Filename}`;

    const s3Url = `https://s3.${this.region}.${this.urlSuffix}/${bucketName}/${objectKey}`;

    return { bucketName, objectKey, s3Url };
  }

  public addDockerImageAsset(asset: DockerImageAssetSource): DockerImageAssetLocation {
    if (this.nestedStackParent) {
      return this.nestedStackParent.addDockerImageAsset(asset);
    }

    let params = this.assetParameters.node.tryFindChild(asset.sourceHash) as DockerImageAssetParameters;
    if (!params) {
      params = new DockerImageAssetParameters(this.assetParameters, asset.sourceHash);

      const metadata: cxapi.ContainerImageAssetMetadataEntry = {
        id: asset.sourceHash,
        packaging: 'container-image',
        path: asset.directoryName,
        sourceHash: asset.sourceHash,
        imageNameParameter: params.imageNameParameter.logicalId,
        repositoryName: asset.repositoryName,
        buildArgs: asset.dockerBuildArgs,
        target: asset.dockerBuildTarget
      };

      this.node.addMetadata(cxapi.ASSET_METADATA, metadata);
    }

    // Parse repository name and tag from the parameter (<REPO_NAME>@sha256:<TAG>)
    // Example: cdk/cdkexampleimageb2d7f504@sha256:72c4f956379a43b5623d529ddd969f6826dde944d6221f445ff3e7add9875500
    const components = Fn.split('@sha256:', params.imageNameParameter.valueAsString);
    const repositoryName = Fn.select(0, components).toString();
    const imageSha = Fn.select(1, components).toString();
    const imageUri = `${this.account}.dkr.ecr.${this.region}.${this.urlSuffix}/${repositoryName}@sha256:${imageSha}`;

    return {
      imageUri, repositoryName
    };
  }

  /**
<<<<<<< HEAD
   * Returns the parent of a nested stack.
   *
   * @deprecated use `nestedStackParent`
   */
  public get parentStack() {
    return this.nestedStackParent;
  }

  /**
   * Called implicitly by the `addDependency` helper function in order to
   * realize a dependency between two top-level stacks at the assembly level.
   *
   * Use `stack.addDependency` to define the dependency between any two stacks,
   * and take into account nested stack relationships.
   *
   * @internal
   */
  public _addAssemblyDependency(target: Stack, reason?: string) {
    // defensive: we should never get here for nested stacks
    if (this.nested || target.nested) {
      throw new Error(`Cannot add assembly-level dependencies for nested stacks`);
    }

    reason = reason || 'dependency added using stack.addDependency()';
    const cycle = target.stackDependencyReasons(this);
    if (cycle !== undefined) {
        // tslint:disable-next-line:max-line-length
        throw new Error(`'${target.node.path}' depends on '${this.node.path}' (${cycle.join(', ')}). Adding this dependency (${reason}) would create a cyclic reference.`);
    }

    let dep = this._stackDependencies[target.node.uniqueId];
    if (!dep) {
      dep = this._stackDependencies[target.node.uniqueId] = {
        stack: target,
        reasons: []
      };
    }

    dep.reasons.push(reason);

    if (process.env.CDK_DEBUG_DEPS) {
      // tslint:disable-next-line:no-console
      console.error(`[CDK_DEBUG_DEPS] stack "${this.node.path}" depends on "${target.node.path}" because: ${reason}`);
    }
=======
   * Add a Transform to this stack. A Transform is a macro that AWS
   * CloudFormation uses to process your template.
   *
   * Duplicate values are removed when stack is synthesized.
   *
   * @example addTransform('AWS::Serverless-2016-10-31')
   *
   * @see https://docs.aws.amazon.com/AWSCloudFormation/latest/UserGuide/transform-section-structure.html
   *
   * @param transform The transform to add
   */
  public addTransform(transform: string) {
    if (!this.templateOptions.transforms) {
      this.templateOptions.transforms = [];
    }
    this.templateOptions.transforms.push(transform);
>>>>>>> 59070558
  }

  /**
   * Returns the naming scheme used to allocate logical IDs. By default, uses
   * the `HashedAddressingScheme` but this method can be overridden to customize
   * this behavior.
   *
   * In order to make sure logical IDs are unique and stable, we hash the resource
   * construct tree path (i.e. toplevel/secondlevel/.../myresource) and add it as
   * a suffix to the path components joined without a separator (CloudFormation
   * IDs only allow alphanumeric characters).
   *
   * The result will be:
   *
   *   <path.join('')><md5(path.join('/')>
   *     "human"      "hash"
   *
   * If the "human" part of the ID exceeds 240 characters, we simply trim it so
   * the total ID doesn't exceed CloudFormation's 255 character limit.
   *
   * We only take 8 characters from the md5 hash (0.000005 chance of collision).
   *
   * Special cases:
   *
   * - If the path only contains a single component (i.e. it's a top-level
   *   resource), we won't add the hash to it. The hash is not needed for
   *   disamiguation and also, it allows for a more straightforward migration an
   *   existing CloudFormation template to a CDK stack without logical ID changes
   *   (or renames).
   * - For aesthetic reasons, if the last components of the path are the same
   *   (i.e. `L1/L2/Pipeline/Pipeline`), they will be de-duplicated to make the
   *   resulting human portion of the ID more pleasing: `L1L2Pipeline<HASH>`
   *   instead of `L1L2PipelinePipeline<HASH>`
   * - If a component is named "Default" it will be omitted from the path. This
   *   allows refactoring higher level abstractions around constructs without affecting
   *   the IDs of already deployed resources.
   * - If a component is named "Resource" it will be omitted from the user-visible
   *   path, but included in the hash. This reduces visual noise in the human readable
   *   part of the identifier.
   *
   * @param cfnElement The element for which the logical ID is allocated.
   */
  protected allocateLogicalId(cfnElement: CfnElement): string {
    const scopes = cfnElement.node.scopes;
    const stackIndex = scopes.indexOf(cfnElement.stack);
    const pathComponents = scopes.slice(stackIndex + 1).map(x => x.node.id);
    return makeUniqueId(pathComponents);
  }

  /**
   * Validate stack name
   *
   * CloudFormation stack names can include dashes in addition to the regular identifier
   * character classes, and we don't allow one of the magic markers.
   *
   * @internal
   */
  protected _validateId(name: string) {
    if (name && !VALID_STACK_NAME_REGEX.test(name)) {
      throw new Error(`Stack name must match the regular expression: ${VALID_STACK_NAME_REGEX.toString()}, got '${name}'`);
    }
  }

  /**
   * Prepare stack
   *
   * Find all CloudFormation references and tell them we're consuming them.
   *
   * Find all dependencies as well and add the appropriate DependsOn fields.
   */
  protected prepare() {
    const tokens = this.findTokens();

    // References (originating from this stack)
    for (const reference of tokens) {

      // skip if this is not a CfnReference
      if (!CfnReference.isCfnReference(reference)) {
        continue;
      }

      const targetStack = Stack.of(reference.target);

      // skip if this is not a cross-stack reference
      if (targetStack === this) {
        continue;
      }

      // determine which stack should create the cross reference
      const factory = this.determineCrossReferenceFactory(targetStack);

      // if one side is a nested stack (has "parentStack"), we let it create the reference
      // since it has more knowledge about the world.
      const consumedValue = factory.prepareCrossReference(this, reference);

      // if the reference has already been assigned a value for the consuming stack, carry on.
      if (!reference.hasValueForStack(this)) {
        reference.assignValueForStack(this, consumedValue);
      }
    }

    // Resource dependencies
    for (const dependency of this.node.dependencies) {
      for (const target of findCfnResources([ dependency.target ])) {
        for (const source of findCfnResources([ dependency.source ])) {
          source.addDependsOn(target);
        }
      }
    }

    if (this.tags.hasTags()) {
      this.node.addMetadata(cxapi.STACK_TAGS_METADATA_KEY, this.tags.renderTags());
    }

    if (this.nestedStackParent) {
      // add the nested stack template as an asset
      const cfn = JSON.stringify(this._toCloudFormation());
      const templateHash = crypto.createHash('sha256').update(cfn).digest('hex');
      const parent = this.nestedStackParent;
      const templateLocation = parent.addFileAsset({
        packaging: FileAssetPackaging.FILE,
        sourceHash: templateHash,
        fileName: this.templateFile
      });

      // if bucketName/objectKey are cfn parameters from a stack other than the parent stack, they will
      // be resolved as cross-stack references like any other (see "multi" tests).
      this._templateUrl = `https://s3.${parent.region}.${parent.urlSuffix}/${templateLocation.bucketName}/${templateLocation.objectKey}`;
    }
  }

  protected synthesize(session: ISynthesisSession): void {
    const builder = session.assembly;

    // write the CloudFormation template as a JSON file
    const outPath = path.join(builder.outdir, this.templateFile);
    const text = JSON.stringify(this._toCloudFormation(), undefined, 2);
    fs.writeFileSync(outPath, text);

    // if this is a nested stack, do not emit it as a cloud assembly artifact (it will be registered as an s3 asset instead)
    if (this.nested) {
      return;
    }

    const deps = this.dependencies.map(s => s.artifactId);
    const meta = this.collectMetadata();

    // backwards compatibility since originally artifact ID was always equal to
    // stack name the stackName attribute is optional and if it is not specified
    // the CLI will use the artifact ID as the stack name. we *could have*
    // always put the stack name here but wanted to minimize the risk around
    // changes to the assembly manifest. so this means that as long as stack
    // name and artifact ID are the same, the cloud assembly manifest will not
    // change.
    const stackNameProperty = this.stackName === this.artifactId
      ? { }
      : { stackName: this.stackName };

    const properties: cxapi.AwsCloudFormationStackProperties = {
      templateFile: this.templateFile,
      ...stackNameProperty
    };

    // add an artifact that represents this stack
    builder.addArtifact(this.artifactId, {
      type: cxapi.ArtifactType.AWS_CLOUDFORMATION_STACK,
      environment: this.environment,
      properties,
      dependencies: deps.length > 0 ? deps : undefined,
      metadata: Object.keys(meta).length > 0 ? meta : undefined,
    });

    for (const ctx of this._missingContext) {
      builder.addMissing(ctx);
    }
  }

  /**
   * Returns the CloudFormation template for this stack by traversing
   * the tree and invoking _toCloudFormation() on all Entity objects.
   *
   * @internal
   */
  protected _toCloudFormation() {
    let transform: string | string[] | undefined;

    if (this.templateOptions.transform) {
      // tslint:disable-next-line: max-line-length
      this.node.addWarning('This stack is using the deprecated `templateOptions.transform` property. Consider switching to `addTransform()`.');
      this.addTransform(this.templateOptions.transform);
    }

    if (this.templateOptions.transforms) {
      if (this.templateOptions.transforms.length === 1) { // Extract single value
        transform = this.templateOptions.transforms[0];
      } else { // Remove duplicate values
        transform = Array.from(new Set(this.templateOptions.transforms));
      }
    }

    const template: any = {
      Description: this.templateOptions.description,
      Transform: transform,
      AWSTemplateFormatVersion: this.templateOptions.templateFormatVersion,
      Metadata: this.templateOptions.metadata
    };

    const elements = cfnElements(this);
    const fragments = elements.map(e => this.resolve(e._toCloudFormation()));

    // merge in all CloudFormation fragments collected from the tree
    for (const fragment of fragments) {
      merge(template, fragment);
    }

    // resolve all tokens and remove all empties
    const ret = this.resolve(template) || {};

    this._logicalIds.assertAllRenamesApplied();

    return ret;
  }

  /**
   * Exports a resolvable value for use in another stack.
   *
   * @returns a token that can be used to reference the value from the producing stack.
   */
  protected prepareCrossReference(sourceStack: Stack, reference: Reference): IResolvable {
    const targetStack = Stack.of(reference.target);

    // Ensure a singleton "Exports" scoping Construct
    // This mostly exists to trigger LogicalID munging, which would be
    // disabled if we parented constructs directly under Stack.
    // Also it nicely prevents likely construct name clashes
    const exportsScope = targetStack.getCreateExportsScope();

    // Ensure a singleton CfnOutput for this value
    const resolved = targetStack.resolve(reference);
    const id = 'Output' + JSON.stringify(resolved);
    const exportName = targetStack.generateExportName(exportsScope, id);
    const output = exportsScope.node.tryFindChild(id) as CfnOutput;
    if (!output) {
      new CfnOutput(exportsScope, id, { value: Token.asString(reference), exportName });
    }

    // add a dependency on the producing stack - it has to be deployed before this stack can consume the exported value
    // if the producing stack is a nested stack (i.e. has a parent), the dependency is taken on the parent.
    const producerDependency = targetStack.nestedStackParent ? targetStack.nestedStackParent : targetStack;
    const consumerDependency = sourceStack.nestedStackParent ? sourceStack.nestedStackParent : sourceStack;
    consumerDependency.addDependency(producerDependency, `${sourceStack.node.path} -> ${reference.target.node.path}.${reference.displayName}`);

    // We want to return an actual FnImportValue Token here, but Fn.importValue() returns a 'string',
    // so construct one in-place.
    return new Intrinsic({ 'Fn::ImportValue': exportName });
  }

  private getCreateExportsScope() {
    const exportsName = 'Exports';
    let stackExports = this.node.tryFindChild(exportsName) as Construct;
    if (stackExports === undefined) {
      stackExports = new Construct(this, exportsName);
    }

    return stackExports;
  }

  /**
   * Determine the various stack environment attributes.
   *
   */
  private parseEnvironment(env: Environment = {}) {
    // if an environment property is explicitly specified when the stack is
    // created, it will be used. if not, use tokens for account and region but
    // they do not need to be scoped, the only situation in which
    // export/fn::importvalue would work if { Ref: "AWS::AccountId" } is the
    // same for provider and consumer anyway.
    const account = env.account || Aws.ACCOUNT_ID;
    const region  = env.region  || Aws.REGION;

    // this is the "aws://" env specification that will be written to the cloud assembly
    // manifest. it will use "unknown-account" and "unknown-region" to indicate
    // environment-agnosticness.
    const envAccount = !Token.isUnresolved(account) ? account : cxapi.UNKNOWN_ACCOUNT;
    const envRegion  = !Token.isUnresolved(region)  ? region  : cxapi.UNKNOWN_REGION;

    return {
      account, region,
      environment: EnvironmentUtils.format(envAccount, envRegion)
    };
  }

  /**
   * Check whether this stack has a (transitive) dependency on another stack
   *
   * Returns the list of reasons on the dependency path, or undefined
   * if there is no dependency.
   */
  private stackDependencyReasons(other: Stack): string[] | undefined {
    if (this === other) { return []; }
    for (const dep of Object.values(this._stackDependencies)) {
      const ret = dep.stack.stackDependencyReasons(other);
      if (ret !== undefined) {
        return [ ...dep.reasons, ...ret ];
      }
    }
    return undefined;
  }

  private collectMetadata() {
    const output: { [id: string]: cxapi.MetadataEntry[] } = { };
    const stack = this;

    visit(this);

    return output;

    function visit(node: IConstruct) {
      // break off if we reached a node that is not a child of this stack
      const parent = findParentStack(node);
      if (parent !== stack) {
        return;
      }

      if (node.node.metadata.length > 0) {
        // Make the path absolute
        output[ConstructNode.PATH_SEP + node.node.path] = node.node.metadata.map(md => stack.resolve(md) as cxapi.MetadataEntry);
      }

      for (const child of node.node.children) {
        visit(child);
      }
    }

    function findParentStack(node: IConstruct): Stack | undefined {
      if (node instanceof Stack && node.nestedStackParent === undefined) {
        return node;
      }

      if (!node.node.scope) {
        return undefined;
      }

      return findParentStack(node.node.scope);
    }
  }

  /**
   * Calculcate the stack name based on the construct path
   */
  private generateUniqueId() {
    // In tests, it's possible for this stack to be the root object, in which case
    // we need to use it as part of the root path.
    const rootPath = this.node.scope !== undefined ? this.node.scopes.slice(1) : [this];
    const ids = rootPath.map(c => c.node.id);

    // Special case, if rootPath is length 1 then just use ID (backwards compatibility)
    // otherwise use a unique stack name (including hash). This logic is already
    // in makeUniqueId, *however* makeUniqueId will also strip dashes from the name,
    // which *are* allowed and also used, so we short-circuit it.
    if (ids.length === 1) {
      // Could be empty in a unit test, so just pretend it's named "Stack" then
      return ids[0] || 'Stack';
    }

    return makeUniqueId(ids);
  }

  private generateExportName(stackExports: Construct, id: string) {
    const stack = Stack.of(stackExports);
    const components = [...stackExports.node.scopes.slice(2).map(c => c.node.id), id];
    const prefix = stack.stackName ? stack.stackName + ':' : '';
    const exportName = prefix + makeUniqueId(components);
    return exportName;
  }

  private get assetParameters() {
    if (!this._assetParameters) {
      this._assetParameters = new Construct(this, 'AssetParameters');
    }
    return this._assetParameters;
  }

  private determineCrossReferenceFactory(target: Stack) {
    // unsupported: stacks from different apps
    if (target.node.root !== this.node.root) {
      throw new Error(
        `Cannot reference across apps. ` +
        `Consuming and producing stacks must be defined within the same CDK app.`);
    }

    // unsupported: stacks are not in the same environment
    if (target.environment !== this.environment) {
      throw new Error(
        `Stack "${this.node.path}" cannot consume a cross reference from stack "${target.node.path}". ` +
        `Cross stack references are only supported for stacks deployed to the same environment or between nested stacks and their parent stack`);
    }

    // if one of the stacks is a nested stack, go ahead and give it the right to make the cross reference
    if (target.nested) { return target; }
    if (this.nested) { return this; }

    // both stacks are top-level (non-nested), the taret (producing stack) gets to make the reference
    return target;
  }

  /**
   * Returns all the tokens used within the scope of the current stack.
   */
  private findTokens() {
    const tokens = new Array<IResolvable>();

    for (const element of cfnElements(this)) {
      try {
        tokens.push(...findTokens(element, () => element._toCloudFormation()));
      }  catch (e) {
        // Note: it might be that the properties of the CFN object aren't valid.
        // This will usually be preventatively caught in a construct's validate()
        // and turned into a nicely descriptive error, but we're running prepare()
        // before validate(). Swallow errors that occur because the CFN layer
        // doesn't validate completely.
        //
        // This does make the assumption that the error will not be rectified,
        // but the error will be thrown later on anyway. If the error doesn't
        // get thrown down the line, we may miss references.
        if (e.type === 'CfnSynthesisError') {
          continue;
        }

        throw e;
      }
    }
    return tokens;
  }
}

function merge(template: any, part: any) {
  for (const section of Object.keys(part)) {
    const src = part[section];

    // create top-level section if it doesn't exist
    let dest = template[section];
    if (!dest) {
      template[section] = dest = src;
    } else {
      // add all entities from source section to destination section
      for (const id of Object.keys(src)) {
        if (id in dest) {
          throw new Error(`section '${section}' already contains '${id}'`);
        }
        dest[id] = src[id];
      }
    }
  }
}

/**
 * CloudFormation template options for a stack.
 */
export interface ITemplateOptions {
  /**
   * Gets or sets the description of this stack.
   * If provided, it will be included in the CloudFormation template's "Description" attribute.
   */
  description?: string;

  /**
   * Gets or sets the AWSTemplateFormatVersion field of the CloudFormation template.
   */
  templateFormatVersion?: string;

  /**
   * Gets or sets the top-level template transform for this stack (e.g. "AWS::Serverless-2016-10-31").
   *
   * @deprecated use `transforms` instead.
   */
  transform?: string;

  /**
   * Gets or sets the top-level template transform(s) for this stack (e.g. `["AWS::Serverless-2016-10-31"]`).
   */
  transforms?: string[];

  /**
   * Metadata associated with the CloudFormation template.
   */
   metadata?: { [key: string]: any };
}

/**
 * Collect all CfnElements from a Stack
 *
 * @param node Root node to collect all CfnElements from
 * @param into Array to append CfnElements to
 * @returns The same array as is being collected into
 */
function cfnElements(node: IConstruct, into: CfnElement[] = []): CfnElement[] {
  if (CfnElement.isCfnElement(node)) {
    into.push(node);
  }

  for (const child of node.node.children) {
    // Don't recurse into a substack
    if (Stack.isStack(child)) { continue; }

    cfnElements(child, into);
  }

  return into;
}

// These imports have to be at the end to prevent circular imports
import { Arn, ArnComponents } from './arn';
import { CfnElement } from './cfn-element';
import { Fn } from './cfn-fn';
import { CfnOutput } from './cfn-output';
import { Aws, ScopedAws } from './cfn-pseudo';
import { CfnResource, TagType } from './cfn-resource';
import { addDependency } from './deps';
import { Lazy } from './lazy';
import { CfnReference } from './private/cfn-reference';
import { Intrinsic } from './private/intrinsic';
import { Reference } from './reference';
import { IResolvable } from './resolvable';
import { ITaggable, TagManager } from './tag-manager';
import { Token } from './token';

/**
 * Find all resources in a set of constructs
 */
function findCfnResources(roots: Iterable<IConstruct>): CfnResource[] {
  const ret = new Array<CfnResource>();
  for (const root of roots) {
    ret.push(...root.node.findAll().filter(CfnResource.isCfnResource));
  }
  return ret;
}

interface StackDependency {
  stack: Stack;
<<<<<<< HEAD
  reasons: string[];
}

function extractSingleValue<T>(array: T[] | undefined): T[] | T | undefined {
  if (array && array.length === 1) {
    return array[0];
  }
  return array;
=======
  reason: string;
>>>>>>> 59070558
}<|MERGE_RESOLUTION|>--- conflicted
+++ resolved
@@ -586,13 +586,31 @@
   }
 
   /**
-<<<<<<< HEAD
    * Returns the parent of a nested stack.
    *
    * @deprecated use `nestedStackParent`
    */
   public get parentStack() {
     return this.nestedStackParent;
+  }
+
+  /**
+   * Add a Transform to this stack. A Transform is a macro that AWS
+   * CloudFormation uses to process your template.
+   *
+   * Duplicate values are removed when stack is synthesized.
+   *
+   * @example addTransform('AWS::Serverless-2016-10-31')
+   *
+   * @see https://docs.aws.amazon.com/AWSCloudFormation/latest/UserGuide/transform-section-structure.html
+   *
+   * @param transform The transform to add
+   */
+  public addTransform(transform: string) {
+    if (!this.templateOptions.transforms) {
+      this.templateOptions.transforms = [];
+    }
+    this.templateOptions.transforms.push(transform);
   }
 
   /**
@@ -631,24 +649,6 @@
       // tslint:disable-next-line:no-console
       console.error(`[CDK_DEBUG_DEPS] stack "${this.node.path}" depends on "${target.node.path}" because: ${reason}`);
     }
-=======
-   * Add a Transform to this stack. A Transform is a macro that AWS
-   * CloudFormation uses to process your template.
-   *
-   * Duplicate values are removed when stack is synthesized.
-   *
-   * @example addTransform('AWS::Serverless-2016-10-31')
-   *
-   * @see https://docs.aws.amazon.com/AWSCloudFormation/latest/UserGuide/transform-section-structure.html
-   *
-   * @param transform The transform to add
-   */
-  public addTransform(transform: string) {
-    if (!this.templateOptions.transforms) {
-      this.templateOptions.transforms = [];
-    }
-    this.templateOptions.transforms.push(transform);
->>>>>>> 59070558
   }
 
   /**
@@ -1189,16 +1189,5 @@
 
 interface StackDependency {
   stack: Stack;
-<<<<<<< HEAD
   reasons: string[];
-}
-
-function extractSingleValue<T>(array: T[] | undefined): T[] | T | undefined {
-  if (array && array.length === 1) {
-    return array[0];
-  }
-  return array;
-=======
-  reason: string;
->>>>>>> 59070558
 }