--- conflicted
+++ resolved
@@ -4,11 +4,9 @@
 import { Construct } from '@aws-cdk/core';
 
 /**
-<<<<<<< HEAD
-=======
  * Options that may be provided to LambdaDestination
  */
-export interface LambdaDestinationOptions{
+export interface LambdaDestinationOptions {
   /** Whether or not to add Lambda Permissions.
    * @default true
    */
@@ -16,7 +14,6 @@
 }
 
 /**
->>>>>>> 81cbfec5
  * Use a Lambda Function as the destination for a log subscription
  */
 export class LambdaDestination implements logs.ILogSubscriptionDestination {
