--- conflicted
+++ resolved
@@ -57,23 +57,19 @@
 
   constructor(private readonly queue: sqs.IQueue, private readonly props: SendToQueueProps) {
     this.waitForTaskToken = props.waitForTaskToken === true;
+
+    if (this.waitForTaskToken && !sfn.FieldUtils.containsTaskToken(props.messageBody.value)) {
+      throw new Error('Task Token is missing in messageBody (pass Context.taskToken somewhere in messageBody)');
+    }
   }
 
   public bind(_task: sfn.Task): sfn.StepFunctionsTaskConfig {
     return {
-<<<<<<< HEAD
       resourceArn: 'arn:aws:states:::sqs:sendMessage' + (this.waitForTaskToken ? '.waitForTaskToken' : ''),
-      policyStatements: [new iam.PolicyStatement()
-        .addAction('sqs:SendMessage')
-        .addResource(this.queue.queueArn)
-      ],
-=======
-      resourceArn: 'arn:aws:states:::sqs:sendMessage',
       policyStatements: [new iam.PolicyStatement({
         actions: ['sqs:SendMessage'],
         resources: [this.queue.queueArn]
       })],
->>>>>>> b735d1c7
       parameters: {
         QueueUrl: this.queue.queueUrl,
         ...sfn.FieldUtils.renderObject({
