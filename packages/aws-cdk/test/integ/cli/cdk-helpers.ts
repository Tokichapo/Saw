import * as child_process from 'child_process';
import * as os from 'os';
import * as path from 'path';
import { cloudFormation, deleteStacks, testEnv } from './aws-helpers';

export const INTEG_TEST_DIR = path.join(os.tmpdir(), 'cdk-integ-test2');

export const STACK_NAME_PREFIX = process.env.STACK_NAME_PREFIX || (() => {
  // Make the stack names unique based on the codebuild project name
  // (if it exists). This prevents multiple codebuild projects stomping
  // on each other's stacks and failing them.
  //
  // The get codebuild project name from the ID: PROJECT_NAME:1238a83
  if (process.env.CODEBUILD_BUILD_ID) { return process.env.CODEBUILD_BUILD_ID.split(':')[0]; }
  if (process.env.IS_CANARY === 'true') { return 'cdk-toolkit-canary'; }
  return 'cdk-toolkit-integration';
})();

export interface ShellOptions extends child_process.SpawnOptions {
  /**
   * Properties to add to 'env'
   */
  modEnv?: Record<string, string>;

  /**
   * Don't fail when exiting with an error
   *
   * @default false
   */
  allowErrExit?: boolean;

  /**
   * Whether to capture stderr
   *
   * @default true
   */
  captureStderr?: boolean;
}

export interface CdkCliOptions extends ShellOptions {
  options?: string[];
}

export function log(x: string) {
  process.stderr.write(x + '\n');
}

export async function cdkDeploy(stackNames: string | string[], options: CdkCliOptions = {}) {
  stackNames = typeof stackNames === 'string' ? [stackNames] : stackNames;

  return await cdk(['deploy',
    '--require-approval=never', // We never want a prompt in an unattended test
    ...(options.options ?? []),
    ...fullStackName(stackNames)], options);
}

export async function cdkDestroy(stackNames: string | string[], options: CdkCliOptions = {}) {
  stackNames = typeof stackNames === 'string' ? [stackNames] : stackNames;

  return await cdk(['destroy',
    '-f', // We never want a prompt in an unattended test
    ...(options.options ?? []),
    ...fullStackName(stackNames)], options);
}

export async function cdk(args: string[], options: CdkCliOptions = {}) {
  return await shell(['cdk', ...args], {
    cwd: INTEG_TEST_DIR,
    ...options,
    modEnv: {
      AWS_REGION: (await testEnv()).region,
      AWS_DEFAULT_REGION: (await testEnv()).region,
      ...options.modEnv,
    },
  });
}

export function fullStackName(stackName: string): string;
export function fullStackName(stackNames: string[]): string[];
export function fullStackName(stackNames: string | string[]): string | string[] {
  if (typeof stackNames === 'string') {
    return `${STACK_NAME_PREFIX}-${stackNames}`;
  } else {
    return stackNames.map(s => `${STACK_NAME_PREFIX}-${s}`);
  }
}

/**
 * Prepare a target dir byreplicating a source directory
 */
export async function cloneDirectory(source: string, target: string) {
  await shell(['rm', '-rf', target]);
  await shell(['mkdir', '-p', target]);
  await shell(['cp', '-R', source + '/', target]);
}

/**
 * Prepare the app fixture
 *
 * If this is done in the main test script, it will be skipped
 * in the subprocess scripts since the app fixture can just be reused.
 */
export async function prepareAppFixture() {
<<<<<<< HEAD
  await shell(['rm', '-rf', INTEG_TEST_DIR]);
  await shell(['mkdir', '-p', INTEG_TEST_DIR]);
  await shell(['cp', '-R', path.join(__dirname, 'app') + '/', INTEG_TEST_DIR]);
=======
  await cloneDirectory(path.join(__dirname, 'app'), INTEG_TEST_DIR);
>>>>>>> e93da2cf

  await shell(['npm', 'install',
    '@aws-cdk/core',
    '@aws-cdk/aws-sns',
    '@aws-cdk/aws-iam',
    '@aws-cdk/aws-lambda',
    '@aws-cdk/aws-ssm',
    '@aws-cdk/aws-ecr-assets',
    '@aws-cdk/aws-cloudformation',
    '@aws-cdk/aws-ec2'], {
    cwd: INTEG_TEST_DIR,
  });
}

export async function deleteableStacks(prefix: string) {
  const response = await cloudFormation('listStacks', {
    StackStatusFilter: [
      'CREATE_IN_PROGRESS' , 'CREATE_FAILED' , 'CREATE_COMPLETE' ,
      'ROLLBACK_IN_PROGRESS' , 'ROLLBACK_FAILED' , 'ROLLBACK_COMPLETE' ,
      'DELETE_FAILED',
      'UPDATE_IN_PROGRESS' , 'UPDATE_COMPLETE_CLEANUP_IN_PROGRESS' ,
      'UPDATE_COMPLETE' , 'UPDATE_ROLLBACK_IN_PROGRESS' ,
      'UPDATE_ROLLBACK_FAILED' ,
      'UPDATE_ROLLBACK_COMPLETE_CLEANUP_IN_PROGRESS' ,
      'UPDATE_ROLLBACK_COMPLETE' , 'REVIEW_IN_PROGRESS' ,
      'IMPORT_IN_PROGRESS' , 'IMPORT_COMPLETE' ,
      'IMPORT_ROLLBACK_IN_PROGRESS' , 'IMPORT_ROLLBACK_FAILED' ,
      'IMPORT_ROLLBACK_COMPLETE' ,
    ],
  });

  return (response.StackSummaries ?? [])
    .filter(s => s.StackName.startsWith(prefix))
    .map(s => s.StackName);
}

/**
 * Cleanup leftover stacks
 */
export async function cleanupOldStacks() {
  const stacksToDelete = await deleteableStacks(STACK_NAME_PREFIX);
  await deleteStacks(...stacksToDelete);
}

/**
 * A shell command that does what you want
 *
 * Is platform-aware, handles errors nicely.
 */
export async function shell(command: string[], options: ShellOptions = {}): Promise<string> {
  if (options.modEnv && options.env) {
    throw new Error('Use either env or modEnv but not both');
  }

  log(`💻 ${command.join(' ')}`);

  const env = options.env ?? (options.modEnv ? {...process.env, ...options.modEnv} : undefined);

  const child = child_process.spawn(command[0], command.slice(1), {
    ...options,
    env,
    // Need this for Windows where we want .cmd and .bat to be found as well.
    shell: true,
    stdio: [ 'ignore', 'pipe', 'pipe' ],
  });

  return new Promise<string>((resolve, reject) => {
    const stdout = new Array<Buffer>();
    const stderr = new Array<Buffer>();

    child.stdout!.on('data', chunk => {
      process.stdout.write(chunk);
      stdout.push(chunk);
    });

    child.stderr!.on('data', chunk => {
      process.stderr.write(chunk);
      if (options.captureStderr ?? true) {
        stderr.push(chunk);
      }
    });

    child.once('error', reject);

    child.once('close', code => {
      if (code === 0 || options.allowErrExit) {
        resolve((Buffer.concat(stdout).toString('utf-8') + Buffer.concat(stderr).toString('utf-8')).trim());
      } else {
        reject(new Error(`'${command.join(' ')}' exited with error code ${code}`));
      }
    });
  });
}<|MERGE_RESOLUTION|>--- conflicted
+++ resolved
@@ -101,13 +101,7 @@
  * in the subprocess scripts since the app fixture can just be reused.
  */
 export async function prepareAppFixture() {
-<<<<<<< HEAD
-  await shell(['rm', '-rf', INTEG_TEST_DIR]);
-  await shell(['mkdir', '-p', INTEG_TEST_DIR]);
-  await shell(['cp', '-R', path.join(__dirname, 'app') + '/', INTEG_TEST_DIR]);
-=======
   await cloneDirectory(path.join(__dirname, 'app'), INTEG_TEST_DIR);
->>>>>>> e93da2cf
 
   await shell(['npm', 'install',
     '@aws-cdk/core',
