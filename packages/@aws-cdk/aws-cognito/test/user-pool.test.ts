import '@aws-cdk/assert/jest';
import { ABSENT } from '@aws-cdk/assert/lib/assertions/have-resource';
import { Role } from '@aws-cdk/aws-iam';
import * as lambda from '@aws-cdk/aws-lambda';
<<<<<<< HEAD
import { Duration, Stack, Tag } from '@aws-cdk/core';
import { Mfa, UserPool, VerificationEmailStyle } from '../lib';
=======
import { Stack, Tag } from '@aws-cdk/core';
import { NumberAttribute, StringAttribute, UserPool, VerificationEmailStyle } from '../lib';
>>>>>>> 6dfb6772

describe('User Pool', () => {
  test('default setup', () => {
    // GIVEN
    const stack = new Stack();

    // WHEN
    new UserPool(stack, 'Pool');

    // THEN
    expect(stack).toHaveResource('AWS::Cognito::UserPool', {
      AdminCreateUserConfig: {
        AllowAdminCreateUserOnly: true,
        InviteMessageTemplate: ABSENT
      },
      EmailVerificationMessage: 'Hello {username}, Your verification code is {####}',
      EmailVerificationSubject: 'Verify your new account',
      SmsVerificationMessage: 'The verification code to your new account is {####}',
      VerificationMessageTemplate: {
        DefaultEmailOption: 'CONFIRM_WITH_CODE',
        EmailMessage: 'Hello {username}, Your verification code is {####}',
        EmailSubject: 'Verify your new account',
        SmsMessage: 'The verification code to your new account is {####}',
      },
      SmsConfiguration: {
        SnsCallerArn: {
          'Fn::GetAtt': [ 'PoolsmsRoleC3352CE6', 'Arn' ],
        },
        ExternalId: 'Pool'
      },
    });

    expect(stack).toHaveResource('AWS::IAM::Role', {
      AssumeRolePolicyDocument: {
        Statement: [
          {
            Action: 'sts:AssumeRole',
            Condition: {
              StringEquals: {
                'sts:ExternalId': 'Pool'
              }
            },
            Effect: 'Allow',
            Principal: {
              Service: 'cognito-idp.amazonaws.com'
            }
          }
        ],
        Version: '2012-10-17'
      },
      Policies: [
        {
          PolicyDocument: {
            Statement: [
              {
                Action: 'sns:Publish',
                Effect: 'Allow',
                Resource: '*'
              }
            ],
            Version: '2012-10-17'
          },
          PolicyName: 'sns-publish'
        }
      ]
    });
  });

  test('self sign up option is correctly configured', () => {
    // GIVEN
    const stack = new Stack();

    // WHEN
    new UserPool(stack, 'Pool', {
      selfSignUpEnabled: true
    });

    // THEN
    expect(stack).toHaveResource('AWS::Cognito::UserPool', {
      AdminCreateUserConfig: {
        AllowAdminCreateUserOnly: false
      }
    });
  });

  test('email verification via link is configured correctly', () => {
    // GIVEN
    const stack = new Stack();

    // WHEN
    new UserPool(stack, 'Pool', {
      userVerification: {
        emailStyle: VerificationEmailStyle.LINK
      }
    });

    // THEN
    expect(stack).toHaveResourceLike('AWS::Cognito::UserPool', {
      EmailVerificationMessage: 'Hello {username}, Your verification code is {####}',
      EmailVerificationSubject: 'Verify your new account',
      VerificationMessageTemplate: {
        DefaultEmailOption: 'CONFIRM_WITH_LINK',
        EmailMessageByLink: 'Hello {username}, Your verification code is {####}',
        EmailSubjectByLink: 'Verify your new account',
      }
    });
  }),

  test('user invitation messages are configured correctly', () => {
    // GIVEN
    const stack = new Stack();

    // WHEN
    new UserPool(stack, 'Pool', {
      userInvitation: {
        emailBody: 'invitation email body',
        emailSubject: 'invitation email subject',
        smsMessage: 'invitation sms'
      }
    });

    // THEN
    expect(stack).toHaveResourceLike('AWS::Cognito::UserPool', {
      AdminCreateUserConfig: {
        InviteMessageTemplate: {
          EmailMessage: 'invitation email body',
          EmailSubject: 'invitation email subject',
          SMSMessage: 'invitation sms'
        }
      }
    });
  });

  test('smsRole property is recognized', () => {
    // GIVEN
    const stack = new Stack();
    const role = Role.fromRoleArn(stack, 'smsRole', 'arn:aws:iam::664773442901:role/sms-role');

    // WHEN
    new UserPool(stack, 'Pool', {
      smsRole: role,
      smsRoleExternalId: 'test-external-id'
    });

    // THEN
    expect(stack).toHaveResourceLike('AWS::Cognito::UserPool', {
      SmsConfiguration: {
        ExternalId: 'test-external-id',
        SnsCallerArn: role.roleArn
      }
    });
  });

  test('import using id', () => {
    // GIVEN
    const stack = new Stack(undefined, undefined, {
      env: { region: 'some-region-1', account: '0123456789012' }
    });
    const userPoolId = 'test-user-pool';

    // WHEN
    const pool = UserPool.fromUserPoolId(stack, 'userpool', userPoolId);
    expect(pool.userPoolId).toEqual(userPoolId);
    expect(pool.userPoolArn).toMatch(/cognito-idp:some-region-1:0123456789012:userpool\/test-user-pool/);
  });

  test('import using arn', () => {
    // GIVEN
    const stack = new Stack();
    const userPoolArn = 'arn:aws:cognito-idp:us-east-1:0123456789012:userpool/test-user-pool';

    // WHEN
    const pool = UserPool.fromUserPoolArn(stack, 'userpool', userPoolArn);
    expect(pool.userPoolId).toEqual('test-user-pool');
    expect(pool.userPoolArn).toEqual(userPoolArn);
  });

  test('support tags', () => {
    // GIVEN
    const stack = new Stack();

    // WHEN
    const pool = new UserPool(stack, 'Pool', {
      userPoolName: 'myPool',
    });
    Tag.add(pool, 'PoolTag', 'PoolParty');

    // THEN
    expect(stack).toHaveResourceLike('AWS::Cognito::UserPool', {
      UserPoolName: 'myPool',
      UserPoolTags: {
        PoolTag: 'PoolParty',
      }
    });
  });

  test('lambda triggers are defined', () => {
    // GIVEN
    const stack = new Stack();
    const fn = new lambda.Function(stack, 'MyLambda', {
      code: new lambda.InlineCode('foo'),
      handler: 'index.handler',
      runtime: lambda.Runtime.NODEJS_10_X,
    });

    // WHEN
    const pool = new UserPool(stack, 'Pool', {
      lambdaTriggers: {
        preSignUp: fn
      }
    });
    pool.addCustomMessageTrigger(fn);

    // THEN
    expect(stack).toHaveResourceLike('AWS::Cognito::UserPool', {
      LambdaConfig: {
        PreSignUp: stack.resolve(fn.functionArn),
        CustomMessage: stack.resolve(fn.functionArn)
      }
    });
  });

  test('on* API correctly appends triggers', () => {
    // GIVEN
    const stack = new Stack();

    const createAuthChallengeLambdaFn = new lambda.Function(stack, 'createAuthChallengeLambda', {
      code: new lambda.InlineCode('foo'),
      handler: 'index.handler',
      runtime: lambda.Runtime.NODEJS_10_X,
    });

    const customMessageLambdaFn = new lambda.Function(stack, 'customMessageLambda', {
      code: new lambda.InlineCode('foo'),
      handler: 'index.handler',
      runtime: lambda.Runtime.NODEJS_10_X,
    });

    const defineAuthChallengeLambdaFn = new lambda.Function(stack, 'defineAuthChallengeLambda', {
      code: new lambda.InlineCode('foo'),
      handler: 'index.handler',
      runtime: lambda.Runtime.NODEJS_10_X,
    });

    const postAuthenticationLambdaFn = new lambda.Function(stack, 'postAuthenticationLambda', {
      code: new lambda.InlineCode('foo'),
      handler: 'index.handler',
      runtime: lambda.Runtime.NODEJS_10_X,
    });

    const postConfirmationLambdaFn = new lambda.Function(stack, 'postConfirmationLambda', {
      code: new lambda.InlineCode('foo'),
      handler: 'index.handler',
      runtime: lambda.Runtime.NODEJS_10_X,
    });

    const preAuthenticationLambdaFn = new lambda.Function(stack, 'preAuthenticationLambda', {
      code: new lambda.InlineCode('foo'),
      handler: 'index.handler',
      runtime: lambda.Runtime.NODEJS_10_X,
    });

    const preSignUpLambdaFn = new lambda.Function(stack, 'preSignUpLambda', {
      code: new lambda.InlineCode('foo'),
      handler: 'index.handler',
      runtime: lambda.Runtime.NODEJS_10_X,
    });

    const preTokenGenerationLambdaFn = new lambda.Function(stack, 'preTokenGenerationLambda', {
      code: new lambda.InlineCode('foo'),
      handler: 'index.handler',
      runtime: lambda.Runtime.NODEJS_10_X,
    });

    const userMigrationLambdaFn = new lambda.Function(stack, 'userMigrationLambda', {
      code: new lambda.InlineCode('foo'),
      handler: 'index.handler',
      runtime: lambda.Runtime.NODEJS_10_X,
    });

    const verifyAuthChallengeResponseLambdaFn = new lambda.Function(stack, 'verifyAuthChallengeResponseLambda', {
      code: new lambda.InlineCode('foo'),
      handler: 'index.handler',
      runtime: lambda.Runtime.NODEJS_10_X,
    });

    // WHEN
    const pool = new UserPool(stack, 'Pool', { });
    pool.addCreateAuthChallengeTrigger(createAuthChallengeLambdaFn);
    pool.addCustomMessageTrigger(customMessageLambdaFn);
    pool.addDefineAuthChallengeTrigger(defineAuthChallengeLambdaFn);
    pool.addPostAuthenticationTrigger(postAuthenticationLambdaFn);
    pool.addPostConfirmationTrigger(postConfirmationLambdaFn);
    pool.addPreAuthenticationTrigger(preAuthenticationLambdaFn);
    pool.addPreSignUpTrigger(preSignUpLambdaFn);
    pool.addPreTokenGenerationTrigger(preTokenGenerationLambdaFn);
    pool.addUserMigrationTrigger(userMigrationLambdaFn);
    pool.addVerifyAuthChallengeResponseTrigger(verifyAuthChallengeResponseLambdaFn);

    // THEN
    expect(stack).toHaveResourceLike('AWS::Cognito::UserPool', {
      LambdaConfig: {
        CreateAuthChallenge: stack.resolve(createAuthChallengeLambdaFn.functionArn),
        CustomMessage: stack.resolve(customMessageLambdaFn.functionArn),
        DefineAuthChallenge: stack.resolve(defineAuthChallengeLambdaFn.functionArn),
        PostAuthentication: stack.resolve(postAuthenticationLambdaFn.functionArn),
        PostConfirmation: stack.resolve(postConfirmationLambdaFn.functionArn),
        PreAuthentication: stack.resolve(preAuthenticationLambdaFn.functionArn),
        PreSignUp: stack.resolve(preSignUpLambdaFn.functionArn),
        PreTokenGeneration: stack.resolve(preTokenGenerationLambdaFn.functionArn),
        UserMigration: stack.resolve(userMigrationLambdaFn.functionArn),
        VerifyAuthChallengeResponse: stack.resolve(verifyAuthChallengeResponseLambdaFn.functionArn)
      }
    });
  });

  test('lambdas are given cognito service grant', () => {
    // GIVEN
    const stack = new Stack();
    const fn = new lambda.Function(stack, 'MyLambda', {
      code: new lambda.InlineCode('foo'),
      handler: 'index.handler',
      runtime: lambda.Runtime.NODEJS_10_X,
    });

    // WHEN
    new UserPool(stack, 'Pool', {
      lambdaTriggers: {
        preSignUp: fn
      }
    });

    // THEN
    expect(stack).toHaveResourceLike('AWS::Lambda::Permission', {
      FunctionName: stack.resolve(fn.functionArn),
      Principal: 'cognito-idp.amazonaws.com'
    });
  });

  test('no username aliases specified', () => {
    // GIVEN
    const stack = new Stack();

    // WHEN
    new UserPool(stack, 'Pool');

    // THEN
    expect(stack).toHaveResourceLike('AWS::Cognito::UserPool', {
      UsernameAttributes: ABSENT,
      AliasAttributes: ABSENT,
    });
  });

  test('fails when preferredUsername is used without username', () => {
    const stack = new Stack();
    expect(() => new UserPool(stack, 'Pool', {
      signInAliases: { preferredUsername: true }
    })).toThrow(/username/);
  });

  test('username and email are specified as the username aliases', () => {
    // GIVEN
    const stack = new Stack();

    // WHEN
    new UserPool(stack, 'Pool', {
      signInAliases: { username: true, email: true }
    });

    // THEN
    expect(stack).toHaveResourceLike('AWS::Cognito::UserPool', {
      UsernameAttributes: ABSENT,
      AliasAttributes: [ 'email' ],
    });
  });

  test('email and phone number are specified as the username aliases', () => {
    // GIVEN
    const stack = new Stack();

    // WHEN
    new UserPool(stack, 'Pool', {
      signInAliases: { email: true, phone: true }
    });

    // THEN
    expect(stack).toHaveResourceLike('AWS::Cognito::UserPool', {
      UsernameAttributes: [ 'email', 'phone_number' ],
      AliasAttributes: ABSENT,
    });
  });

  test('email and phone number are autoverified, by default, if they are specified as signIn', () => {
    // GIVEN
    const stack = new Stack();

    // WHEN
    new UserPool(stack, 'Pool1', {
      userPoolName: 'Pool1',
      signInAliases: { email: true }
    });
    new UserPool(stack, 'Pool2', {
      userPoolName: 'Pool2',
      signInAliases: { email: true, phone: true }
    });

    // THEN
    expect(stack).toHaveResourceLike('AWS::Cognito::UserPool', {
      UserPoolName: 'Pool1',
      AutoVerifiedAttributes: [ 'email' ],
    });
    expect(stack).toHaveResourceLike('AWS::Cognito::UserPool', {
      UserPoolName: 'Pool2',
      AutoVerifiedAttributes: [ 'email', 'phone_number' ],
    });
  });

  test('explicit autoverify are correctly picked up', () => {
    // GIVEN
    const stack = new Stack();

    // WHEN
    new UserPool(stack, 'Pool', {
      signInAliases: { username: true },
      autoVerify: { email: true, phone: true },
    });

    // THEN
    expect(stack).toHaveResourceLike('AWS::Cognito::UserPool', {
      AutoVerifiedAttributes: [ 'email', 'phone_number' ],
    });
  });

<<<<<<< HEAD
  test('mfaTypes is ignored when mfaEnforcement is undefined or set to OFF', () => {
=======
  test('required attributes', () => {
>>>>>>> 6dfb6772
    // GIVEN
    const stack = new Stack();

    // WHEN
<<<<<<< HEAD
    new UserPool(stack, 'Pool1', {
      userPoolName: 'Pool1',
      mfaSecondFactor: {
        sms: true,
        otp: true,
      }
    });
    new UserPool(stack, 'Pool2', {
      userPoolName: 'Pool2',
      mfa: Mfa.OFF,
      mfaSecondFactor: {
        sms: true,
        otp: true,
=======
    new UserPool(stack, 'Pool', {
      requiredAttributes: {
        fullname: true,
        timezone: true,
>>>>>>> 6dfb6772
      }
    });

    // THEN
    expect(stack).toHaveResourceLike('AWS::Cognito::UserPool', {
<<<<<<< HEAD
      UserPoolName: 'Pool1',
      MfaConfiguration: ABSENT,
      EnabledMfas: ABSENT,
    });
    expect(stack).toHaveResourceLike('AWS::Cognito::UserPool', {
      UserPoolName: 'Pool2',
      MfaConfiguration: 'OFF',
      EnabledMfas: ABSENT,
    });
  });

  test('sms mfa type is the default when mfaEnforcement is set to REQUIRED or OPTIONAL', () => {
=======
      Schema: [
        {
          Name: 'name',
          Required: true
        },
        {
          Name: 'zoneinfo',
          Required: true
        },
      ]
    });
  });

  test('schema is absent when required attributes are specified but as false', () => {
>>>>>>> 6dfb6772
    // GIVEN
    const stack = new Stack();

    // WHEN
    new UserPool(stack, 'Pool1', {
      userPoolName: 'Pool1',
<<<<<<< HEAD
      mfa: Mfa.OPTIONAL,
    });
    new UserPool(stack, 'Pool2', {
      userPoolName: 'Pool2',
      mfa: Mfa.REQUIRED,
=======
    });
    new UserPool(stack, 'Pool2', {
      userPoolName: 'Pool2',
      requiredAttributes: {
        familyName: false,
      }
>>>>>>> 6dfb6772
    });

    // THEN
    expect(stack).toHaveResourceLike('AWS::Cognito::UserPool', {
      UserPoolName: 'Pool1',
<<<<<<< HEAD
      MfaConfiguration: 'OPTIONAL',
      EnabledMfas: [ 'SMS_MFA' ],
    });
    expect(stack).toHaveResourceLike('AWS::Cognito::UserPool', {
      UserPoolName: 'Pool2',
      MfaConfiguration: 'ON',
      EnabledMfas: [ 'SMS_MFA' ],
    });
  });

  test('mfa type is correctly picked up when specified', () => {
    // GIVEN
    const stack = new Stack();

    // WHEN
    new UserPool(stack, 'Pool', {
      mfa: Mfa.REQUIRED,
      mfaSecondFactor: {
        sms: true,
        otp: true,
      }
    });

    // THEN
    expect(stack).toHaveResourceLike('AWS::Cognito::UserPool', {
      EnabledMfas: [ 'SMS_MFA', 'SOFTWARE_TOKEN_MFA' ],
    });
  });

  test('password policy is correctly set', () => {
=======
      Schema: ABSENT
    });
    expect(stack).toHaveResourceLike('AWS::Cognito::UserPool', {
      UserPoolName: 'Pool2',
      Schema: ABSENT
    });
  });

  test('custom attributes with default constraints', () => {
>>>>>>> 6dfb6772
    // GIVEN
    const stack = new Stack();

    // WHEN
    new UserPool(stack, 'Pool', {
<<<<<<< HEAD
      passwordPolicy: {
        tempPasswordValidity: Duration.days(2),
        minLength: 15,
        requireDigits: true,
        requireLowercase: true,
        requireUppercase: true,
        requireSymbols: true,
=======
      customAttributes: {
        'custom-string-attr': new StringAttribute(),
        'custom-number-attr': new NumberAttribute(),
>>>>>>> 6dfb6772
      }
    });

    // THEN
    expect(stack).toHaveResourceLike('AWS::Cognito::UserPool', {
<<<<<<< HEAD
      Policies: {
        PasswordPolicy: {
          TemporaryPasswordValidityDays: 2,
          MinimumLength: 15,
          RequireLowercase: true,
          RequireUppercase: true,
          RequireNumbers: true,
          RequireSymbols: true,
        },
      },
    });
  });

  test('throws when tempPassword validity is not in round days', () => {
    const stack = new Stack();

    expect(() => new UserPool(stack, 'Pool', {
      passwordPolicy: {
        tempPasswordValidity: Duration.hours(30),
      }
    })).toThrow();
  });

  test('temp password throws an error when above the max', () => {
    const stack = new Stack();

    expect(() => new UserPool(stack, 'Pool', {
      passwordPolicy: {
        tempPasswordValidity: Duration.days(400),
      }
    })).toThrow(/tempPasswordValidity cannot be greater than/);
  });

  test('throws when minLength is out of range', () => {
    const stack = new Stack();

    expect(() => new UserPool(stack, 'Pool1', {
      passwordPolicy: {
        minLength: 5,
      },
    })).toThrow(/minLength for password must be between/);

    expect(() => new UserPool(stack, 'Pool2', {
      passwordPolicy: {
        minLength: 100,
      },
    })).toThrow(/minLength for password must be between/);
  });

  test('email transmission settings are recognized correctly', () => {
=======
      Schema: [
        {
          Name: 'custom-string-attr',
          AttributeDataType: 'String',
          StringAttributeConstraints: ABSENT,
          NumberAttributeConstraints: ABSENT,
        },
        {
          Name: 'custom-number-attr',
          AttributeDataType: 'Number',
          StringAttributeConstraints: ABSENT,
          NumberAttributeConstraints: ABSENT,
        }
      ]
    });
  });

  test('custom attributes with constraints', () => {
>>>>>>> 6dfb6772
    // GIVEN
    const stack = new Stack();

    // WHEN
    new UserPool(stack, 'Pool', {
<<<<<<< HEAD
      emailSettings: {
        from: 'from@myawesomeapp.com',
        replyTo: 'replyTo@myawesomeapp.com'
=======
      customAttributes: {
        'custom-string-attr': new StringAttribute({ minLen: 5, maxLen: 50 }),
        'custom-number-attr': new NumberAttribute({ min: 500, max: 2000 }),
>>>>>>> 6dfb6772
      }
    });

    // THEN
    expect(stack).toHaveResourceLike('AWS::Cognito::UserPool', {
<<<<<<< HEAD
      EmailConfiguration: {
        From: 'from@myawesomeapp.com',
        ReplyToEmailAddress: 'replyTo@myawesomeapp.com'
      }
=======
      Schema: [
        {
          AttributeDataType: 'String',
          Name: 'custom-string-attr',
          StringAttributeConstraints: {
            MaxLength: '50',
            MinLength: '5',
          }
        },
        {
          AttributeDataType: 'Number',
          Name: 'custom-number-attr',
          NumberAttributeConstraints: {
            MaxValue: '2000',
            MinValue: '500',
          }
        }
      ]
>>>>>>> 6dfb6772
    });
  });
});<|MERGE_RESOLUTION|>--- conflicted
+++ resolved
@@ -2,13 +2,7 @@
 import { ABSENT } from '@aws-cdk/assert/lib/assertions/have-resource';
 import { Role } from '@aws-cdk/aws-iam';
 import * as lambda from '@aws-cdk/aws-lambda';
-<<<<<<< HEAD
-import { Duration, Stack, Tag } from '@aws-cdk/core';
-import { Mfa, UserPool, VerificationEmailStyle } from '../lib';
-=======
-import { Stack, Tag } from '@aws-cdk/core';
-import { NumberAttribute, StringAttribute, UserPool, VerificationEmailStyle } from '../lib';
->>>>>>> 6dfb6772
+import { Mfa, NumberAttribute, StringAttribute, UserPool, VerificationEmailStyle } from '../lib';
 
 describe('User Pool', () => {
   test('default setup', () => {
@@ -442,54 +436,20 @@
     });
   });
 
-<<<<<<< HEAD
-  test('mfaTypes is ignored when mfaEnforcement is undefined or set to OFF', () => {
-=======
   test('required attributes', () => {
->>>>>>> 6dfb6772
-    // GIVEN
-    const stack = new Stack();
-
-    // WHEN
-<<<<<<< HEAD
-    new UserPool(stack, 'Pool1', {
-      userPoolName: 'Pool1',
-      mfaSecondFactor: {
-        sms: true,
-        otp: true,
-      }
-    });
-    new UserPool(stack, 'Pool2', {
-      userPoolName: 'Pool2',
-      mfa: Mfa.OFF,
-      mfaSecondFactor: {
-        sms: true,
-        otp: true,
-=======
+    // GIVEN
+    const stack = new Stack();
+
+    // WHEN
     new UserPool(stack, 'Pool', {
       requiredAttributes: {
         fullname: true,
         timezone: true,
->>>>>>> 6dfb6772
-      }
-    });
-
-    // THEN
-    expect(stack).toHaveResourceLike('AWS::Cognito::UserPool', {
-<<<<<<< HEAD
-      UserPoolName: 'Pool1',
-      MfaConfiguration: ABSENT,
-      EnabledMfas: ABSENT,
-    });
-    expect(stack).toHaveResourceLike('AWS::Cognito::UserPool', {
-      UserPoolName: 'Pool2',
-      MfaConfiguration: 'OFF',
-      EnabledMfas: ABSENT,
-    });
-  });
-
-  test('sms mfa type is the default when mfaEnforcement is set to REQUIRED or OPTIONAL', () => {
-=======
+      }
+    });
+
+    // THEN
+    expect(stack).toHaveResourceLike('AWS::Cognito::UserPool', {
       Schema: [
         {
           Name: 'name',
@@ -504,64 +464,23 @@
   });
 
   test('schema is absent when required attributes are specified but as false', () => {
->>>>>>> 6dfb6772
     // GIVEN
     const stack = new Stack();
 
     // WHEN
     new UserPool(stack, 'Pool1', {
       userPoolName: 'Pool1',
-<<<<<<< HEAD
-      mfa: Mfa.OPTIONAL,
-    });
-    new UserPool(stack, 'Pool2', {
-      userPoolName: 'Pool2',
-      mfa: Mfa.REQUIRED,
-=======
     });
     new UserPool(stack, 'Pool2', {
       userPoolName: 'Pool2',
       requiredAttributes: {
         familyName: false,
       }
->>>>>>> 6dfb6772
     });
 
     // THEN
     expect(stack).toHaveResourceLike('AWS::Cognito::UserPool', {
       UserPoolName: 'Pool1',
-<<<<<<< HEAD
-      MfaConfiguration: 'OPTIONAL',
-      EnabledMfas: [ 'SMS_MFA' ],
-    });
-    expect(stack).toHaveResourceLike('AWS::Cognito::UserPool', {
-      UserPoolName: 'Pool2',
-      MfaConfiguration: 'ON',
-      EnabledMfas: [ 'SMS_MFA' ],
-    });
-  });
-
-  test('mfa type is correctly picked up when specified', () => {
-    // GIVEN
-    const stack = new Stack();
-
-    // WHEN
-    new UserPool(stack, 'Pool', {
-      mfa: Mfa.REQUIRED,
-      mfaSecondFactor: {
-        sms: true,
-        otp: true,
-      }
-    });
-
-    // THEN
-    expect(stack).toHaveResourceLike('AWS::Cognito::UserPool', {
-      EnabledMfas: [ 'SMS_MFA', 'SOFTWARE_TOKEN_MFA' ],
-    });
-  });
-
-  test('password policy is correctly set', () => {
-=======
       Schema: ABSENT
     });
     expect(stack).toHaveResourceLike('AWS::Cognito::UserPool', {
@@ -571,82 +490,19 @@
   });
 
   test('custom attributes with default constraints', () => {
->>>>>>> 6dfb6772
-    // GIVEN
-    const stack = new Stack();
-
-    // WHEN
-    new UserPool(stack, 'Pool', {
-<<<<<<< HEAD
-      passwordPolicy: {
-        tempPasswordValidity: Duration.days(2),
-        minLength: 15,
-        requireDigits: true,
-        requireLowercase: true,
-        requireUppercase: true,
-        requireSymbols: true,
-=======
+    // GIVEN
+    const stack = new Stack();
+
+    // WHEN
+    new UserPool(stack, 'Pool', {
       customAttributes: {
         'custom-string-attr': new StringAttribute(),
         'custom-number-attr': new NumberAttribute(),
->>>>>>> 6dfb6772
-      }
-    });
-
-    // THEN
-    expect(stack).toHaveResourceLike('AWS::Cognito::UserPool', {
-<<<<<<< HEAD
-      Policies: {
-        PasswordPolicy: {
-          TemporaryPasswordValidityDays: 2,
-          MinimumLength: 15,
-          RequireLowercase: true,
-          RequireUppercase: true,
-          RequireNumbers: true,
-          RequireSymbols: true,
-        },
-      },
-    });
-  });
-
-  test('throws when tempPassword validity is not in round days', () => {
-    const stack = new Stack();
-
-    expect(() => new UserPool(stack, 'Pool', {
-      passwordPolicy: {
-        tempPasswordValidity: Duration.hours(30),
-      }
-    })).toThrow();
-  });
-
-  test('temp password throws an error when above the max', () => {
-    const stack = new Stack();
-
-    expect(() => new UserPool(stack, 'Pool', {
-      passwordPolicy: {
-        tempPasswordValidity: Duration.days(400),
-      }
-    })).toThrow(/tempPasswordValidity cannot be greater than/);
-  });
-
-  test('throws when minLength is out of range', () => {
-    const stack = new Stack();
-
-    expect(() => new UserPool(stack, 'Pool1', {
-      passwordPolicy: {
-        minLength: 5,
-      },
-    })).toThrow(/minLength for password must be between/);
-
-    expect(() => new UserPool(stack, 'Pool2', {
-      passwordPolicy: {
-        minLength: 100,
-      },
-    })).toThrow(/minLength for password must be between/);
-  });
-
-  test('email transmission settings are recognized correctly', () => {
-=======
+      }
+    });
+
+    // THEN
+    expect(stack).toHaveResourceLike('AWS::Cognito::UserPool', {
       Schema: [
         {
           Name: 'custom-string-attr',
@@ -665,32 +521,19 @@
   });
 
   test('custom attributes with constraints', () => {
->>>>>>> 6dfb6772
-    // GIVEN
-    const stack = new Stack();
-
-    // WHEN
-    new UserPool(stack, 'Pool', {
-<<<<<<< HEAD
-      emailSettings: {
-        from: 'from@myawesomeapp.com',
-        replyTo: 'replyTo@myawesomeapp.com'
-=======
+    // GIVEN
+    const stack = new Stack();
+
+    // WHEN
+    new UserPool(stack, 'Pool', {
       customAttributes: {
         'custom-string-attr': new StringAttribute({ minLen: 5, maxLen: 50 }),
         'custom-number-attr': new NumberAttribute({ min: 500, max: 2000 }),
->>>>>>> 6dfb6772
-      }
-    });
-
-    // THEN
-    expect(stack).toHaveResourceLike('AWS::Cognito::UserPool', {
-<<<<<<< HEAD
-      EmailConfiguration: {
-        From: 'from@myawesomeapp.com',
-        ReplyToEmailAddress: 'replyTo@myawesomeapp.com'
-      }
-=======
+      }
+    });
+
+    // THEN
+    expect(stack).toHaveResourceLike('AWS::Cognito::UserPool', {
       Schema: [
         {
           AttributeDataType: 'String',
@@ -709,7 +552,174 @@
           }
         }
       ]
->>>>>>> 6dfb6772
+    });
+  });
+  
+    test('mfaTypes is ignored when mfaEnforcement is undefined or set to OFF', () => {
+    // GIVEN
+    const stack = new Stack();
+
+    // WHEN
+    new UserPool(stack, 'Pool1', {
+      userPoolName: 'Pool1',
+      mfaSecondFactor: {
+        sms: true,
+        otp: true,
+      }
+    });
+    new UserPool(stack, 'Pool2', {
+      userPoolName: 'Pool2',
+      mfa: Mfa.OFF,
+      mfaSecondFactor: {
+        sms: true,
+        otp: true,
+      }
+    });
+
+    // THEN
+    expect(stack).toHaveResourceLike('AWS::Cognito::UserPool', {
+      UserPoolName: 'Pool1',
+      MfaConfiguration: ABSENT,
+      EnabledMfas: ABSENT,
+    });
+    expect(stack).toHaveResourceLike('AWS::Cognito::UserPool', {
+      UserPoolName: 'Pool2',
+      MfaConfiguration: 'OFF',
+      EnabledMfas: ABSENT,
+    });
+  });
+
+  test('sms mfa type is the default when mfaEnforcement is set to REQUIRED or OPTIONAL', () => {
+    // GIVEN
+    const stack = new Stack();
+
+    // WHEN
+    new UserPool(stack, 'Pool1', {
+      userPoolName: 'Pool1',
+      mfa: Mfa.OPTIONAL,
+    });
+    new UserPool(stack, 'Pool2', {
+      userPoolName: 'Pool2',
+      mfa: Mfa.REQUIRED,
+    });
+
+    // THEN
+    expect(stack).toHaveResourceLike('AWS::Cognito::UserPool', {
+      UserPoolName: 'Pool1',
+      MfaConfiguration: 'OPTIONAL',
+      EnabledMfas: [ 'SMS_MFA' ],
+    });
+    expect(stack).toHaveResourceLike('AWS::Cognito::UserPool', {
+      UserPoolName: 'Pool2',
+      MfaConfiguration: 'ON',
+      EnabledMfas: [ 'SMS_MFA' ],
+    });
+  });
+
+  test('mfa type is correctly picked up when specified', () => {
+    // GIVEN
+    const stack = new Stack();
+
+    // WHEN
+    new UserPool(stack, 'Pool', {
+      mfa: Mfa.REQUIRED,
+      mfaSecondFactor: {
+        sms: true,
+        otp: true,
+      }
+    });
+
+    // THEN
+    expect(stack).toHaveResourceLike('AWS::Cognito::UserPool', {
+      EnabledMfas: [ 'SMS_MFA', 'SOFTWARE_TOKEN_MFA' ],
+    });
+  });
+
+  test('password policy is correctly set', () => {
+    // GIVEN
+    const stack = new Stack();
+
+    // WHEN
+    new UserPool(stack, 'Pool', {
+      passwordPolicy: {
+        tempPasswordValidity: Duration.days(2),
+        minLength: 15,
+        requireDigits: true,
+        requireLowercase: true,
+        requireUppercase: true,
+        requireSymbols: true,
+      }
+    });
+
+    // THEN
+    expect(stack).toHaveResourceLike('AWS::Cognito::UserPool', {
+      Policies: {
+        PasswordPolicy: {
+          TemporaryPasswordValidityDays: 2,
+          MinimumLength: 15,
+          RequireLowercase: true,
+          RequireUppercase: true,
+          RequireNumbers: true,
+          RequireSymbols: true,
+        },
+      },
+    });
+  });
+
+  test('throws when tempPassword validity is not in round days', () => {
+    const stack = new Stack();
+
+    expect(() => new UserPool(stack, 'Pool', {
+      passwordPolicy: {
+        tempPasswordValidity: Duration.hours(30),
+      }
+    })).toThrow();
+  });
+
+  test('temp password throws an error when above the max', () => {
+    const stack = new Stack();
+
+    expect(() => new UserPool(stack, 'Pool', {
+      passwordPolicy: {
+        tempPasswordValidity: Duration.days(400),
+      }
+    })).toThrow(/tempPasswordValidity cannot be greater than/);
+  });
+
+  test('throws when minLength is out of range', () => {
+    const stack = new Stack();
+
+    expect(() => new UserPool(stack, 'Pool1', {
+      passwordPolicy: {
+        minLength: 5,
+      },
+    })).toThrow(/minLength for password must be between/);
+
+    expect(() => new UserPool(stack, 'Pool2', {
+      passwordPolicy: {
+        minLength: 100,
+      },
+    })).toThrow(/minLength for password must be between/);
+  });
+
+  test('email transmission settings are recognized correctly', () => {
+    // GIVEN
+    const stack = new Stack();
+
+    // WHEN
+    new UserPool(stack, 'Pool', {
+      emailSettings: {
+        from: 'from@myawesomeapp.com',
+        replyTo: 'replyTo@myawesomeapp.com'
+      }
+    });
+
+    // THEN
+    expect(stack).toHaveResourceLike('AWS::Cognito::UserPool', {
+      EmailConfiguration: {
+        From: 'from@myawesomeapp.com',
+        ReplyToEmailAddress: 'replyTo@myawesomeapp.com'
+      }
     });
   });
 });