--- conflicted
+++ resolved
@@ -1290,11 +1290,7 @@
      "S3Bucket": {
       "Fn::Sub": "cdk-hnb659fds-assets-${AWS::AccountId}-${AWS::Region}"
      },
-<<<<<<< HEAD
-     "S3Key": "de91205450df70f943fbde8ad6f4eec685d4c82c11ddec668199a8d2ec4d7065.zip"
-=======
      "S3Key": "9eb41a5505d37607ac419321497a4f8c21cf0ee1f9b4a6b29aa04301aea5c7fd.zip"
->>>>>>> 2f1a4dda
     },
     "Role": {
      "Fn::GetAtt": [
