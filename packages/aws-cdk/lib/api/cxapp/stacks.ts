import cxapi = require('@aws-cdk/cx-api');
import { RegionInfo } from '@aws-cdk/region-info';
import colors = require('colors/safe');
import minimatch = require('minimatch');
import contextproviders = require('../../context-providers');
import { debug, error, print, warning } from '../../logging';
import { Configuration } from '../../settings';
import { flatMap } from '../../util/arrays';
import { ISDK } from '../util/sdk';

/**
 * @returns output directory
 */
type Synthesizer = (aws: ISDK, config: Configuration) => Promise<cxapi.CloudAssembly>;

export interface AppStacksProps {
  /**
   * Whether to be verbose
   *
   * @default false
   */
  verbose?: boolean;

  /**
   * Don't stop on error metadata
   *
   * @default false
   */
  ignoreErrors?: boolean;

  /**
   * Treat warnings in metadata as errors
   *
   * @default false
   */
  strict?: boolean;

  /**
   * Application configuration (settings and context)
   */
  configuration: Configuration;

  /**
   * AWS object (used by synthesizer and contextprovider)
   */
  aws: ISDK;

  /**
   * Callback invoked to synthesize the actual stacks
   */
  synthesizer: Synthesizer;
}

export interface SelectStacksOptions {
  /**
   * Extend the selection to upstread/downstream stacks
   * @default ExtendedStackSelection.None only select the specified stacks.
   */
  extend?: ExtendedStackSelection;

  /**
   * The behavior if if no selectors are privided.
   */
  defaultBehavior: DefaultSelection;
}

export enum DefaultSelection {
  /**
   * Returns an empty selection in case there are no selectors.
   */
  None = 'none',

  /**
   * If the app includes a single stack, returns it. Otherwise throws an exception.
   * This behavior is used by "deploy".
   */
  OnlySingle = 'single',

  /**
   * If no selectors are provided, returns all stacks in the app.
   */
  AllStacks = 'all',
}

/**
 * Routines to get stacks from an app
 *
 * In a class because it shares some global state
 */
export class AppStacks {

  /**
   * Since app execution basically always synthesizes all the stacks,
   * we can invoke it once and cache the response for subsequent calls.
   */
  public assembly?: cxapi.CloudAssembly;

  constructor(private readonly props: AppStacksProps) {}

  /**
   * List all stacks in the CX and return the selected ones
   *
   * It's an error if there are no stacks to select, or if one of the requested parameters
   * refers to a nonexistant stack.
   */
  public async selectStacks(selectors: string[], options: SelectStacksOptions): Promise<cxapi.CloudFormationStackArtifact[]> {
    selectors = selectors.filter(s => s != null); // filter null/undefined

    const stacks = await this.listStacks();
    if (stacks.length === 0) {
      throw new Error('This app contains no stacks');
    }

    if (selectors.length === 0) {
      switch (options.defaultBehavior) {
        case DefaultSelection.AllStacks:
          return stacks;
        case DefaultSelection.None:
          return [];
        case DefaultSelection.OnlySingle:
          if (stacks.length === 1) {
            return stacks;
          } else {
            throw new Error(`Since this app includes more than a single stack, specify which stacks to use (wildcards are supported)\n` +
              `Stacks: ${stacks.map(x => x.name).join(' ')}`);
          }
        default:
          throw new Error(`invalid default behavior: ${options.defaultBehavior}`);
      }
    }

    const allStacks = new Map<string, cxapi.CloudFormationStackArtifact>();
    for (const stack of stacks) {
      allStacks.set(stack.name, stack);
    }

    // For every selector argument, pick stacks from the list.
    const selectedStacks = new Map<string, cxapi.CloudFormationStackArtifact>();
    for (const pattern of selectors) {
      let found = false;

      for (const stack of stacks) {
        if (minimatch(stack.name, pattern) && !selectedStacks.has(stack.name)) {
          selectedStacks.set(stack.name, stack);
          found = true;
        }
      }

      if (!found) {
        throw new Error(`No stack found matching '${pattern}'. Use "list" to print manifest`);
      }
    }

    const extend = options.extend || ExtendedStackSelection.None;
    switch (extend) {
      case ExtendedStackSelection.Downstream:
        includeDownstreamStacks(selectedStacks, allStacks);
        break;
      case ExtendedStackSelection.Upstream:
        includeUpstreamStacks(selectedStacks, allStacks);
        break;
    }

    // Filter original array because it is in the right order
    const selectedList = stacks.filter(s => selectedStacks.has(s.name));

    return selectedList;
  }

  /**
   * Return all stacks in the CX
   *
   * If the stacks have dependencies between them, they will be returned in
   * topologically sorted order. If there are dependencies that are not in the
   * set, they will be ignored; it is the user's responsibility that the
   * non-selected stacks have already been deployed previously.
   */
  public async listStacks(): Promise<cxapi.CloudFormationStackArtifact[]> {
    const response = await this.synthesizeStacks();
    return response.stacks;
  }

  /**
   * Synthesize a single stack
   */
  public async synthesizeStack(stackName: string): Promise<cxapi.CloudFormationStackArtifact> {
    const resp = await this.synthesizeStacks();
    const stack = resp.getStack(stackName);
    return stack;
  }

  /**
   * Synthesize a set of stacks
   */
  public async synthesizeStacks(): Promise<cxapi.CloudAssembly> {
    if (this.assembly) {
      return this.assembly;
    }

    const trackVersions: boolean = this.props.configuration.settings.get(['versionReporting']);

    // We may need to run the cloud executable multiple times in order to satisfy all missing context
    let previouslyMissingKeys: Set<string> | undefined;
    while (true) {
      const assembly = await this.props.synthesizer(this.props.aws, this.props.configuration);

      if (assembly.manifest.missing) {
        const missingKeys = missingContextKeys(assembly.manifest.missing);

        let tryLookup = true;
        if (previouslyMissingKeys && setsEqual(missingKeys, previouslyMissingKeys)) {
          debug(`Not making progress trying to resolve environmental context. Giving up.`);
          tryLookup = false;
        }

        previouslyMissingKeys = missingKeys;

        if (tryLookup) {
          debug(`Some context information is missing. Fetching...`);

          await contextproviders.provideContextValues(assembly.manifest.missing, this.props.configuration.context, this.props.aws);

          // Cache the new context to disk
          await this.props.configuration.saveContext();

          // Execute again
          continue;
        }
      }

      if (trackVersions && assembly.runtime) {
        const modules = formatModules(assembly.runtime);
        for (const stack of assembly.stacks) {
          if (!stack.template.Resources) {
            stack.template.Resources = {};
          }
          const resourcePresent = stack.environment.region === cxapi.UNKNOWN_REGION
            || RegionInfo.get(stack.environment.region).cdkMetadataResourceAvailable;
          if (resourcePresent) {
            if (!stack.template.Resources.CDKMetadata) {
              stack.template.Resources.CDKMetadata = {
                Type: 'AWS::CDK::Metadata',
                Properties: {
                  Modules: modules
                }
              };
              if (stack.environment.region === cxapi.UNKNOWN_REGION) {
                stack.template.Conditions = stack.template.Conditions || {};
                const condName = 'CDKMetadataAvailable';
                if (!stack.template.Conditions[condName]) {
                  stack.template.Conditions[condName] = _makeCdkMetadataAvailableCondition();
                  stack.template.Resources.CDKMetadata.Condition = condName;
                } else {
                  warning(`The stack ${stack.name} already includes a ${condName} condition`);
                }
              }
            } else {
              warning(`The stack ${stack.name} already includes a CDKMetadata resource`);
            }
          }
        }
      }

      // All good, return
      this.assembly = assembly;
      return assembly;

      function formatModules(runtime: cxapi.RuntimeInfo): string {
        const modules = new Array<string>();

        // inject toolkit version to list of modules
        const toolkitVersion = require('../../../package.json').version;
        modules.push(`aws-cdk=${toolkitVersion}`);

        for (const key of Object.keys(runtime.libraries).sort()) {
          modules.push(`${key}=${runtime.libraries[key]}`);
        }
        return modules.join(',');
      }
    }
  }

  /**
   * @returns an array with the tags available in the stack metadata.
   */
  public getTagsFromStackMetadata(stack: cxapi.CloudFormationStackArtifact): Tag[] {
    return flatMap(stack.findMetadataByType(cxapi.STACK_TAGS_METADATA_KEY), x => x.data);
  }

  /**
   * Extracts 'aws:cdk:warning|info|error' metadata entries from the stack synthesis
   */
  public processMetadata(stacks: cxapi.CloudFormationStackArtifact[]) {
    let warnings = false;
    let errors = false;

    for (const stack of stacks) {
      for (const message of stack.messages) {
        switch (message.level) {
          case cxapi.SynthesisMessageLevel.WARNING:
            warnings = true;
            this.printMessage(warning, 'Warning', message.id, message.entry);
            break;
          case cxapi.SynthesisMessageLevel.ERROR:
            errors = true;
            this.printMessage(error, 'Error', message.id, message.entry);
            break;
          case cxapi.SynthesisMessageLevel.INFO:
            this.printMessage(print, 'Info', message.id, message.entry);
            break;
        }
      }
    }

    if (errors && !this.props.ignoreErrors) {
      throw new Error('Found errors');
    }

    if (this.props.strict && warnings) {
      throw new Error('Found warnings (--strict mode)');
    }
  }

  private printMessage(logFn: (s: string) => void, prefix: string, id: string, entry: cxapi.MetadataEntry) {
    logFn(`[${prefix} at ${id}] ${entry.data}`);

    if (this.props.verbose && entry.trace) {
      logFn(`  ${entry.trace.join('\n  ')}`);
    }
  }
}

/**
 * Combine the names of a set of stacks using a comma
 */
export function listStackNames(stacks: cxapi.CloudFormationStackArtifact[]): string {
  return stacks.map(s => s.name).join(', ');
}

/**
 * When selecting stacks, what other stacks to include because of dependencies
 */
export enum ExtendedStackSelection {
  /**
   * Don't select any extra stacks
   */
  None,

  /**
   * Include stacks that this stack depends on
   */
  Upstream,

  /**
   * Include stacks that depend on this stack
   */
  Downstream
}

/**
 * Include stacks that depend on the stacks already in the set
 *
 * Modifies `selectedStacks` in-place.
 */
function includeDownstreamStacks(
    selectedStacks: Map<string, cxapi.CloudFormationStackArtifact>,
    allStacks: Map<string, cxapi.CloudFormationStackArtifact>) {
  const added = new Array<string>();

  let madeProgress = true;
  while (madeProgress) {
    madeProgress = false;

    for (const [name, stack] of allStacks) {
      // Select this stack if it's not selected yet AND it depends on a stack that's in the selected set
      if (!selectedStacks.has(name) && (stack.dependencies || []).some(dep => selectedStacks.has(dep.id))) {
        selectedStacks.set(name, stack);
        added.push(name);
        madeProgress = true;
      }
    }
  }

  if (added.length > 0) {
    print('Including depending stacks: %s', colors.bold(added.join(', ')));
  }
}

/**
 * Include stacks that that stacks in the set depend on
 *
 * Modifies `selectedStacks` in-place.
 */
function includeUpstreamStacks(
    selectedStacks: Map<string, cxapi.CloudFormationStackArtifact>,
    allStacks: Map<string, cxapi.CloudFormationStackArtifact>) {
  const added = new Array<string>();
  let madeProgress = true;
  while (madeProgress) {
    madeProgress = false;

    for (const stack of selectedStacks.values()) {
      // Select an additional stack if it's not selected yet and a dependency of a selected stack (and exists, obviously)
      for (const dependencyName of stack.dependencies.map(x => x.id)) {
        if (!selectedStacks.has(dependencyName) && allStacks.has(dependencyName)) {
          added.push(dependencyName);
          selectedStacks.set(dependencyName, allStacks.get(dependencyName)!);
          madeProgress = true;
        }
      }
    }
  }

  if (added.length > 0) {
    print('Including dependency stacks: %s', colors.bold(added.join(', ')));
  }
}

export interface SelectedStack extends cxapi.CloudFormationStackArtifact {
  /**
   * The original name of the stack before renaming
   */
  originalName: string;
}

export interface Tag {
  readonly Key: string;
  readonly Value: string;
}

<<<<<<< HEAD
/**
 * Return all keys of misisng context items
 */
function missingContextKeys(missing?: cxapi.MissingContext[]): Set<string> {
  return new Set((missing || []).map(m => m.key));
}

function setsEqual<A>(a: Set<A>, b: Set<A>) {
  if (a.size !== b.size) { return false; }
  for (const x of a) {
    if (!b.has(x)) { return false; }
  }
  return true;
=======
function _makeCdkMetadataAvailableCondition() {
  return _fnOr(RegionInfo.regions
    .filter(ri => ri.cdkMetadataResourceAvailable)
    .map(ri => ({ 'Fn::Equals': [{ Ref: 'AWS::Region' }, ri.name] })));
}

/**
 * This takes a bunch of operands and crafts an `Fn::Or` for those. Funny thing is `Fn::Or` requires
 * at least 2 operands and at most 10 operands, so we have to... do this.
 */
function _fnOr(operands: any[]): any {
  if (operands.length === 0) {
    throw new Error('Cannot build `Fn::Or` with zero operands!');
  }
  if (operands.length === 1) {
    return operands[0];
  }
  if (operands.length <= 10) {
    return { 'Fn::Or': operands };
  }
  return _fnOr(_inGroupsOf(operands, 10).map(group => _fnOr(group)));
}

function _inGroupsOf<T>(array: T[], maxGroup: number): T[][] {
  const result = new Array<T[]>();
  for (let i = 0; i < array.length; i += maxGroup) {
    result.push(array.slice(i, i + maxGroup));
  }
  return result;
>>>>>>> 364fd561
}<|MERGE_RESOLUTION|>--- conflicted
+++ resolved
@@ -428,7 +428,6 @@
   readonly Value: string;
 }
 
-<<<<<<< HEAD
 /**
  * Return all keys of misisng context items
  */
@@ -442,7 +441,8 @@
     if (!b.has(x)) { return false; }
   }
   return true;
-=======
+}
+
 function _makeCdkMetadataAvailableCondition() {
   return _fnOr(RegionInfo.regions
     .filter(ri => ri.cdkMetadataResourceAvailable)
@@ -472,5 +472,4 @@
     result.push(array.slice(i, i + maxGroup));
   }
   return result;
->>>>>>> 364fd561
 }