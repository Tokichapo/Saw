# Event Targets for Amazon EventBridge
<!--BEGIN STABILITY BANNER-->

---

![cdk-constructs: Stable](https://img.shields.io/badge/cdk--constructs-stable-success.svg?style=for-the-badge)

---

<!--END STABILITY BANNER-->

This library contains integration classes to send Amazon EventBridge to any
number of supported AWS Services. Instances of these classes should be passed
to the `rule.addTarget()` method.

Currently supported are:

* [Start a CodeBuild build](#start-a-codebuild-build)
* [Start a CodePipeline pipeline](#start-a-codepipeline-pipeline)
* Run an ECS task
* [Invoke a Lambda function](#invoke-a-lambda-function)
* [Invoke a API Gateway REST API](#invoke-a-api-gateway-rest-api)
* Publish a message to an SNS topic
* Send a message to an SQS queue
* [Start a StepFunctions state machine](#start-a-stepfunctions-state-machine)
* [Queue a Batch job](#queue-a-batch-job)
* Make an AWS API call
* Put a record to a Kinesis stream
* [Log an event into a LogGroup](#log-an-event-into-a-loggroup)
* Put a record to a Kinesis Data Firehose stream
<<<<<<< HEAD
* Put an event on an EventBridge bus
* [Send an event to EventBridge API Destination](#invoke-a-api-destination)
=======
* [Put an event on an EventBridge bus](#put-an-event-on-an-eventbridge-bus)
>>>>>>> d8bc0d08

See the README of the `@aws-cdk/aws-events` library for more information on
EventBridge.

## Event retry policy and using dead-letter queues

The Codebuild, CodePipeline, Lambda, StepFunctions, LogGroup and SQSQueue targets support attaching a [dead letter queue and setting retry policies](https://docs.aws.amazon.com/eventbridge/latest/userguide/rule-dlq.html). See the [lambda example](#invoke-a-lambda-function).
Use [escape hatches](https://docs.aws.amazon.com/cdk/latest/guide/cfn_layer.html) for the other target types.

## Invoke a Lambda function

Use the `LambdaFunction` target to invoke a lambda function.

The code snippet below creates an event rule with a Lambda function as a target
triggered for every events from `aws.ec2` source. You can optionally attach a
[dead letter queue](https://docs.aws.amazon.com/eventbridge/latest/userguide/rule-dlq.html).

```ts
import * as lambda from '@aws-cdk/aws-lambda';

const fn = new lambda.Function(this, 'MyFunc', {
  runtime: lambda.Runtime.NODEJS_12_X,
  handler: 'index.handler',
  code: lambda.Code.fromInline(`exports.handler = handler.toString()`),
});

const rule = new events.Rule(this, 'rule', {
  eventPattern: {
    source: ["aws.ec2"],
  },
});

const queue = new sqs.Queue(this, 'Queue');

rule.addTarget(new targets.LambdaFunction(fn, {
  deadLetterQueue: queue, // Optional: add a dead letter queue
  maxEventAge: cdk.Duration.hours(2), // Optional: set the maxEventAge retry policy
  retryAttempts: 2, // Optional: set the max number of retry attempts
}));
```

## Log an event into a LogGroup

Use the `LogGroup` target to log your events in a CloudWatch LogGroup.

For example, the following code snippet creates an event rule with a CloudWatch LogGroup as a target.
Every events sent from the `aws.ec2` source will be sent to the CloudWatch LogGroup.

```ts
import * as logs from '@aws-cdk/aws-logs';

const logGroup = new logs.LogGroup(this, 'MyLogGroup', {
  logGroupName: 'MyLogGroup',
});

const rule = new events.Rule(this, 'rule', {
  eventPattern: {
    source: ["aws.ec2"],
  },
});

rule.addTarget(new targets.CloudWatchLogGroup(logGroup));
```

## Start a CodeBuild build

Use the `CodeBuildProject` target to trigger a CodeBuild project.

The code snippet below creates a CodeCommit repository that triggers a CodeBuild project
on commit to the master branch. You can optionally attach a
[dead letter queue](https://docs.aws.amazon.com/eventbridge/latest/userguide/rule-dlq.html).

```ts
import * as codebuild from '@aws-cdk/aws-codebuild';
import * as codecommit from '@aws-cdk/aws-codecommit';

const repo = new codecommit.Repository(this, 'MyRepo', {
  repositoryName: 'aws-cdk-codebuild-events',
});

const project = new codebuild.Project(this, 'MyProject', {
  source: codebuild.Source.codeCommit({ repository: repo }),
});

const deadLetterQueue = new sqs.Queue(this, 'DeadLetterQueue');

// trigger a build when a commit is pushed to the repo
const onCommitRule = repo.onCommit('OnCommit', {
  target: new targets.CodeBuildProject(project, {
    deadLetterQueue: deadLetterQueue,
  }),
  branches: ['master'],
});
```

## Start a CodePipeline pipeline

Use the `CodePipeline` target to trigger a CodePipeline pipeline.

The code snippet below creates a CodePipeline pipeline that is triggered every hour

```ts
import * as codepipeline from '@aws-cdk/aws-codepipeline';

const pipeline = new codepipeline.Pipeline(this, 'Pipeline');

const rule = new events.Rule(this, 'Rule', {
  schedule: events.Schedule.expression('rate(1 hour)'),
});

rule.addTarget(new targets.CodePipeline(pipeline));
```

## Start a StepFunctions state machine

Use the `SfnStateMachine` target to trigger a State Machine.

The code snippet below creates a Simple StateMachine that is triggered every minute with a
dummy object as input.
You can optionally attach a
[dead letter queue](https://docs.aws.amazon.com/eventbridge/latest/userguide/rule-dlq.html)
to the target.

```ts
import * as iam from '@aws-cdk/aws-iam';
import * as sfn from '@aws-cdk/aws-stepfunctions';

const rule = new events.Rule(this, 'Rule', {
  schedule: events.Schedule.rate(cdk.Duration.minutes(1)),
});

const dlq = new sqs.Queue(this, 'DeadLetterQueue');

const role = new iam.Role(this, 'Role', {
  assumedBy: new iam.ServicePrincipal('events.amazonaws.com'),
});
const stateMachine = new sfn.StateMachine(this, 'SM', {
  definition: new sfn.Wait(this, 'Hello', { time: sfn.WaitTime.duration(cdk.Duration.seconds(10)) }),
  role,
});

rule.addTarget(new targets.SfnStateMachine(stateMachine, {
  input: events.RuleTargetInput.fromObject({ SomeParam: 'SomeValue' }),
  deadLetterQueue: dlq,
}));
```

## Queue a Batch job

Use the `BatchJob` target to queue a Batch job.

The code snippet below creates a Simple JobQueue that is triggered every hour with a
dummy object as input.
You can optionally attach a
[dead letter queue](https://docs.aws.amazon.com/eventbridge/latest/userguide/rule-dlq.html)
to the target.

```ts
import * as batch from '@aws-cdk/aws-batch';
import { ContainerImage } from '@aws-cdk/aws-ecs';

const jobQueue = new batch.JobQueue(this, 'MyQueue', {
  computeEnvironments: [
    {
      computeEnvironment: new batch.ComputeEnvironment(this, 'ComputeEnvironment', {
        managed: false,
      }),
      order: 1,
    },
  ],
});

const jobDefinition = new batch.JobDefinition(this, 'MyJob', {
  container: {
    image: ContainerImage.fromRegistry('test-repo'),
  },
});

const queue = new sqs.Queue(this, 'Queue');

const rule = new events.Rule(this, 'Rule', {
  schedule: events.Schedule.rate(cdk.Duration.hours(1)),
});

rule.addTarget(new targets.BatchJob(
  jobQueue.jobQueueArn,
  jobQueue,
  jobDefinition.jobDefinitionArn,
  jobDefinition, {
    deadLetterQueue: queue,
    event: events.RuleTargetInput.fromObject({ SomeParam: 'SomeValue' }),
    retryAttempts: 2,
    maxEventAge: cdk.Duration.hours(2),
  },
));
```

## Invoke a API Gateway REST API

Use the `ApiGateway` target to trigger a REST API.

The code snippet below creates a Api Gateway REST API that is invoked every hour.

```ts
import * as api from '@aws-cdk/aws-apigateway';
import * as lambda from '@aws-cdk/aws-lambda';

const rule = new events.Rule(this, 'Rule', {
  schedule: events.Schedule.rate(cdk.Duration.minutes(1)),
});

const fn = new lambda.Function( this, 'MyFunc', {
  handler: 'index.handler',
  runtime: lambda.Runtime.NODEJS_12_X,
  code: lambda.Code.fromInline( 'exports.handler = e => {}' ),
} );

const restApi = new api.LambdaRestApi( this, 'MyRestAPI', { handler: fn } );

const dlq = new sqs.Queue(this, 'DeadLetterQueue');

rule.addTarget(
  new targets.ApiGateway( restApi, {
    path: '/*/test',
    method: 'GET',
    stage:  'prod',
    pathParameterValues: ['path-value'],
    headerParameters: {
      Header1: 'header1',
    },
    queryStringParameters: {
      QueryParam1: 'query-param-1',
    },
    deadLetterQueue: dlq
  } ),
)
```

<<<<<<< HEAD
## Invoke a API Destination

Use the `apidestination` target to trigger an external API.

The code snippet below creates an external destination that is invoked every hour.

```typescript
import * as events from "@aws-cdk/aws-events";
import * as targets from "@aws-cdk/aws-events-targets";

const rule = new events.Rule(stack, 'Rule', {
  schedule: events.Schedule.rate(cdk.Duration.hours(1)),
});

const connection = new events.Connection(this, 'Connection', {
  authorizationType: events.AuthorizationType.API_KEY,
  authParameters: {
    apiKeyAuthParameters: {
      apiKeyName: 'x-api-key',
      apiKeyValue: 'api-key-value',
    },
  },
  description: 'ConnectionDescription',
  connectionName: 'testConnection',
});
  
const destination = new events.ApiDestination(this, 'Destination', {
  apiDestinationName: 'apiDestinationName',
  connection: connection,
  invocationEndpoint: 'https://example.com',
  invocationRateLimit: cdk.Duration.seconds(10),
  httpMethod: events.HttpMethod.GET
});

const rule = new events.Rule(this, 'Rule', {
  schedule: events.Schedule.rate(cdk.Duration.minutes(1)),
});

rule.addTarget(new targets.ApiDestination(destination));
=======
## Put an event on an EventBridge bus

Use the `EventBus` target to route event to a different EventBus.

The code snippet below creates the scheduled event rule that route events to an imported event bus.

```ts
const rule = new events.Rule(this, 'Rule', {
  schedule: events.Schedule.expression('rate(1 minute)'),
});

rule.addTarget(new targets.EventBus(
  events.EventBus.fromEventBusArn(
    this,
    'External',
    `arn:aws:events:eu-west-1:999999999999:event-bus/test-bus`,
  ),
));
>>>>>>> d8bc0d08
```<|MERGE_RESOLUTION|>--- conflicted
+++ resolved
@@ -28,12 +28,8 @@
 * Put a record to a Kinesis stream
 * [Log an event into a LogGroup](#log-an-event-into-a-loggroup)
 * Put a record to a Kinesis Data Firehose stream
-<<<<<<< HEAD
-* Put an event on an EventBridge bus
+* [Put an event on an EventBridge bus](#put-an-event-on-an-eventbridge-bus)
 * [Send an event to EventBridge API Destination](#invoke-a-api-destination)
-=======
-* [Put an event on an EventBridge bus](#put-an-event-on-an-eventbridge-bus)
->>>>>>> d8bc0d08
 
 See the README of the `@aws-cdk/aws-events` library for more information on
 EventBridge.
@@ -272,7 +268,6 @@
 )
 ```
 
-<<<<<<< HEAD
 ## Invoke a API Destination
 
 Use the `apidestination` target to trigger an external API.
@@ -298,7 +293,7 @@
   description: 'ConnectionDescription',
   connectionName: 'testConnection',
 });
-  
+
 const destination = new events.ApiDestination(this, 'Destination', {
   apiDestinationName: 'apiDestinationName',
   connection: connection,
@@ -312,7 +307,6 @@
 });
 
 rule.addTarget(new targets.ApiDestination(destination));
-=======
 ## Put an event on an EventBridge bus
 
 Use the `EventBus` target to route event to a different EventBus.
@@ -331,5 +325,4 @@
     `arn:aws:events:eu-west-1:999999999999:event-bus/test-bus`,
   ),
 ));
->>>>>>> d8bc0d08
 ```