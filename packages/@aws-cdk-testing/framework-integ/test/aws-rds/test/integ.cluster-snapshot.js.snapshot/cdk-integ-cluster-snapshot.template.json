{
 "Transform": "AWS::Serverless-2016-10-31",
 "Resources": {
  "Vpc8378EB38": {
   "Type": "AWS::EC2::VPC",
   "Properties": {
    "CidrBlock": "10.0.0.0/16",
    "EnableDnsHostnames": true,
    "EnableDnsSupport": true,
    "InstanceTenancy": "default",
    "Tags": [
     {
      "Key": "Name",
      "Value": "cdk-integ-cluster-snapshot/Vpc"
     }
    ]
   }
  },
  "VpcPublicSubnet1Subnet5C2D37C4": {
   "Type": "AWS::EC2::Subnet",
   "Properties": {
    "AvailabilityZone": {
     "Fn::Select": [
      0,
      {
       "Fn::GetAZs": ""
      }
     ]
    },
    "CidrBlock": "10.0.0.0/18",
    "MapPublicIpOnLaunch": true,
    "Tags": [
     {
      "Key": "aws-cdk:subnet-name",
      "Value": "Public"
     },
     {
      "Key": "aws-cdk:subnet-type",
      "Value": "Public"
     },
     {
      "Key": "Name",
      "Value": "cdk-integ-cluster-snapshot/Vpc/PublicSubnet1"
     }
    ],
    "VpcId": {
     "Ref": "Vpc8378EB38"
    }
   }
  },
  "VpcPublicSubnet1RouteTable6C95E38E": {
   "Type": "AWS::EC2::RouteTable",
   "Properties": {
    "Tags": [
     {
      "Key": "Name",
      "Value": "cdk-integ-cluster-snapshot/Vpc/PublicSubnet1"
     }
    ],
    "VpcId": {
     "Ref": "Vpc8378EB38"
    }
   }
  },
  "VpcPublicSubnet1RouteTableAssociation97140677": {
   "Type": "AWS::EC2::SubnetRouteTableAssociation",
   "Properties": {
    "RouteTableId": {
     "Ref": "VpcPublicSubnet1RouteTable6C95E38E"
    },
    "SubnetId": {
     "Ref": "VpcPublicSubnet1Subnet5C2D37C4"
    }
   }
  },
  "VpcPublicSubnet1DefaultRoute3DA9E72A": {
   "Type": "AWS::EC2::Route",
   "Properties": {
    "DestinationCidrBlock": "0.0.0.0/0",
    "GatewayId": {
     "Ref": "VpcIGWD7BA715C"
    },
    "RouteTableId": {
     "Ref": "VpcPublicSubnet1RouteTable6C95E38E"
    }
   },
   "DependsOn": [
    "VpcVPCGWBF912B6E"
   ]
  },
  "VpcPublicSubnet1EIPD7E02669": {
   "Type": "AWS::EC2::EIP",
   "Properties": {
    "Domain": "vpc",
    "Tags": [
     {
      "Key": "Name",
      "Value": "cdk-integ-cluster-snapshot/Vpc/PublicSubnet1"
     }
    ]
   }
  },
  "VpcPublicSubnet1NATGateway4D7517AA": {
   "Type": "AWS::EC2::NatGateway",
   "Properties": {
    "AllocationId": {
     "Fn::GetAtt": [
      "VpcPublicSubnet1EIPD7E02669",
      "AllocationId"
     ]
    },
    "SubnetId": {
     "Ref": "VpcPublicSubnet1Subnet5C2D37C4"
    },
    "Tags": [
     {
      "Key": "Name",
      "Value": "cdk-integ-cluster-snapshot/Vpc/PublicSubnet1"
     }
    ]
   },
   "DependsOn": [
    "VpcPublicSubnet1DefaultRoute3DA9E72A",
    "VpcPublicSubnet1RouteTableAssociation97140677"
   ]
  },
  "VpcPublicSubnet2Subnet691E08A3": {
   "Type": "AWS::EC2::Subnet",
   "Properties": {
    "AvailabilityZone": {
     "Fn::Select": [
      1,
      {
       "Fn::GetAZs": ""
      }
     ]
    },
    "CidrBlock": "10.0.64.0/18",
    "MapPublicIpOnLaunch": true,
    "Tags": [
     {
      "Key": "aws-cdk:subnet-name",
      "Value": "Public"
     },
     {
      "Key": "aws-cdk:subnet-type",
      "Value": "Public"
     },
     {
      "Key": "Name",
      "Value": "cdk-integ-cluster-snapshot/Vpc/PublicSubnet2"
     }
    ],
    "VpcId": {
     "Ref": "Vpc8378EB38"
    }
   }
  },
  "VpcPublicSubnet2RouteTable94F7E489": {
   "Type": "AWS::EC2::RouteTable",
   "Properties": {
    "Tags": [
     {
      "Key": "Name",
      "Value": "cdk-integ-cluster-snapshot/Vpc/PublicSubnet2"
     }
    ],
    "VpcId": {
     "Ref": "Vpc8378EB38"
    }
   }
  },
  "VpcPublicSubnet2RouteTableAssociationDD5762D8": {
   "Type": "AWS::EC2::SubnetRouteTableAssociation",
   "Properties": {
    "RouteTableId": {
     "Ref": "VpcPublicSubnet2RouteTable94F7E489"
    },
    "SubnetId": {
     "Ref": "VpcPublicSubnet2Subnet691E08A3"
    }
   }
  },
  "VpcPublicSubnet2DefaultRoute97F91067": {
   "Type": "AWS::EC2::Route",
   "Properties": {
    "DestinationCidrBlock": "0.0.0.0/0",
    "GatewayId": {
     "Ref": "VpcIGWD7BA715C"
    },
    "RouteTableId": {
     "Ref": "VpcPublicSubnet2RouteTable94F7E489"
    }
   },
   "DependsOn": [
    "VpcVPCGWBF912B6E"
   ]
  },
  "VpcPrivateSubnet1Subnet536B997A": {
   "Type": "AWS::EC2::Subnet",
   "Properties": {
    "AvailabilityZone": {
     "Fn::Select": [
      0,
      {
       "Fn::GetAZs": ""
      }
     ]
    },
    "CidrBlock": "10.0.128.0/18",
    "MapPublicIpOnLaunch": false,
    "Tags": [
     {
      "Key": "aws-cdk:subnet-name",
      "Value": "Private"
     },
     {
      "Key": "aws-cdk:subnet-type",
      "Value": "Private"
     },
     {
      "Key": "Name",
      "Value": "cdk-integ-cluster-snapshot/Vpc/PrivateSubnet1"
     }
    ],
    "VpcId": {
     "Ref": "Vpc8378EB38"
    }
   }
  },
  "VpcPrivateSubnet1RouteTableB2C5B500": {
   "Type": "AWS::EC2::RouteTable",
   "Properties": {
    "Tags": [
     {
      "Key": "Name",
      "Value": "cdk-integ-cluster-snapshot/Vpc/PrivateSubnet1"
     }
    ],
    "VpcId": {
     "Ref": "Vpc8378EB38"
    }
   }
  },
  "VpcPrivateSubnet1RouteTableAssociation70C59FA6": {
   "Type": "AWS::EC2::SubnetRouteTableAssociation",
   "Properties": {
    "RouteTableId": {
     "Ref": "VpcPrivateSubnet1RouteTableB2C5B500"
    },
    "SubnetId": {
     "Ref": "VpcPrivateSubnet1Subnet536B997A"
    }
   }
  },
  "VpcPrivateSubnet1DefaultRouteBE02A9ED": {
   "Type": "AWS::EC2::Route",
   "Properties": {
    "DestinationCidrBlock": "0.0.0.0/0",
    "NatGatewayId": {
     "Ref": "VpcPublicSubnet1NATGateway4D7517AA"
    },
    "RouteTableId": {
     "Ref": "VpcPrivateSubnet1RouteTableB2C5B500"
    }
   }
  },
  "VpcPrivateSubnet2Subnet3788AAA1": {
   "Type": "AWS::EC2::Subnet",
   "Properties": {
    "AvailabilityZone": {
     "Fn::Select": [
      1,
      {
       "Fn::GetAZs": ""
      }
     ]
    },
    "CidrBlock": "10.0.192.0/18",
    "MapPublicIpOnLaunch": false,
    "Tags": [
     {
      "Key": "aws-cdk:subnet-name",
      "Value": "Private"
     },
     {
      "Key": "aws-cdk:subnet-type",
      "Value": "Private"
     },
     {
      "Key": "Name",
      "Value": "cdk-integ-cluster-snapshot/Vpc/PrivateSubnet2"
     }
    ],
    "VpcId": {
     "Ref": "Vpc8378EB38"
    }
   }
  },
  "VpcPrivateSubnet2RouteTableA678073B": {
   "Type": "AWS::EC2::RouteTable",
   "Properties": {
    "Tags": [
     {
      "Key": "Name",
      "Value": "cdk-integ-cluster-snapshot/Vpc/PrivateSubnet2"
     }
    ],
    "VpcId": {
     "Ref": "Vpc8378EB38"
    }
   }
  },
  "VpcPrivateSubnet2RouteTableAssociationA89CAD56": {
   "Type": "AWS::EC2::SubnetRouteTableAssociation",
   "Properties": {
    "RouteTableId": {
     "Ref": "VpcPrivateSubnet2RouteTableA678073B"
    },
    "SubnetId": {
     "Ref": "VpcPrivateSubnet2Subnet3788AAA1"
    }
   }
  },
  "VpcPrivateSubnet2DefaultRoute060D2087": {
   "Type": "AWS::EC2::Route",
   "Properties": {
    "DestinationCidrBlock": "0.0.0.0/0",
    "NatGatewayId": {
     "Ref": "VpcPublicSubnet1NATGateway4D7517AA"
    },
    "RouteTableId": {
     "Ref": "VpcPrivateSubnet2RouteTableA678073B"
    }
   }
  },
  "VpcIGWD7BA715C": {
   "Type": "AWS::EC2::InternetGateway",
   "Properties": {
    "Tags": [
     {
      "Key": "Name",
      "Value": "cdk-integ-cluster-snapshot/Vpc"
     }
    ]
   }
  },
  "VpcVPCGWBF912B6E": {
   "Type": "AWS::EC2::VPCGatewayAttachment",
   "Properties": {
    "InternetGatewayId": {
     "Ref": "VpcIGWD7BA715C"
    },
    "VpcId": {
     "Ref": "Vpc8378EB38"
    }
   }
  },
  "ClusterSubnetsDCFA5CB7": {
   "Type": "AWS::RDS::DBSubnetGroup",
   "Properties": {
    "DBSubnetGroupDescription": "Subnets for Cluster database",
    "SubnetIds": [
     {
      "Ref": "VpcPrivateSubnet1Subnet536B997A"
     },
     {
      "Ref": "VpcPrivateSubnet2Subnet3788AAA1"
     }
    ]
   }
  },
  "ClusterSecurityGroup0921994B": {
   "Type": "AWS::EC2::SecurityGroup",
   "Properties": {
    "GroupDescription": "RDS security group",
    "SecurityGroupEgress": [
     {
      "CidrIp": "0.0.0.0/0",
      "Description": "Allow all outbound traffic by default",
      "IpProtocol": "-1"
     }
    ],
    "VpcId": {
     "Ref": "Vpc8378EB38"
    }
   }
  },
  "ClusterSecret6368BD0F": {
   "Type": "AWS::SecretsManager::Secret",
   "Properties": {
    "Description": {
     "Fn::Join": [
      "",
      [
       "Generated by the CDK for stack: ",
       {
        "Ref": "AWS::StackName"
       }
      ]
     ]
    },
    "GenerateSecretString": {
     "ExcludeCharacters": " %+~`#$&*()|[]{}:;<>?!'/@\"\\",
     "GenerateStringKey": "password",
     "PasswordLength": 30,
     "SecretStringTemplate": "{\"username\":\"admin\"}"
    }
   },
   "UpdateReplacePolicy": "Delete",
   "DeletionPolicy": "Delete"
  },
  "ClusterSecretAttachment769E6258": {
   "Type": "AWS::SecretsManager::SecretTargetAttachment",
   "Properties": {
    "SecretId": {
     "Ref": "ClusterSecret6368BD0F"
    },
    "TargetId": {
     "Ref": "ClusterEB0386A7"
    },
    "TargetType": "AWS::RDS::DBCluster"
   }
  },
  "ClusterEB0386A7": {
   "Type": "AWS::RDS::DBCluster",
   "Properties": {
    "CopyTagsToSnapshot": true,
    "DBClusterParameterGroupName": "default.aurora-mysql8.0",
    "DBSubnetGroupName": {
     "Ref": "ClusterSubnetsDCFA5CB7"
    },
    "Engine": "aurora-mysql",
    "EngineVersion": "8.0.mysql_aurora.3.04.0",
    "MasterUserPassword": {
     "Fn::Join": [
      "",
      [
       "{{resolve:secretsmanager:",
       {
        "Ref": "ClusterSecret6368BD0F"
       },
       ":SecretString:password::}}"
      ]
     ]
    },
    "MasterUsername": {
     "Fn::Join": [
      "",
      [
       "{{resolve:secretsmanager:",
       {
        "Ref": "ClusterSecret6368BD0F"
       },
       ":SecretString:username::}}"
      ]
     ]
    },
    "VpcSecurityGroupIds": [
     {
      "Fn::GetAtt": [
       "ClusterSecurityGroup0921994B",
       "GroupId"
      ]
     }
    ]
   },
   "UpdateReplacePolicy": "Delete",
   "DeletionPolicy": "Delete"
  },
  "ClusterInstance1448F06E4": {
   "Type": "AWS::RDS::DBInstance",
   "Properties": {
    "DBClusterIdentifier": {
     "Ref": "ClusterEB0386A7"
    },
    "DBInstanceClass": "db.t3.medium",
    "DBSubnetGroupName": {
     "Ref": "ClusterSubnetsDCFA5CB7"
    },
    "Engine": "aurora-mysql"
   },
   "DependsOn": [
    "VpcPrivateSubnet1DefaultRouteBE02A9ED",
    "VpcPrivateSubnet1RouteTableAssociation70C59FA6",
    "VpcPrivateSubnet2DefaultRoute060D2087",
    "VpcPrivateSubnet2RouteTableAssociationA89CAD56"
   ],
   "UpdateReplacePolicy": "Delete",
   "DeletionPolicy": "Delete"
  },
  "ClusterInstance2C3E0561B": {
   "Type": "AWS::RDS::DBInstance",
   "Properties": {
    "DBClusterIdentifier": {
     "Ref": "ClusterEB0386A7"
    },
    "DBInstanceClass": "db.t3.medium",
    "DBSubnetGroupName": {
     "Ref": "ClusterSubnetsDCFA5CB7"
    },
    "Engine": "aurora-mysql"
   },
   "DependsOn": [
    "VpcPrivateSubnet1DefaultRouteBE02A9ED",
    "VpcPrivateSubnet1RouteTableAssociation70C59FA6",
    "VpcPrivateSubnet2DefaultRoute060D2087",
    "VpcPrivateSubnet2RouteTableAssociationA89CAD56"
   ],
   "UpdateReplacePolicy": "Delete",
   "DeletionPolicy": "Delete"
  },
  "SnapshoterOnEventHandlerServiceRole7F84B26D": {
   "Type": "AWS::IAM::Role",
   "Properties": {
    "AssumeRolePolicyDocument": {
     "Statement": [
      {
       "Action": "sts:AssumeRole",
       "Effect": "Allow",
       "Principal": {
        "Service": "lambda.amazonaws.com"
       }
      }
     ],
     "Version": "2012-10-17"
    },
    "ManagedPolicyArns": [
     {
      "Fn::Join": [
       "",
       [
        "arn:",
        {
         "Ref": "AWS::Partition"
        },
        ":iam::aws:policy/service-role/AWSLambdaBasicExecutionRole"
       ]
      ]
     }
    ]
   }
  },
  "SnapshoterOnEventHandlerServiceRoleDefaultPolicyAF0DFD57": {
   "Type": "AWS::IAM::Policy",
   "Properties": {
    "PolicyDocument": {
     "Statement": [
      {
       "Action": [
        "rds:CreateDBClusterSnapshot",
        "rds:DeleteDBClusterSnapshot"
       ],
       "Effect": "Allow",
       "Resource": [
        {
         "Fn::Join": [
          "",
          [
           "arn:",
           {
            "Ref": "AWS::Partition"
           },
           ":rds:",
           {
            "Ref": "AWS::Region"
           },
           ":",
           {
            "Ref": "AWS::AccountId"
           },
           ":cluster-snapshot:cdk-integ-cluster-snapshot"
          ]
         ]
        },
        {
         "Fn::Join": [
          "",
          [
           "arn:",
           {
            "Ref": "AWS::Partition"
           },
           ":rds:",
           {
            "Ref": "AWS::Region"
           },
           ":",
           {
            "Ref": "AWS::AccountId"
           },
           ":cluster:",
           {
            "Ref": "ClusterEB0386A7"
           }
          ]
         ]
        }
       ]
      }
     ],
     "Version": "2012-10-17"
    },
    "PolicyName": "SnapshoterOnEventHandlerServiceRoleDefaultPolicyAF0DFD57",
    "Roles": [
     {
      "Ref": "SnapshoterOnEventHandlerServiceRole7F84B26D"
     }
    ]
   }
  },
  "SnapshoterOnEventHandlerDF82DF85": {
   "Type": "AWS::Lambda::Function",
   "Properties": {
    "Code": {
     "S3Bucket": {
      "Fn::Sub": "cdk-hnb659fds-assets-${AWS::AccountId}-${AWS::Region}"
     },
<<<<<<< HEAD
     "S3Key": "03b88dabbf9959e20788fc81687646e0ed6a152c994cfe69b0cd04169b3412b1.zip"
=======
     "S3Key": "53679ad86565ff7a88cb1dffac5a651338a0d7283411216457d1a4d309c397c0.zip"
>>>>>>> 18c19fd4
    },
    "Handler": "index.onEventHandler",
    "Role": {
     "Fn::GetAtt": [
      "SnapshoterOnEventHandlerServiceRole7F84B26D",
      "Arn"
     ]
    },
    "Runtime": "nodejs18.x"
   },
   "DependsOn": [
    "SnapshoterOnEventHandlerServiceRoleDefaultPolicyAF0DFD57",
    "SnapshoterOnEventHandlerServiceRole7F84B26D"
   ]
  },
  "SnapshoterIsCompleteHandlerServiceRole40F5F1A8": {
   "Type": "AWS::IAM::Role",
   "Properties": {
    "AssumeRolePolicyDocument": {
     "Statement": [
      {
       "Action": "sts:AssumeRole",
       "Effect": "Allow",
       "Principal": {
        "Service": "lambda.amazonaws.com"
       }
      }
     ],
     "Version": "2012-10-17"
    },
    "ManagedPolicyArns": [
     {
      "Fn::Join": [
       "",
       [
        "arn:",
        {
         "Ref": "AWS::Partition"
        },
        ":iam::aws:policy/service-role/AWSLambdaBasicExecutionRole"
       ]
      ]
     }
    ]
   }
  },
  "SnapshoterIsCompleteHandlerServiceRoleDefaultPolicyA43EB222": {
   "Type": "AWS::IAM::Policy",
   "Properties": {
    "PolicyDocument": {
     "Statement": [
      {
       "Action": "rds:DescribeDBClusterSnapshots",
       "Effect": "Allow",
       "Resource": [
        {
         "Fn::Join": [
          "",
          [
           "arn:",
           {
            "Ref": "AWS::Partition"
           },
           ":rds:",
           {
            "Ref": "AWS::Region"
           },
           ":",
           {
            "Ref": "AWS::AccountId"
           },
           ":cluster-snapshot:cdk-integ-cluster-snapshot"
          ]
         ]
        },
        {
         "Fn::Join": [
          "",
          [
           "arn:",
           {
            "Ref": "AWS::Partition"
           },
           ":rds:",
           {
            "Ref": "AWS::Region"
           },
           ":",
           {
            "Ref": "AWS::AccountId"
           },
           ":cluster:",
           {
            "Ref": "ClusterEB0386A7"
           }
          ]
         ]
        }
       ]
      }
     ],
     "Version": "2012-10-17"
    },
    "PolicyName": "SnapshoterIsCompleteHandlerServiceRoleDefaultPolicyA43EB222",
    "Roles": [
     {
      "Ref": "SnapshoterIsCompleteHandlerServiceRole40F5F1A8"
     }
    ]
   }
  },
  "SnapshoterIsCompleteHandler93DE2591": {
   "Type": "AWS::Lambda::Function",
   "Properties": {
    "Code": {
     "S3Bucket": {
      "Fn::Sub": "cdk-hnb659fds-assets-${AWS::AccountId}-${AWS::Region}"
     },
<<<<<<< HEAD
     "S3Key": "03b88dabbf9959e20788fc81687646e0ed6a152c994cfe69b0cd04169b3412b1.zip"
=======
     "S3Key": "53679ad86565ff7a88cb1dffac5a651338a0d7283411216457d1a4d309c397c0.zip"
>>>>>>> 18c19fd4
    },
    "Handler": "index.isCompleteHandler",
    "Role": {
     "Fn::GetAtt": [
      "SnapshoterIsCompleteHandlerServiceRole40F5F1A8",
      "Arn"
     ]
    },
    "Runtime": "nodejs18.x"
   },
   "DependsOn": [
    "SnapshoterIsCompleteHandlerServiceRoleDefaultPolicyA43EB222",
    "SnapshoterIsCompleteHandlerServiceRole40F5F1A8"
   ]
  },
  "SnapshoterSnapshotProviderframeworkonEventServiceRole29C21F76": {
   "Type": "AWS::IAM::Role",
   "Properties": {
    "AssumeRolePolicyDocument": {
     "Statement": [
      {
       "Action": "sts:AssumeRole",
       "Effect": "Allow",
       "Principal": {
        "Service": "lambda.amazonaws.com"
       }
      }
     ],
     "Version": "2012-10-17"
    },
    "ManagedPolicyArns": [
     {
      "Fn::Join": [
       "",
       [
        "arn:",
        {
         "Ref": "AWS::Partition"
        },
        ":iam::aws:policy/service-role/AWSLambdaBasicExecutionRole"
       ]
      ]
     }
    ]
   }
  },
  "SnapshoterSnapshotProviderframeworkonEventServiceRoleDefaultPolicy21CE9686": {
   "Type": "AWS::IAM::Policy",
   "Properties": {
    "PolicyDocument": {
     "Statement": [
      {
       "Action": "lambda:InvokeFunction",
       "Effect": "Allow",
       "Resource": [
        {
         "Fn::GetAtt": [
          "SnapshoterIsCompleteHandler93DE2591",
          "Arn"
         ]
        },
        {
         "Fn::GetAtt": [
          "SnapshoterOnEventHandlerDF82DF85",
          "Arn"
         ]
        },
        {
         "Fn::Join": [
          "",
          [
           {
            "Fn::GetAtt": [
             "SnapshoterIsCompleteHandler93DE2591",
             "Arn"
            ]
           },
           ":*"
          ]
         ]
        },
        {
         "Fn::Join": [
          "",
          [
           {
            "Fn::GetAtt": [
             "SnapshoterOnEventHandlerDF82DF85",
             "Arn"
            ]
           },
           ":*"
          ]
         ]
        }
       ]
      },
      {
       "Action": "states:StartExecution",
       "Effect": "Allow",
       "Resource": {
        "Ref": "SnapshoterSnapshotProviderwaiterstatemachineE1F05D1F"
       }
      }
     ],
     "Version": "2012-10-17"
    },
    "PolicyName": "SnapshoterSnapshotProviderframeworkonEventServiceRoleDefaultPolicy21CE9686",
    "Roles": [
     {
      "Ref": "SnapshoterSnapshotProviderframeworkonEventServiceRole29C21F76"
     }
    ]
   }
  },
  "SnapshoterSnapshotProviderframeworkonEventF0C0D052": {
   "Type": "AWS::Lambda::Function",
   "Properties": {
    "Code": {
     "S3Bucket": {
      "Fn::Sub": "cdk-hnb659fds-assets-${AWS::AccountId}-${AWS::Region}"
     },
     "S3Key": "fe4094cd52f099e46f858f05efdde02f5de79288c9c783676b3fa53a494d04b5.zip"
    },
    "Description": "AWS CDK resource provider framework - onEvent (cdk-integ-cluster-snapshot/Snapshoter/SnapshotProvider)",
    "Environment": {
     "Variables": {
      "USER_ON_EVENT_FUNCTION_ARN": {
       "Fn::GetAtt": [
        "SnapshoterOnEventHandlerDF82DF85",
        "Arn"
       ]
      },
      "USER_IS_COMPLETE_FUNCTION_ARN": {
       "Fn::GetAtt": [
        "SnapshoterIsCompleteHandler93DE2591",
        "Arn"
       ]
      },
      "WAITER_STATE_MACHINE_ARN": {
       "Ref": "SnapshoterSnapshotProviderwaiterstatemachineE1F05D1F"
      }
     }
    },
    "Handler": "framework.onEvent",
    "Role": {
     "Fn::GetAtt": [
      "SnapshoterSnapshotProviderframeworkonEventServiceRole29C21F76",
      "Arn"
     ]
    },
    "Runtime": {
     "Fn::FindInMap": [
      "LatestNodeRuntimeMap",
      {
       "Ref": "AWS::Region"
      },
      "value"
     ]
    },
    "Timeout": 900
   },
   "DependsOn": [
    "SnapshoterSnapshotProviderframeworkonEventServiceRoleDefaultPolicy21CE9686",
    "SnapshoterSnapshotProviderframeworkonEventServiceRole29C21F76"
   ]
  },
  "SnapshoterSnapshotProviderframeworkisCompleteServiceRoleFAA9C6CB": {
   "Type": "AWS::IAM::Role",
   "Properties": {
    "AssumeRolePolicyDocument": {
     "Statement": [
      {
       "Action": "sts:AssumeRole",
       "Effect": "Allow",
       "Principal": {
        "Service": "lambda.amazonaws.com"
       }
      }
     ],
     "Version": "2012-10-17"
    },
    "ManagedPolicyArns": [
     {
      "Fn::Join": [
       "",
       [
        "arn:",
        {
         "Ref": "AWS::Partition"
        },
        ":iam::aws:policy/service-role/AWSLambdaBasicExecutionRole"
       ]
      ]
     }
    ]
   }
  },
  "SnapshoterSnapshotProviderframeworkisCompleteServiceRoleDefaultPolicyF410E478": {
   "Type": "AWS::IAM::Policy",
   "Properties": {
    "PolicyDocument": {
     "Statement": [
      {
       "Action": "lambda:InvokeFunction",
       "Effect": "Allow",
       "Resource": [
        {
         "Fn::GetAtt": [
          "SnapshoterIsCompleteHandler93DE2591",
          "Arn"
         ]
        },
        {
         "Fn::GetAtt": [
          "SnapshoterOnEventHandlerDF82DF85",
          "Arn"
         ]
        },
        {
         "Fn::Join": [
          "",
          [
           {
            "Fn::GetAtt": [
             "SnapshoterIsCompleteHandler93DE2591",
             "Arn"
            ]
           },
           ":*"
          ]
         ]
        },
        {
         "Fn::Join": [
          "",
          [
           {
            "Fn::GetAtt": [
             "SnapshoterOnEventHandlerDF82DF85",
             "Arn"
            ]
           },
           ":*"
          ]
         ]
        }
       ]
      }
     ],
     "Version": "2012-10-17"
    },
    "PolicyName": "SnapshoterSnapshotProviderframeworkisCompleteServiceRoleDefaultPolicyF410E478",
    "Roles": [
     {
      "Ref": "SnapshoterSnapshotProviderframeworkisCompleteServiceRoleFAA9C6CB"
     }
    ]
   }
  },
  "SnapshoterSnapshotProviderframeworkisComplete803B4F1B": {
   "Type": "AWS::Lambda::Function",
   "Properties": {
    "Code": {
     "S3Bucket": {
      "Fn::Sub": "cdk-hnb659fds-assets-${AWS::AccountId}-${AWS::Region}"
     },
     "S3Key": "fe4094cd52f099e46f858f05efdde02f5de79288c9c783676b3fa53a494d04b5.zip"
    },
    "Description": "AWS CDK resource provider framework - isComplete (cdk-integ-cluster-snapshot/Snapshoter/SnapshotProvider)",
    "Environment": {
     "Variables": {
      "USER_ON_EVENT_FUNCTION_ARN": {
       "Fn::GetAtt": [
        "SnapshoterOnEventHandlerDF82DF85",
        "Arn"
       ]
      },
      "USER_IS_COMPLETE_FUNCTION_ARN": {
       "Fn::GetAtt": [
        "SnapshoterIsCompleteHandler93DE2591",
        "Arn"
       ]
      }
     }
    },
    "Handler": "framework.isComplete",
    "Role": {
     "Fn::GetAtt": [
      "SnapshoterSnapshotProviderframeworkisCompleteServiceRoleFAA9C6CB",
      "Arn"
     ]
    },
    "Runtime": {
     "Fn::FindInMap": [
      "LatestNodeRuntimeMap",
      {
       "Ref": "AWS::Region"
      },
      "value"
     ]
    },
    "Timeout": 900
   },
   "DependsOn": [
    "SnapshoterSnapshotProviderframeworkisCompleteServiceRoleDefaultPolicyF410E478",
    "SnapshoterSnapshotProviderframeworkisCompleteServiceRoleFAA9C6CB"
   ]
  },
  "SnapshoterSnapshotProviderframeworkonTimeoutServiceRole0B00A1BD": {
   "Type": "AWS::IAM::Role",
   "Properties": {
    "AssumeRolePolicyDocument": {
     "Statement": [
      {
       "Action": "sts:AssumeRole",
       "Effect": "Allow",
       "Principal": {
        "Service": "lambda.amazonaws.com"
       }
      }
     ],
     "Version": "2012-10-17"
    },
    "ManagedPolicyArns": [
     {
      "Fn::Join": [
       "",
       [
        "arn:",
        {
         "Ref": "AWS::Partition"
        },
        ":iam::aws:policy/service-role/AWSLambdaBasicExecutionRole"
       ]
      ]
     }
    ]
   }
  },
  "SnapshoterSnapshotProviderframeworkonTimeoutServiceRoleDefaultPolicy05DF1C30": {
   "Type": "AWS::IAM::Policy",
   "Properties": {
    "PolicyDocument": {
     "Statement": [
      {
       "Action": "lambda:InvokeFunction",
       "Effect": "Allow",
       "Resource": [
        {
         "Fn::GetAtt": [
          "SnapshoterIsCompleteHandler93DE2591",
          "Arn"
         ]
        },
        {
         "Fn::GetAtt": [
          "SnapshoterOnEventHandlerDF82DF85",
          "Arn"
         ]
        },
        {
         "Fn::Join": [
          "",
          [
           {
            "Fn::GetAtt": [
             "SnapshoterIsCompleteHandler93DE2591",
             "Arn"
            ]
           },
           ":*"
          ]
         ]
        },
        {
         "Fn::Join": [
          "",
          [
           {
            "Fn::GetAtt": [
             "SnapshoterOnEventHandlerDF82DF85",
             "Arn"
            ]
           },
           ":*"
          ]
         ]
        }
       ]
      }
     ],
     "Version": "2012-10-17"
    },
    "PolicyName": "SnapshoterSnapshotProviderframeworkonTimeoutServiceRoleDefaultPolicy05DF1C30",
    "Roles": [
     {
      "Ref": "SnapshoterSnapshotProviderframeworkonTimeoutServiceRole0B00A1BD"
     }
    ]
   }
  },
  "SnapshoterSnapshotProviderframeworkonTimeout04342B00": {
   "Type": "AWS::Lambda::Function",
   "Properties": {
    "Code": {
     "S3Bucket": {
      "Fn::Sub": "cdk-hnb659fds-assets-${AWS::AccountId}-${AWS::Region}"
     },
     "S3Key": "fe4094cd52f099e46f858f05efdde02f5de79288c9c783676b3fa53a494d04b5.zip"
    },
    "Description": "AWS CDK resource provider framework - onTimeout (cdk-integ-cluster-snapshot/Snapshoter/SnapshotProvider)",
    "Environment": {
     "Variables": {
      "USER_ON_EVENT_FUNCTION_ARN": {
       "Fn::GetAtt": [
        "SnapshoterOnEventHandlerDF82DF85",
        "Arn"
       ]
      },
      "USER_IS_COMPLETE_FUNCTION_ARN": {
       "Fn::GetAtt": [
        "SnapshoterIsCompleteHandler93DE2591",
        "Arn"
       ]
      }
     }
    },
    "Handler": "framework.onTimeout",
    "Role": {
     "Fn::GetAtt": [
      "SnapshoterSnapshotProviderframeworkonTimeoutServiceRole0B00A1BD",
      "Arn"
     ]
    },
    "Runtime": {
     "Fn::FindInMap": [
      "LatestNodeRuntimeMap",
      {
       "Ref": "AWS::Region"
      },
      "value"
     ]
    },
    "Timeout": 900
   },
   "DependsOn": [
    "SnapshoterSnapshotProviderframeworkonTimeoutServiceRoleDefaultPolicy05DF1C30",
    "SnapshoterSnapshotProviderframeworkonTimeoutServiceRole0B00A1BD"
   ]
  },
  "SnapshoterSnapshotProviderwaiterstatemachineRole76E414C5": {
   "Type": "AWS::IAM::Role",
   "Properties": {
    "AssumeRolePolicyDocument": {
     "Statement": [
      {
       "Action": "sts:AssumeRole",
       "Effect": "Allow",
       "Principal": {
        "Service": "states.amazonaws.com"
       }
      }
     ],
     "Version": "2012-10-17"
    }
   }
  },
  "SnapshoterSnapshotProviderwaiterstatemachineRoleDefaultPolicyCF7716B2": {
   "Type": "AWS::IAM::Policy",
   "Properties": {
    "PolicyDocument": {
     "Statement": [
      {
       "Action": "lambda:InvokeFunction",
       "Effect": "Allow",
       "Resource": [
        {
         "Fn::GetAtt": [
          "SnapshoterSnapshotProviderframeworkisComplete803B4F1B",
          "Arn"
         ]
        },
        {
         "Fn::GetAtt": [
          "SnapshoterSnapshotProviderframeworkonTimeout04342B00",
          "Arn"
         ]
        },
        {
         "Fn::Join": [
          "",
          [
           {
            "Fn::GetAtt": [
             "SnapshoterSnapshotProviderframeworkisComplete803B4F1B",
             "Arn"
            ]
           },
           ":*"
          ]
         ]
        },
        {
         "Fn::Join": [
          "",
          [
           {
            "Fn::GetAtt": [
             "SnapshoterSnapshotProviderframeworkonTimeout04342B00",
             "Arn"
            ]
           },
           ":*"
          ]
         ]
        }
       ]
      },
      {
       "Action": [
        "logs:CreateLogDelivery",
        "logs:CreateLogStream",
        "logs:DeleteLogDelivery",
        "logs:DescribeLogGroups",
        "logs:DescribeResourcePolicies",
        "logs:GetLogDelivery",
        "logs:ListLogDeliveries",
        "logs:PutLogEvents",
        "logs:PutResourcePolicy",
        "logs:UpdateLogDelivery"
       ],
       "Effect": "Allow",
       "Resource": "*"
      }
     ],
     "Version": "2012-10-17"
    },
    "PolicyName": "SnapshoterSnapshotProviderwaiterstatemachineRoleDefaultPolicyCF7716B2",
    "Roles": [
     {
      "Ref": "SnapshoterSnapshotProviderwaiterstatemachineRole76E414C5"
     }
    ]
   }
  },
  "SnapshoterSnapshotProviderwaiterstatemachineLogGroup5A64CAF9": {
   "Type": "AWS::Logs::LogGroup",
   "Properties": {
    "LogGroupName": {
     "Fn::Join": [
      "",
      [
       "/aws/vendedlogs/states/waiter-state-machine-",
       {
        "Ref": "SnapshoterSnapshotProviderframeworkisComplete803B4F1B"
       },
       "-c8913d7ae55807b42206686ba5c74df4ca169c2f9e"
      ]
     ]
    },
    "RetentionInDays": 731
   },
   "UpdateReplacePolicy": "Retain",
   "DeletionPolicy": "Retain"
  },
  "SnapshoterSnapshotProviderwaiterstatemachineE1F05D1F": {
   "Type": "AWS::StepFunctions::StateMachine",
   "Properties": {
    "DefinitionString": {
     "Fn::Join": [
      "",
      [
       "{\"StartAt\":\"framework-isComplete-task\",\"States\":{\"framework-isComplete-task\":{\"End\":true,\"Retry\":[{\"ErrorEquals\":[\"States.ALL\"],\"IntervalSeconds\":5,\"MaxAttempts\":360,\"BackoffRate\":1}],\"Catch\":[{\"ErrorEquals\":[\"States.ALL\"],\"Next\":\"framework-onTimeout-task\"}],\"Type\":\"Task\",\"Resource\":\"",
       {
        "Fn::GetAtt": [
         "SnapshoterSnapshotProviderframeworkisComplete803B4F1B",
         "Arn"
        ]
       },
       "\"},\"framework-onTimeout-task\":{\"End\":true,\"Type\":\"Task\",\"Resource\":\"",
       {
        "Fn::GetAtt": [
         "SnapshoterSnapshotProviderframeworkonTimeout04342B00",
         "Arn"
        ]
       },
       "\"}}}"
      ]
     ]
    },
    "LoggingConfiguration": {
     "Destinations": [
      {
       "CloudWatchLogsLogGroup": {
        "LogGroupArn": {
         "Fn::GetAtt": [
          "SnapshoterSnapshotProviderwaiterstatemachineLogGroup5A64CAF9",
          "Arn"
         ]
        }
       }
      }
     ],
     "IncludeExecutionData": false,
     "Level": "ERROR"
    },
    "RoleArn": {
     "Fn::GetAtt": [
      "SnapshoterSnapshotProviderwaiterstatemachineRole76E414C5",
      "Arn"
     ]
    }
   },
   "DependsOn": [
    "SnapshoterSnapshotProviderwaiterstatemachineRoleDefaultPolicyCF7716B2",
    "SnapshoterSnapshotProviderwaiterstatemachineRole76E414C5"
   ]
  },
  "SnapshoterSnapshotAA1755BE": {
   "Type": "Custom::Snapshoter",
   "Properties": {
    "ServiceToken": {
     "Fn::GetAtt": [
      "SnapshoterSnapshotProviderframeworkonEventF0C0D052",
      "Arn"
     ]
    },
    "DBClusterIdentifier": {
     "Ref": "ClusterEB0386A7"
    },
    "DBClusterSnapshotIdentifier": "cdk-integ-cluster-snapshot"
   },
   "UpdateReplacePolicy": "Delete",
   "DeletionPolicy": "Delete"
  },
  "FromSnapshotSubnets9ED4B8EE": {
   "Type": "AWS::RDS::DBSubnetGroup",
   "Properties": {
    "DBSubnetGroupDescription": "Subnets for FromSnapshot database",
    "SubnetIds": [
     {
      "Ref": "VpcPrivateSubnet1Subnet536B997A"
     },
     {
      "Ref": "VpcPrivateSubnet2Subnet3788AAA1"
     }
    ]
   }
  },
  "FromSnapshotSecurityGroup72F11E81": {
   "Type": "AWS::EC2::SecurityGroup",
   "Properties": {
    "GroupDescription": "RDS security group",
    "SecurityGroupEgress": [
     {
      "CidrIp": "0.0.0.0/0",
      "Description": "Allow all outbound traffic by default",
      "IpProtocol": "-1"
     }
    ],
    "VpcId": {
     "Ref": "Vpc8378EB38"
    }
   }
  },
  "FromSnapshotSecurityGroupfromcdkintegclustersnapshotFromSnapshotRotationSingleUserSecurityGroup8B231219IndirectPort7C6DDFDF": {
   "Type": "AWS::EC2::SecurityGroupIngress",
   "Properties": {
    "Description": "from cdkintegclustersnapshotFromSnapshotRotationSingleUserSecurityGroup8B231219:{IndirectPort}",
    "FromPort": {
     "Fn::GetAtt": [
      "FromSnapshotEE0682C5",
      "Endpoint.Port"
     ]
    },
    "GroupId": {
     "Fn::GetAtt": [
      "FromSnapshotSecurityGroup72F11E81",
      "GroupId"
     ]
    },
    "IpProtocol": "tcp",
    "SourceSecurityGroupId": {
     "Fn::GetAtt": [
      "FromSnapshotRotationSingleUserSecurityGroupF78A9956",
      "GroupId"
     ]
    },
    "ToPort": {
     "Fn::GetAtt": [
      "FromSnapshotEE0682C5",
      "Endpoint.Port"
     ]
    }
   }
  },
  "cdkintegclustersnapshotFromSnapshotSnapshotSecretD93327943fdaad7efa858a3daf9490cf0a702aeb": {
   "Type": "AWS::SecretsManager::Secret",
   "Properties": {
    "Description": {
     "Fn::Join": [
      "",
      [
       "Generated by the CDK for stack: ",
       {
        "Ref": "AWS::StackName"
       }
      ]
     ]
    },
    "GenerateSecretString": {
     "ExcludeCharacters": " %+~`#$&*()|[]{}:;<>?!'/@\"\\",
     "GenerateStringKey": "password",
     "PasswordLength": 30,
     "SecretStringTemplate": "{\"username\":\"admin\"}"
    }
   },
   "UpdateReplacePolicy": "Delete",
   "DeletionPolicy": "Delete"
  },
  "FromSnapshotSnapshotSecretAttachmentA3F619B8": {
   "Type": "AWS::SecretsManager::SecretTargetAttachment",
   "Properties": {
    "SecretId": {
     "Ref": "cdkintegclustersnapshotFromSnapshotSnapshotSecretD93327943fdaad7efa858a3daf9490cf0a702aeb"
    },
    "TargetId": {
     "Ref": "FromSnapshotEE0682C5"
    },
    "TargetType": "AWS::RDS::DBCluster"
   }
  },
  "FromSnapshotSnapshotSecretAttachmentRotationSchedule102BDEB3": {
   "Type": "AWS::SecretsManager::RotationSchedule",
   "Properties": {
    "RotationLambdaARN": {
     "Fn::GetAtt": [
      "FromSnapshotRotationSingleUserEBCAA50C",
      "Outputs.RotationLambdaARN"
     ]
    },
    "RotationRules": {
     "ScheduleExpression": "rate(30 days)"
    },
    "SecretId": {
     "Ref": "FromSnapshotSnapshotSecretAttachmentA3F619B8"
    }
   }
  },
  "FromSnapshotSnapshotSecretPolicyA5C332BE": {
   "Type": "AWS::SecretsManager::ResourcePolicy",
   "Properties": {
    "ResourcePolicy": {
     "Statement": [
      {
       "Action": "secretsmanager:DeleteSecret",
       "Effect": "Deny",
       "Principal": {
        "AWS": {
         "Fn::Join": [
          "",
          [
           "arn:",
           {
            "Ref": "AWS::Partition"
           },
           ":iam::",
           {
            "Ref": "AWS::AccountId"
           },
           ":root"
          ]
         ]
        }
       },
       "Resource": "*"
      }
     ],
     "Version": "2012-10-17"
    },
    "SecretId": {
     "Ref": "cdkintegclustersnapshotFromSnapshotSnapshotSecretD93327943fdaad7efa858a3daf9490cf0a702aeb"
    }
   }
  },
  "FromSnapshotEE0682C5": {
   "Type": "AWS::RDS::DBCluster",
   "Properties": {
    "CopyTagsToSnapshot": true,
    "DBClusterParameterGroupName": "default.aurora-mysql8.0",
    "DBSubnetGroupName": {
     "Ref": "FromSnapshotSubnets9ED4B8EE"
    },
    "Engine": "aurora-mysql",
    "EngineVersion": "8.0.mysql_aurora.3.04.0",
    "MasterUserPassword": {
     "Fn::Join": [
      "",
      [
       "{{resolve:secretsmanager:",
       {
        "Ref": "cdkintegclustersnapshotFromSnapshotSnapshotSecretD93327943fdaad7efa858a3daf9490cf0a702aeb"
       },
       ":SecretString:password::}}"
      ]
     ]
    },
    "SnapshotIdentifier": {
     "Fn::GetAtt": [
      "SnapshoterSnapshotAA1755BE",
      "DBClusterSnapshotArn"
     ]
    },
    "VpcSecurityGroupIds": [
     {
      "Fn::GetAtt": [
       "FromSnapshotSecurityGroup72F11E81",
       "GroupId"
      ]
     }
    ]
   },
   "UpdateReplacePolicy": "Delete",
   "DeletionPolicy": "Delete"
  },
  "FromSnapshotInstance167EFB569": {
   "Type": "AWS::RDS::DBInstance",
   "Properties": {
    "DBClusterIdentifier": {
     "Ref": "FromSnapshotEE0682C5"
    },
    "DBInstanceClass": "db.t3.medium",
    "DBSubnetGroupName": {
     "Ref": "FromSnapshotSubnets9ED4B8EE"
    },
    "Engine": "aurora-mysql"
   },
   "DependsOn": [
    "VpcPrivateSubnet1DefaultRouteBE02A9ED",
    "VpcPrivateSubnet1RouteTableAssociation70C59FA6",
    "VpcPrivateSubnet2DefaultRoute060D2087",
    "VpcPrivateSubnet2RouteTableAssociationA89CAD56"
   ],
   "UpdateReplacePolicy": "Delete",
   "DeletionPolicy": "Delete"
  },
  "FromSnapshotInstance2CD342D07": {
   "Type": "AWS::RDS::DBInstance",
   "Properties": {
    "DBClusterIdentifier": {
     "Ref": "FromSnapshotEE0682C5"
    },
    "DBInstanceClass": "db.t3.medium",
    "DBSubnetGroupName": {
     "Ref": "FromSnapshotSubnets9ED4B8EE"
    },
    "Engine": "aurora-mysql"
   },
   "DependsOn": [
    "VpcPrivateSubnet1DefaultRouteBE02A9ED",
    "VpcPrivateSubnet1RouteTableAssociation70C59FA6",
    "VpcPrivateSubnet2DefaultRoute060D2087",
    "VpcPrivateSubnet2RouteTableAssociationA89CAD56"
   ],
   "UpdateReplacePolicy": "Delete",
   "DeletionPolicy": "Delete"
  },
  "FromSnapshotRotationSingleUserSecurityGroupF78A9956": {
   "Type": "AWS::EC2::SecurityGroup",
   "Properties": {
    "GroupDescription": "cdk-integ-cluster-snapshot/FromSnapshot/RotationSingleUser/SecurityGroup",
    "SecurityGroupEgress": [
     {
      "CidrIp": "0.0.0.0/0",
      "Description": "Allow all outbound traffic by default",
      "IpProtocol": "-1"
     }
    ],
    "VpcId": {
     "Ref": "Vpc8378EB38"
    }
   }
  },
  "FromSnapshotRotationSingleUserEBCAA50C": {
   "Type": "AWS::Serverless::Application",
   "Properties": {
    "Location": {
     "ApplicationId": {
      "Fn::FindInMap": [
       "FromSnapshotRotationSingleUserSARMapping4464D796",
       {
        "Ref": "AWS::Partition"
       },
       "applicationId"
      ]
     },
     "SemanticVersion": {
      "Fn::FindInMap": [
       "FromSnapshotRotationSingleUserSARMapping4464D796",
       {
        "Ref": "AWS::Partition"
       },
       "semanticVersion"
      ]
     }
    },
    "Parameters": {
     "endpoint": {
      "Fn::Join": [
       "",
       [
        "https://secretsmanager.",
        {
         "Ref": "AWS::Region"
        },
        ".",
        {
         "Ref": "AWS::URLSuffix"
        }
       ]
      ]
     },
     "functionName": "cdkintegclustersnapshotFromSnapshotRotationSingleUserAE675488",
     "vpcSubnetIds": {
      "Fn::Join": [
       "",
       [
        {
         "Ref": "VpcPrivateSubnet1Subnet536B997A"
        },
        ",",
        {
         "Ref": "VpcPrivateSubnet2Subnet3788AAA1"
        }
       ]
      ]
     },
     "vpcSecurityGroupIds": {
      "Fn::GetAtt": [
       "FromSnapshotRotationSingleUserSecurityGroupF78A9956",
       "GroupId"
      ]
     },
     "excludeCharacters": " %+~`#$&*()|[]{}:;<>?!'/@\"\\"
    }
   },
   "UpdateReplacePolicy": "Delete",
   "DeletionPolicy": "Delete"
  }
 },
 "Mappings": {
  "LatestNodeRuntimeMap": {
   "af-south-1": {
    "value": "nodejs20.x"
   },
   "ap-east-1": {
    "value": "nodejs20.x"
   },
   "ap-northeast-1": {
    "value": "nodejs20.x"
   },
   "ap-northeast-2": {
    "value": "nodejs20.x"
   },
   "ap-northeast-3": {
    "value": "nodejs20.x"
   },
   "ap-south-1": {
    "value": "nodejs20.x"
   },
   "ap-south-2": {
    "value": "nodejs20.x"
   },
   "ap-southeast-1": {
    "value": "nodejs20.x"
   },
   "ap-southeast-2": {
    "value": "nodejs20.x"
   },
   "ap-southeast-3": {
    "value": "nodejs20.x"
   },
   "ap-southeast-4": {
    "value": "nodejs20.x"
   },
   "ap-southeast-5": {
    "value": "nodejs20.x"
   },
   "ap-southeast-7": {
    "value": "nodejs20.x"
   },
   "ca-central-1": {
    "value": "nodejs20.x"
   },
   "ca-west-1": {
    "value": "nodejs20.x"
   },
   "cn-north-1": {
    "value": "nodejs18.x"
   },
   "cn-northwest-1": {
    "value": "nodejs18.x"
   },
   "eu-central-1": {
    "value": "nodejs20.x"
   },
   "eu-central-2": {
    "value": "nodejs20.x"
   },
   "eu-isoe-west-1": {
    "value": "nodejs18.x"
   },
   "eu-north-1": {
    "value": "nodejs20.x"
   },
   "eu-south-1": {
    "value": "nodejs20.x"
   },
   "eu-south-2": {
    "value": "nodejs20.x"
   },
   "eu-west-1": {
    "value": "nodejs20.x"
   },
   "eu-west-2": {
    "value": "nodejs20.x"
   },
   "eu-west-3": {
    "value": "nodejs20.x"
   },
   "il-central-1": {
    "value": "nodejs20.x"
   },
   "me-central-1": {
    "value": "nodejs20.x"
   },
   "me-south-1": {
    "value": "nodejs20.x"
   },
   "mx-central-1": {
    "value": "nodejs20.x"
   },
   "sa-east-1": {
    "value": "nodejs20.x"
   },
   "us-east-1": {
    "value": "nodejs20.x"
   },
   "us-east-2": {
    "value": "nodejs20.x"
   },
   "us-gov-east-1": {
    "value": "nodejs18.x"
   },
   "us-gov-west-1": {
    "value": "nodejs18.x"
   },
   "us-iso-east-1": {
    "value": "nodejs18.x"
   },
   "us-iso-west-1": {
    "value": "nodejs18.x"
   },
   "us-isob-east-1": {
    "value": "nodejs18.x"
   },
   "us-west-1": {
    "value": "nodejs20.x"
   },
   "us-west-2": {
    "value": "nodejs20.x"
   }
  },
  "FromSnapshotRotationSingleUserSARMapping4464D796": {
   "aws": {
    "applicationId": "arn:aws:serverlessrepo:us-east-1:297356227824:applications/SecretsManagerRDSMySQLRotationSingleUser",
    "semanticVersion": "1.1.367"
   },
   "aws-cn": {
    "applicationId": "arn:aws-cn:serverlessrepo:cn-north-1:193023089310:applications/SecretsManagerRDSMySQLRotationSingleUser",
    "semanticVersion": "1.1.237"
   },
   "aws-us-gov": {
    "applicationId": "arn:aws-us-gov:serverlessrepo:us-gov-west-1:023102451235:applications/SecretsManagerRDSMySQLRotationSingleUser",
    "semanticVersion": "1.1.93"
   }
  }
 },
 "Parameters": {
  "BootstrapVersion": {
   "Type": "AWS::SSM::Parameter::Value<String>",
   "Default": "/cdk-bootstrap/hnb659fds/version",
   "Description": "Version of the CDK Bootstrap resources in this environment, automatically retrieved from SSM Parameter Store. [cdk:skip]"
  }
 },
 "Rules": {
  "CheckBootstrapVersion": {
   "Assertions": [
    {
     "Assert": {
      "Fn::Not": [
       {
        "Fn::Contains": [
         [
          "1",
          "2",
          "3",
          "4",
          "5"
         ],
         {
          "Ref": "BootstrapVersion"
         }
        ]
       }
      ]
     },
     "AssertDescription": "CDK bootstrap stack version 6 required. Please run 'cdk bootstrap' with a recent version of the CDK CLI."
    }
   ]
  }
 }
}<|MERGE_RESOLUTION|>--- conflicted
+++ resolved
@@ -616,11 +616,7 @@
      "S3Bucket": {
       "Fn::Sub": "cdk-hnb659fds-assets-${AWS::AccountId}-${AWS::Region}"
      },
-<<<<<<< HEAD
-     "S3Key": "03b88dabbf9959e20788fc81687646e0ed6a152c994cfe69b0cd04169b3412b1.zip"
-=======
      "S3Key": "53679ad86565ff7a88cb1dffac5a651338a0d7283411216457d1a4d309c397c0.zip"
->>>>>>> 18c19fd4
     },
     "Handler": "index.onEventHandler",
     "Role": {
@@ -739,11 +735,7 @@
      "S3Bucket": {
       "Fn::Sub": "cdk-hnb659fds-assets-${AWS::AccountId}-${AWS::Region}"
      },
-<<<<<<< HEAD
-     "S3Key": "03b88dabbf9959e20788fc81687646e0ed6a152c994cfe69b0cd04169b3412b1.zip"
-=======
      "S3Key": "53679ad86565ff7a88cb1dffac5a651338a0d7283411216457d1a4d309c397c0.zip"
->>>>>>> 18c19fd4
     },
     "Handler": "index.isCompleteHandler",
     "Role": {
