--- conflicted
+++ resolved
@@ -1971,12 +1971,9 @@
                                     "matchEquals": "refs/heads/{Branch}"
                                   }
                                 ],
-<<<<<<< HEAD
+
                                 "targetAction": "Nico-DB_aws-cdk",
-=======
-                                "registerWithThirdParty": true,
-                                "targetAction": "rix0rrr_cdk-pipelines-demo",
->>>>>>> 4ceecedd
+
                                 "targetPipeline": {
                                   "Ref": "Pipeline9850B417"
                                 },
