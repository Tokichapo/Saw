{
  "version": "32.0.0",
  "files": {
    "f5703cf7b56c39c576b7f8c03378239080baf3b390d0afe381f81bde5688e6eb": {
      "source": {
        "path": "asset.f5703cf7b56c39c576b7f8c03378239080baf3b390d0afe381f81bde5688e6eb",
        "packaging": "zip"
      },
      "destinations": {
        "current_account-current_region": {
          "bucketName": "cdk-hnb659fds-assets-${AWS::AccountId}-${AWS::Region}",
          "objectKey": "f5703cf7b56c39c576b7f8c03378239080baf3b390d0afe381f81bde5688e6eb.zip",
          "assumeRoleArn": "arn:${AWS::Partition}:iam::${AWS::AccountId}:role/cdk-hnb659fds-file-publishing-role-${AWS::AccountId}-${AWS::Region}"
        }
      }
    },
<<<<<<< HEAD
    "c82a5024d38d0b219c6c729b47f4feb0923c980e21ab90f044c4cb6e1070685a": {
=======
    "c7aaa5440aa73bd41d95316ee078a873d23c71ed5fe6ca301c03e8cc046616f3": {
>>>>>>> 0e808d81
      "source": {
        "path": "aws-cdk-customresources-vpc.template.json",
        "packaging": "file"
      },
      "destinations": {
        "current_account-current_region": {
          "bucketName": "cdk-hnb659fds-assets-${AWS::AccountId}-${AWS::Region}",
<<<<<<< HEAD
          "objectKey": "c82a5024d38d0b219c6c729b47f4feb0923c980e21ab90f044c4cb6e1070685a.json",
=======
          "objectKey": "c7aaa5440aa73bd41d95316ee078a873d23c71ed5fe6ca301c03e8cc046616f3.json",
>>>>>>> 0e808d81
          "assumeRoleArn": "arn:${AWS::Partition}:iam::${AWS::AccountId}:role/cdk-hnb659fds-file-publishing-role-${AWS::AccountId}-${AWS::Region}"
        }
      }
    }
  },
  "dockerImages": {}
}<|MERGE_RESOLUTION|>--- conflicted
+++ resolved
@@ -14,11 +14,7 @@
         }
       }
     },
-<<<<<<< HEAD
-    "c82a5024d38d0b219c6c729b47f4feb0923c980e21ab90f044c4cb6e1070685a": {
-=======
     "c7aaa5440aa73bd41d95316ee078a873d23c71ed5fe6ca301c03e8cc046616f3": {
->>>>>>> 0e808d81
       "source": {
         "path": "aws-cdk-customresources-vpc.template.json",
         "packaging": "file"
@@ -26,11 +22,7 @@
       "destinations": {
         "current_account-current_region": {
           "bucketName": "cdk-hnb659fds-assets-${AWS::AccountId}-${AWS::Region}",
-<<<<<<< HEAD
-          "objectKey": "c82a5024d38d0b219c6c729b47f4feb0923c980e21ab90f044c4cb6e1070685a.json",
-=======
           "objectKey": "c7aaa5440aa73bd41d95316ee078a873d23c71ed5fe6ca301c03e8cc046616f3.json",
->>>>>>> 0e808d81
           "assumeRoleArn": "arn:${AWS::Partition}:iam::${AWS::AccountId}:role/cdk-hnb659fds-file-publishing-role-${AWS::AccountId}-${AWS::Region}"
         }
       }
