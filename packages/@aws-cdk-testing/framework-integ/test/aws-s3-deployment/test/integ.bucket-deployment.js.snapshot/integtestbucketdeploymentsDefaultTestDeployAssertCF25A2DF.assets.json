{
  "version": "36.0.0",
  "files": {
<<<<<<< HEAD
    "4984c845346313a408899c8ff361d3b7b97953a9d4202e47694ef2a101f4b5c3": {
      "source": {
        "path": "asset.4984c845346313a408899c8ff361d3b7b97953a9d4202e47694ef2a101f4b5c3.bundle",
=======
    "3f0f15596be1e3fbbf4a0571522aa1e5312d44abff27360f8d043c1b0704bcf4": {
      "source": {
        "path": "asset.3f0f15596be1e3fbbf4a0571522aa1e5312d44abff27360f8d043c1b0704bcf4.bundle",
>>>>>>> efccfcb9
        "packaging": "zip"
      },
      "destinations": {
        "current_account-current_region": {
          "bucketName": "cdk-hnb659fds-assets-${AWS::AccountId}-${AWS::Region}",
<<<<<<< HEAD
          "objectKey": "4984c845346313a408899c8ff361d3b7b97953a9d4202e47694ef2a101f4b5c3.zip",
=======
          "objectKey": "3f0f15596be1e3fbbf4a0571522aa1e5312d44abff27360f8d043c1b0704bcf4.zip",
>>>>>>> efccfcb9
          "assumeRoleArn": "arn:${AWS::Partition}:iam::${AWS::AccountId}:role/cdk-hnb659fds-file-publishing-role-${AWS::AccountId}-${AWS::Region}"
        }
      }
    },
<<<<<<< HEAD
    "259c2d7efad525ea919bab9888ae6cfa52cbc4dc70476f4fcac42d2f650c5964": {
=======
    "e9157b46672d2b8d777f0a677ed4d6021df950496f11053c4e445b0e351f444d": {
>>>>>>> efccfcb9
      "source": {
        "path": "integtestbucketdeploymentsDefaultTestDeployAssertCF25A2DF.template.json",
        "packaging": "file"
      },
      "destinations": {
        "current_account-current_region": {
          "bucketName": "cdk-hnb659fds-assets-${AWS::AccountId}-${AWS::Region}",
<<<<<<< HEAD
          "objectKey": "259c2d7efad525ea919bab9888ae6cfa52cbc4dc70476f4fcac42d2f650c5964.json",
=======
          "objectKey": "e9157b46672d2b8d777f0a677ed4d6021df950496f11053c4e445b0e351f444d.json",
>>>>>>> efccfcb9
          "assumeRoleArn": "arn:${AWS::Partition}:iam::${AWS::AccountId}:role/cdk-hnb659fds-file-publishing-role-${AWS::AccountId}-${AWS::Region}"
        }
      }
    }
  },
  "dockerImages": {}
}<|MERGE_RESOLUTION|>--- conflicted
+++ resolved
@@ -1,34 +1,20 @@
 {
   "version": "36.0.0",
   "files": {
-<<<<<<< HEAD
-    "4984c845346313a408899c8ff361d3b7b97953a9d4202e47694ef2a101f4b5c3": {
-      "source": {
-        "path": "asset.4984c845346313a408899c8ff361d3b7b97953a9d4202e47694ef2a101f4b5c3.bundle",
-=======
     "3f0f15596be1e3fbbf4a0571522aa1e5312d44abff27360f8d043c1b0704bcf4": {
       "source": {
         "path": "asset.3f0f15596be1e3fbbf4a0571522aa1e5312d44abff27360f8d043c1b0704bcf4.bundle",
->>>>>>> efccfcb9
         "packaging": "zip"
       },
       "destinations": {
         "current_account-current_region": {
           "bucketName": "cdk-hnb659fds-assets-${AWS::AccountId}-${AWS::Region}",
-<<<<<<< HEAD
-          "objectKey": "4984c845346313a408899c8ff361d3b7b97953a9d4202e47694ef2a101f4b5c3.zip",
-=======
           "objectKey": "3f0f15596be1e3fbbf4a0571522aa1e5312d44abff27360f8d043c1b0704bcf4.zip",
->>>>>>> efccfcb9
           "assumeRoleArn": "arn:${AWS::Partition}:iam::${AWS::AccountId}:role/cdk-hnb659fds-file-publishing-role-${AWS::AccountId}-${AWS::Region}"
         }
       }
     },
-<<<<<<< HEAD
-    "259c2d7efad525ea919bab9888ae6cfa52cbc4dc70476f4fcac42d2f650c5964": {
-=======
     "e9157b46672d2b8d777f0a677ed4d6021df950496f11053c4e445b0e351f444d": {
->>>>>>> efccfcb9
       "source": {
         "path": "integtestbucketdeploymentsDefaultTestDeployAssertCF25A2DF.template.json",
         "packaging": "file"
@@ -36,11 +22,7 @@
       "destinations": {
         "current_account-current_region": {
           "bucketName": "cdk-hnb659fds-assets-${AWS::AccountId}-${AWS::Region}",
-<<<<<<< HEAD
-          "objectKey": "259c2d7efad525ea919bab9888ae6cfa52cbc4dc70476f4fcac42d2f650c5964.json",
-=======
           "objectKey": "e9157b46672d2b8d777f0a677ed4d6021df950496f11053c4e445b0e351f444d.json",
->>>>>>> efccfcb9
           "assumeRoleArn": "arn:${AWS::Partition}:iam::${AWS::AccountId}:role/cdk-hnb659fds-file-publishing-role-${AWS::AccountId}-${AWS::Region}"
         }
       }
