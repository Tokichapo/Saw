--- conflicted
+++ resolved
@@ -66,15 +66,15 @@
         }
       }
     },
-    "e2277687077a2abf9ae1af1cc9565e6715e2ebb62f79ec53aa75a1af9298f642": {
+    "292870ae2617f1c4d62ff18422e009afd534a342c17877fd1b931fb8d8a62abc": {
       "source": {
-        "path": "asset.e2277687077a2abf9ae1af1cc9565e6715e2ebb62f79ec53aa75a1af9298f642.zip",
+        "path": "asset.292870ae2617f1c4d62ff18422e009afd534a342c17877fd1b931fb8d8a62abc.zip",
         "packaging": "file"
       },
       "destinations": {
         "current_account-current_region": {
           "bucketName": "cdk-hnb659fds-assets-${AWS::AccountId}-${AWS::Region}",
-          "objectKey": "e2277687077a2abf9ae1af1cc9565e6715e2ebb62f79ec53aa75a1af9298f642.zip",
+          "objectKey": "292870ae2617f1c4d62ff18422e009afd534a342c17877fd1b931fb8d8a62abc.zip",
           "assumeRoleArn": "arn:${AWS::Partition}:iam::${AWS::AccountId}:role/cdk-hnb659fds-file-publishing-role-${AWS::AccountId}-${AWS::Region}"
         }
       }
@@ -131,11 +131,7 @@
         }
       }
     },
-<<<<<<< HEAD
-    "c0a3d0001aa9e3194026f13bb0635e62130f15551e6be1e4365bf4db58067d60": {
-=======
     "362269bfad442962334d7d32024a418180a98ca81bd5e4352644f48362415c5b": {
->>>>>>> c575dded
       "source": {
         "path": "awseksserviceaccountsdkcallstestawscdkawseksKubectlProvider62B779F7.nested.template.json",
         "packaging": "file"
@@ -143,20 +139,12 @@
       "destinations": {
         "current_account-current_region": {
           "bucketName": "cdk-hnb659fds-assets-${AWS::AccountId}-${AWS::Region}",
-<<<<<<< HEAD
-          "objectKey": "c0a3d0001aa9e3194026f13bb0635e62130f15551e6be1e4365bf4db58067d60.json",
-=======
           "objectKey": "362269bfad442962334d7d32024a418180a98ca81bd5e4352644f48362415c5b.json",
->>>>>>> c575dded
           "assumeRoleArn": "arn:${AWS::Partition}:iam::${AWS::AccountId}:role/cdk-hnb659fds-file-publishing-role-${AWS::AccountId}-${AWS::Region}"
         }
       }
     },
-<<<<<<< HEAD
-    "c25a6a21246951e25569b5e2f940b95f6cca185b09b0ae394011c680af506864": {
-=======
     "4954b9921d31e9deca9df5cf7c5cb5e5f9f00eaa2c7cc9a797fa7f15e5e04d03": {
->>>>>>> c575dded
       "source": {
         "path": "aws-eks-service-account-sdk-calls-test.template.json",
         "packaging": "file"
@@ -164,25 +152,21 @@
       "destinations": {
         "current_account-current_region": {
           "bucketName": "cdk-hnb659fds-assets-${AWS::AccountId}-${AWS::Region}",
-<<<<<<< HEAD
-          "objectKey": "c25a6a21246951e25569b5e2f940b95f6cca185b09b0ae394011c680af506864.json",
-=======
           "objectKey": "4954b9921d31e9deca9df5cf7c5cb5e5f9f00eaa2c7cc9a797fa7f15e5e04d03.json",
->>>>>>> c575dded
           "assumeRoleArn": "arn:${AWS::Partition}:iam::${AWS::AccountId}:role/cdk-hnb659fds-file-publishing-role-${AWS::AccountId}-${AWS::Region}"
         }
       }
     }
   },
   "dockerImages": {
-    "90da6fab6cbbec5e6664ccc63d14a13ce6125e7c72167420c8b9f2ae3772041c": {
+    "7705cc252ab1eeb629bb53e4d1ce98fb3340345a1efa3cc71fe96888849c67b5": {
       "source": {
-        "directory": "asset.90da6fab6cbbec5e6664ccc63d14a13ce6125e7c72167420c8b9f2ae3772041c"
+        "directory": "asset.7705cc252ab1eeb629bb53e4d1ce98fb3340345a1efa3cc71fe96888849c67b5"
       },
       "destinations": {
         "current_account-current_region": {
           "repositoryName": "cdk-hnb659fds-container-assets-${AWS::AccountId}-${AWS::Region}",
-          "imageTag": "90da6fab6cbbec5e6664ccc63d14a13ce6125e7c72167420c8b9f2ae3772041c",
+          "imageTag": "7705cc252ab1eeb629bb53e4d1ce98fb3340345a1efa3cc71fe96888849c67b5",
           "assumeRoleArn": "arn:${AWS::Partition}:iam::${AWS::AccountId}:role/cdk-hnb659fds-image-publishing-role-${AWS::AccountId}-${AWS::Region}"
         }
       }
