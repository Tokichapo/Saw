--- conflicted
+++ resolved
@@ -51,7 +51,6 @@
 within the number of days specified.
 
 ```ts
-<<<<<<< HEAD
 import * as config from '@aws-cdk/aws-config';
 import * as cdk from '@aws-cdk/core';
 
@@ -115,15 +114,6 @@
   topics: [topic1, topic2],
 })
 ```
-=======
-new ManagedRule(this, 'AccessKeysRotated', {
-  identifier: config.ManagedRuleIdentifiers.ACCESS_KEYS_ROTATED,
-});
-```
-
-Higher level constructs for managed rules are available, see [Managed Rules](https://github.com/aws/aws-cdk/blob/master/packages/%40aws-cdk/aws-config/lib/managed-rules.ts).
-Prefer to use those constructs when available (PRs welcome to add more of those).
->>>>>>> 85738de5
 
 #### Custom rules
 
@@ -147,7 +137,7 @@
 import * as config from '@aws-cdk/aws-config';
 
 new config.CustomRule(this, 'CustomRule', {
-  lambdaFunction: evalComplianceLambda,
+  lambdaFunction: evalComplianceFn,
   configurationChanges: true,
 });
 ```
@@ -161,7 +151,7 @@
 import * as config from '@aws-cdk/aws-config';
 
 new config.CustomRule(this, 'CustomRule', {
-  lambdaFunction: evalComplianceLambda,
+  lambdaFunction: evalComplianceFn,
   periodic: true,
   maximumExecutionFrequency: config.MaximumExecutionFrequency.SIX_HOURS, // default is 24 hours
 });
@@ -175,7 +165,7 @@
 import * as config from '@aws-cdk/aws-config';
 
 new config.CustomRule(this, 'CustomRule', {
-  lambdaFunction: evalComplianceLambda,
+  lambdaFunction: evalComplianceFn,
   configurationChanges: true, // runs when configuration change detected for a resource
   periodic: true // runs at fixed frequency
 });
@@ -187,48 +177,27 @@
 
 By default rules are triggered by changes to all [resources](https://docs.aws.amazon.com/config/latest/developerguide/resource-config-reference.html#supported-resources).
 
-<<<<<<< HEAD
-Use the `Scope` APIs (`fromResource()`, `fromResources()` or `fromTag()`) to restrict
-=======
 Use the `RuleScope` APIs (`fromResource()`, `fromResources()` or `fromTag()`) to restrict
->>>>>>> 85738de5
 the scope of both managed and custom rules:
 
 ```ts
 import * as config from '@aws-cdk/aws-config';
 
 const sshRule = new config.ManagedRule(this, 'SSH', {
-<<<<<<< HEAD
   identifier: 'INCOMING_SSH_DISABLED',
-  scope: config.Scope.fromResource(config.ResourceType.EC2_SECURITY_GROUP, 'sg-1234567890abcdefgh'), // restrict to specific security group
+  ruleScope: config.RuleScope.fromResource(config.ResourceType.EC2_SECURITY_GROUP, 'sg-1234567890abcdefgh'), // restrict to specific security group
 });
 
 const customRule = new config.CustomRule(this, 'Lambda', {
-  lambdaFunction: evalComplianceLambda,
+  lambdaFunction: evalComplianceFn,
   configurationChanges: true
-  scope: config.Scope.fromResources([config.ResourceType.CLOUDFORMATION_STACK, config.Resource.S3_BUCKET]), // restrict to all CloudFormation stacks and S3 buckets
+  ruleScope: config.RuleScope.fromResources([config.ResourceType.CLOUDFORMATION_STACK, config.ResourceType.S3_BUCKET]), // restrict to all CloudFormation stacks and S3 buckets
 });
 
 const tagRule = new config.CustomRule(this, 'CostCenterTagRule', {
-  lambdaFunction: evalComplianceLambda,
-  configurationChanges: true
-  scope: config.Scope.fromTag('Cost Center', 'MyApp'), // restrict to a specific tag
-=======
-  identifier: config.ManagedRuleIdentifiers.EC2_SECURITY_GROUPS_INCOMING_SSH_DISABLED,
-  ruleScope: config.RuleScope.fromResource(config.ResourceType.EC2_SECURITY_GROUP, 'sg-1234567890abcdefgh'), // restrict to specific security group
-});
-
-const customRule = new config.CustomRule(this, 'CustomRule', {
-  lambdaFunction: myFn,
-  configurationChanges: true
-  ruleScope: config.RuleScope.fromResources([config.ResourceType.CLOUDFORMATION_STACK, config.Resource.S3_BUCKET]), // restrict to all CloudFormation stacks and S3 buckets
-});
-
-const customRule = new config.CustomRule(this, 'CustomRule', {
-  lambdaFunction: myFn,
+  lambdaFunction: evalComplianceFn,
   configurationChanges: true
   ruleScope: config.RuleScope.fromTag('Cost Center', 'MyApp'), // restrict to a specific tag
->>>>>>> 85738de5
 });
 ```
 
@@ -280,7 +249,7 @@
 import * as targets from '@aws-cdk/aws-events-targets';
 
 // Lambda function containing logic that evaluates compliance with the rule.
-const evalComplianceFunction = new lambda.Function(this, 'CustomFunction', {
+const evalComplianceFn = new lambda.Function(this, 'CustomFunction', {
   code: lambda.AssetCode.fromInline('exports.handler = (event) => console.log(event);'),
   handler: 'index.handler',
   runtime: lambda.Runtime.NODEJS_10_X,
@@ -289,13 +258,8 @@
 // A custom rule that runs on configuration changes of EC2 instances
 const customRule = new config.CustomRule(this, 'Custom', {
   configurationChanges: true,
-<<<<<<< HEAD
-  lambdaFunction: evalComplianceFunction,
-  scope: config.Scope.fromResource([config.Scope.EC2_INSTANCE]),
-=======
-  lambdaFunction: fn,
-  ruleScope: config.RuleScope.fromResource([config.Scope.EC2_INSTANCE]),
->>>>>>> 85738de5
+  lambdaFunction: evalComplianceFn,
+  ruleScope: config.RuleScope.fromResource([config.ResourceType.EC2_INSTANCE]),
 });
 
 // A rule to detect stack drifts
