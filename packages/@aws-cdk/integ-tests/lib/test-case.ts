import { IntegManifest, Manifest, TestCase, TestOptions } from '@aws-cdk/cloud-assembly-schema';
<<<<<<< HEAD
import { attachCustomSynthesis, Stack, ISynthesisSession, StackProps, IAspect, Aspects } from '@aws-cdk/core';
import { Construct, IConstruct } from 'constructs';
import { DeployAssert } from './assertions';
=======
import { attachCustomSynthesis, Stack, ISynthesisSession, StackProps } from '@aws-cdk/core';
import { Construct } from 'constructs';
import { IDeployAssert } from './assertions';
import { DeployAssert } from './assertions/private/deploy-assert';
>>>>>>> 23690e40
import { IntegManifestSynthesizer } from './manifest-synthesizer';

const TEST_CASE_STACK_SYMBOL = Symbol.for('@aws-cdk/integ-tests.IntegTestCaseStack');

// keep this import separate from other imports to reduce chance for merge conflicts with v2-main
// eslint-disable-next-line no-duplicate-imports, import/order
import { Construct as CoreConstruct } from '@aws-cdk/core';

/**
 * Properties of an integration test case
 */
export interface IntegTestCaseProps extends TestOptions {
  /**
   * Stacks to be deployed during the test
   */
  readonly stacks: Stack[];
}

/**
 * An integration test case. Allows the definition of test properties that
 * apply to all stacks under this case.
 *
 * It is recommended that you use the IntegTest construct since that will create
 * a default IntegTestCase
 */
export class IntegTestCase extends CoreConstruct {
  /**
   * Make assertions on resources in this test case
   */
  public readonly assertions: IDeployAssert;

  private readonly _assert: DeployAssert;

  constructor(scope: Construct, id: string, private readonly props: IntegTestCaseProps) {
    super(scope, id);

    this._assert = new DeployAssert(this);
    this.assertions = this._assert;
  }

  /**
   * The integration test manifest for this test case. Manifests are used
   * by the integration test runner.
   */
  get manifest(): IntegManifest {
    return {
      version: Manifest.version(),
      testCases: { [this.node.path]: this.toTestCase(this.props) },
    };
  }

  private toTestCase(props: IntegTestCaseProps): TestCase {
    return {
      ...props,
      assertionStack: this._assert.scope.artifactId,
      stacks: props.stacks.map(s => s.artifactId),
    };
  }
}

/**
 * Properties of an integration test case stack
 */
export interface IntegTestCaseStackProps extends TestOptions, StackProps {}

/**
 * An integration test case stack. Allows the definition of test properties
 * that should apply to this stack.
 *
 * This should be used if there are multiple stacks in the integration test
 * and it is necessary to specify different test case option for each. Otherwise
 * normal stacks should be added to IntegTest
 */
export class IntegTestCaseStack extends Stack {
  /**
   * Returns whether the construct is a IntegTestCaseStack
   */
  public static isIntegTestCaseStack(x: any): x is IntegTestCaseStack {
    return x !== null && typeof(x) === 'object' && TEST_CASE_STACK_SYMBOL in x;
  }

  /**
   * Make assertions on resources in this test case
   */
  public readonly assertions: IDeployAssert;

  /**
   * The underlying IntegTestCase that is created
   * @internal
   */
  public readonly _testCase: IntegTestCase;

  constructor(scope: Construct, id: string, props?: IntegTestCaseStackProps) {
    super(scope, id, props);

    Object.defineProperty(this, TEST_CASE_STACK_SYMBOL, { value: true });

    // TODO: should we only have a single DeployAssert per test?
    this.assertions = new DeployAssert(this);
    this._testCase = new IntegTestCase(this, `${id}TestCase`, {
      ...props,
      stacks: [this],
    });
  }

}

/**
 * Integration test properties
 */
export interface IntegTestProps extends TestOptions {
  /**
   * List of test cases that make up this test
   */
  readonly testCases: Stack[];
}

/**
 * A collection of test cases. Each test case file should contain exactly one
 * instance of this class.
 */
export class IntegTest extends CoreConstruct {
  /**
   * Make assertions on resources in this test case
   */
  public readonly assertions: IDeployAssert;
  private readonly testCases: IntegTestCase[];
  constructor(scope: Construct, id: string, props: IntegTestProps) {
    super(scope, id);

    const defaultTestCase = new IntegTestCase(this, 'DefaultTest', {
      stacks: props.testCases.filter(stack => !IntegTestCaseStack.isIntegTestCaseStack(stack)),
      hooks: props.hooks,
      regions: props.regions,
      diffAssets: props.diffAssets,
      allowDestroy: props.allowDestroy,
      cdkCommandOptions: props.cdkCommandOptions,
      stackUpdateWorkflow: props.stackUpdateWorkflow,
    });
    this.assertions = defaultTestCase.assertions;

    this.testCases = [
      defaultTestCase,
      ...props.testCases
        .filter(stack => IntegTestCaseStack.isIntegTestCaseStack(stack))
        .map(stack => (stack as IntegTestCaseStack)._testCase),
    ];

    Aspects.of(this).add(new IntegTestCustomSynthesisAspect(this.testCases));

  }
}

class IntegTestCustomSynthesisAspect implements IAspect {
  constructor(private readonly testCases: IntegTestCase[]) {
  }

  public visit(node: IConstruct): void {
    if (!(node instanceof IntegTest)) {
      return;
    }

    attachCustomSynthesis(node, {
      onSynthesize: (session: ISynthesisSession) => {
        const synthesizer = new IntegManifestSynthesizer(this.testCases);
        synthesizer.synthesize(session);
      },
    });
  }
}<|MERGE_RESOLUTION|>--- conflicted
+++ resolved
@@ -1,14 +1,8 @@
 import { IntegManifest, Manifest, TestCase, TestOptions } from '@aws-cdk/cloud-assembly-schema';
-<<<<<<< HEAD
 import { attachCustomSynthesis, Stack, ISynthesisSession, StackProps, IAspect, Aspects } from '@aws-cdk/core';
 import { Construct, IConstruct } from 'constructs';
-import { DeployAssert } from './assertions';
-=======
-import { attachCustomSynthesis, Stack, ISynthesisSession, StackProps } from '@aws-cdk/core';
-import { Construct } from 'constructs';
-import { IDeployAssert } from './assertions';
 import { DeployAssert } from './assertions/private/deploy-assert';
->>>>>>> 23690e40
+import { IDeployAssert } from './assertions/types';
 import { IntegManifestSynthesizer } from './manifest-synthesizer';
 
 const TEST_CASE_STACK_SYMBOL = Symbol.for('@aws-cdk/integ-tests.IntegTestCaseStack');
