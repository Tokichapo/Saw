--- conflicted
+++ resolved
@@ -1150,7 +1150,7 @@
   public readonly name = 'package-info/scripts/compat';
 
   public validate(pkg: PackageJson): void {
-    if (!isJSII(pkg)) { return ; }
+    if (!isJSII(pkg)) { return; }
 
     expectJSON(this.name, pkg, 'scripts.compat', 'cdk-compat');
   }
@@ -1216,8 +1216,8 @@
 export class AllVersionsTheSame extends ValidationRule {
   public readonly name = 'dependencies/versions-consistent';
 
-  private readonly ourPackages: {[pkg: string]: string} = {};
-  private readonly usedDeps: {[pkg: string]: VersionCount[]} = {};
+  private readonly ourPackages: { [pkg: string]: string } = {};
+  private readonly usedDeps: { [pkg: string]: VersionCount[] } = {};
 
   public prepare(pkg: PackageJson): void {
     this.ourPackages[pkg.json.name] = pkg.json.version;
@@ -1230,7 +1230,7 @@
     this.validateDeps(pkg, 'devDependencies');
   }
 
-  private recordDeps(deps: {[pkg: string]: string} | undefined) {
+  private recordDeps(deps: { [pkg: string]: string } | undefined) {
     if (!deps) { return; }
 
     Object.keys(deps).forEach(dep => {
@@ -1472,7 +1472,7 @@
         ruleName: this.name,
         message: 'missing "awscdkio.announce: false" in package.json',
         fix: () => {
-          pkg.json.awscdkio = pkg.json.awscdkio ?? { };
+          pkg.json.awscdkio = pkg.json.awscdkio ?? {};
           pkg.json.awscdkio.announce = false;
         },
       });
@@ -1634,11 +1634,8 @@
     ['@aws-cdk/aws-apigatewayv2-integrations', ['@aws-cdk/aws-apigatewayv2']],
     ['@aws-cdk/aws-apigatewayv2-authorizers', ['@aws-cdk/aws-apigatewayv2']],
     ['@aws-cdk/aws-events-targets', ['@aws-cdk/aws-kinesisfirehose']],
-<<<<<<< HEAD
     ['@aws-cdk/aws-logs-destinations', ['@aws-cdk/aws-kinesisfirehose']],
-=======
     ['@aws-cdk/aws-kinesisfirehose-destinations', ['@aws-cdk/aws-kinesisfirehose']],
->>>>>>> 81cbfec5
   ]);
 
   private readonly excludedModules = ['@aws-cdk/cloudformation-include'];
