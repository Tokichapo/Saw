--- conflicted
+++ resolved
@@ -758,7 +758,6 @@
   expect(JSON.parse(nestedTemplateContents).Resources.CDKMetadata).toBeTruthy();
 }));
 
-<<<<<<< HEAD
 integTest('CDK synth add the metadata properties expected by sam', withSamIntegrationFixture(async (fixture) => {
   // Synth first
   await fixture.cdkSynth();
@@ -973,8 +972,8 @@
   expect(result.actionOutput).toEqual(expect.objectContaining({
     message: 'Hello World',
   }));
-
-=======
+}));
+
 integTest('skips notice refresh', withDefaultFixture(async (fixture) => {
   const output = await fixture.cdkSynth({
     options: ['--no-notices'],
@@ -987,7 +986,6 @@
   // Neither succeeds nor fails, but skips the refresh
   await expect(output).not.toContain('Notices refreshed');
   await expect(output).not.toContain('Notices refresh failed');
->>>>>>> cefdfd38
 }));
 
 async function listChildren(parent: string, pred: (x: string) => Promise<boolean>) {
