--- conflicted
+++ resolved
@@ -937,13 +937,8 @@
               }
             },
             "constructInfo": {
-<<<<<<< HEAD
               "fqn": "@aws-cdk/aws-batch-alpha.EcsEc2ContainerDefinition",
               "version": "0.0.0"
-=======
-              "fqn": "constructs.Construct",
-              "version": "10.2.55"
->>>>>>> 3e9dfb2b
             }
           },
           "ECSJobDefn": {
@@ -1164,13 +1159,8 @@
               }
             },
             "constructInfo": {
-<<<<<<< HEAD
               "fqn": "@aws-cdk/aws-batch-alpha.EcsFargateContainerDefinition",
               "version": "0.0.0"
-=======
-              "fqn": "constructs.Construct",
-              "version": "10.2.55"
->>>>>>> 3e9dfb2b
             }
           },
           "ECSFargateJobDefn": {
@@ -1438,13 +1428,8 @@
               }
             },
             "constructInfo": {
-<<<<<<< HEAD
               "fqn": "@aws-cdk/aws-batch-alpha.EcsEc2ContainerDefinition",
               "version": "0.0.0"
-=======
-              "fqn": "constructs.Construct",
-              "version": "10.2.55"
->>>>>>> 3e9dfb2b
             }
           },
           "ECSDockerJobDefn": {
