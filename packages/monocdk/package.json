--- conflicted
+++ resolved
@@ -338,13 +338,8 @@
     "@aws-cdk/yaml-cfn": "0.0.0",
     "@types/fs-extra": "^8.1.2",
     "@types/node": "^10.17.60",
-<<<<<<< HEAD
     "@aws-cdk/cdk-build-tools": "0.0.0",
-    "constructs": "^3.3.69",
-=======
-    "cdk-build-tools": "0.0.0",
     "constructs": "^10.0.0",
->>>>>>> d45bb521
     "fs-extra": "^9.1.0",
     "@aws-cdk/pkglint": "0.0.0",
     "ts-node": "^9.1.1",
