import logs = require('@aws-cdk/aws-logs');
import cdk = require('@aws-cdk/cdk');
import lambda = require('../lib');

const app = new cdk.App();

const stack = new cdk.Stack(app, 'aws-cdk-lambda-log-retention');

new lambda.Function(stack, 'OneWeek', {
  code: new lambda.InlineCode('exports.handler = (event) => console.log(JSON.stringify(event));'),
  handler: 'index.handler',
<<<<<<< HEAD
  runtime: lambda.Runtime.NodeJS810,
  logRetention: logs.RetentionDays.OneWeek
=======
  runtime: lambda.Runtime.Nodejs810,
  logRetentionDays: logs.RetentionDays.OneWeek
>>>>>>> 849b6931
});

new lambda.Function(stack, 'OneMonth', {
  code: new lambda.InlineCode('exports.handler = (event) => console.log(JSON.stringify(event));'),
  handler: 'index.handler',
<<<<<<< HEAD
  runtime: lambda.Runtime.NodeJS810,
  logRetention: logs.RetentionDays.OneMonth
=======
  runtime: lambda.Runtime.Nodejs810,
  logRetentionDays: logs.RetentionDays.OneMonth
>>>>>>> 849b6931
});

new lambda.Function(stack, 'OneYear', {
  code: new lambda.InlineCode('exports.handler = (event) => console.log(JSON.stringify(event));'),
  handler: 'index.handler',
<<<<<<< HEAD
  runtime: lambda.Runtime.NodeJS810,
  logRetention: logs.RetentionDays.OneYear
=======
  runtime: lambda.Runtime.Nodejs810,
  logRetentionDays: logs.RetentionDays.OneYear
>>>>>>> 849b6931
});

app.synth();<|MERGE_RESOLUTION|>--- conflicted
+++ resolved
@@ -9,37 +9,22 @@
 new lambda.Function(stack, 'OneWeek', {
   code: new lambda.InlineCode('exports.handler = (event) => console.log(JSON.stringify(event));'),
   handler: 'index.handler',
-<<<<<<< HEAD
-  runtime: lambda.Runtime.NodeJS810,
+  runtime: lambda.Runtime.Nodejs810,
   logRetention: logs.RetentionDays.OneWeek
-=======
-  runtime: lambda.Runtime.Nodejs810,
-  logRetentionDays: logs.RetentionDays.OneWeek
->>>>>>> 849b6931
 });
 
 new lambda.Function(stack, 'OneMonth', {
   code: new lambda.InlineCode('exports.handler = (event) => console.log(JSON.stringify(event));'),
   handler: 'index.handler',
-<<<<<<< HEAD
-  runtime: lambda.Runtime.NodeJS810,
+  runtime: lambda.Runtime.Nodejs810,
   logRetention: logs.RetentionDays.OneMonth
-=======
-  runtime: lambda.Runtime.Nodejs810,
-  logRetentionDays: logs.RetentionDays.OneMonth
->>>>>>> 849b6931
 });
 
 new lambda.Function(stack, 'OneYear', {
   code: new lambda.InlineCode('exports.handler = (event) => console.log(JSON.stringify(event));'),
   handler: 'index.handler',
-<<<<<<< HEAD
-  runtime: lambda.Runtime.NodeJS810,
+  runtime: lambda.Runtime.Nodejs810,
   logRetention: logs.RetentionDays.OneYear
-=======
-  runtime: lambda.Runtime.Nodejs810,
-  logRetentionDays: logs.RetentionDays.OneYear
->>>>>>> 849b6931
 });
 
 app.synth();