# Amazon DynamoDB Construct Library
<!--BEGIN STABILITY BANNER-->

---

![cfn-resources: Stable](https://img.shields.io/badge/cfn--resources-stable-success.svg?style=for-the-badge)

![cdk-constructs: Stable](https://img.shields.io/badge/cdk--constructs-stable-success.svg?style=for-the-badge)

---

<!--END STABILITY BANNER-->

Here is a minimal deployable DynamoDB table definition:

```ts
const table = new dynamodb.Table(this, 'Table', {
  partitionKey: { name: 'id', type: dynamodb.AttributeType.STRING },
});
```

## Importing existing tables

To import an existing table into your CDK application, use the `Table.fromTableName`, `Table.fromTableArn` or `Table.fromTableAttributes`
factory method. This method accepts table name or table ARN which describes the properties of an already
existing table:

```ts
declare const user: iam.User;
const table = dynamodb.Table.fromTableArn(this, 'ImportedTable', 'arn:aws:dynamodb:us-east-1:111111111:table/my-table');
// now you can just call methods on the table
table.grantReadWriteData(user);
```

If you intend to use the `tableStreamArn` (including indirectly, for example by creating an
`@aws-cdk/aws-lambda-event-source.DynamoEventSource` on the imported table), you *must* use the
`Table.fromTableAttributes` method and the `tableStreamArn` property *must* be populated.

## Keys

When a table is defined, you must define it's schema using the `partitionKey`
(required) and `sortKey` (optional) properties.

## Billing Mode

DynamoDB supports two billing modes:

* PROVISIONED - the default mode where the table and global secondary indexes have configured read and write capacity.
* PAY_PER_REQUEST - on-demand pricing and scaling. You only pay for what you use and there is no read and write capacity for the table or its global secondary indexes.

```ts
const table = new dynamodb.Table(this, 'Table', {
  partitionKey: { name: 'id', type: dynamodb.AttributeType.STRING },
  billingMode: dynamodb.BillingMode.PAY_PER_REQUEST,
});
```

Further reading:
https://docs.aws.amazon.com/amazondynamodb/latest/developerguide/HowItWorks.ReadWriteCapacityMode.

## Table Class

DynamoDB supports two table classes:

* STANDARD - the default mode, and is recommended for the vast majority of workloads.
* STANDARD_INFREQUENT_ACCESS - optimized for tables where storage is the dominant cost.

```ts
const table = new dynamodb.Table(this, 'Table', {
  partitionKey: { name: 'id', type: dynamodb.AttributeType.STRING },
  tableClass: dynamodb.TableClass.STANDARD_INFREQUENT_ACCESS,
});
```

Further reading:
https://docs.aws.amazon.com/amazondynamodb/latest/developerguide/HowItWorks.TableClasses.html

## Configure AutoScaling for your table

You can have DynamoDB automatically raise and lower the read and write capacities
of your table by setting up autoscaling. You can use this to either keep your
tables at a desired utilization level, or by scaling up and down at pre-configured
times of the day:

Auto-scaling is only relevant for tables with the billing mode, PROVISIONED.

[Example of configuring autoscaling](test/integ.autoscaling.lit.ts)

Further reading:
https://docs.aws.amazon.com/amazondynamodb/latest/developerguide/AutoScaling.html
https://aws.amazon.com/blogs/database/how-to-use-aws-cloudformation-to-configure-auto-scaling-for-amazon-dynamodb-tables-and-indexes/

## Amazon DynamoDB Global Tables

You can create DynamoDB Global Tables by setting the `replicationRegions` property on a `Table`:

```ts
const globalTable = new dynamodb.Table(this, 'Table', {
  partitionKey: { name: 'id', type: dynamodb.AttributeType.STRING },
  replicationRegions: ['us-east-1', 'us-east-2', 'us-west-2'],
});
```

When doing so, a CloudFormation Custom Resource will be added to the stack in order to create the replica tables in the
selected regions.

The default billing mode for Global Tables is `PAY_PER_REQUEST`.
If you want to use `PROVISIONED`,
you have to make sure write auto-scaling is enabled for that Table:

```ts
const globalTable = new dynamodb.Table(this, 'Table', {
  partitionKey: { name: 'id', type: dynamodb.AttributeType.STRING },
  replicationRegions: ['us-east-1', 'us-east-2', 'us-west-2'],
  billingMode: dynamodb.BillingMode.PROVISIONED,
});

globalTable.autoScaleWriteCapacity({
  minCapacity: 1,
  maxCapacity: 10,
}).scaleOnUtilization({ targetUtilizationPercent: 75 });
```

When adding a replica region for a large table, you might want to increase the
timeout for the replication operation:

```ts
const globalTable = new dynamodb.Table(this, 'Table', {
  partitionKey: { name: 'id', type: dynamodb.AttributeType.STRING },
  replicationRegions: ['us-east-1', 'us-east-2', 'us-west-2'],
  replicationTimeout: Duration.hours(2), // defaults to Duration.minutes(30)
});
```

## Encryption

All user data stored in Amazon DynamoDB is fully encrypted at rest. When creating a new table, you can choose to encrypt using the following customer master keys (CMK) to encrypt your table:

* AWS owned CMK - By default, all tables are encrypted under an AWS owned customer master key (CMK) in the DynamoDB service account (no additional charges apply).
* AWS managed CMK - AWS KMS keys (one per region) are created in your account, managed, and used on your behalf by AWS DynamoDB (AWS KMS charges apply).
* Customer managed CMK - You have full control over the KMS key used to encrypt the DynamoDB Table (AWS KMS charges apply).

Creating a Table encrypted with a customer managed CMK:

```ts
const table = new dynamodb.Table(this, 'MyTable', {
  partitionKey: { name: 'id', type: dynamodb.AttributeType.STRING },
  encryption: dynamodb.TableEncryption.CUSTOMER_MANAGED,
});

// You can access the CMK that was added to the stack on your behalf by the Table construct via:
const tableEncryptionKey = table.encryptionKey;
```

You can also supply your own key:

```ts
import * as kms from '@aws-cdk/aws-kms';

const encryptionKey = new kms.Key(this, 'Key', {
  enableKeyRotation: true,
});
const table = new dynamodb.Table(this, 'MyTable', {
  partitionKey: { name: 'id', type: dynamodb.AttributeType.STRING },
  encryption: dynamodb.TableEncryption.CUSTOMER_MANAGED,
  encryptionKey, // This will be exposed as table.encryptionKey
});
```

In order to use the AWS managed CMK instead, change the code to:

```ts
const table = new dynamodb.Table(this, 'MyTable', {
  partitionKey: { name: 'id', type: dynamodb.AttributeType.STRING },
  encryption: dynamodb.TableEncryption.AWS_MANAGED,
});

// In this case, the CMK _cannot_ be accessed through table.encryptionKey.
```

<<<<<<< HEAD
## Time to Live

To help manage the time to live attribute of a table, a custom resource will be created if `timeToLiveAttribute` inside the tables options is set to any other value then undefined (_default_).
This is necessary, as the CFN construct comes with some limitations. For example the TTL can not be changed to a
new attribute directly and the disabling process takes quite some time.
For more convenience a custom resource is introduced.
The resource allows to directly change the time to live attribute,
without manually disabling and afterwards enabling it.
To read more about the underling limitations have a look at the CFN documentation
[here](https://docs.aws.amazon.com/de_de/AWSCloudFormation/latest/UserGuide/aws-properties-dynamodb-table-timetolivespecification.html)
and the DynamoDB documentation
[here](https://docs.aws.amazon.com/amazondynamodb/latest/developerguide/time-to-live-ttl-how-to.html).
=======
## Get schema of table or secondary indexes

To get the partition key and sort key of the table or indexes you have configured:

```ts
declare const table: dynamodb.Table;
const schema = table.schema();
const partitionKey = schema.partitionKey;
const sortKey = schema.sortKey;

// In case you want to get schema details for any secondary index
// const { partitionKey, sortKey } = table.schema(INDEX_NAME);
```

## Kinesis Stream

A Kinesis Data Stream can be configured on the DynamoDB table to capture item-level changes.

```ts
import * as kinesis from '@aws-cdk/aws-kinesis';

const stream = new kinesis.Stream(this, 'Stream');

const table = new dynamodb.Table(this, 'Table', {
  partitionKey: { name: 'id', type: dynamodb.AttributeType.STRING },
  kinesisStream: stream,
});
```
>>>>>>> 380774ed
<|MERGE_RESOLUTION|>--- conflicted
+++ resolved
@@ -178,7 +178,35 @@
 // In this case, the CMK _cannot_ be accessed through table.encryptionKey.
 ```
 
-<<<<<<< HEAD
+## Get schema of table or secondary indexes
+
+To get the partition key and sort key of the table or indexes you have configured:
+
+```ts
+declare const table: dynamodb.Table;
+const schema = table.schema();
+const partitionKey = schema.partitionKey;
+const sortKey = schema.sortKey;
+
+// In case you want to get schema details for any secondary index
+// const { partitionKey, sortKey } = table.schema(INDEX_NAME);
+```
+
+## Kinesis Stream
+
+A Kinesis Data Stream can be configured on the DynamoDB table to capture item-level changes.
+
+```ts
+import * as kinesis from '@aws-cdk/aws-kinesis';
+
+const stream = new kinesis.Stream(this, 'Stream');
+
+const table = new dynamodb.Table(this, 'Table', {
+  partitionKey: { name: 'id', type: dynamodb.AttributeType.STRING },
+  kinesisStream: stream,
+});
+```
+
 ## Time to Live
 
 To help manage the time to live attribute of a table, a custom resource will be created if `timeToLiveAttribute` inside the tables options is set to any other value then undefined (_default_).
@@ -190,34 +218,4 @@
 To read more about the underling limitations have a look at the CFN documentation
 [here](https://docs.aws.amazon.com/de_de/AWSCloudFormation/latest/UserGuide/aws-properties-dynamodb-table-timetolivespecification.html)
 and the DynamoDB documentation
-[here](https://docs.aws.amazon.com/amazondynamodb/latest/developerguide/time-to-live-ttl-how-to.html).
-=======
-## Get schema of table or secondary indexes
-
-To get the partition key and sort key of the table or indexes you have configured:
-
-```ts
-declare const table: dynamodb.Table;
-const schema = table.schema();
-const partitionKey = schema.partitionKey;
-const sortKey = schema.sortKey;
-
-// In case you want to get schema details for any secondary index
-// const { partitionKey, sortKey } = table.schema(INDEX_NAME);
-```
-
-## Kinesis Stream
-
-A Kinesis Data Stream can be configured on the DynamoDB table to capture item-level changes.
-
-```ts
-import * as kinesis from '@aws-cdk/aws-kinesis';
-
-const stream = new kinesis.Stream(this, 'Stream');
-
-const table = new dynamodb.Table(this, 'Table', {
-  partitionKey: { name: 'id', type: dynamodb.AttributeType.STRING },
-  kinesisStream: stream,
-});
-```
->>>>>>> 380774ed
+[here](https://docs.aws.amazon.com/amazondynamodb/latest/developerguide/time-to-live-ttl-how-to.html).