--- conflicted
+++ resolved
@@ -77,15 +77,11 @@
   },
   "license": "Apache-2.0",
   "devDependencies": {
-<<<<<<< HEAD
-    "@types/jest": "^26.0.24",
-=======
->>>>>>> 2f729c4d
     "@aws-cdk/assertions": "0.0.0",
     "@aws-cdk/cdk-build-tools": "0.0.0",
     "@aws-cdk/cfn2ts": "0.0.0",
     "@aws-cdk/pkglint": "0.0.0",
-    "@types/jest": "^26.0.22"
+    "@types/jest": "^26.0.24"
   },
   "dependencies": {
     "@aws-cdk/core": "0.0.0"
