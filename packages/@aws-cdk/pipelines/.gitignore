*.js
tsconfig.json
*.js.map
*.d.ts
*.generated.ts
dist
lib/generated/resources.ts
.jsii

.LAST_BUILD
.nyc_output
coverage
nyc.config.js
.LAST_PACKAGE
*.snk
!.eslintrc.js

<<<<<<< HEAD
!jest.config.js
=======
junit.xml
>>>>>>> 3562ea1b
<|MERGE_RESOLUTION|>--- conflicted
+++ resolved
@@ -15,8 +15,5 @@
 *.snk
 !.eslintrc.js
 
-<<<<<<< HEAD
 !jest.config.js
-=======
-junit.xml
->>>>>>> 3562ea1b
+junit.xml