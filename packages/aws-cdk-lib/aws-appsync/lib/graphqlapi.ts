import { Construct } from 'constructs';
import { CfnApiKey, CfnGraphQLApi, CfnGraphQLSchema, CfnDomainName, CfnDomainNameApiAssociation, CfnSourceApiAssociation } from './appsync.generated';
import { IGraphqlApi, GraphqlApiBase } from './graphqlapi-base';
import { ISchema, SchemaFile } from './schema';
import { MergeType, addSourceApiAutoMergePermission, addSourceGraphQLPermission } from './source-api-association';
import { ICertificate } from '../../aws-certificatemanager';
import { IUserPool } from '../../aws-cognito';
import { ManagedPolicy, Role, IRole, ServicePrincipal } from '../../aws-iam';
import { IFunction } from '../../aws-lambda';
import { ILogGroup, LogGroup, LogRetention, RetentionDays } from '../../aws-logs';
<<<<<<< HEAD
import { CfnResource, Duration, Expiration, FeatureFlags, IResolvable, Stack } from '../../core';
=======
import { ArnFormat, CfnResource, Duration, Expiration, FeatureFlags, IResolvable, Lazy, Stack, Token } from '../../core';
>>>>>>> f0af5b1b
import * as cxapi from '../../cx-api';

/**
 * enum with all possible values for AppSync authorization type
 */
export enum AuthorizationType {
  /**
   * API Key authorization type
   */
  API_KEY = 'API_KEY',
  /**
   * AWS IAM authorization type. Can be used with Cognito Identity Pool federated credentials
   */
  IAM = 'AWS_IAM',
  /**
   * Cognito User Pool authorization type
   */
  USER_POOL = 'AMAZON_COGNITO_USER_POOLS',
  /**
   * OpenID Connect authorization type
   */
  OIDC = 'OPENID_CONNECT',
  /**
   * Lambda authorization type
   */
  LAMBDA = 'AWS_LAMBDA',
}

/**
 * Interface to specify default or additional authorization(s)
 */
export interface AuthorizationMode {
  /**
   * One of possible four values AppSync supports
   *
   * @see https://docs.aws.amazon.com/appsync/latest/devguide/security.html
   *
   * @default - `AuthorizationType.API_KEY`
   */
  readonly authorizationType: AuthorizationType;
  /**
   * If authorizationType is `AuthorizationType.USER_POOL`, this option is required.
   * @default - none
   */
  readonly userPoolConfig?: UserPoolConfig;
  /**
   * If authorizationType is `AuthorizationType.API_KEY`, this option can be configured.
   * @default - name: 'DefaultAPIKey' | description: 'Default API Key created by CDK'
   */
  readonly apiKeyConfig?: ApiKeyConfig;
  /**
   * If authorizationType is `AuthorizationType.OIDC`, this option is required.
   * @default - none
   */
  readonly openIdConnectConfig?: OpenIdConnectConfig;
  /**
   * If authorizationType is `AuthorizationType.LAMBDA`, this option is required.
   * @default - none
   */
  readonly lambdaAuthorizerConfig?: LambdaAuthorizerConfig;
}

/**
 * enum with all possible values for Cognito user-pool default actions
 */
export enum UserPoolDefaultAction {
  /**
   * ALLOW access to API
   */
  ALLOW = 'ALLOW',
  /**
   * DENY access to API
   */
  DENY = 'DENY',
}

/**
 * Configuration for Cognito user-pools in AppSync
 */
export interface UserPoolConfig {
  /**
   * The Cognito user pool to use as identity source
   */
  readonly userPool: IUserPool;
  /**
   * the optional app id regex
   *
   * @default -  None
   */
  readonly appIdClientRegex?: string;
  /**
   * Default auth action
   *
   * @default ALLOW
   */
  readonly defaultAction?: UserPoolDefaultAction;
}

/**
 * Configuration for API Key authorization in AppSync
 */
export interface ApiKeyConfig {
  /**
   * Unique name of the API Key
   * @default - 'DefaultAPIKey'
   */
  readonly name?: string;
  /**
   * Description of API key
   * @default - 'Default API Key created by CDK'
   */
  readonly description?: string;

  /**
   * The time from creation time after which the API key expires.
   * It must be a minimum of 1 day and a maximum of 365 days from date of creation.
   * Rounded down to the nearest hour.
   *
   * @default - 7 days rounded down to nearest hour
   */
  readonly expires?: Expiration;
}

/**
 * Configuration for OpenID Connect authorization in AppSync
 */
export interface OpenIdConnectConfig {
  /**
   * The number of milliseconds an OIDC token is valid after being authenticated by OIDC provider.
   * `auth_time` claim in OIDC token is required for this validation to work.
   * @default - no validation
   */
  readonly tokenExpiryFromAuth?: number;
  /**
   * The number of milliseconds an OIDC token is valid after being issued to a user.
   * This validation uses `iat` claim of OIDC token.
   * @default - no validation
   */
  readonly tokenExpiryFromIssue?: number;
  /**
   * The client identifier of the Relying party at the OpenID identity provider.
   * A regular expression can be specified so AppSync can validate against multiple client identifiers at a time.
   * @example - 'ABCD|CDEF' // where ABCD and CDEF are two different clientId
   * @default - * (All)
   */
  readonly clientId?: string;
  /**
   * The issuer for the OIDC configuration. The issuer returned by discovery must exactly match the value of `iss` in the OIDC token.
   */
  readonly oidcProvider: string;
}

/**
 * Configuration for Lambda authorization in AppSync. Note that you can only have a single AWS Lambda function configured to authorize your API.
 */
export interface LambdaAuthorizerConfig {
  /**
   * The authorizer lambda function.
   *
   * @see https://docs.aws.amazon.com/AWSCloudFormation/latest/UserGuide/aws-properties-appsync-graphqlapi-lambdaauthorizerconfig.html
   */
  readonly handler: IFunction;

  /**
   * How long the results are cached.
   * Disable caching by setting this to 0.
   *
   * @default Duration.minutes(5)
   */
  readonly resultsCacheTtl?: Duration;

  /**
   * A regular expression for validation of tokens before the Lambda function is called.
   *
   * @default - no regex filter will be applied.
   */
  readonly validationRegex?: string;
}

/**
 * Configuration of the API authorization modes.
 */
export interface AuthorizationConfig {
  /**
   * Optional authorization configuration
   *
   * @default - API Key authorization
   */
  readonly defaultAuthorization?: AuthorizationMode;

  /**
   * Additional authorization modes
   *
   * @default - No other modes
   */
  readonly additionalAuthorizationModes?: AuthorizationMode[];
}

/**
 * log-level for fields in AppSync
 */
export enum FieldLogLevel {
  /**
   * No logging
   */
  NONE = 'NONE',
  /**
   * Error logging
   */
  ERROR = 'ERROR',
  /**
   * All logging
   */
  ALL = 'ALL',
}

/**
 * Logging configuration for AppSync
 */
export interface LogConfig {
  /**
   * exclude verbose content
   *
   * @default false
   */
  readonly excludeVerboseContent?: boolean | IResolvable;
  /**
   * log level for fields
   *
   * @default - Use AppSync default
   */
  readonly fieldLogLevel?: FieldLogLevel;

  /**
   * The role for CloudWatch Logs
   *
   * @default - None
   */
  readonly role?: IRole;

  /**
  * The number of days log events are kept in CloudWatch Logs.
  * By default AppSync keeps the logs infinitely. When updating this property,
  * unsetting it doesn't remove the log retention policy.
  * To remove the retention policy, set the value to `INFINITE`
  *
  * @default RetentionDays.INFINITE
  */
  readonly retention?: RetentionDays;
}

/**
 * Visibility type for a GraphQL API
 */
export enum Visibility {

  /**
   * Public, open to the internet
   */
  GLOBAL = 'GLOBAL',
  /**
   * Only accessible through a VPC
   */
  PRIVATE = 'PRIVATE',
}

/**
 * Domain name configuration for AppSync
 */
export interface DomainOptions {
  /**
   * The certificate to use with the domain name.
   */
  readonly certificate: ICertificate;

  /**
   * The actual domain name. For example, `api.example.com`.
   */
  readonly domainName: string;
}

/**
 * Additional API configuration for creating a AppSync Merged API
 */
export interface SourceApiOptions {
  /**
   * Definition of source APIs associated with this Merged API
   */
  readonly sourceApis: SourceApi[];

  /**
   * IAM Role used to validate access to source APIs at runtime and to update the merged API endpoint with the source API changes
   *
   * @default - An IAM Role with acccess to source schemas will be created
   */
  readonly mergedApiExecutionRole?: Role;
}

/**
 * Configuration of source API
*/
export interface SourceApi {
  /**
   * Source API that is associated with the merged API
   */
  readonly sourceApi: IGraphqlApi;

  /**
   * Merging option used to associate the source API to the Merged API
   *
   * @default - Auto merge. The merge is triggered automatically when the source API has changed
   */
  readonly mergeType?: MergeType;

  /**
   * Description of the Source API asssociation.
   */
  readonly description?: string;
}

/**
 * AppSync definition. Specify how you want to define your AppSync API.
 */
export abstract class Definition {
  /**
   * Schema from schema object.
   * @param schema SchemaFile.fromAsset(filePath: string) allows schema definition through schema.graphql file
   * @returns Definition with schema from file
   */
  public static fromSchema(schema: ISchema): Definition {
    return {
      schema,
    };
  }

  /**
   * Schema from file, allows schema definition through schema.graphql file
   * @param filePath the file path of the schema file
   * @returns Definition with schema from file
   */
  public static fromFile(filePath: string): Definition {
    return this.fromSchema(SchemaFile.fromAsset(filePath));
  }

  /**
   * Schema from existing AppSync APIs - used for creating a AppSync Merged API
   * @param sourceApiOptions Configuration for AppSync Merged API
   * @returns Definition with for AppSync Merged API
   */
  public static fromSourceApis(sourceApiOptions: SourceApiOptions): Definition {
    return {
      sourceApiOptions,
    };
  }

  /**
   * Schema, when AppSync API is created from schema file
   */
  readonly schema?: ISchema;

  /**
   * Source APIs for Merged API
   */
  readonly sourceApiOptions?: SourceApiOptions;
}

/**
 * Properties for an AppSync GraphQL API
 */
export interface GraphqlApiProps {
  /**
   * the name of the GraphQL API
   */
  readonly name: string;

  /**
   * Optional authorization configuration
   *
   * @default - API Key authorization
   */
  readonly authorizationConfig?: AuthorizationConfig;

  /**
   * Logging configuration for this api
   *
   * @default - None
   */
  readonly logConfig?: LogConfig;

  /**
   * Definition (schema file or source APIs) for this GraphQL Api
   */
  readonly definition?: Definition;

  /**
   * GraphQL schema definition. Specify how you want to define your schema.
   *
   * SchemaFile.fromAsset(filePath: string) allows schema definition through schema.graphql file
   *
   * @default - schema will be generated code-first (i.e. addType, addObjectType, etc.)
   * @deprecated use Definition.schema instead
   */
  readonly schema?: ISchema;
  /**
   * A flag indicating whether or not X-Ray tracing is enabled for the GraphQL API.
   *
   * @default - false
   */
  readonly xrayEnabled?: boolean;

  /**
   * A value indicating whether the API is accessible from anywhere (GLOBAL) or can only be access from a VPC (PRIVATE).
   *
   * @default - GLOBAL
   */
  readonly visibility?: Visibility;

  /**
   * The domain name configuration for the GraphQL API
   *
   * The Route 53 hosted zone and CName DNS record must be configured in addition to this setting to
   * enable custom domain URL
   *
   * @default - no domain name
   */
  readonly domainName?: DomainOptions;

  /**
   * A value indicating whether the API to enable (ENABLED) or disable (DISABLED) introspection.
   *
   * @default IntrospectionConfig.ENABLED
   */
  readonly introspectionConfig?: IntrospectionConfig;

  /**
   * A map containing the list of resources with their properties and environment variables.
   *
   * There are a few rules you must follow when creating keys and values:
   *   - Keys must begin with a letter.
   *   - Keys must be between 2 and 64 characters long.
   *   - Keys can only contain letters, numbers, and the underscore character (_).
   *   - Values can be up to 512 characters long.
   *   - You can configure up to 50 key-value pairs in a GraphQL API.
   *
   * @default - No environment variables.
   */
  readonly environmentVariables?: { [key: string]: string };
}

/**
 * Attributes for GraphQL imports
 */
export interface GraphqlApiAttributes {
  /**
   * an unique AWS AppSync GraphQL API identifier
   * i.e. 'lxz775lwdrgcndgz3nurvac7oa'
   */
  readonly graphqlApiId: string;

  /**
   * the arn for the GraphQL Api
   * @default - autogenerated arn
   */
  readonly graphqlApiArn?: string;
}

/**
 * Introspection configuration  for a GraphQL API
 */
export enum IntrospectionConfig {
  /**
   * Enable introspection
   */
  ENABLED = 'ENABLED',

  /**
   * Disable introspection
   */
  DISABLED = 'DISABLED',
}

/**
 * An AppSync GraphQL API
 *
 * @resource AWS::AppSync::GraphQLApi
 */
export class GraphqlApi extends GraphqlApiBase {
  /**
   * Import a GraphQL API through this function
   *
   * @param scope scope
   * @param id id
   * @param attrs GraphQL API Attributes of an API
   */
  public static fromGraphqlApiAttributes(scope: Construct, id: string, attrs: GraphqlApiAttributes): IGraphqlApi {
    const arn = attrs.graphqlApiArn ?? Stack.of(scope).formatArn({
      service: 'appsync',
      resource: `apis/${attrs.graphqlApiId}`,
    });
    class Import extends GraphqlApiBase {
      public readonly apiId = attrs.graphqlApiId;
      public readonly arn = arn;
      constructor(s: Construct, i: string) {
        super(s, i);
      }
    }
    return new Import(scope, id);
  }

  /**
   * an unique AWS AppSync GraphQL API identifier
   * i.e. 'lxz775lwdrgcndgz3nurvac7oa'
   */
  public readonly apiId: string;

  /**
   * the ARN of the API
   */
  public readonly arn: string;

  /**
   * the URL of the endpoint created by AppSync
   *
   * @attribute GraphQlUrl
   */
  public readonly graphqlUrl: string;

  /**
   * the name of the API
   */
  public readonly name: string;

  /**
   * the schema attached to this api (only available for GraphQL APIs, not available for merged APIs)
   */
  public get schema(): ISchema {
    if (this.definition.schema) {
      return this.definition.schema;
    }
    throw new Error('Schema does not exist for AppSync merged APIs.');
  }

  /**
   * The Authorization Types for this GraphQL Api
   */
  public readonly modes: AuthorizationType[];

  /**
   * the configured API key, if present
   *
   * @default - no api key
   */
  public readonly apiKey?: string;

  /**
   * the CloudWatch Log Group for this API
   */
  public readonly logGroup: ILogGroup;

  private definition: Definition;
  private schemaResource?: CfnGraphQLSchema;
  private api: CfnGraphQLApi;
  private apiKeyResource?: CfnApiKey;
  private domainNameResource?: CfnDomainName;
  private mergedApiExecutionRole?: IRole;
  private environmentVariables: { [key: string]: string } = {};

  constructor(scope: Construct, id: string, props: GraphqlApiProps) {
    super(scope, id);

    const defaultMode = props.authorizationConfig?.defaultAuthorization ??
      { authorizationType: AuthorizationType.API_KEY };
    const additionalModes = props.authorizationConfig?.additionalAuthorizationModes ?? [];
    const modes = [defaultMode, ...additionalModes];

    this.modes = modes.map((mode) => mode.authorizationType);

    this.validateAuthorizationProps(modes);

    if (!props.schema && !props.definition) {
      throw new Error('You must specify a GraphQL schema or source APIs in property definition.');
    }
    if ((props.schema !== undefined) === (props.definition !== undefined)) {
      throw new Error('You cannot specify both properties schema and definition.');
    }
    this.definition = props.schema ? Definition.fromSchema(props.schema) : props.definition!;

    if (this.definition.sourceApiOptions) {
      this.setupMergedApiExecutionRole(this.definition.sourceApiOptions);
    }

    if (props.environmentVariables !== undefined) {
      Object.entries(props.environmentVariables).forEach(([key, value]) => {
        this.addEnvironmentVariable(key, value);
      });
    }
    this.node.addValidation({ validate: () => this.validateEnvironmentVariables() });

    this.api = new CfnGraphQLApi(this, 'Resource', {
      name: props.name,
      authenticationType: defaultMode.authorizationType,
      logConfig: this.setupLogConfig(props.logConfig),
      openIdConnectConfig: this.setupOpenIdConnectConfig(defaultMode.openIdConnectConfig),
      userPoolConfig: this.setupUserPoolConfig(defaultMode.userPoolConfig),
      lambdaAuthorizerConfig: this.setupLambdaAuthorizerConfig(defaultMode.lambdaAuthorizerConfig),
      additionalAuthenticationProviders: this.setupAdditionalAuthorizationModes(additionalModes),
      xrayEnabled: props.xrayEnabled,
      visibility: props.visibility,
      mergedApiExecutionRoleArn: this.mergedApiExecutionRole?.roleArn,
      apiType: this.definition.sourceApiOptions ? 'MERGED' : undefined,
      introspectionConfig: props.introspectionConfig,
      environmentVariables: Lazy.any({ produce: () => this.renderEnvironmentVariables() }),
    });

    this.apiId = this.api.attrApiId;
    this.arn = this.api.attrArn;
    this.graphqlUrl = this.api.attrGraphQlUrl;
    this.name = this.api.name;

    if (this.definition.schema) {
      this.schemaResource = new CfnGraphQLSchema(this, 'Schema', this.definition.schema.bind(this));
    } else {
      this.setupSourceApiAssociations();
    }

    if (props.domainName) {
      this.domainNameResource = new CfnDomainName(this, 'DomainName', {
        domainName: props.domainName.domainName,
        certificateArn: props.domainName.certificate.certificateArn,
        description: `domain for ${this.name} at ${this.graphqlUrl}`,
      });
      const domainNameAssociation = new CfnDomainNameApiAssociation(this, 'DomainAssociation', {
        domainName: props.domainName.domainName,
        apiId: this.apiId,
      });

      domainNameAssociation.addDependency(this.domainNameResource);
    }

    if (modes.some((mode) => mode.authorizationType === AuthorizationType.API_KEY)) {
      const config = modes.find((mode: AuthorizationMode) => {
        return mode.authorizationType === AuthorizationType.API_KEY && mode.apiKeyConfig;
      })?.apiKeyConfig;
      this.apiKeyResource = this.createAPIKey(config);
      if (this.schemaResource) {
        this.apiKeyResource.addDependency(this.schemaResource);
      }
      this.apiKey = this.apiKeyResource.attrApiKey;
    }

    if (modes.some((mode) => mode.authorizationType === AuthorizationType.LAMBDA)) {
      const config = modes.find((mode: AuthorizationMode) => {
        return mode.authorizationType === AuthorizationType.LAMBDA && mode.lambdaAuthorizerConfig;
      })?.lambdaAuthorizerConfig;
      config?.handler.addPermission(`${id}-appsync`, {
        principal: new ServicePrincipal('appsync.amazonaws.com'),
        action: 'lambda:InvokeFunction',
      });
    }

    const logGroupName = `/aws/appsync/apis/${this.apiId}`;

    if (props.logConfig) {
      const logRetention = new LogRetention(this, 'LogRetention', {
        logGroupName: logGroupName,
        retention: props.logConfig?.retention ?? RetentionDays.INFINITE,
      });
      this.logGroup = LogGroup.fromLogGroupArn(this, 'LogGroup', logRetention.logGroupArn);
    } else {
      this.logGroup = LogGroup.fromLogGroupName(this, 'LogGroup', logGroupName);
    }

  }

  private setupSourceApiAssociations() {
    this.definition.sourceApiOptions?.sourceApis.forEach(sourceApiConfig => {
      const mergeType = sourceApiConfig.mergeType ?? MergeType.AUTO_MERGE;
      let sourceApiIdentifier = sourceApiConfig.sourceApi.apiId;
      let mergedApiIdentifier = this.apiId;

      // This is protected by a feature flag because if there is an existing source api association that used the api id,
      // updating it to use ARN as identifier leads to a resource replacement. ARN is recommended going forward because it allows support
      // for both same account and cross account use cases.
      if (FeatureFlags.of(this).isEnabled(cxapi.APPSYNC_ENABLE_USE_ARN_IDENTIFIER_SOURCE_API_ASSOCIATION)) {
        sourceApiIdentifier = sourceApiConfig.sourceApi.arn;
        mergedApiIdentifier = this.arn;
      }

      const association = new CfnSourceApiAssociation(this, `${sourceApiConfig.sourceApi.node.id}Association`, {
        sourceApiIdentifier: sourceApiIdentifier,
        mergedApiIdentifier: mergedApiIdentifier,
        sourceApiAssociationConfig: {
          mergeType: mergeType,
        },
        description: sourceApiConfig.description,
      });

      // Add permissions to merged api execution role
      const executionRole = this.mergedApiExecutionRole as IRole;
      addSourceGraphQLPermission(association, executionRole);

      if (mergeType === MergeType.AUTO_MERGE) {
        addSourceApiAutoMergePermission(association, executionRole);
      }
    });
  }

  private setupMergedApiExecutionRole(sourceApiOptions: SourceApiOptions) {
    if (sourceApiOptions.mergedApiExecutionRole) {
      this.mergedApiExecutionRole = sourceApiOptions.mergedApiExecutionRole;
    } else {
      this.mergedApiExecutionRole = new Role(this, 'MergedApiExecutionRole', {
        assumedBy: new ServicePrincipal('appsync.amazonaws.com'),
      });
    }
  }

  private validateAuthorizationProps(modes: AuthorizationMode[]) {
    if (modes.filter((mode) => mode.authorizationType === AuthorizationType.LAMBDA).length > 1) {
      throw new Error('You can only have a single AWS Lambda function configured to authorize your API.');
    }
    modes.map((mode) => {
      if (mode.authorizationType === AuthorizationType.OIDC && !mode.openIdConnectConfig) {
        throw new Error('Missing OIDC Configuration');
      }
      if (mode.authorizationType === AuthorizationType.USER_POOL && !mode.userPoolConfig) {
        throw new Error('Missing User Pool Configuration');
      }
      if (mode.authorizationType === AuthorizationType.LAMBDA && !mode.lambdaAuthorizerConfig) {
        throw new Error('Missing Lambda Configuration');
      }
    });
    if (modes.filter((mode) => mode.authorizationType === AuthorizationType.API_KEY).length > 1) {
      throw new Error('You can\'t duplicate API_KEY configuration. See https://docs.aws.amazon.com/appsync/latest/devguide/security.html');
    }
    if (modes.filter((mode) => mode.authorizationType === AuthorizationType.IAM).length > 1) {
      throw new Error('You can\'t duplicate IAM configuration. See https://docs.aws.amazon.com/appsync/latest/devguide/security.html');
    }
  }

  /**
   * Add schema dependency to a given construct
   *
   * @param construct the dependee
   */
  public addSchemaDependency(construct: CfnResource): boolean {
    if (this.schemaResource) {
      construct.addDependency(this.schemaResource);
    };
    return true;
  }

  /**
   * Add an environment variable to the construct.
   */
  public addEnvironmentVariable(key: string, value: string) {
    if (this.definition.sourceApiOptions) {
      throw new Error('Environment variables are not supported for merged APIs');
    }
    if (!Token.isUnresolved(key) && !/^[A-Za-z]+\w*$/.test(key)) {
      throw new Error(`Key '${key}' must begin with a letter and can only contain letters, numbers, and underscores`);
    }
    if (!Token.isUnresolved(key) && (key.length < 2 || key.length > 64)) {
      throw new Error(`Key '${key}' must be between 2 and 64 characters long, got ${key.length}`);
    }
    if (!Token.isUnresolved(value) && value.length > 512) {
      throw new Error(`Value for '${key}' is too long. Values can be up to 512 characters long, got ${value.length}`);
    }

    this.environmentVariables[key] = value;
  }

  private validateEnvironmentVariables() {
    const errors: string[] = [];
    const entries = Object.entries(this.environmentVariables);
    if (entries.length > 50) {
      errors.push(`Only 50 environment variables can be set, got ${entries.length}`);
    }
    return errors;
  }

  private renderEnvironmentVariables() {
    return Object.entries(this.environmentVariables).length > 0 ? this.environmentVariables : undefined;
  }

  private setupLogConfig(config?: LogConfig) {
    if (!config) return undefined;
    const logsRoleArn: string = config.role?.roleArn ?? new Role(this, 'ApiLogsRole', {
      assumedBy: new ServicePrincipal('appsync.amazonaws.com'),
      managedPolicies: [
        ManagedPolicy.fromAwsManagedPolicyName('service-role/AWSAppSyncPushToCloudWatchLogs'),
      ],
    }).roleArn;
    const fieldLogLevel: FieldLogLevel = config.fieldLogLevel ?? FieldLogLevel.NONE;
    return {
      cloudWatchLogsRoleArn: logsRoleArn,
      excludeVerboseContent: config.excludeVerboseContent,
      fieldLogLevel: fieldLogLevel,
    };
  }

  private setupOpenIdConnectConfig(config?: OpenIdConnectConfig) {
    if (!config) return undefined;
    return {
      authTtl: config.tokenExpiryFromAuth,
      clientId: config.clientId,
      iatTtl: config.tokenExpiryFromIssue,
      issuer: config.oidcProvider,
    };
  }

  private setupUserPoolConfig(config?: UserPoolConfig) {
    if (!config) return undefined;
    return {
      userPoolId: config.userPool.userPoolId,
      awsRegion: config.userPool.env.region,
      appIdClientRegex: config.appIdClientRegex,
      defaultAction: config.defaultAction || UserPoolDefaultAction.ALLOW,
    };
  }

  private setupLambdaAuthorizerConfig(config?: LambdaAuthorizerConfig) {
    if (!config) return undefined;
    return {
      authorizerResultTtlInSeconds: config.resultsCacheTtl?.toSeconds(),
      authorizerUri: config.handler.functionArn,
      identityValidationExpression: config.validationRegex,
    };
  }

  private setupAdditionalAuthorizationModes(modes?: AuthorizationMode[]) {
    if (!modes || modes.length === 0) return undefined;
    return modes.reduce<CfnGraphQLApi.AdditionalAuthenticationProviderProperty[]>((acc, mode) => [
      ...acc, {
        authenticationType: mode.authorizationType,
        userPoolConfig: this.setupUserPoolConfig(mode.userPoolConfig),
        openIdConnectConfig: this.setupOpenIdConnectConfig(mode.openIdConnectConfig),
        lambdaAuthorizerConfig: this.setupLambdaAuthorizerConfig(mode.lambdaAuthorizerConfig),
      },
    ], []);
  }

  private createAPIKey(config?: ApiKeyConfig) {
    if (config?.expires?.isBefore(Duration.days(1)) || config?.expires?.isAfter(Duration.days(365))) {
      throw Error('API key expiration must be between 1 and 365 days.');
    }
    const expires = config?.expires ? config?.expires.toEpoch() : undefined;
    return new CfnApiKey(this, `${config?.name || 'Default'}ApiKey`, {
      expires,
      description: config?.description,
      apiId: this.apiId,
    });
  }

  /**
   * The AppSyncDomainName of the associated custom domain
   */
  public get appSyncDomainName(): string {
    if (!this.domainNameResource) {
      throw new Error('Cannot retrieve the appSyncDomainName without a domainName configuration');
    }
    return this.domainNameResource.attrAppSyncDomainName;
  }
}<|MERGE_RESOLUTION|>--- conflicted
+++ resolved
@@ -8,11 +8,7 @@
 import { ManagedPolicy, Role, IRole, ServicePrincipal } from '../../aws-iam';
 import { IFunction } from '../../aws-lambda';
 import { ILogGroup, LogGroup, LogRetention, RetentionDays } from '../../aws-logs';
-<<<<<<< HEAD
-import { CfnResource, Duration, Expiration, FeatureFlags, IResolvable, Stack } from '../../core';
-=======
 import { ArnFormat, CfnResource, Duration, Expiration, FeatureFlags, IResolvable, Lazy, Stack, Token } from '../../core';
->>>>>>> f0af5b1b
 import * as cxapi from '../../cx-api';
 
 /**
