--- conflicted
+++ resolved
@@ -9,11 +9,7 @@
         "path": "Tree",
         "constructInfo": {
           "fqn": "constructs.Construct",
-<<<<<<< HEAD
-          "version": "10.1.71"
-=======
           "version": "10.1.85"
->>>>>>> dd8ae45a
         }
       },
       "aws-cdk-sqs": {
