{
  "name": "@aws-cdk/aws-cloudformation",
  "version": "0.8.1",
  "description": "CDK Constructs for AWS CloudFormation",
  "main": "lib/index.js",
  "types": "lib/index.d.ts",
  "jsii": {
    "outdir": "dist",
    "targets": {
      "java": {
        "package": "software.amazon.awscdk.services.cloudformation",
        "maven": {
          "groupId": "software.amazon.awscdk",
          "artifactId": "cloudformation"
        }
      },
      "sphinx": {}
    }
  },
  "repository": {
    "type": "git",
    "url": "https://github.com/awslabs/aws-cdk.git"
  },
  "scripts": {
    "build": "cdk-build",
    "watch": "cdk-watch",
    "lint": "cdk-lint",
    "test": "cdk-test",
    "integ": "cdk-integ",
    "pkglint": "pkglint -f",
    "package": "cdk-package"
  },
  "cdk-build": {
    "cloudformation": "AWS::CloudFormation"
  },
  "keywords": [
    "aws",
    "cdk",
    "constructs",
    "cloudformation"
  ],
  "author": {
    "name": "Amazon Web Services",
    "url": "https://aws.amazon.com",
    "organization": true
  },
  "license": "Apache-2.0",
  "devDependencies": {
<<<<<<< HEAD
    "@aws-cdk/assert": "^0.8.0",
    "cdk-build-tools": "^0.8.0",
    "cdk-integ-tools": "^0.8.0",
    "cfn2ts": "^0.8.0",
    "pkglint": "^0.8.0"
  },
  "dependencies": {
    "@aws-cdk/cdk": "^0.8.0",
    "@aws-cdk/aws-lambda": "^0.8.0",
    "@aws-cdk/aws-sns": "^0.8.0"
=======
    "@aws-cdk/assert": "^0.8.1",
    "cdk-build-tools": "^0.8.1",
    "cfn2ts": "^0.8.1",
    "pkglint": "^0.8.1"
  },
  "dependencies": {
    "@aws-cdk/cdk": "^0.8.1"
>>>>>>> 98f57c30
  },
  "homepage": "https://github.com/awslabs/aws-cdk"
}<|MERGE_RESOLUTION|>--- conflicted
+++ resolved
@@ -46,26 +46,21 @@
   },
   "license": "Apache-2.0",
   "devDependencies": {
-<<<<<<< HEAD
-    "@aws-cdk/assert": "^0.8.0",
-    "cdk-build-tools": "^0.8.0",
-    "cdk-integ-tools": "^0.8.0",
-    "cfn2ts": "^0.8.0",
-    "pkglint": "^0.8.0"
+    "@aws-cdk/assert": "^0.8.1",
+    "cdk-build-tools": "^0.8.1",
+    "cdk-integ-tools": "^0.8.1",
+    "cfn2ts": "^0.8.1",
+    "pkglint": "^0.8.1"
   },
   "dependencies": {
-    "@aws-cdk/cdk": "^0.8.0",
-    "@aws-cdk/aws-lambda": "^0.8.0",
-    "@aws-cdk/aws-sns": "^0.8.0"
-=======
-    "@aws-cdk/assert": "^0.8.1",
-    "cdk-build-tools": "^0.8.1",
+    "@aws-cdk/cdk": "^0.8.1",
+    "@aws-cdk/aws-lambda": "^0.8.1",
+    "@aws-cdk/aws-sns": "^0.8.1",
     "cfn2ts": "^0.8.1",
     "pkglint": "^0.8.1"
   },
   "dependencies": {
     "@aws-cdk/cdk": "^0.8.1"
->>>>>>> 98f57c30
   },
   "homepage": "https://github.com/awslabs/aws-cdk"
 }