{
 "Resources": {
  "MyVpcF9F0CA6F": {
   "Type": "AWS::EC2::VPC",
   "Properties": {
    "CidrBlock": "10.0.0.0/16",
    "EnableDnsHostnames": true,
    "EnableDnsSupport": true,
    "InstanceTenancy": "default",
    "Tags": [
     {
      "Key": "Name",
      "Value": "MyVpc"
     }
    ]
   }
  },
  "MyVpcRestrictDefaultSecurityGroupCustomResourceA4FCCD62": {
   "Type": "Custom::VpcRestrictDefaultSG",
   "Properties": {
    "ServiceToken": {
     "Fn::GetAtt": [
      "CustomVpcRestrictDefaultSGCustomResourceProviderHandlerDC833E5E",
      "Arn"
     ]
    },
    "DefaultSecurityGroupId": {
     "Fn::GetAtt": [
      "MyVpcF9F0CA6F",
      "DefaultSecurityGroup"
     ]
    },
    "Account": {
     "Ref": "AWS::AccountId"
    }
   },
   "UpdateReplacePolicy": "Delete",
   "DeletionPolicy": "Delete"
  },
  "CustomVpcRestrictDefaultSGCustomResourceProviderRole26592FE0": {
   "Type": "AWS::IAM::Role",
   "Properties": {
    "AssumeRolePolicyDocument": {
     "Version": "2012-10-17",
     "Statement": [
      {
       "Action": "sts:AssumeRole",
       "Effect": "Allow",
       "Principal": {
        "Service": "lambda.amazonaws.com"
       }
      }
     ]
    },
    "ManagedPolicyArns": [
     {
      "Fn::Sub": "arn:${AWS::Partition}:iam::aws:policy/service-role/AWSLambdaBasicExecutionRole"
     }
    ],
    "Policies": [
     {
      "PolicyName": "Inline",
      "PolicyDocument": {
       "Version": "2012-10-17",
       "Statement": [
        {
         "Effect": "Allow",
         "Action": [
          "ec2:AuthorizeSecurityGroupIngress",
          "ec2:AuthorizeSecurityGroupEgress",
          "ec2:RevokeSecurityGroupIngress",
          "ec2:RevokeSecurityGroupEgress"
         ],
         "Resource": [
          {
           "Fn::Join": [
            "",
            [
             "arn:",
             {
              "Ref": "AWS::Partition"
             },
             ":ec2:",
             {
              "Ref": "AWS::Region"
             },
             ":",
             {
              "Ref": "AWS::AccountId"
             },
             ":security-group/",
             {
              "Fn::GetAtt": [
               "MyVpcF9F0CA6F",
               "DefaultSecurityGroup"
              ]
             }
            ]
           ]
          }
         ]
        }
       ]
      }
     }
    ]
   }
  },
  "CustomVpcRestrictDefaultSGCustomResourceProviderHandlerDC833E5E": {
   "Type": "AWS::Lambda::Function",
   "Properties": {
    "Code": {
     "S3Bucket": {
      "Fn::Sub": "cdk-hnb659fds-assets-${AWS::AccountId}-${AWS::Region}"
     },
     "S3Key": "ba598c1f1d84f7077ea9c16a6b921e4f8acf18e996100e72a8f17da980e64fdd.zip"
    },
    "Timeout": 900,
    "MemorySize": 128,
    "Handler": "__entrypoint__.handler",
    "Role": {
     "Fn::GetAtt": [
      "CustomVpcRestrictDefaultSGCustomResourceProviderRole26592FE0",
      "Arn"
     ]
    },
    "Runtime": "nodejs16.x",
    "Description": "Lambda function for removing all inbound/outbound rules from the VPC default security group"
   },
   "DependsOn": [
    "CustomVpcRestrictDefaultSGCustomResourceProviderRole26592FE0"
   ]
  },
  "sg15CEFF4E3": {
   "Type": "AWS::EC2::SecurityGroup",
   "Properties": {
    "GroupDescription": "aws-cdk-ec2-lt-metadata-1/sg1",
    "SecurityGroupEgress": [
     {
      "CidrIp": "0.0.0.0/0",
      "Description": "Allow all outbound traffic by default",
      "IpProtocol": "-1"
     }
    ],
    "VpcId": {
     "Ref": "MyVpcF9F0CA6F"
    }
   }
  },
  "LTC4631592": {
   "Type": "AWS::EC2::LaunchTemplate",
   "Properties": {
    "LaunchTemplateData": {
     "MetadataOptions": {
      "HttpEndpoint": "enabled",
      "HttpProtocolIpv6": "enabled",
      "HttpPutResponseHopLimit": 2,
      "HttpTokens": "required",
      "InstanceMetadataTags": "enabled"
     },
     "SecurityGroupIds": [
      {
       "Fn::GetAtt": [
        "sg15CEFF4E3",
        "GroupId"
       ]
      },
      {
       "Fn::GetAtt": [
        "sg2860DD91F",
        "GroupId"
       ]
      }
     ],
     "TagSpecifications": [
      {
       "ResourceType": "instance",
       "Tags": [
        {
         "Key": "Name",
         "Value": "aws-cdk-ec2-lt-metadata-1/LT"
        }
       ]
      },
      {
       "ResourceType": "volume",
       "Tags": [
        {
         "Key": "Name",
         "Value": "aws-cdk-ec2-lt-metadata-1/LT"
        }
       ]
      }
     ]
    },
    "TagSpecifications": [
     {
      "ResourceType": "launch-template",
      "Tags": [
       {
        "Key": "Name",
        "Value": "aws-cdk-ec2-lt-metadata-1/LT"
       }
      ]
     }
    ]
   }
  },
<<<<<<< HEAD
  "LTWithMachineImageAndPublicIPCE9AFBE1": {
=======
  "sg2860DD91F": {
   "Type": "AWS::EC2::SecurityGroup",
   "Properties": {
    "GroupDescription": "aws-cdk-ec2-lt-metadata-1/sg2",
    "SecurityGroupEgress": [
     {
      "CidrIp": "0.0.0.0/0",
      "Description": "Allow all outbound traffic by default",
      "IpProtocol": "-1"
     }
    ],
    "VpcId": {
     "Ref": "MyVpcF9F0CA6F"
    }
   }
  },
  "LTWithMachineImageAAC227A5": {
>>>>>>> 83dc73ca
   "Type": "AWS::EC2::LaunchTemplate",
   "Properties": {
    "LaunchTemplateData": {
     "ImageId": {
      "Ref": "SsmParameterValueawsserviceamiamazonlinuxlatestamzn2amikernel510hvmx8664gp2C96584B6F00A464EAD1953AFF4B05118Parameter"
     },
     "NetworkInterfaces": [
      {
       "AssociatePublicIpAddress": true,
       "DeviceIndex": 0
      }
     ],
     "TagSpecifications": [
      {
       "ResourceType": "instance",
       "Tags": [
        {
         "Key": "Name",
         "Value": "aws-cdk-ec2-lt-metadata-1/LTWithMachineImageAndPublicIP"
        }
       ]
      },
      {
       "ResourceType": "volume",
       "Tags": [
        {
         "Key": "Name",
         "Value": "aws-cdk-ec2-lt-metadata-1/LTWithMachineImageAndPublicIP"
        }
       ]
      }
     ],
     "UserData": {
      "Fn::Base64": "#!/bin/bash"
     }
    },
    "TagSpecifications": [
     {
      "ResourceType": "launch-template",
      "Tags": [
       {
        "Key": "Name",
        "Value": "aws-cdk-ec2-lt-metadata-1/LTWithMachineImageAndPublicIP"
       }
      ]
     }
    ]
   }
  }
 },
 "Parameters": {
  "SsmParameterValueawsserviceamiamazonlinuxlatestamzn2amikernel510hvmx8664gp2C96584B6F00A464EAD1953AFF4B05118Parameter": {
   "Type": "AWS::SSM::Parameter::Value<AWS::EC2::Image::Id>",
   "Default": "/aws/service/ami-amazon-linux-latest/amzn2-ami-kernel-5.10-hvm-x86_64-gp2"
  },
  "BootstrapVersion": {
   "Type": "AWS::SSM::Parameter::Value<String>",
   "Default": "/cdk-bootstrap/hnb659fds/version",
   "Description": "Version of the CDK Bootstrap resources in this environment, automatically retrieved from SSM Parameter Store. [cdk:skip]"
  }
 },
 "Rules": {
  "CheckBootstrapVersion": {
   "Assertions": [
    {
     "Assert": {
      "Fn::Not": [
       {
        "Fn::Contains": [
         [
          "1",
          "2",
          "3",
          "4",
          "5"
         ],
         {
          "Ref": "BootstrapVersion"
         }
        ]
       }
      ]
     },
     "AssertDescription": "CDK bootstrap stack version 6 required. Please run 'cdk bootstrap' with a recent version of the CDK CLI."
    }
   ]
  }
 }
}<|MERGE_RESOLUTION|>--- conflicted
+++ resolved
@@ -206,9 +206,6 @@
     ]
    }
   },
-<<<<<<< HEAD
-  "LTWithMachineImageAndPublicIPCE9AFBE1": {
-=======
   "sg2860DD91F": {
    "Type": "AWS::EC2::SecurityGroup",
    "Properties": {
@@ -226,7 +223,6 @@
    }
   },
   "LTWithMachineImageAAC227A5": {
->>>>>>> 83dc73ca
    "Type": "AWS::EC2::LaunchTemplate",
    "Properties": {
     "LaunchTemplateData": {
