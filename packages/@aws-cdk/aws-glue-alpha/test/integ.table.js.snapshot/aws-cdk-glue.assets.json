--- conflicted
+++ resolved
@@ -1,11 +1,7 @@
 {
   "version": "33.0.0",
   "files": {
-<<<<<<< HEAD
-    "d430893c9d9551ffbfaf5ef745ae853ce6c50ff4aae68844cceb265e18bf69b7": {
-=======
     "dc6c1c5f05a8e365822e6d61c41b6fc6afd58d20a2784614b906ae1587c68754": {
->>>>>>> 23367e8a
       "source": {
         "path": "aws-cdk-glue.template.json",
         "packaging": "file"
@@ -13,11 +9,7 @@
       "destinations": {
         "current_account-current_region": {
           "bucketName": "cdk-hnb659fds-assets-${AWS::AccountId}-${AWS::Region}",
-<<<<<<< HEAD
-          "objectKey": "d430893c9d9551ffbfaf5ef745ae853ce6c50ff4aae68844cceb265e18bf69b7.json",
-=======
           "objectKey": "dc6c1c5f05a8e365822e6d61c41b6fc6afd58d20a2784614b906ae1587c68754.json",
->>>>>>> 23367e8a
           "assumeRoleArn": "arn:${AWS::Partition}:iam::${AWS::AccountId}:role/cdk-hnb659fds-file-publishing-role-${AWS::AccountId}-${AWS::Region}"
         }
       }
