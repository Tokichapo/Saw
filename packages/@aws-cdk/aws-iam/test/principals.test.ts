--- conflicted
+++ resolved
@@ -167,7 +167,6 @@
   });
 });
 
-<<<<<<< HEAD
 test('PrincipalWithConditions.addCondition should work', () => {
   // GIVEN
   const stack = new Stack();
@@ -205,7 +204,7 @@
       Version: '2012-10-17',
     },
   });
-=======
+
 test('PrincipalWithConditions inherits principalAccount from AccountPrincipal ', () => {
   // GIVEN
   const accountPrincipal = new iam.AccountPrincipal('123456789012');
@@ -214,5 +213,4 @@
   // THEN
   expect(accountPrincipal.principalAccount).toStrictEqual('123456789012');
   expect(principalWithConditions.principalAccount).toStrictEqual('123456789012');
->>>>>>> 850cba0a
 });