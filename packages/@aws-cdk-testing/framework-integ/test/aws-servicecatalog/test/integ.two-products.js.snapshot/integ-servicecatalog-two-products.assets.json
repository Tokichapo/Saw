{
  "version": "36.0.0",
  "files": {
    "54e6f07bf3aea46d100719f3b21fe0fb45ae789ee372d42d8cdfb97e21aba96c": {
      "source": {
        "path": "asset.54e6f07bf3aea46d100719f3b21fe0fb45ae789ee372d42d8cdfb97e21aba96c",
        "packaging": "zip"
      },
      "destinations": {
        "12345678-test-region": {
          "bucketName": "cdk-hnb659fds-assets-12345678-test-region",
          "objectKey": "54e6f07bf3aea46d100719f3b21fe0fb45ae789ee372d42d8cdfb97e21aba96c.zip",
          "region": "test-region",
          "assumeRoleArn": "arn:${AWS::Partition}:iam::12345678:role/cdk-hnb659fds-file-publishing-role-12345678-test-region"
        }
      }
    },
    "d3833f63e813b3a96ea04c8c50ca98209330867f5f6ac358efca11f85a3476c2": {
      "source": {
        "path": "asset.d3833f63e813b3a96ea04c8c50ca98209330867f5f6ac358efca11f85a3476c2",
        "packaging": "zip"
      },
      "destinations": {
        "12345678-test-region": {
          "bucketName": "cdk-hnb659fds-assets-12345678-test-region",
          "objectKey": "d3833f63e813b3a96ea04c8c50ca98209330867f5f6ac358efca11f85a3476c2.zip",
          "region": "test-region",
          "assumeRoleArn": "arn:${AWS::Partition}:iam::12345678:role/cdk-hnb659fds-file-publishing-role-12345678-test-region"
        }
      }
    },
    "3322b7049fb0ed2b7cbb644a2ada8d1116ff80c32dca89e6ada846b5de26f961": {
      "source": {
        "path": "asset.3322b7049fb0ed2b7cbb644a2ada8d1116ff80c32dca89e6ada846b5de26f961.zip",
        "packaging": "file"
      },
      "destinations": {
        "12345678-test-region": {
          "bucketName": "cdk-hnb659fds-assets-12345678-test-region",
          "objectKey": "3322b7049fb0ed2b7cbb644a2ada8d1116ff80c32dca89e6ada846b5de26f961.zip",
          "region": "test-region",
          "assumeRoleArn": "arn:${AWS::Partition}:iam::12345678:role/cdk-hnb659fds-file-publishing-role-12345678-test-region"
        }
      }
    },
    "e976a796f036a5efbf44b99e44cfb5a961df08d8dbf7cd37e60bf216fb982a00": {
      "source": {
        "path": "asset.e976a796f036a5efbf44b99e44cfb5a961df08d8dbf7cd37e60bf216fb982a00",
        "packaging": "zip"
      },
      "destinations": {
        "12345678-test-region": {
          "bucketName": "cdk-hnb659fds-assets-12345678-test-region",
          "objectKey": "e976a796f036a5efbf44b99e44cfb5a961df08d8dbf7cd37e60bf216fb982a00.zip",
          "region": "test-region",
          "assumeRoleArn": "arn:${AWS::Partition}:iam::12345678:role/cdk-hnb659fds-file-publishing-role-12345678-test-region"
        }
      }
    },
    "e2204c9fddfc339ea362dec9143b4c22f883d4c18dd38c456f8f6a7161c1073d": {
      "source": {
        "path": "asset.e2204c9fddfc339ea362dec9143b4c22f883d4c18dd38c456f8f6a7161c1073d",
        "packaging": "zip"
      },
      "destinations": {
        "12345678-test-region": {
          "bucketName": "cdk-hnb659fds-assets-12345678-test-region",
          "objectKey": "e2204c9fddfc339ea362dec9143b4c22f883d4c18dd38c456f8f6a7161c1073d.zip",
          "region": "test-region",
          "assumeRoleArn": "arn:${AWS::Partition}:iam::12345678:role/cdk-hnb659fds-file-publishing-role-12345678-test-region"
        }
      }
    },
    "e3d02db86c0d1baccd824dbe984b3e37153502d8511f859c5664c716dc4ca3c9": {
      "source": {
        "path": "integservicecatalogtwoproductsMyProductStack16958D9C5.product.template.json",
        "packaging": "file"
      },
      "destinations": {
        "12345678-test-region": {
          "bucketName": "cdk-hnb659fds-assets-12345678-test-region",
          "objectKey": "e3d02db86c0d1baccd824dbe984b3e37153502d8511f859c5664c716dc4ca3c9.json",
          "region": "test-region",
          "assumeRoleArn": "arn:${AWS::Partition}:iam::12345678:role/cdk-hnb659fds-file-publishing-role-12345678-test-region"
        }
      }
    },
    "ff5d7c5889c1c3e06b0d5ec1e9cae941ed44715b96e8872c9b2eb2af322cf4d3": {
      "source": {
        "path": "integservicecatalogtwoproductsMyProductStack25090BCC2.product.template.json",
        "packaging": "file"
      },
      "destinations": {
        "12345678-test-region": {
          "bucketName": "cdk-hnb659fds-assets-12345678-test-region",
          "objectKey": "ff5d7c5889c1c3e06b0d5ec1e9cae941ed44715b96e8872c9b2eb2af322cf4d3.json",
          "region": "test-region",
          "assumeRoleArn": "arn:${AWS::Partition}:iam::12345678:role/cdk-hnb659fds-file-publishing-role-12345678-test-region"
        }
      }
    },
<<<<<<< HEAD
    "7c5f12eb2b97aa5f20aee2b194e7ff87aaa9aebf5f23246cf99488f7ee9dc7bf": {
=======
    "229bb5cc929acd43fe5c857f8cfa84b12e8b435d85cc53cf781abb0db8025057": {
>>>>>>> efccfcb9
      "source": {
        "path": "integ-servicecatalog-two-products.template.json",
        "packaging": "file"
      },
      "destinations": {
        "12345678-test-region": {
          "bucketName": "cdk-hnb659fds-assets-12345678-test-region",
<<<<<<< HEAD
          "objectKey": "7c5f12eb2b97aa5f20aee2b194e7ff87aaa9aebf5f23246cf99488f7ee9dc7bf.json",
=======
          "objectKey": "229bb5cc929acd43fe5c857f8cfa84b12e8b435d85cc53cf781abb0db8025057.json",
>>>>>>> efccfcb9
          "region": "test-region",
          "assumeRoleArn": "arn:${AWS::Partition}:iam::12345678:role/cdk-hnb659fds-file-publishing-role-12345678-test-region"
        }
      }
    }
  },
  "dockerImages": {}
}<|MERGE_RESOLUTION|>--- conflicted
+++ resolved
@@ -99,11 +99,7 @@
         }
       }
     },
-<<<<<<< HEAD
-    "7c5f12eb2b97aa5f20aee2b194e7ff87aaa9aebf5f23246cf99488f7ee9dc7bf": {
-=======
     "229bb5cc929acd43fe5c857f8cfa84b12e8b435d85cc53cf781abb0db8025057": {
->>>>>>> efccfcb9
       "source": {
         "path": "integ-servicecatalog-two-products.template.json",
         "packaging": "file"
@@ -111,11 +107,7 @@
       "destinations": {
         "12345678-test-region": {
           "bucketName": "cdk-hnb659fds-assets-12345678-test-region",
-<<<<<<< HEAD
-          "objectKey": "7c5f12eb2b97aa5f20aee2b194e7ff87aaa9aebf5f23246cf99488f7ee9dc7bf.json",
-=======
           "objectKey": "229bb5cc929acd43fe5c857f8cfa84b12e8b435d85cc53cf781abb0db8025057.json",
->>>>>>> efccfcb9
           "region": "test-region",
           "assumeRoleArn": "arn:${AWS::Partition}:iam::12345678:role/cdk-hnb659fds-file-publishing-role-12345678-test-region"
         }
