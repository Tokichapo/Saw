{
 "Resources": {
  "AdminRole38563C57": {
   "Type": "AWS::IAM::Role",
   "Properties": {
    "AssumeRolePolicyDocument": {
     "Statement": [
      {
       "Action": "sts:AssumeRole",
       "Effect": "Allow",
       "Principal": {
        "AWS": {
         "Fn::Join": [
          "",
          [
           "arn:aws:iam::",
           {
            "Ref": "AWS::AccountId"
           },
           ":root"
          ]
         ]
        }
       }
      }
     ],
     "Version": "2012-10-17"
    }
   }
  },
  "SecretsKey317DCF94": {
   "Type": "AWS::KMS::Key",
   "Properties": {
    "KeyPolicy": {
     "Statement": [
      {
       "Action": "kms:*",
       "Effect": "Allow",
       "Principal": {
        "AWS": {
         "Fn::Join": [
          "",
          [
           "arn:aws:iam::",
           {
            "Ref": "AWS::AccountId"
           },
           ":root"
          ]
         ]
        }
       },
       "Resource": "*"
      }
     ],
     "Version": "2012-10-17"
    }
   },
   "UpdateReplacePolicy": "Retain",
   "DeletionPolicy": "Retain"
  },
  "Vpc8378EB38": {
   "Type": "AWS::EC2::VPC",
   "Properties": {
    "CidrBlock": "10.0.0.0/16",
    "EnableDnsHostnames": true,
    "EnableDnsSupport": true,
    "InstanceTenancy": "default",
    "Tags": [
     {
      "Key": "Name",
      "Value": "aws-cdk-eks-cluster-test/Vpc"
     }
    ]
   }
  },
  "VpcPublicSubnet1Subnet5C2D37C4": {
   "Type": "AWS::EC2::Subnet",
   "Properties": {
    "VpcId": {
     "Ref": "Vpc8378EB38"
    },
    "AvailabilityZone": {
     "Fn::Select": [
      0,
      {
       "Fn::GetAZs": ""
      }
     ]
    },
    "CidrBlock": "10.0.0.0/18",
    "MapPublicIpOnLaunch": true,
    "Tags": [
     {
      "Key": "aws-cdk:subnet-name",
      "Value": "Public"
     },
     {
      "Key": "aws-cdk:subnet-type",
      "Value": "Public"
     },
     {
      "Key": "kubernetes.io/role/elb",
      "Value": "1"
     },
     {
      "Key": "Name",
      "Value": "aws-cdk-eks-cluster-test/Vpc/PublicSubnet1"
     }
    ]
   }
  },
  "VpcPublicSubnet1RouteTable6C95E38E": {
   "Type": "AWS::EC2::RouteTable",
   "Properties": {
    "VpcId": {
     "Ref": "Vpc8378EB38"
    },
    "Tags": [
     {
      "Key": "kubernetes.io/role/elb",
      "Value": "1"
     },
     {
      "Key": "Name",
      "Value": "aws-cdk-eks-cluster-test/Vpc/PublicSubnet1"
     }
    ]
   }
  },
  "VpcPublicSubnet1RouteTableAssociation97140677": {
   "Type": "AWS::EC2::SubnetRouteTableAssociation",
   "Properties": {
    "RouteTableId": {
     "Ref": "VpcPublicSubnet1RouteTable6C95E38E"
    },
    "SubnetId": {
     "Ref": "VpcPublicSubnet1Subnet5C2D37C4"
    }
   }
  },
  "VpcPublicSubnet1DefaultRoute3DA9E72A": {
   "Type": "AWS::EC2::Route",
   "Properties": {
    "RouteTableId": {
     "Ref": "VpcPublicSubnet1RouteTable6C95E38E"
    },
    "DestinationCidrBlock": "0.0.0.0/0",
    "GatewayId": {
     "Ref": "VpcIGWD7BA715C"
    }
   },
   "DependsOn": [
    "VpcVPCGWBF912B6E"
   ]
  },
  "VpcPublicSubnet1EIPD7E02669": {
   "Type": "AWS::EC2::EIP",
   "Properties": {
    "Domain": "vpc",
    "Tags": [
     {
      "Key": "kubernetes.io/role/elb",
      "Value": "1"
     },
     {
      "Key": "Name",
      "Value": "aws-cdk-eks-cluster-test/Vpc/PublicSubnet1"
     }
    ]
   }
  },
  "VpcPublicSubnet1NATGateway4D7517AA": {
   "Type": "AWS::EC2::NatGateway",
   "Properties": {
    "SubnetId": {
     "Ref": "VpcPublicSubnet1Subnet5C2D37C4"
    },
    "AllocationId": {
     "Fn::GetAtt": [
      "VpcPublicSubnet1EIPD7E02669",
      "AllocationId"
     ]
    },
    "Tags": [
     {
      "Key": "kubernetes.io/role/elb",
      "Value": "1"
     },
     {
      "Key": "Name",
      "Value": "aws-cdk-eks-cluster-test/Vpc/PublicSubnet1"
     }
    ]
   },
   "DependsOn": [
    "VpcPublicSubnet1DefaultRoute3DA9E72A",
    "VpcPublicSubnet1RouteTableAssociation97140677"
   ]
  },
  "VpcPublicSubnet2Subnet691E08A3": {
   "Type": "AWS::EC2::Subnet",
   "Properties": {
    "VpcId": {
     "Ref": "Vpc8378EB38"
    },
    "AvailabilityZone": {
     "Fn::Select": [
      1,
      {
       "Fn::GetAZs": ""
      }
     ]
    },
    "CidrBlock": "10.0.64.0/18",
    "MapPublicIpOnLaunch": true,
    "Tags": [
     {
      "Key": "aws-cdk:subnet-name",
      "Value": "Public"
     },
     {
      "Key": "aws-cdk:subnet-type",
      "Value": "Public"
     },
     {
      "Key": "kubernetes.io/role/elb",
      "Value": "1"
     },
     {
      "Key": "Name",
      "Value": "aws-cdk-eks-cluster-test/Vpc/PublicSubnet2"
     }
    ]
   }
  },
  "VpcPublicSubnet2RouteTable94F7E489": {
   "Type": "AWS::EC2::RouteTable",
   "Properties": {
    "VpcId": {
     "Ref": "Vpc8378EB38"
    },
    "Tags": [
     {
      "Key": "kubernetes.io/role/elb",
      "Value": "1"
     },
     {
      "Key": "Name",
      "Value": "aws-cdk-eks-cluster-test/Vpc/PublicSubnet2"
     }
    ]
   }
  },
  "VpcPublicSubnet2RouteTableAssociationDD5762D8": {
   "Type": "AWS::EC2::SubnetRouteTableAssociation",
   "Properties": {
    "RouteTableId": {
     "Ref": "VpcPublicSubnet2RouteTable94F7E489"
    },
    "SubnetId": {
     "Ref": "VpcPublicSubnet2Subnet691E08A3"
    }
   }
  },
  "VpcPublicSubnet2DefaultRoute97F91067": {
   "Type": "AWS::EC2::Route",
   "Properties": {
    "RouteTableId": {
     "Ref": "VpcPublicSubnet2RouteTable94F7E489"
    },
    "DestinationCidrBlock": "0.0.0.0/0",
    "GatewayId": {
     "Ref": "VpcIGWD7BA715C"
    }
   },
   "DependsOn": [
    "VpcVPCGWBF912B6E"
   ]
  },
  "VpcPrivateSubnet1Subnet536B997A": {
   "Type": "AWS::EC2::Subnet",
   "Properties": {
    "VpcId": {
     "Ref": "Vpc8378EB38"
    },
    "AvailabilityZone": {
     "Fn::Select": [
      0,
      {
       "Fn::GetAZs": ""
      }
     ]
    },
    "CidrBlock": "10.0.128.0/18",
    "MapPublicIpOnLaunch": false,
    "Tags": [
     {
      "Key": "aws-cdk:subnet-name",
      "Value": "Private"
     },
     {
      "Key": "aws-cdk:subnet-type",
      "Value": "Private"
     },
     {
      "Key": "kubernetes.io/role/internal-elb",
      "Value": "1"
     },
     {
      "Key": "Name",
      "Value": "aws-cdk-eks-cluster-test/Vpc/PrivateSubnet1"
     }
    ]
   }
  },
  "VpcPrivateSubnet1RouteTableB2C5B500": {
   "Type": "AWS::EC2::RouteTable",
   "Properties": {
    "VpcId": {
     "Ref": "Vpc8378EB38"
    },
    "Tags": [
     {
      "Key": "kubernetes.io/role/internal-elb",
      "Value": "1"
     },
     {
      "Key": "Name",
      "Value": "aws-cdk-eks-cluster-test/Vpc/PrivateSubnet1"
     }
    ]
   }
  },
  "VpcPrivateSubnet1RouteTableAssociation70C59FA6": {
   "Type": "AWS::EC2::SubnetRouteTableAssociation",
   "Properties": {
    "RouteTableId": {
     "Ref": "VpcPrivateSubnet1RouteTableB2C5B500"
    },
    "SubnetId": {
     "Ref": "VpcPrivateSubnet1Subnet536B997A"
    }
   }
  },
  "VpcPrivateSubnet1DefaultRouteBE02A9ED": {
   "Type": "AWS::EC2::Route",
   "Properties": {
    "RouteTableId": {
     "Ref": "VpcPrivateSubnet1RouteTableB2C5B500"
    },
    "DestinationCidrBlock": "0.0.0.0/0",
    "NatGatewayId": {
     "Ref": "VpcPublicSubnet1NATGateway4D7517AA"
    }
   }
  },
  "VpcPrivateSubnet2Subnet3788AAA1": {
   "Type": "AWS::EC2::Subnet",
   "Properties": {
    "VpcId": {
     "Ref": "Vpc8378EB38"
    },
    "AvailabilityZone": {
     "Fn::Select": [
      1,
      {
       "Fn::GetAZs": ""
      }
     ]
    },
    "CidrBlock": "10.0.192.0/18",
    "MapPublicIpOnLaunch": false,
    "Tags": [
     {
      "Key": "aws-cdk:subnet-name",
      "Value": "Private"
     },
     {
      "Key": "aws-cdk:subnet-type",
      "Value": "Private"
     },
     {
      "Key": "kubernetes.io/role/internal-elb",
      "Value": "1"
     },
     {
      "Key": "Name",
      "Value": "aws-cdk-eks-cluster-test/Vpc/PrivateSubnet2"
     }
    ]
   }
  },
  "VpcPrivateSubnet2RouteTableA678073B": {
   "Type": "AWS::EC2::RouteTable",
   "Properties": {
    "VpcId": {
     "Ref": "Vpc8378EB38"
    },
    "Tags": [
     {
      "Key": "kubernetes.io/role/internal-elb",
      "Value": "1"
     },
     {
      "Key": "Name",
      "Value": "aws-cdk-eks-cluster-test/Vpc/PrivateSubnet2"
     }
    ]
   }
  },
  "VpcPrivateSubnet2RouteTableAssociationA89CAD56": {
   "Type": "AWS::EC2::SubnetRouteTableAssociation",
   "Properties": {
    "RouteTableId": {
     "Ref": "VpcPrivateSubnet2RouteTableA678073B"
    },
    "SubnetId": {
     "Ref": "VpcPrivateSubnet2Subnet3788AAA1"
    }
   }
  },
  "VpcPrivateSubnet2DefaultRoute060D2087": {
   "Type": "AWS::EC2::Route",
   "Properties": {
    "RouteTableId": {
     "Ref": "VpcPrivateSubnet2RouteTableA678073B"
    },
    "DestinationCidrBlock": "0.0.0.0/0",
    "NatGatewayId": {
     "Ref": "VpcPublicSubnet1NATGateway4D7517AA"
    }
   }
  },
  "VpcIGWD7BA715C": {
   "Type": "AWS::EC2::InternetGateway",
   "Properties": {
    "Tags": [
     {
      "Key": "Name",
      "Value": "aws-cdk-eks-cluster-test/Vpc"
     }
    ]
   }
  },
  "VpcVPCGWBF912B6E": {
   "Type": "AWS::EC2::VPCGatewayAttachment",
   "Properties": {
    "VpcId": {
     "Ref": "Vpc8378EB38"
    },
    "InternetGatewayId": {
     "Ref": "VpcIGWD7BA715C"
    }
   }
  },
  "KubectlLayer600207B5": {
   "Type": "AWS::Lambda::LayerVersion",
   "Properties": {
    "Content": {
     "S3Bucket": {
      "Fn::Sub": "cdk-hnb659fds-assets-${AWS::AccountId}-us-east-1"
     },
     "S3Key": "c475180f5b1bbabac165414da13a9b843b111cd3b6d5fae9c954c006640c4064.zip"
    },
    "Description": "/opt/kubectl/kubectl 1.24; /opt/helm/helm 3.9",
    "LicenseInfo": "Apache-2.0"
   }
  },
  "ClusterRoleFA261979": {
   "Type": "AWS::IAM::Role",
   "Properties": {
    "AssumeRolePolicyDocument": {
     "Statement": [
      {
       "Action": "sts:AssumeRole",
       "Effect": "Allow",
       "Principal": {
        "Service": "eks.amazonaws.com"
       }
      }
     ],
     "Version": "2012-10-17"
    },
    "ManagedPolicyArns": [
     {
      "Fn::Join": [
       "",
       [
        "arn:",
        {
         "Ref": "AWS::Partition"
        },
        ":iam::aws:policy/AmazonEKSClusterPolicy"
       ]
      ]
     }
    ]
   }
  },
  "ClusterControlPlaneSecurityGroupD274242C": {
   "Type": "AWS::EC2::SecurityGroup",
   "Properties": {
    "GroupDescription": "EKS Control Plane Security Group",
    "SecurityGroupEgress": [
     {
      "CidrIp": "0.0.0.0/0",
      "Description": "Allow all outbound traffic by default",
      "IpProtocol": "-1"
     }
    ],
    "VpcId": {
     "Ref": "Vpc8378EB38"
    }
   }
  },
  "ClusterControlPlaneSecurityGroupfromawscdkeksclustertestClusterNodesInstanceSecurityGroupD0B64C54443795AF111": {
   "Type": "AWS::EC2::SecurityGroupIngress",
   "Properties": {
    "IpProtocol": "tcp",
    "Description": "from awscdkeksclustertestClusterNodesInstanceSecurityGroupD0B64C54:443",
    "FromPort": 443,
    "GroupId": {
     "Fn::GetAtt": [
      "ClusterControlPlaneSecurityGroupD274242C",
      "GroupId"
     ]
    },
    "SourceSecurityGroupId": {
     "Fn::GetAtt": [
      "ClusterNodesInstanceSecurityGroup899246BD",
      "GroupId"
     ]
    },
    "ToPort": 443
   }
  },
  "ClusterControlPlaneSecurityGroupfromawscdkeksclustertestClusterNodesArmInstanceSecurityGroup52C45858443B84847DA": {
   "Type": "AWS::EC2::SecurityGroupIngress",
   "Properties": {
    "IpProtocol": "tcp",
    "Description": "from awscdkeksclustertestClusterNodesArmInstanceSecurityGroup52C45858:443",
    "FromPort": 443,
    "GroupId": {
     "Fn::GetAtt": [
      "ClusterControlPlaneSecurityGroupD274242C",
      "GroupId"
     ]
    },
    "SourceSecurityGroupId": {
     "Fn::GetAtt": [
      "ClusterNodesArmInstanceSecurityGroup599F388B",
      "GroupId"
     ]
    },
    "ToPort": 443
   }
  },
  "ClusterControlPlaneSecurityGroupfromawscdkeksclustertestClusterBottlerocketNodesInstanceSecurityGroup83FE7914443ECEF3F30": {
   "Type": "AWS::EC2::SecurityGroupIngress",
   "Properties": {
    "IpProtocol": "tcp",
    "Description": "from awscdkeksclustertestClusterBottlerocketNodesInstanceSecurityGroup83FE7914:443",
    "FromPort": 443,
    "GroupId": {
     "Fn::GetAtt": [
      "ClusterControlPlaneSecurityGroupD274242C",
      "GroupId"
     ]
    },
    "SourceSecurityGroupId": {
     "Fn::GetAtt": [
      "ClusterBottlerocketNodesInstanceSecurityGroup3794A94B",
      "GroupId"
     ]
    },
    "ToPort": 443
   }
  },
  "ClusterControlPlaneSecurityGroupfromawscdkeksclustertestClusterspotInstanceSecurityGroupF50F5D474431DE5485F": {
   "Type": "AWS::EC2::SecurityGroupIngress",
   "Properties": {
    "IpProtocol": "tcp",
    "Description": "from awscdkeksclustertestClusterspotInstanceSecurityGroupF50F5D47:443",
    "FromPort": 443,
    "GroupId": {
     "Fn::GetAtt": [
      "ClusterControlPlaneSecurityGroupD274242C",
      "GroupId"
     ]
    },
    "SourceSecurityGroupId": {
     "Fn::GetAtt": [
      "ClusterspotInstanceSecurityGroup01F7B1CE",
      "GroupId"
     ]
    },
    "ToPort": 443
   }
  },
  "ClusterCreationRole360249B6": {
   "Type": "AWS::IAM::Role",
   "Properties": {
    "AssumeRolePolicyDocument": {
     "Statement": [
      {
       "Action": "sts:AssumeRole",
       "Effect": "Allow",
       "Principal": {
        "AWS": {
         "Fn::Join": [
          "",
          [
           "arn:aws:iam::",
           {
            "Ref": "AWS::AccountId"
           },
           ":root"
          ]
         ]
        }
       }
      }
     ],
     "Version": "2012-10-17"
    }
   },
   "DependsOn": [
    "VpcIGWD7BA715C",
    "VpcPrivateSubnet1DefaultRouteBE02A9ED",
    "VpcPrivateSubnet1RouteTableB2C5B500",
    "VpcPrivateSubnet1RouteTableAssociation70C59FA6",
    "VpcPrivateSubnet1Subnet536B997A",
    "VpcPrivateSubnet2DefaultRoute060D2087",
    "VpcPrivateSubnet2RouteTableA678073B",
    "VpcPrivateSubnet2RouteTableAssociationA89CAD56",
    "VpcPrivateSubnet2Subnet3788AAA1",
    "VpcPublicSubnet1DefaultRoute3DA9E72A",
    "VpcPublicSubnet1EIPD7E02669",
    "VpcPublicSubnet1NATGateway4D7517AA",
    "VpcPublicSubnet1RouteTable6C95E38E",
    "VpcPublicSubnet1RouteTableAssociation97140677",
    "VpcPublicSubnet1Subnet5C2D37C4",
    "VpcPublicSubnet2DefaultRoute97F91067",
    "VpcPublicSubnet2RouteTable94F7E489",
    "VpcPublicSubnet2RouteTableAssociationDD5762D8",
    "VpcPublicSubnet2Subnet691E08A3",
    "Vpc8378EB38",
    "VpcVPCGWBF912B6E"
   ]
  },
  "ClusterCreationRoleDefaultPolicyE8BDFC7B": {
   "Type": "AWS::IAM::Policy",
   "Properties": {
    "PolicyDocument": {
     "Statement": [
      {
       "Action": "iam:PassRole",
       "Effect": "Allow",
       "Resource": [
        {
         "Fn::GetAtt": [
          "ClusterRoleFA261979",
          "Arn"
         ]
        },
        {
         "Fn::GetAtt": [
          "ClusterfargateprofiledefaultPodExecutionRole09952CFF",
          "Arn"
         ]
        }
       ]
      },
      {
       "Action": [
        "eks:CreateCluster",
        "eks:CreateFargateProfile",
        "eks:DeleteCluster",
        "eks:DescribeCluster",
        "eks:DescribeUpdate",
        "eks:TagResource",
        "eks:UntagResource",
        "eks:UpdateClusterConfig",
        "eks:UpdateClusterVersion"
       ],
       "Effect": "Allow",
       "Resource": "*"
      },
      {
       "Action": [
        "eks:DeleteFargateProfile",
        "eks:DescribeFargateProfile"
       ],
       "Effect": "Allow",
       "Resource": "*"
      },
      {
       "Action": [
        "ec2:DescribeDhcpOptions",
        "ec2:DescribeInstances",
        "ec2:DescribeNetworkInterfaces",
        "ec2:DescribeRouteTables",
        "ec2:DescribeSecurityGroups",
        "ec2:DescribeSubnets",
        "ec2:DescribeVpcs",
        "iam:CreateServiceLinkedRole",
        "iam:GetRole",
        "iam:listAttachedRolePolicies"
       ],
       "Effect": "Allow",
       "Resource": "*"
      },
      {
       "Action": [
        "kms:CreateGrant",
        "kms:Decrypt",
        "kms:DescribeKey",
        "kms:Encrypt"
       ],
       "Effect": "Allow",
       "Resource": {
        "Fn::GetAtt": [
         "SecretsKey317DCF94",
         "Arn"
        ]
       }
      }
     ],
     "Version": "2012-10-17"
    },
    "PolicyName": "ClusterCreationRoleDefaultPolicyE8BDFC7B",
    "Roles": [
     {
      "Ref": "ClusterCreationRole360249B6"
     }
    ]
   },
   "DependsOn": [
    "VpcIGWD7BA715C",
    "VpcPrivateSubnet1DefaultRouteBE02A9ED",
    "VpcPrivateSubnet1RouteTableB2C5B500",
    "VpcPrivateSubnet1RouteTableAssociation70C59FA6",
    "VpcPrivateSubnet1Subnet536B997A",
    "VpcPrivateSubnet2DefaultRoute060D2087",
    "VpcPrivateSubnet2RouteTableA678073B",
    "VpcPrivateSubnet2RouteTableAssociationA89CAD56",
    "VpcPrivateSubnet2Subnet3788AAA1",
    "VpcPublicSubnet1DefaultRoute3DA9E72A",
    "VpcPublicSubnet1EIPD7E02669",
    "VpcPublicSubnet1NATGateway4D7517AA",
    "VpcPublicSubnet1RouteTable6C95E38E",
    "VpcPublicSubnet1RouteTableAssociation97140677",
    "VpcPublicSubnet1Subnet5C2D37C4",
    "VpcPublicSubnet2DefaultRoute97F91067",
    "VpcPublicSubnet2RouteTable94F7E489",
    "VpcPublicSubnet2RouteTableAssociationDD5762D8",
    "VpcPublicSubnet2Subnet691E08A3",
    "Vpc8378EB38",
    "VpcVPCGWBF912B6E"
   ]
  },
  "Cluster9EE0221C": {
   "Type": "Custom::AWSCDK-EKS-Cluster",
   "Properties": {
    "ServiceToken": {
     "Fn::GetAtt": [
      "awscdkawseksClusterResourceProviderNestedStackawscdkawseksClusterResourceProviderNestedStackResource9827C454",
      "Outputs.awscdkeksclustertestawscdkawseksClusterResourceProviderframeworkonEvent503C1667Arn"
     ]
    },
    "Config": {
     "version": "1.24",
     "roleArn": {
      "Fn::GetAtt": [
       "ClusterRoleFA261979",
       "Arn"
      ]
     },
     "encryptionConfig": [
      {
       "provider": {
        "keyArn": {
         "Fn::GetAtt": [
          "SecretsKey317DCF94",
          "Arn"
         ]
        }
       },
       "resources": [
        "secrets"
       ]
      }
     ],
     "resourcesVpcConfig": {
      "subnetIds": [
       {
        "Ref": "VpcPrivateSubnet1Subnet536B997A"
       },
       {
        "Ref": "VpcPrivateSubnet2Subnet3788AAA1"
       },
       {
        "Ref": "VpcPublicSubnet1Subnet5C2D37C4"
       },
       {
        "Ref": "VpcPublicSubnet2Subnet691E08A3"
       }
      ],
      "securityGroupIds": [
       {
        "Fn::GetAtt": [
         "ClusterControlPlaneSecurityGroupD274242C",
         "GroupId"
        ]
       }
      ],
      "endpointPublicAccess": true,
      "endpointPrivateAccess": true
     },
     "tags": {
      "foo": "bar"
     },
     "logging": {
      "clusterLogging": [
       {
        "enabled": true,
        "types": [
         "api",
         "authenticator",
         "scheduler"
        ]
       }
      ]
     }
    },
    "AssumeRoleArn": {
     "Fn::GetAtt": [
      "ClusterCreationRole360249B6",
      "Arn"
     ]
    },
    "AttributesRevision": 2
   },
   "DependsOn": [
    "ClusterCreationRoleDefaultPolicyE8BDFC7B",
    "ClusterCreationRole360249B6",
    "VpcIGWD7BA715C",
    "VpcPrivateSubnet1DefaultRouteBE02A9ED",
    "VpcPrivateSubnet1RouteTableB2C5B500",
    "VpcPrivateSubnet1RouteTableAssociation70C59FA6",
    "VpcPrivateSubnet1Subnet536B997A",
    "VpcPrivateSubnet2DefaultRoute060D2087",
    "VpcPrivateSubnet2RouteTableA678073B",
    "VpcPrivateSubnet2RouteTableAssociationA89CAD56",
    "VpcPrivateSubnet2Subnet3788AAA1",
    "VpcPublicSubnet1DefaultRoute3DA9E72A",
    "VpcPublicSubnet1EIPD7E02669",
    "VpcPublicSubnet1NATGateway4D7517AA",
    "VpcPublicSubnet1RouteTable6C95E38E",
    "VpcPublicSubnet1RouteTableAssociation97140677",
    "VpcPublicSubnet1Subnet5C2D37C4",
    "VpcPublicSubnet2DefaultRoute97F91067",
    "VpcPublicSubnet2RouteTable94F7E489",
    "VpcPublicSubnet2RouteTableAssociationDD5762D8",
    "VpcPublicSubnet2Subnet691E08A3",
    "Vpc8378EB38",
    "VpcVPCGWBF912B6E"
   ],
   "UpdateReplacePolicy": "Delete",
   "DeletionPolicy": "Delete"
  },
  "ClusterKubectlReadyBarrier200052AF": {
   "Type": "AWS::SSM::Parameter",
   "Properties": {
    "Type": "String",
    "Value": "aws:cdk:eks:kubectl-ready"
   },
   "DependsOn": [
    "ClusterfargateprofiledefaultPodExecutionRole09952CFF",
    "ClusterfargateprofiledefaultEFC59F14",
    "ClusterCreationRoleDefaultPolicyE8BDFC7B",
    "ClusterCreationRole360249B6",
    "Cluster9EE0221C"
   ]
  },
  "ClusterClusterSecurityGroupfromawscdkeksclustertestClusterNodesInstanceSecurityGroupD0B64C544432C10EDB4": {
   "Type": "AWS::EC2::SecurityGroupIngress",
   "Properties": {
    "IpProtocol": "tcp",
    "Description": "from awscdkeksclustertestClusterNodesInstanceSecurityGroupD0B64C54:443",
    "FromPort": 443,
    "GroupId": {
     "Fn::GetAtt": [
      "Cluster9EE0221C",
      "ClusterSecurityGroupId"
     ]
    },
    "SourceSecurityGroupId": {
     "Fn::GetAtt": [
      "ClusterNodesInstanceSecurityGroup899246BD",
      "GroupId"
     ]
    },
    "ToPort": 443
   }
  },
  "ClusterClusterSecurityGroupfromawscdkeksclustertestClusterNodesArmInstanceSecurityGroup52C45858443A88C1345": {
   "Type": "AWS::EC2::SecurityGroupIngress",
   "Properties": {
    "IpProtocol": "tcp",
    "Description": "from awscdkeksclustertestClusterNodesArmInstanceSecurityGroup52C45858:443",
    "FromPort": 443,
    "GroupId": {
     "Fn::GetAtt": [
      "Cluster9EE0221C",
      "ClusterSecurityGroupId"
     ]
    },
    "SourceSecurityGroupId": {
     "Fn::GetAtt": [
      "ClusterNodesArmInstanceSecurityGroup599F388B",
      "GroupId"
     ]
    },
    "ToPort": 443
   }
  },
  "ClusterClusterSecurityGroupfromawscdkeksclustertestClusterBottlerocketNodesInstanceSecurityGroup83FE7914443A80EB501": {
   "Type": "AWS::EC2::SecurityGroupIngress",
   "Properties": {
    "IpProtocol": "tcp",
    "Description": "from awscdkeksclustertestClusterBottlerocketNodesInstanceSecurityGroup83FE7914:443",
    "FromPort": 443,
    "GroupId": {
     "Fn::GetAtt": [
      "Cluster9EE0221C",
      "ClusterSecurityGroupId"
     ]
    },
    "SourceSecurityGroupId": {
     "Fn::GetAtt": [
      "ClusterBottlerocketNodesInstanceSecurityGroup3794A94B",
      "GroupId"
     ]
    },
    "ToPort": 443
   }
  },
  "ClusterClusterSecurityGroupfromawscdkeksclustertestClusterspotInstanceSecurityGroupF50F5D474432A818F38": {
   "Type": "AWS::EC2::SecurityGroupIngress",
   "Properties": {
    "IpProtocol": "tcp",
    "Description": "from awscdkeksclustertestClusterspotInstanceSecurityGroupF50F5D47:443",
    "FromPort": 443,
    "GroupId": {
     "Fn::GetAtt": [
      "Cluster9EE0221C",
      "ClusterSecurityGroupId"
     ]
    },
    "SourceSecurityGroupId": {
     "Fn::GetAtt": [
      "ClusterspotInstanceSecurityGroup01F7B1CE",
      "GroupId"
     ]
    },
    "ToPort": 443
   }
  },
  "ClusterAwsAuthmanifestFE51F8AE": {
   "Type": "Custom::AWSCDK-EKS-KubernetesResource",
   "Properties": {
    "ServiceToken": {
     "Fn::GetAtt": [
      "awscdkawseksKubectlProviderNestedStackawscdkawseksKubectlProviderNestedStackResourceA7AEBA6B",
      "Outputs.awscdkeksclustertestawscdkawseksKubectlProviderframeworkonEventC681B49AArn"
     ]
    },
    "Manifest": {
     "Fn::Join": [
      "",
      [
       "[{\"apiVersion\":\"v1\",\"kind\":\"ConfigMap\",\"metadata\":{\"name\":\"aws-auth\",\"namespace\":\"kube-system\",\"labels\":{\"aws.cdk.eks/prune-c842be348c45337cd97b8759de76d5a68b4910d487\":\"\"}},\"data\":{\"mapRoles\":\"[{\\\"rolearn\\\":\\\"",
       {
        "Fn::GetAtt": [
         "AdminRole38563C57",
         "Arn"
        ]
       },
       "\\\",\\\"username\\\":\\\"",
       {
        "Fn::GetAtt": [
         "AdminRole38563C57",
         "Arn"
        ]
       },
       "\\\",\\\"groups\\\":[\\\"system:masters\\\"]},{\\\"rolearn\\\":\\\"",
       {
        "Fn::GetAtt": [
         "ClusterNodegroupDefaultCapacityNodeGroupRole55953B04",
         "Arn"
        ]
       },
       "\\\",\\\"username\\\":\\\"system:node:{{EC2PrivateDNSName}}\\\",\\\"groups\\\":[\\\"system:bootstrappers\\\",\\\"system:nodes\\\"]},{\\\"rolearn\\\":\\\"",
       {
        "Fn::GetAtt": [
         "ClusterfargateprofiledefaultPodExecutionRole09952CFF",
         "Arn"
        ]
       },
       "\\\",\\\"username\\\":\\\"system:node:{{SessionName}}\\\",\\\"groups\\\":[\\\"system:bootstrappers\\\",\\\"system:nodes\\\",\\\"system:node-proxier\\\"]},{\\\"rolearn\\\":\\\"",
       {
        "Fn::GetAtt": [
         "ClusterNodesInstanceRoleC3C01328",
         "Arn"
        ]
       },
       "\\\",\\\"username\\\":\\\"system:node:{{EC2PrivateDNSName}}\\\",\\\"groups\\\":[\\\"system:bootstrappers\\\",\\\"system:nodes\\\"]},{\\\"rolearn\\\":\\\"",
       {
        "Fn::GetAtt": [
         "ClusterNodesArmInstanceRoleB93D3298",
         "Arn"
        ]
       },
       "\\\",\\\"username\\\":\\\"system:node:{{EC2PrivateDNSName}}\\\",\\\"groups\\\":[\\\"system:bootstrappers\\\",\\\"system:nodes\\\"]},{\\\"rolearn\\\":\\\"",
       {
        "Fn::GetAtt": [
         "ClusterBottlerocketNodesInstanceRole68E4BCFB",
         "Arn"
        ]
       },
       "\\\",\\\"username\\\":\\\"system:node:{{EC2PrivateDNSName}}\\\",\\\"groups\\\":[\\\"system:bootstrappers\\\",\\\"system:nodes\\\"]},{\\\"rolearn\\\":\\\"",
       {
        "Fn::GetAtt": [
         "ClusterspotInstanceRole39043830",
         "Arn"
        ]
       },
       "\\\",\\\"username\\\":\\\"system:node:{{EC2PrivateDNSName}}\\\",\\\"groups\\\":[\\\"system:bootstrappers\\\",\\\"system:nodes\\\"]},{\\\"rolearn\\\":\\\"",
       {
        "Fn::GetAtt": [
         "ClusterNodegroupextrangNodeGroupRole23AE23D0",
         "Arn"
        ]
       },
       "\\\",\\\"username\\\":\\\"system:node:{{EC2PrivateDNSName}}\\\",\\\"groups\\\":[\\\"system:bootstrappers\\\",\\\"system:nodes\\\"]},{\\\"rolearn\\\":\\\"",
       {
        "Fn::GetAtt": [
         "ClusterNodegroupextrangspotNodeGroupRoleB53B4857",
         "Arn"
        ]
       },
       "\\\",\\\"username\\\":\\\"system:node:{{EC2PrivateDNSName}}\\\",\\\"groups\\\":[\\\"system:bootstrappers\\\",\\\"system:nodes\\\"]},{\\\"rolearn\\\":\\\"",
       {
        "Fn::GetAtt": [
         "ClusterNodegroupextrangarmNodeGroupRoleADF5749F",
         "Arn"
        ]
       },
       "\\\",\\\"username\\\":\\\"system:node:{{EC2PrivateDNSName}}\\\",\\\"groups\\\":[\\\"system:bootstrappers\\\",\\\"system:nodes\\\"]},{\\\"rolearn\\\":\\\"",
       {
        "Fn::GetAtt": [
         "ClusterNodegroupextrangarm3NodeGroupRole3A6AB3EC",
         "Arn"
        ]
       },
       "\\\",\\\"username\\\":\\\"system:node:{{EC2PrivateDNSName}}\\\",\\\"groups\\\":[\\\"system:bootstrappers\\\",\\\"system:nodes\\\"]},{\\\"rolearn\\\":\\\"",
       {
        "Fn::GetAtt": [
         "ClusterNodegroupDefaultCapacityNodeGroupRole55953B04",
         "Arn"
        ]
       },
       "\\\",\\\"username\\\":\\\"system:node:{{EC2PrivateDNSName}}\\\",\\\"groups\\\":[\\\"system:bootstrappers\\\",\\\"system:nodes\\\"]}]\",\"mapUsers\":\"[]\",\"mapAccounts\":\"[]\"}}]"
      ]
     ]
    },
    "ClusterName": {
     "Ref": "Cluster9EE0221C"
    },
    "RoleArn": {
     "Fn::GetAtt": [
      "ClusterCreationRole360249B6",
      "Arn"
     ]
    },
    "PruneLabel": "aws.cdk.eks/prune-c842be348c45337cd97b8759de76d5a68b4910d487",
    "Overwrite": true
   },
   "DependsOn": [
    "ClusterKubectlReadyBarrier200052AF"
   ],
   "UpdateReplacePolicy": "Delete",
   "DeletionPolicy": "Delete"
  },
  "ClusterNodegroupDefaultCapacityNodeGroupRole55953B04": {
   "Type": "AWS::IAM::Role",
   "Properties": {
    "AssumeRolePolicyDocument": {
     "Statement": [
      {
       "Action": "sts:AssumeRole",
       "Effect": "Allow",
       "Principal": {
        "Service": "ec2.amazonaws.com"
       }
      }
     ],
     "Version": "2012-10-17"
    },
    "ManagedPolicyArns": [
     {
      "Fn::Join": [
       "",
       [
        "arn:",
        {
         "Ref": "AWS::Partition"
        },
        ":iam::aws:policy/AmazonEKSWorkerNodePolicy"
       ]
      ]
     },
     {
      "Fn::Join": [
       "",
       [
        "arn:",
        {
         "Ref": "AWS::Partition"
        },
        ":iam::aws:policy/AmazonEKS_CNI_Policy"
       ]
      ]
     },
     {
      "Fn::Join": [
       "",
       [
        "arn:",
        {
         "Ref": "AWS::Partition"
        },
        ":iam::aws:policy/AmazonEC2ContainerRegistryReadOnly"
       ]
      ]
     }
    ]
   }
  },
  "ClusterNodegroupDefaultCapacityDA0920A3": {
   "Type": "AWS::EKS::Nodegroup",
   "Properties": {
    "ClusterName": {
     "Ref": "Cluster9EE0221C"
    },
    "NodeRole": {
     "Fn::GetAtt": [
      "ClusterNodegroupDefaultCapacityNodeGroupRole55953B04",
      "Arn"
     ]
    },
    "Subnets": [
     {
      "Ref": "VpcPrivateSubnet1Subnet536B997A"
     },
     {
      "Ref": "VpcPrivateSubnet2Subnet3788AAA1"
     }
    ],
    "AmiType": "AL2_x86_64",
    "ForceUpdateEnabled": true,
    "InstanceTypes": [
     "m5.large"
    ],
    "ScalingConfig": {
     "DesiredSize": 2,
     "MaxSize": 2,
     "MinSize": 2
    }
   }
  },
  "ClusterfargateprofiledefaultPodExecutionRole09952CFF": {
   "Type": "AWS::IAM::Role",
   "Properties": {
    "AssumeRolePolicyDocument": {
     "Statement": [
      {
       "Action": "sts:AssumeRole",
       "Effect": "Allow",
       "Principal": {
        "Service": "eks-fargate-pods.amazonaws.com"
       }
      }
     ],
     "Version": "2012-10-17"
    },
    "ManagedPolicyArns": [
     {
      "Fn::Join": [
       "",
       [
        "arn:",
        {
         "Ref": "AWS::Partition"
        },
        ":iam::aws:policy/AmazonEKSFargatePodExecutionRolePolicy"
       ]
      ]
     }
    ]
   }
  },
  "ClusterfargateprofiledefaultEFC59F14": {
   "Type": "Custom::AWSCDK-EKS-FargateProfile",
   "Properties": {
    "ServiceToken": {
     "Fn::GetAtt": [
      "awscdkawseksClusterResourceProviderNestedStackawscdkawseksClusterResourceProviderNestedStackResource9827C454",
      "Outputs.awscdkeksclustertestawscdkawseksClusterResourceProviderframeworkonEvent503C1667Arn"
     ]
    },
    "AssumeRoleArn": {
     "Fn::GetAtt": [
      "ClusterCreationRole360249B6",
      "Arn"
     ]
    },
    "Config": {
     "clusterName": {
      "Ref": "Cluster9EE0221C"
     },
     "podExecutionRoleArn": {
      "Fn::GetAtt": [
       "ClusterfargateprofiledefaultPodExecutionRole09952CFF",
       "Arn"
      ]
     },
     "selectors": [
      {
       "namespace": "default"
      }
     ]
    }
   },
   "UpdateReplacePolicy": "Delete",
   "DeletionPolicy": "Delete"
  },
  "ClusterNodesInstanceSecurityGroup899246BD": {
   "Type": "AWS::EC2::SecurityGroup",
   "Properties": {
    "GroupDescription": "aws-cdk-eks-cluster-test/Cluster/Nodes/InstanceSecurityGroup",
    "SecurityGroupEgress": [
     {
      "CidrIp": "0.0.0.0/0",
      "Description": "Allow all outbound traffic by default",
      "IpProtocol": "-1"
     }
    ],
    "Tags": [
     {
      "Key": "Name",
      "Value": "aws-cdk-eks-cluster-test/Cluster/Nodes"
     }
    ],
    "VpcId": {
     "Ref": "Vpc8378EB38"
    }
   }
  },
  "ClusterNodesInstanceSecurityGroupfromawscdkeksclustertestClusterNodesInstanceSecurityGroupD0B64C54ALLTRAFFICBC5FBE2E": {
   "Type": "AWS::EC2::SecurityGroupIngress",
   "Properties": {
    "IpProtocol": "-1",
    "Description": "from awscdkeksclustertestClusterNodesInstanceSecurityGroupD0B64C54:ALL TRAFFIC",
    "GroupId": {
     "Fn::GetAtt": [
      "ClusterNodesInstanceSecurityGroup899246BD",
      "GroupId"
     ]
    },
    "SourceSecurityGroupId": {
     "Fn::GetAtt": [
      "ClusterNodesInstanceSecurityGroup899246BD",
      "GroupId"
     ]
    }
   }
  },
  "ClusterNodesInstanceSecurityGroupfromawscdkeksclustertestClusterClusterSecurityGroupF7265A32443DC7FAF39": {
   "Type": "AWS::EC2::SecurityGroupIngress",
   "Properties": {
    "IpProtocol": "tcp",
    "Description": "from awscdkeksclustertestClusterClusterSecurityGroupF7265A32:443",
    "FromPort": 443,
    "GroupId": {
     "Fn::GetAtt": [
      "ClusterNodesInstanceSecurityGroup899246BD",
      "GroupId"
     ]
    },
    "SourceSecurityGroupId": {
     "Fn::GetAtt": [
      "Cluster9EE0221C",
      "ClusterSecurityGroupId"
     ]
    },
    "ToPort": 443
   }
  },
  "ClusterNodesInstanceSecurityGroupfromawscdkeksclustertestClusterControlPlaneSecurityGroup2F130134443AE10EB12": {
   "Type": "AWS::EC2::SecurityGroupIngress",
   "Properties": {
    "IpProtocol": "tcp",
    "Description": "from awscdkeksclustertestClusterControlPlaneSecurityGroup2F130134:443",
    "FromPort": 443,
    "GroupId": {
     "Fn::GetAtt": [
      "ClusterNodesInstanceSecurityGroup899246BD",
      "GroupId"
     ]
    },
    "SourceSecurityGroupId": {
     "Fn::GetAtt": [
      "ClusterControlPlaneSecurityGroupD274242C",
      "GroupId"
     ]
    },
    "ToPort": 443
   }
  },
  "ClusterNodesInstanceSecurityGroupfromawscdkeksclustertestClusterClusterSecurityGroupF7265A32102565535D6A46ADB": {
   "Type": "AWS::EC2::SecurityGroupIngress",
   "Properties": {
    "IpProtocol": "tcp",
    "Description": "from awscdkeksclustertestClusterClusterSecurityGroupF7265A32:1025-65535",
    "FromPort": 1025,
    "GroupId": {
     "Fn::GetAtt": [
      "ClusterNodesInstanceSecurityGroup899246BD",
      "GroupId"
     ]
    },
    "SourceSecurityGroupId": {
     "Fn::GetAtt": [
      "Cluster9EE0221C",
      "ClusterSecurityGroupId"
     ]
    },
    "ToPort": 65535
   }
  },
  "ClusterNodesInstanceSecurityGroupfromawscdkeksclustertestClusterControlPlaneSecurityGroup2F1301341025655359F401D0D": {
   "Type": "AWS::EC2::SecurityGroupIngress",
   "Properties": {
    "IpProtocol": "tcp",
    "Description": "from awscdkeksclustertestClusterControlPlaneSecurityGroup2F130134:1025-65535",
    "FromPort": 1025,
    "GroupId": {
     "Fn::GetAtt": [
      "ClusterNodesInstanceSecurityGroup899246BD",
      "GroupId"
     ]
    },
    "SourceSecurityGroupId": {
     "Fn::GetAtt": [
      "ClusterControlPlaneSecurityGroupD274242C",
      "GroupId"
     ]
    },
    "ToPort": 65535
   }
  },
  "ClusterNodesInstanceRoleC3C01328": {
   "Type": "AWS::IAM::Role",
   "Properties": {
    "AssumeRolePolicyDocument": {
     "Statement": [
      {
       "Action": "sts:AssumeRole",
       "Effect": "Allow",
       "Principal": {
        "Service": "ec2.amazonaws.com"
       }
      }
     ],
     "Version": "2012-10-17"
    },
    "ManagedPolicyArns": [
     {
      "Fn::Join": [
       "",
       [
        "arn:",
        {
         "Ref": "AWS::Partition"
        },
        ":iam::aws:policy/AmazonEKSWorkerNodePolicy"
       ]
      ]
     },
     {
      "Fn::Join": [
       "",
       [
        "arn:",
        {
         "Ref": "AWS::Partition"
        },
        ":iam::aws:policy/AmazonEKS_CNI_Policy"
       ]
      ]
     },
     {
      "Fn::Join": [
       "",
       [
        "arn:",
        {
         "Ref": "AWS::Partition"
        },
        ":iam::aws:policy/AmazonEC2ContainerRegistryReadOnly"
       ]
      ]
     }
    ],
    "Tags": [
     {
      "Key": {
       "Fn::Join": [
        "",
        [
         "kubernetes.io/cluster/",
         {
          "Ref": "Cluster9EE0221C"
         }
        ]
       ]
      },
      "Value": "owned"
     },
     {
      "Key": "Name",
      "Value": "aws-cdk-eks-cluster-test/Cluster/Nodes"
     }
    ]
   }
  },
  "ClusterNodesInstanceProfileF2DD0E21": {
   "Type": "AWS::IAM::InstanceProfile",
   "Properties": {
    "Roles": [
     {
      "Ref": "ClusterNodesInstanceRoleC3C01328"
     }
    ]
   }
  },
  "ClusterNodesLaunchConfig7C420A27": {
   "Type": "AWS::AutoScaling::LaunchConfiguration",
   "Properties": {
    "ImageId": {
     "Ref": "SsmParameterValueawsserviceeksoptimizedami124amazonlinux2recommendedimageidC96584B6F00A464EAD1953AFF4B05118Parameter"
    },
    "InstanceType": "t2.medium",
    "IamInstanceProfile": {
     "Ref": "ClusterNodesInstanceProfileF2DD0E21"
    },
    "SecurityGroups": [
     {
      "Fn::GetAtt": [
       "ClusterNodesInstanceSecurityGroup899246BD",
       "GroupId"
      ]
     },
     {
      "Fn::GetAtt": [
       "Cluster9EE0221C",
       "ClusterSecurityGroupId"
      ]
     }
    ],
    "UserData": {
     "Fn::Base64": {
      "Fn::Join": [
       "",
       [
        "#!/bin/bash\nset -o xtrace\n/etc/eks/bootstrap.sh ",
        {
         "Ref": "Cluster9EE0221C"
        },
        " --kubelet-extra-args \"--node-labels lifecycle=OnDemand\" --apiserver-endpoint '",
        {
         "Fn::GetAtt": [
          "Cluster9EE0221C",
          "Endpoint"
         ]
        },
        "' --b64-cluster-ca '",
        {
         "Fn::GetAtt": [
          "Cluster9EE0221C",
          "CertificateAuthorityData"
         ]
        },
        "' --use-max-pods true\n/opt/aws/bin/cfn-signal --exit-code $? --stack aws-cdk-eks-cluster-test --resource ClusterNodesASGF172BD19 --region us-east-1"
       ]
      ]
     }
    }
   },
   "DependsOn": [
    "ClusterNodesInstanceRoleC3C01328"
   ]
  },
  "ClusterNodesASGF172BD19": {
   "Type": "AWS::AutoScaling::AutoScalingGroup",
   "Properties": {
    "MaxSize": "3",
    "MinSize": "3",
    "LaunchConfigurationName": {
     "Ref": "ClusterNodesLaunchConfig7C420A27"
    },
    "Tags": [
     {
      "Key": {
       "Fn::Join": [
        "",
        [
         "kubernetes.io/cluster/",
         {
          "Ref": "Cluster9EE0221C"
         }
        ]
       ]
      },
      "PropagateAtLaunch": true,
      "Value": "owned"
     },
     {
      "Key": "Name",
      "PropagateAtLaunch": true,
      "Value": "aws-cdk-eks-cluster-test/Cluster/Nodes"
     }
    ],
    "VPCZoneIdentifier": [
     {
      "Ref": "VpcPrivateSubnet1Subnet536B997A"
     },
     {
      "Ref": "VpcPrivateSubnet2Subnet3788AAA1"
     }
    ]
   },
   "UpdatePolicy": {
    "AutoScalingScheduledAction": {
     "IgnoreUnmodifiedGroupSizeProperties": true
    }
   }
  },
  "ClusterNodesArmInstanceSecurityGroup599F388B": {
   "Type": "AWS::EC2::SecurityGroup",
   "Properties": {
    "GroupDescription": "aws-cdk-eks-cluster-test/Cluster/NodesArm/InstanceSecurityGroup",
    "SecurityGroupEgress": [
     {
      "CidrIp": "0.0.0.0/0",
      "Description": "Allow all outbound traffic by default",
      "IpProtocol": "-1"
     }
    ],
    "Tags": [
     {
      "Key": "Name",
      "Value": "aws-cdk-eks-cluster-test/Cluster/NodesArm"
     }
    ],
    "VpcId": {
     "Ref": "Vpc8378EB38"
    }
   }
  },
  "ClusterNodesArmInstanceSecurityGroupfromawscdkeksclustertestClusterNodesArmInstanceSecurityGroup52C45858ALLTRAFFIC83BB7106": {
   "Type": "AWS::EC2::SecurityGroupIngress",
   "Properties": {
    "IpProtocol": "-1",
    "Description": "from awscdkeksclustertestClusterNodesArmInstanceSecurityGroup52C45858:ALL TRAFFIC",
    "GroupId": {
     "Fn::GetAtt": [
      "ClusterNodesArmInstanceSecurityGroup599F388B",
      "GroupId"
     ]
    },
    "SourceSecurityGroupId": {
     "Fn::GetAtt": [
      "ClusterNodesArmInstanceSecurityGroup599F388B",
      "GroupId"
     ]
    }
   }
  },
  "ClusterNodesArmInstanceSecurityGroupfromawscdkeksclustertestClusterClusterSecurityGroupF7265A32443AC8AE5BF": {
   "Type": "AWS::EC2::SecurityGroupIngress",
   "Properties": {
    "IpProtocol": "tcp",
    "Description": "from awscdkeksclustertestClusterClusterSecurityGroupF7265A32:443",
    "FromPort": 443,
    "GroupId": {
     "Fn::GetAtt": [
      "ClusterNodesArmInstanceSecurityGroup599F388B",
      "GroupId"
     ]
    },
    "SourceSecurityGroupId": {
     "Fn::GetAtt": [
      "Cluster9EE0221C",
      "ClusterSecurityGroupId"
     ]
    },
    "ToPort": 443
   }
  },
  "ClusterNodesArmInstanceSecurityGroupfromawscdkeksclustertestClusterControlPlaneSecurityGroup2F13013444328ED4211": {
   "Type": "AWS::EC2::SecurityGroupIngress",
   "Properties": {
    "IpProtocol": "tcp",
    "Description": "from awscdkeksclustertestClusterControlPlaneSecurityGroup2F130134:443",
    "FromPort": 443,
    "GroupId": {
     "Fn::GetAtt": [
      "ClusterNodesArmInstanceSecurityGroup599F388B",
      "GroupId"
     ]
    },
    "SourceSecurityGroupId": {
     "Fn::GetAtt": [
      "ClusterControlPlaneSecurityGroupD274242C",
      "GroupId"
     ]
    },
    "ToPort": 443
   }
  },
  "ClusterNodesArmInstanceSecurityGroupfromawscdkeksclustertestClusterClusterSecurityGroupF7265A32102565535F5718241": {
   "Type": "AWS::EC2::SecurityGroupIngress",
   "Properties": {
    "IpProtocol": "tcp",
    "Description": "from awscdkeksclustertestClusterClusterSecurityGroupF7265A32:1025-65535",
    "FromPort": 1025,
    "GroupId": {
     "Fn::GetAtt": [
      "ClusterNodesArmInstanceSecurityGroup599F388B",
      "GroupId"
     ]
    },
    "SourceSecurityGroupId": {
     "Fn::GetAtt": [
      "Cluster9EE0221C",
      "ClusterSecurityGroupId"
     ]
    },
    "ToPort": 65535
   }
  },
  "ClusterNodesArmInstanceSecurityGroupfromawscdkeksclustertestClusterControlPlaneSecurityGroup2F13013410256553586052D07": {
   "Type": "AWS::EC2::SecurityGroupIngress",
   "Properties": {
    "IpProtocol": "tcp",
    "Description": "from awscdkeksclustertestClusterControlPlaneSecurityGroup2F130134:1025-65535",
    "FromPort": 1025,
    "GroupId": {
     "Fn::GetAtt": [
      "ClusterNodesArmInstanceSecurityGroup599F388B",
      "GroupId"
     ]
    },
    "SourceSecurityGroupId": {
     "Fn::GetAtt": [
      "ClusterControlPlaneSecurityGroupD274242C",
      "GroupId"
     ]
    },
    "ToPort": 65535
   }
  },
  "ClusterNodesArmInstanceRoleB93D3298": {
   "Type": "AWS::IAM::Role",
   "Properties": {
    "AssumeRolePolicyDocument": {
     "Statement": [
      {
       "Action": "sts:AssumeRole",
       "Effect": "Allow",
       "Principal": {
        "Service": "ec2.amazonaws.com"
       }
      }
     ],
     "Version": "2012-10-17"
    },
    "ManagedPolicyArns": [
     {
      "Fn::Join": [
       "",
       [
        "arn:",
        {
         "Ref": "AWS::Partition"
        },
        ":iam::aws:policy/AmazonEKSWorkerNodePolicy"
       ]
      ]
     },
     {
      "Fn::Join": [
       "",
       [
        "arn:",
        {
         "Ref": "AWS::Partition"
        },
        ":iam::aws:policy/AmazonEKS_CNI_Policy"
       ]
      ]
     },
     {
      "Fn::Join": [
       "",
       [
        "arn:",
        {
         "Ref": "AWS::Partition"
        },
        ":iam::aws:policy/AmazonEC2ContainerRegistryReadOnly"
       ]
      ]
     }
    ],
    "Tags": [
     {
      "Key": {
       "Fn::Join": [
        "",
        [
         "kubernetes.io/cluster/",
         {
          "Ref": "Cluster9EE0221C"
         }
        ]
       ]
      },
      "Value": "owned"
     },
     {
      "Key": "Name",
      "Value": "aws-cdk-eks-cluster-test/Cluster/NodesArm"
     }
    ]
   }
  },
  "ClusterNodesArmInstanceProfile158C5C9F": {
   "Type": "AWS::IAM::InstanceProfile",
   "Properties": {
    "Roles": [
     {
      "Ref": "ClusterNodesArmInstanceRoleB93D3298"
     }
    ]
   }
  },
  "ClusterNodesArmLaunchConfigAAF61344": {
   "Type": "AWS::AutoScaling::LaunchConfiguration",
   "Properties": {
    "ImageId": {
     "Ref": "SsmParameterValueawsserviceeksoptimizedami124amazonlinux2arm64recommendedimageidC96584B6F00A464EAD1953AFF4B05118Parameter"
    },
    "InstanceType": "m6g.medium",
    "IamInstanceProfile": {
     "Ref": "ClusterNodesArmInstanceProfile158C5C9F"
    },
    "SecurityGroups": [
     {
      "Fn::GetAtt": [
       "ClusterNodesArmInstanceSecurityGroup599F388B",
       "GroupId"
      ]
     },
     {
      "Fn::GetAtt": [
       "Cluster9EE0221C",
       "ClusterSecurityGroupId"
      ]
     }
    ],
    "UserData": {
     "Fn::Base64": {
      "Fn::Join": [
       "",
       [
        "#!/bin/bash\nset -o xtrace\n/etc/eks/bootstrap.sh ",
        {
         "Ref": "Cluster9EE0221C"
        },
        " --kubelet-extra-args \"--node-labels lifecycle=OnDemand\" --apiserver-endpoint '",
        {
         "Fn::GetAtt": [
          "Cluster9EE0221C",
          "Endpoint"
         ]
        },
        "' --b64-cluster-ca '",
        {
         "Fn::GetAtt": [
          "Cluster9EE0221C",
          "CertificateAuthorityData"
         ]
        },
        "' --use-max-pods true\n/opt/aws/bin/cfn-signal --exit-code $? --stack aws-cdk-eks-cluster-test --resource ClusterNodesArmASG40A593D0 --region us-east-1"
       ]
      ]
     }
    }
   },
   "DependsOn": [
    "ClusterNodesArmInstanceRoleB93D3298"
   ]
  },
  "ClusterNodesArmASG40A593D0": {
   "Type": "AWS::AutoScaling::AutoScalingGroup",
   "Properties": {
    "MaxSize": "1",
    "MinSize": "1",
    "LaunchConfigurationName": {
     "Ref": "ClusterNodesArmLaunchConfigAAF61344"
    },
    "Tags": [
     {
      "Key": {
       "Fn::Join": [
        "",
        [
         "kubernetes.io/cluster/",
         {
          "Ref": "Cluster9EE0221C"
         }
        ]
       ]
      },
      "PropagateAtLaunch": true,
      "Value": "owned"
     },
     {
      "Key": "Name",
      "PropagateAtLaunch": true,
      "Value": "aws-cdk-eks-cluster-test/Cluster/NodesArm"
     }
    ],
    "VPCZoneIdentifier": [
     {
      "Ref": "VpcPrivateSubnet1Subnet536B997A"
     },
     {
      "Ref": "VpcPrivateSubnet2Subnet3788AAA1"
     }
    ]
   },
   "UpdatePolicy": {
    "AutoScalingScheduledAction": {
     "IgnoreUnmodifiedGroupSizeProperties": true
    }
   }
  },
  "ClusterBottlerocketNodesInstanceSecurityGroup3794A94B": {
   "Type": "AWS::EC2::SecurityGroup",
   "Properties": {
    "GroupDescription": "aws-cdk-eks-cluster-test/Cluster/BottlerocketNodes/InstanceSecurityGroup",
    "SecurityGroupEgress": [
     {
      "CidrIp": "0.0.0.0/0",
      "Description": "Allow all outbound traffic by default",
      "IpProtocol": "-1"
     }
    ],
    "Tags": [
     {
      "Key": "Name",
      "Value": "aws-cdk-eks-cluster-test/Cluster/BottlerocketNodes"
     }
    ],
    "VpcId": {
     "Ref": "Vpc8378EB38"
    }
   }
  },
  "ClusterBottlerocketNodesInstanceSecurityGroupfromawscdkeksclustertestClusterBottlerocketNodesInstanceSecurityGroup83FE7914ALLTRAFFIC7B6353A7": {
   "Type": "AWS::EC2::SecurityGroupIngress",
   "Properties": {
    "IpProtocol": "-1",
    "Description": "from awscdkeksclustertestClusterBottlerocketNodesInstanceSecurityGroup83FE7914:ALL TRAFFIC",
    "GroupId": {
     "Fn::GetAtt": [
      "ClusterBottlerocketNodesInstanceSecurityGroup3794A94B",
      "GroupId"
     ]
    },
    "SourceSecurityGroupId": {
     "Fn::GetAtt": [
      "ClusterBottlerocketNodesInstanceSecurityGroup3794A94B",
      "GroupId"
     ]
    }
   }
  },
  "ClusterBottlerocketNodesInstanceSecurityGroupfromawscdkeksclustertestClusterClusterSecurityGroupF7265A32443D1686B16": {
   "Type": "AWS::EC2::SecurityGroupIngress",
   "Properties": {
    "IpProtocol": "tcp",
    "Description": "from awscdkeksclustertestClusterClusterSecurityGroupF7265A32:443",
    "FromPort": 443,
    "GroupId": {
     "Fn::GetAtt": [
      "ClusterBottlerocketNodesInstanceSecurityGroup3794A94B",
      "GroupId"
     ]
    },
    "SourceSecurityGroupId": {
     "Fn::GetAtt": [
      "Cluster9EE0221C",
      "ClusterSecurityGroupId"
     ]
    },
    "ToPort": 443
   }
  },
  "ClusterBottlerocketNodesInstanceSecurityGroupfromawscdkeksclustertestClusterControlPlaneSecurityGroup2F130134443A6D43789": {
   "Type": "AWS::EC2::SecurityGroupIngress",
   "Properties": {
    "IpProtocol": "tcp",
    "Description": "from awscdkeksclustertestClusterControlPlaneSecurityGroup2F130134:443",
    "FromPort": 443,
    "GroupId": {
     "Fn::GetAtt": [
      "ClusterBottlerocketNodesInstanceSecurityGroup3794A94B",
      "GroupId"
     ]
    },
    "SourceSecurityGroupId": {
     "Fn::GetAtt": [
      "ClusterControlPlaneSecurityGroupD274242C",
      "GroupId"
     ]
    },
    "ToPort": 443
   }
  },
  "ClusterBottlerocketNodesInstanceSecurityGroupfromawscdkeksclustertestClusterClusterSecurityGroupF7265A32102565535674E85A7": {
   "Type": "AWS::EC2::SecurityGroupIngress",
   "Properties": {
    "IpProtocol": "tcp",
    "Description": "from awscdkeksclustertestClusterClusterSecurityGroupF7265A32:1025-65535",
    "FromPort": 1025,
    "GroupId": {
     "Fn::GetAtt": [
      "ClusterBottlerocketNodesInstanceSecurityGroup3794A94B",
      "GroupId"
     ]
    },
    "SourceSecurityGroupId": {
     "Fn::GetAtt": [
      "Cluster9EE0221C",
      "ClusterSecurityGroupId"
     ]
    },
    "ToPort": 65535
   }
  },
  "ClusterBottlerocketNodesInstanceSecurityGroupfromawscdkeksclustertestClusterControlPlaneSecurityGroup2F1301341025655352CE8AD9A": {
   "Type": "AWS::EC2::SecurityGroupIngress",
   "Properties": {
    "IpProtocol": "tcp",
    "Description": "from awscdkeksclustertestClusterControlPlaneSecurityGroup2F130134:1025-65535",
    "FromPort": 1025,
    "GroupId": {
     "Fn::GetAtt": [
      "ClusterBottlerocketNodesInstanceSecurityGroup3794A94B",
      "GroupId"
     ]
    },
    "SourceSecurityGroupId": {
     "Fn::GetAtt": [
      "ClusterControlPlaneSecurityGroupD274242C",
      "GroupId"
     ]
    },
    "ToPort": 65535
   }
  },
  "ClusterBottlerocketNodesInstanceRole68E4BCFB": {
   "Type": "AWS::IAM::Role",
   "Properties": {
    "AssumeRolePolicyDocument": {
     "Statement": [
      {
       "Action": "sts:AssumeRole",
       "Effect": "Allow",
       "Principal": {
        "Service": "ec2.amazonaws.com"
       }
      }
     ],
     "Version": "2012-10-17"
    },
    "ManagedPolicyArns": [
     {
      "Fn::Join": [
       "",
       [
        "arn:",
        {
         "Ref": "AWS::Partition"
        },
        ":iam::aws:policy/AmazonEKSWorkerNodePolicy"
       ]
      ]
     },
     {
      "Fn::Join": [
       "",
       [
        "arn:",
        {
         "Ref": "AWS::Partition"
        },
        ":iam::aws:policy/AmazonEKS_CNI_Policy"
       ]
      ]
     },
     {
      "Fn::Join": [
       "",
       [
        "arn:",
        {
         "Ref": "AWS::Partition"
        },
        ":iam::aws:policy/AmazonEC2ContainerRegistryReadOnly"
       ]
      ]
     }
    ],
    "Tags": [
     {
      "Key": {
       "Fn::Join": [
        "",
        [
         "kubernetes.io/cluster/",
         {
          "Ref": "Cluster9EE0221C"
         }
        ]
       ]
      },
      "Value": "owned"
     },
     {
      "Key": "Name",
      "Value": "aws-cdk-eks-cluster-test/Cluster/BottlerocketNodes"
     }
    ]
   }
  },
  "ClusterBottlerocketNodesInstanceProfileB6E2F25A": {
   "Type": "AWS::IAM::InstanceProfile",
   "Properties": {
    "Roles": [
     {
      "Ref": "ClusterBottlerocketNodesInstanceRole68E4BCFB"
     }
    ]
   }
  },
  "ClusterBottlerocketNodesLaunchConfig76D7BEBE": {
   "Type": "AWS::AutoScaling::LaunchConfiguration",
   "Properties": {
    "ImageId": {
     "Ref": "SsmParameterValueawsservicebottlerocketawsk8s124x8664latestimageidC96584B6F00A464EAD1953AFF4B05118Parameter"
    },
    "InstanceType": "t3.small",
    "IamInstanceProfile": {
     "Ref": "ClusterBottlerocketNodesInstanceProfileB6E2F25A"
    },
    "SecurityGroups": [
     {
      "Fn::GetAtt": [
       "ClusterBottlerocketNodesInstanceSecurityGroup3794A94B",
       "GroupId"
      ]
     },
     {
      "Fn::GetAtt": [
       "Cluster9EE0221C",
       "ClusterSecurityGroupId"
      ]
     }
    ],
    "UserData": {
     "Fn::Base64": {
      "Fn::Join": [
       "",
       [
        "\n[settings.kubernetes]\napi-server=\"",
        {
         "Fn::GetAtt": [
          "Cluster9EE0221C",
          "Endpoint"
         ]
        },
        "\"\ncluster-certificate=\"",
        {
         "Fn::GetAtt": [
          "Cluster9EE0221C",
          "CertificateAuthorityData"
         ]
        },
        "\"\ncluster-name=\"",
        {
         "Ref": "Cluster9EE0221C"
        },
        "\""
       ]
      ]
     }
    }
   },
   "DependsOn": [
    "ClusterBottlerocketNodesInstanceRole68E4BCFB"
   ]
  },
  "ClusterBottlerocketNodesASGA27A9B70": {
   "Type": "AWS::AutoScaling::AutoScalingGroup",
   "Properties": {
    "MaxSize": "2",
    "MinSize": "2",
    "LaunchConfigurationName": {
     "Ref": "ClusterBottlerocketNodesLaunchConfig76D7BEBE"
    },
    "Tags": [
     {
      "Key": {
       "Fn::Join": [
        "",
        [
         "kubernetes.io/cluster/",
         {
          "Ref": "Cluster9EE0221C"
         }
        ]
       ]
      },
      "PropagateAtLaunch": true,
      "Value": "owned"
     },
     {
      "Key": "Name",
      "PropagateAtLaunch": true,
      "Value": "aws-cdk-eks-cluster-test/Cluster/BottlerocketNodes"
     }
    ],
    "VPCZoneIdentifier": [
     {
      "Ref": "VpcPrivateSubnet1Subnet536B997A"
     },
     {
      "Ref": "VpcPrivateSubnet2Subnet3788AAA1"
     }
    ]
   },
   "UpdatePolicy": {
    "AutoScalingScheduledAction": {
     "IgnoreUnmodifiedGroupSizeProperties": true
    }
   }
  },
  "ClusterspotInstanceSecurityGroup01F7B1CE": {
   "Type": "AWS::EC2::SecurityGroup",
   "Properties": {
    "GroupDescription": "aws-cdk-eks-cluster-test/Cluster/spot/InstanceSecurityGroup",
    "SecurityGroupEgress": [
     {
      "CidrIp": "0.0.0.0/0",
      "Description": "Allow all outbound traffic by default",
      "IpProtocol": "-1"
     }
    ],
    "Tags": [
     {
      "Key": "Name",
      "Value": "aws-cdk-eks-cluster-test/Cluster/spot"
     }
    ],
    "VpcId": {
     "Ref": "Vpc8378EB38"
    }
   }
  },
  "ClusterspotInstanceSecurityGroupfromawscdkeksclustertestClusterspotInstanceSecurityGroupF50F5D47ALLTRAFFIC2B1A12D9": {
   "Type": "AWS::EC2::SecurityGroupIngress",
   "Properties": {
    "IpProtocol": "-1",
    "Description": "from awscdkeksclustertestClusterspotInstanceSecurityGroupF50F5D47:ALL TRAFFIC",
    "GroupId": {
     "Fn::GetAtt": [
      "ClusterspotInstanceSecurityGroup01F7B1CE",
      "GroupId"
     ]
    },
    "SourceSecurityGroupId": {
     "Fn::GetAtt": [
      "ClusterspotInstanceSecurityGroup01F7B1CE",
      "GroupId"
     ]
    }
   }
  },
  "ClusterspotInstanceSecurityGroupfromawscdkeksclustertestClusterClusterSecurityGroupF7265A324438F751704": {
   "Type": "AWS::EC2::SecurityGroupIngress",
   "Properties": {
    "IpProtocol": "tcp",
    "Description": "from awscdkeksclustertestClusterClusterSecurityGroupF7265A32:443",
    "FromPort": 443,
    "GroupId": {
     "Fn::GetAtt": [
      "ClusterspotInstanceSecurityGroup01F7B1CE",
      "GroupId"
     ]
    },
    "SourceSecurityGroupId": {
     "Fn::GetAtt": [
      "Cluster9EE0221C",
      "ClusterSecurityGroupId"
     ]
    },
    "ToPort": 443
   }
  },
  "ClusterspotInstanceSecurityGroupfromawscdkeksclustertestClusterControlPlaneSecurityGroup2F1301344430650F325": {
   "Type": "AWS::EC2::SecurityGroupIngress",
   "Properties": {
    "IpProtocol": "tcp",
    "Description": "from awscdkeksclustertestClusterControlPlaneSecurityGroup2F130134:443",
    "FromPort": 443,
    "GroupId": {
     "Fn::GetAtt": [
      "ClusterspotInstanceSecurityGroup01F7B1CE",
      "GroupId"
     ]
    },
    "SourceSecurityGroupId": {
     "Fn::GetAtt": [
      "ClusterControlPlaneSecurityGroupD274242C",
      "GroupId"
     ]
    },
    "ToPort": 443
   }
  },
  "ClusterspotInstanceSecurityGroupfromawscdkeksclustertestClusterClusterSecurityGroupF7265A321025655350D837827": {
   "Type": "AWS::EC2::SecurityGroupIngress",
   "Properties": {
    "IpProtocol": "tcp",
    "Description": "from awscdkeksclustertestClusterClusterSecurityGroupF7265A32:1025-65535",
    "FromPort": 1025,
    "GroupId": {
     "Fn::GetAtt": [
      "ClusterspotInstanceSecurityGroup01F7B1CE",
      "GroupId"
     ]
    },
    "SourceSecurityGroupId": {
     "Fn::GetAtt": [
      "Cluster9EE0221C",
      "ClusterSecurityGroupId"
     ]
    },
    "ToPort": 65535
   }
  },
  "ClusterspotInstanceSecurityGroupfromawscdkeksclustertestClusterControlPlaneSecurityGroup2F130134102565535C7203235": {
   "Type": "AWS::EC2::SecurityGroupIngress",
   "Properties": {
    "IpProtocol": "tcp",
    "Description": "from awscdkeksclustertestClusterControlPlaneSecurityGroup2F130134:1025-65535",
    "FromPort": 1025,
    "GroupId": {
     "Fn::GetAtt": [
      "ClusterspotInstanceSecurityGroup01F7B1CE",
      "GroupId"
     ]
    },
    "SourceSecurityGroupId": {
     "Fn::GetAtt": [
      "ClusterControlPlaneSecurityGroupD274242C",
      "GroupId"
     ]
    },
    "ToPort": 65535
   }
  },
  "ClusterspotInstanceRole39043830": {
   "Type": "AWS::IAM::Role",
   "Properties": {
    "AssumeRolePolicyDocument": {
     "Statement": [
      {
       "Action": "sts:AssumeRole",
       "Effect": "Allow",
       "Principal": {
        "Service": "ec2.amazonaws.com"
       }
      }
     ],
     "Version": "2012-10-17"
    },
    "ManagedPolicyArns": [
     {
      "Fn::Join": [
       "",
       [
        "arn:",
        {
         "Ref": "AWS::Partition"
        },
        ":iam::aws:policy/AmazonEKSWorkerNodePolicy"
       ]
      ]
     },
     {
      "Fn::Join": [
       "",
       [
        "arn:",
        {
         "Ref": "AWS::Partition"
        },
        ":iam::aws:policy/AmazonEKS_CNI_Policy"
       ]
      ]
     },
     {
      "Fn::Join": [
       "",
       [
        "arn:",
        {
         "Ref": "AWS::Partition"
        },
        ":iam::aws:policy/AmazonEC2ContainerRegistryReadOnly"
       ]
      ]
     }
    ],
    "Tags": [
     {
      "Key": {
       "Fn::Join": [
        "",
        [
         "kubernetes.io/cluster/",
         {
          "Ref": "Cluster9EE0221C"
         }
        ]
       ]
      },
      "Value": "owned"
     },
     {
      "Key": "Name",
      "Value": "aws-cdk-eks-cluster-test/Cluster/spot"
     }
    ]
   }
  },
  "ClusterspotInstanceProfileAB88D077": {
   "Type": "AWS::IAM::InstanceProfile",
   "Properties": {
    "Roles": [
     {
      "Ref": "ClusterspotInstanceRole39043830"
     }
    ]
   }
  },
  "ClusterspotLaunchConfigCC19F2E6": {
   "Type": "AWS::AutoScaling::LaunchConfiguration",
   "Properties": {
    "ImageId": {
     "Ref": "SsmParameterValueawsserviceeksoptimizedami124amazonlinux2recommendedimageidC96584B6F00A464EAD1953AFF4B05118Parameter"
    },
    "InstanceType": "t3.large",
    "IamInstanceProfile": {
     "Ref": "ClusterspotInstanceProfileAB88D077"
    },
    "SecurityGroups": [
     {
      "Fn::GetAtt": [
       "ClusterspotInstanceSecurityGroup01F7B1CE",
       "GroupId"
      ]
     },
     {
      "Fn::GetAtt": [
       "Cluster9EE0221C",
       "ClusterSecurityGroupId"
      ]
     }
    ],
    "SpotPrice": "0.1094",
    "UserData": {
     "Fn::Base64": {
      "Fn::Join": [
       "",
       [
        "#!/bin/bash\nset -o xtrace\n/etc/eks/bootstrap.sh ",
        {
         "Ref": "Cluster9EE0221C"
        },
        " --kubelet-extra-args \"--node-labels lifecycle=Ec2Spot --register-with-taints=spotInstance=true:PreferNoSchedule --node-labels foo=bar,goo=far\" --apiserver-endpoint '",
        {
         "Fn::GetAtt": [
          "Cluster9EE0221C",
          "Endpoint"
         ]
        },
        "' --b64-cluster-ca '",
        {
         "Fn::GetAtt": [
          "Cluster9EE0221C",
          "CertificateAuthorityData"
         ]
        },
        "' --use-max-pods true --aws-api-retry-attempts 5\n/opt/aws/bin/cfn-signal --exit-code $? --stack aws-cdk-eks-cluster-test --resource ClusterspotASG857494B6 --region us-east-1"
       ]
      ]
     }
    }
   },
   "DependsOn": [
    "ClusterspotInstanceRole39043830"
   ]
  },
  "ClusterspotASG857494B6": {
   "Type": "AWS::AutoScaling::AutoScalingGroup",
   "Properties": {
    "MaxSize": "10",
    "MinSize": "1",
    "LaunchConfigurationName": {
     "Ref": "ClusterspotLaunchConfigCC19F2E6"
    },
    "Tags": [
     {
      "Key": {
       "Fn::Join": [
        "",
        [
         "kubernetes.io/cluster/",
         {
          "Ref": "Cluster9EE0221C"
         }
        ]
       ]
      },
      "PropagateAtLaunch": true,
      "Value": "owned"
     },
     {
      "Key": "Name",
      "PropagateAtLaunch": true,
      "Value": "aws-cdk-eks-cluster-test/Cluster/spot"
     }
    ],
    "VPCZoneIdentifier": [
     {
      "Ref": "VpcPrivateSubnet1Subnet536B997A"
     },
     {
      "Ref": "VpcPrivateSubnet2Subnet3788AAA1"
     }
    ]
   },
   "UpdatePolicy": {
    "AutoScalingScheduledAction": {
     "IgnoreUnmodifiedGroupSizeProperties": true
    }
   }
  },
  "Clusterchartspotinterrupthandler79E2D768": {
   "Type": "Custom::AWSCDK-EKS-HelmChart",
   "Properties": {
    "ServiceToken": {
     "Fn::GetAtt": [
      "awscdkawseksKubectlProviderNestedStackawscdkawseksKubectlProviderNestedStackResourceA7AEBA6B",
      "Outputs.awscdkeksclustertestawscdkawseksKubectlProviderframeworkonEventC681B49AArn"
     ]
    },
    "ClusterName": {
     "Ref": "Cluster9EE0221C"
    },
    "RoleArn": {
     "Fn::GetAtt": [
      "ClusterCreationRole360249B6",
      "Arn"
     ]
    },
    "Release": "ksclustertestclusterchartspotinterrupthandlerf41ba997",
    "Chart": "aws-node-termination-handler",
    "Version": "0.18.0",
    "Values": "{\"nodeSelector\":{\"lifecycle\":\"Ec2Spot\"}}",
    "Namespace": "kube-system",
    "Repository": "https://aws.github.io/eks-charts",
    "CreateNamespace": true
   },
   "DependsOn": [
    "ClusterKubectlReadyBarrier200052AF"
   ],
   "UpdateReplacePolicy": "Delete",
   "DeletionPolicy": "Delete"
  },
  "ClusterNodegroupextrangNodeGroupRole23AE23D0": {
   "Type": "AWS::IAM::Role",
   "Properties": {
    "AssumeRolePolicyDocument": {
     "Statement": [
      {
       "Action": "sts:AssumeRole",
       "Effect": "Allow",
       "Principal": {
        "Service": "ec2.amazonaws.com"
       }
      }
     ],
     "Version": "2012-10-17"
    },
    "ManagedPolicyArns": [
     {
      "Fn::Join": [
       "",
       [
        "arn:",
        {
         "Ref": "AWS::Partition"
        },
        ":iam::aws:policy/AmazonEKSWorkerNodePolicy"
       ]
      ]
     },
     {
      "Fn::Join": [
       "",
       [
        "arn:",
        {
         "Ref": "AWS::Partition"
        },
        ":iam::aws:policy/AmazonEKS_CNI_Policy"
       ]
      ]
     },
     {
      "Fn::Join": [
       "",
       [
        "arn:",
        {
         "Ref": "AWS::Partition"
        },
        ":iam::aws:policy/AmazonEC2ContainerRegistryReadOnly"
       ]
      ]
     }
    ]
   }
  },
  "ClusterNodegroupextrangF9406A09": {
   "Type": "AWS::EKS::Nodegroup",
   "Properties": {
    "ClusterName": {
     "Ref": "Cluster9EE0221C"
    },
    "NodeRole": {
     "Fn::GetAtt": [
      "ClusterNodegroupextrangNodeGroupRole23AE23D0",
      "Arn"
     ]
    },
    "Subnets": [
     {
      "Ref": "VpcPrivateSubnet1Subnet536B997A"
     },
     {
      "Ref": "VpcPrivateSubnet2Subnet3788AAA1"
     }
    ],
    "AmiType": "AL2_x86_64",
    "ForceUpdateEnabled": true,
    "InstanceTypes": [
     "t3.small"
    ],
    "ScalingConfig": {
     "DesiredSize": 1,
     "MaxSize": 1,
     "MinSize": 1
    }
   }
  },
  "ClusterNodegroupextrangspotNodeGroupRoleB53B4857": {
   "Type": "AWS::IAM::Role",
   "Properties": {
    "AssumeRolePolicyDocument": {
     "Statement": [
      {
       "Action": "sts:AssumeRole",
       "Effect": "Allow",
       "Principal": {
        "Service": "ec2.amazonaws.com"
       }
      }
     ],
     "Version": "2012-10-17"
    },
    "ManagedPolicyArns": [
     {
      "Fn::Join": [
       "",
       [
        "arn:",
        {
         "Ref": "AWS::Partition"
        },
        ":iam::aws:policy/AmazonEKSWorkerNodePolicy"
       ]
      ]
     },
     {
      "Fn::Join": [
       "",
       [
        "arn:",
        {
         "Ref": "AWS::Partition"
        },
        ":iam::aws:policy/AmazonEKS_CNI_Policy"
       ]
      ]
     },
     {
      "Fn::Join": [
       "",
       [
        "arn:",
        {
         "Ref": "AWS::Partition"
        },
        ":iam::aws:policy/AmazonEC2ContainerRegistryReadOnly"
       ]
      ]
     }
    ]
   }
  },
  "ClusterNodegroupextrangspotB327AE6B": {
   "Type": "AWS::EKS::Nodegroup",
   "Properties": {
    "ClusterName": {
     "Ref": "Cluster9EE0221C"
    },
    "NodeRole": {
     "Fn::GetAtt": [
      "ClusterNodegroupextrangspotNodeGroupRoleB53B4857",
      "Arn"
     ]
    },
    "Subnets": [
     {
      "Ref": "VpcPrivateSubnet1Subnet536B997A"
     },
     {
      "Ref": "VpcPrivateSubnet2Subnet3788AAA1"
     }
    ],
    "AmiType": "AL2_x86_64",
    "CapacityType": "SPOT",
    "ForceUpdateEnabled": true,
    "InstanceTypes": [
     "c5.large",
     "c5a.large",
     "c5d.large"
    ],
    "ScalingConfig": {
     "DesiredSize": 3,
     "MaxSize": 3,
     "MinSize": 3
    }
   }
  },
  "ClusterNodegroupextrangarmNodeGroupRoleADF5749F": {
   "Type": "AWS::IAM::Role",
   "Properties": {
    "AssumeRolePolicyDocument": {
     "Statement": [
      {
       "Action": "sts:AssumeRole",
       "Effect": "Allow",
       "Principal": {
        "Service": "ec2.amazonaws.com"
       }
      }
     ],
     "Version": "2012-10-17"
    },
    "ManagedPolicyArns": [
     {
      "Fn::Join": [
       "",
       [
        "arn:",
        {
         "Ref": "AWS::Partition"
        },
        ":iam::aws:policy/AmazonEKSWorkerNodePolicy"
       ]
      ]
     },
     {
      "Fn::Join": [
       "",
       [
        "arn:",
        {
         "Ref": "AWS::Partition"
        },
        ":iam::aws:policy/AmazonEKS_CNI_Policy"
       ]
      ]
     },
     {
      "Fn::Join": [
       "",
       [
        "arn:",
        {
         "Ref": "AWS::Partition"
        },
        ":iam::aws:policy/AmazonEC2ContainerRegistryReadOnly"
       ]
      ]
     }
    ]
   }
  },
  "ClusterNodegroupextrangarm7773987A": {
   "Type": "AWS::EKS::Nodegroup",
   "Properties": {
    "ClusterName": {
     "Ref": "Cluster9EE0221C"
    },
    "NodeRole": {
     "Fn::GetAtt": [
      "ClusterNodegroupextrangarmNodeGroupRoleADF5749F",
      "Arn"
     ]
    },
    "Subnets": [
     {
      "Ref": "VpcPrivateSubnet1Subnet536B997A"
     },
     {
      "Ref": "VpcPrivateSubnet2Subnet3788AAA1"
     }
    ],
    "AmiType": "AL2_ARM_64",
    "ForceUpdateEnabled": true,
    "InstanceTypes": [
     "m6g.medium"
    ],
    "ScalingConfig": {
     "DesiredSize": 1,
     "MaxSize": 1,
     "MinSize": 1
    }
   }
  },
  "ClusterNodegroupextrangarm3NodeGroupRole3A6AB3EC": {
   "Type": "AWS::IAM::Role",
   "Properties": {
    "AssumeRolePolicyDocument": {
     "Statement": [
      {
       "Action": "sts:AssumeRole",
       "Effect": "Allow",
       "Principal": {
        "Service": "ec2.amazonaws.com"
       }
      }
     ],
     "Version": "2012-10-17"
    },
    "ManagedPolicyArns": [
     {
      "Fn::Join": [
       "",
       [
        "arn:",
        {
         "Ref": "AWS::Partition"
        },
        ":iam::aws:policy/AmazonEKSWorkerNodePolicy"
       ]
      ]
     },
     {
      "Fn::Join": [
       "",
       [
        "arn:",
        {
         "Ref": "AWS::Partition"
        },
        ":iam::aws:policy/AmazonEKS_CNI_Policy"
       ]
      ]
     },
     {
      "Fn::Join": [
       "",
       [
        "arn:",
        {
         "Ref": "AWS::Partition"
        },
        ":iam::aws:policy/AmazonEC2ContainerRegistryReadOnly"
       ]
      ]
     }
    ]
   }
  },
  "ClusterNodegroupextrangarm327128311": {
   "Type": "AWS::EKS::Nodegroup",
   "Properties": {
    "ClusterName": {
     "Ref": "Cluster9EE0221C"
    },
    "NodeRole": {
     "Fn::GetAtt": [
      "ClusterNodegroupextrangarm3NodeGroupRole3A6AB3EC",
      "Arn"
     ]
    },
    "Subnets": [
     {
      "Ref": "VpcPrivateSubnet1Subnet536B997A"
     },
     {
      "Ref": "VpcPrivateSubnet2Subnet3788AAA1"
     }
    ],
    "AmiType": "AL2_ARM_64",
    "ForceUpdateEnabled": true,
    "InstanceTypes": [
     "c7g.large"
    ],
    "ScalingConfig": {
     "DesiredSize": 1,
     "MaxSize": 1,
     "MinSize": 1
    }
   }
  },
  "ClusterNodegroupextrang2F1FB0D40": {
   "Type": "AWS::EKS::Nodegroup",
   "Properties": {
    "ClusterName": {
     "Ref": "Cluster9EE0221C"
    },
    "NodeRole": {
     "Fn::GetAtt": [
      "ClusterNodegroupDefaultCapacityNodeGroupRole55953B04",
      "Arn"
     ]
    },
    "Subnets": [
     {
      "Ref": "VpcPrivateSubnet1Subnet536B997A"
     },
     {
      "Ref": "VpcPrivateSubnet2Subnet3788AAA1"
     }
    ],
    "ForceUpdateEnabled": true,
    "LaunchTemplate": {
     "Id": {
      "Ref": "LaunchTemplate"
     },
     "Version": {
      "Fn::GetAtt": [
       "LaunchTemplate",
       "DefaultVersionNumber"
      ]
     }
    },
    "ScalingConfig": {
     "DesiredSize": 1,
     "MaxSize": 1,
     "MinSize": 1
    }
   }
  },
  "ClustermanifestHelloApp078A45D8": {
   "Type": "Custom::AWSCDK-EKS-KubernetesResource",
   "Properties": {
    "ServiceToken": {
     "Fn::GetAtt": [
      "awscdkawseksKubectlProviderNestedStackawscdkawseksKubectlProviderNestedStackResourceA7AEBA6B",
      "Outputs.awscdkeksclustertestawscdkawseksKubectlProviderframeworkonEventC681B49AArn"
     ]
    },
    "Manifest": "[{\"apiVersion\":\"v1\",\"kind\":\"Service\",\"metadata\":{\"name\":\"hello-kubernetes\",\"labels\":{\"aws.cdk.eks/prune-c8f0f7140f7358e29b7f58e81b507dcf744a3908f4\":\"\"}},\"spec\":{\"type\":\"LoadBalancer\",\"ports\":[{\"port\":80,\"targetPort\":8080}],\"selector\":{\"app\":\"hello-kubernetes\"}}},{\"apiVersion\":\"apps/v1\",\"kind\":\"Deployment\",\"metadata\":{\"name\":\"hello-kubernetes\",\"labels\":{\"aws.cdk.eks/prune-c8f0f7140f7358e29b7f58e81b507dcf744a3908f4\":\"\"}},\"spec\":{\"replicas\":1,\"selector\":{\"matchLabels\":{\"app\":\"hello-kubernetes\"}},\"template\":{\"metadata\":{\"labels\":{\"app\":\"hello-kubernetes\"}},\"spec\":{\"containers\":[{\"name\":\"hello-kubernetes\",\"image\":\"paulbouwer/hello-kubernetes:1.5\",\"ports\":[{\"containerPort\":8080}]}]}}}}]",
    "ClusterName": {
     "Ref": "Cluster9EE0221C"
    },
    "RoleArn": {
     "Fn::GetAtt": [
      "ClusterCreationRole360249B6",
      "Arn"
     ]
    },
    "PruneLabel": "aws.cdk.eks/prune-c8f0f7140f7358e29b7f58e81b507dcf744a3908f4"
   },
   "DependsOn": [
    "ClusterKubectlReadyBarrier200052AF"
   ],
   "UpdateReplacePolicy": "Delete",
   "DeletionPolicy": "Delete"
  },
  "Clusterchartdashboard4AA45F3F": {
   "Type": "Custom::AWSCDK-EKS-HelmChart",
   "Properties": {
    "ServiceToken": {
     "Fn::GetAtt": [
      "awscdkawseksKubectlProviderNestedStackawscdkawseksKubectlProviderNestedStackResourceA7AEBA6B",
      "Outputs.awscdkeksclustertestawscdkawseksKubectlProviderframeworkonEventC681B49AArn"
     ]
    },
    "ClusterName": {
     "Ref": "Cluster9EE0221C"
    },
    "RoleArn": {
     "Fn::GetAtt": [
      "ClusterCreationRole360249B6",
      "Arn"
     ]
    },
    "Release": "awscdkeksclustertestclusterchartdashboard1f3d83fe",
    "Chart": "kubernetes-dashboard",
    "Namespace": "default",
    "Repository": "https://kubernetes.github.io/dashboard/",
    "CreateNamespace": true
   },
   "DependsOn": [
    "ClusterKubectlReadyBarrier200052AF"
   ],
   "UpdateReplacePolicy": "Delete",
   "DeletionPolicy": "Delete"
  },
  "Clustercharttestchart9FD698EB": {
   "Type": "Custom::AWSCDK-EKS-HelmChart",
   "Properties": {
    "ServiceToken": {
     "Fn::GetAtt": [
      "awscdkawseksKubectlProviderNestedStackawscdkawseksKubectlProviderNestedStackResourceA7AEBA6B",
      "Outputs.awscdkeksclustertestawscdkawseksKubectlProviderframeworkonEventC681B49AArn"
     ]
    },
    "ClusterName": {
     "Ref": "Cluster9EE0221C"
    },
    "RoleArn": {
     "Fn::GetAtt": [
      "ClusterCreationRole360249B6",
      "Arn"
     ]
    },
    "Release": "awscdkeksclustertestclustercharttestchart9d337ff7",
    "ChartAssetURL": {
     "Fn::Sub": "s3://cdk-hnb659fds-assets-${AWS::AccountId}-us-east-1/d65fbdc11b108e0386ed8577c454d4544f6d4e7960f84a0d2e211478d6324dbf.zip"
    },
    "Namespace": "default",
    "CreateNamespace": true
   },
   "DependsOn": [
    "ClusterKubectlReadyBarrier200052AF"
   ],
   "UpdateReplacePolicy": "Delete",
   "DeletionPolicy": "Delete"
  },
  "Clustercdk8schartDADD257F": {
   "Type": "Custom::AWSCDK-EKS-KubernetesResource",
   "Properties": {
    "ServiceToken": {
     "Fn::GetAtt": [
      "awscdkawseksKubectlProviderNestedStackawscdkawseksKubectlProviderNestedStackResourceA7AEBA6B",
      "Outputs.awscdkeksclustertestawscdkawseksKubectlProviderframeworkonEventC681B49AArn"
     ]
    },
    "Manifest": {
     "Fn::Join": [
      "",
      [
       "[{\"apiVersion\":\"v1\",\"kind\":\"ConfigMap\",\"metadata\":{\"name\":\"chart-config-map-c820e51c\",\"labels\":{\"aws.cdk.eks/prune-c89c99db0e333353528b2e912b1fb988b6870edc75\":\"\"}},\"data\":{\"clusterName\":\"",
       {
        "Ref": "Cluster9EE0221C"
       },
       "\"},\"immutable\":false}]"
      ]
     ]
    },
    "ClusterName": {
     "Ref": "Cluster9EE0221C"
    },
    "RoleArn": {
     "Fn::GetAtt": [
      "ClusterCreationRole360249B6",
      "Arn"
     ]
    },
    "PruneLabel": "aws.cdk.eks/prune-c89c99db0e333353528b2e912b1fb988b6870edc75"
   },
   "DependsOn": [
    "ClusterKubectlReadyBarrier200052AF"
   ],
   "UpdateReplacePolicy": "Delete",
   "DeletionPolicy": "Delete"
  },
  "ClustermanifestnginxnamespaceA68B4CE0": {
   "Type": "Custom::AWSCDK-EKS-KubernetesResource",
   "Properties": {
    "ServiceToken": {
     "Fn::GetAtt": [
      "awscdkawseksKubectlProviderNestedStackawscdkawseksKubectlProviderNestedStackResourceA7AEBA6B",
      "Outputs.awscdkeksclustertestawscdkawseksKubectlProviderframeworkonEventC681B49AArn"
     ]
    },
    "Manifest": "[{\"apiVersion\":\"v1\",\"kind\":\"Namespace\",\"metadata\":{\"name\":\"nginx\",\"labels\":{\"aws.cdk.eks/prune-c84fd26f70b01a84daa5d3646e813820af6fde0970\":\"\"}}}]",
    "ClusterName": {
     "Ref": "Cluster9EE0221C"
    },
    "RoleArn": {
     "Fn::GetAtt": [
      "ClusterCreationRole360249B6",
      "Arn"
     ]
    },
    "PruneLabel": "aws.cdk.eks/prune-c84fd26f70b01a84daa5d3646e813820af6fde0970"
   },
   "DependsOn": [
    "ClusterKubectlReadyBarrier200052AF"
   ],
   "UpdateReplacePolicy": "Delete",
   "DeletionPolicy": "Delete"
  },
  "Clusterchartnginxingress1193EC3F": {
   "Type": "Custom::AWSCDK-EKS-HelmChart",
   "Properties": {
    "ServiceToken": {
     "Fn::GetAtt": [
      "awscdkawseksKubectlProviderNestedStackawscdkawseksKubectlProviderNestedStackResourceA7AEBA6B",
      "Outputs.awscdkeksclustertestawscdkawseksKubectlProviderframeworkonEventC681B49AArn"
     ]
    },
    "ClusterName": {
     "Ref": "Cluster9EE0221C"
    },
    "RoleArn": {
     "Fn::GetAtt": [
      "ClusterCreationRole360249B6",
      "Arn"
     ]
    },
    "Release": "awscdkeksclustertestclusterchartnginxingressa7f70129",
    "Chart": "nginx-ingress",
    "Wait": true,
    "Timeout": "900s",
    "Namespace": "nginx",
    "Repository": "https://helm.nginx.com/stable"
   },
   "DependsOn": [
    "ClusterKubectlReadyBarrier200052AF",
    "ClustermanifestnginxnamespaceA68B4CE0"
   ],
   "UpdateReplacePolicy": "Delete",
   "DeletionPolicy": "Delete"
  },
  "ClusterMyServiceAccountConditionJson671C0633": {
   "Type": "Custom::AWSCDKCfnJson",
   "Properties": {
    "ServiceToken": {
     "Fn::GetAtt": [
      "AWSCDKCfnUtilsProviderCustomResourceProviderHandlerCF82AA57",
      "Arn"
     ]
    },
    "Value": {
     "Fn::Join": [
      "",
      [
       "{\"",
       {
        "Fn::Select": [
         1,
         {
          "Fn::Split": [
           ":oidc-provider/",
           {
            "Ref": "ClusterOpenIdConnectProviderE7EB0530"
           }
          ]
         }
        ]
       },
       ":aud\":\"sts.amazonaws.com\",\"",
       {
        "Fn::Select": [
         1,
         {
          "Fn::Split": [
           ":oidc-provider/",
           {
            "Ref": "ClusterOpenIdConnectProviderE7EB0530"
           }
          ]
         }
        ]
       },
       ":sub\":\"system:serviceaccount:default:awscdkeksclustertestclustermyserviceaccount4080bcdd\"}"
      ]
     ]
    }
   },
   "UpdateReplacePolicy": "Delete",
   "DeletionPolicy": "Delete"
  },
  "ClusterMyServiceAccountRole85337B29": {
   "Type": "AWS::IAM::Role",
   "Properties": {
    "AssumeRolePolicyDocument": {
     "Statement": [
      {
       "Action": "sts:AssumeRoleWithWebIdentity",
       "Condition": {
        "StringEquals": {
         "Fn::GetAtt": [
          "ClusterMyServiceAccountConditionJson671C0633",
          "Value"
         ]
        }
       },
       "Effect": "Allow",
       "Principal": {
        "Federated": {
         "Ref": "ClusterOpenIdConnectProviderE7EB0530"
        }
       }
      }
     ],
     "Version": "2012-10-17"
    }
   }
  },
  "ClusterMyServiceAccountmanifestMyServiceAccountServiceAccountResource67018F11": {
   "Type": "Custom::AWSCDK-EKS-KubernetesResource",
   "Properties": {
    "ServiceToken": {
     "Fn::GetAtt": [
      "awscdkawseksKubectlProviderNestedStackawscdkawseksKubectlProviderNestedStackResourceA7AEBA6B",
      "Outputs.awscdkeksclustertestawscdkawseksKubectlProviderframeworkonEventC681B49AArn"
     ]
    },
    "Manifest": {
     "Fn::Join": [
      "",
      [
       "[{\"apiVersion\":\"v1\",\"kind\":\"ServiceAccount\",\"metadata\":{\"name\":\"awscdkeksclustertestclustermyserviceaccount4080bcdd\",\"namespace\":\"default\",\"labels\":{\"aws.cdk.eks/prune-c8f8dbf23319159cc2fef46283f7450b814e818252\":\"\",\"app.kubernetes.io/name\":\"awscdkeksclustertestclustermyserviceaccount4080bcdd\"},\"annotations\":{\"eks.amazonaws.com/role-arn\":\"",
       {
        "Fn::GetAtt": [
         "ClusterMyServiceAccountRole85337B29",
         "Arn"
        ]
       },
       "\"}}}]"
      ]
     ]
    },
    "ClusterName": {
     "Ref": "Cluster9EE0221C"
    },
    "RoleArn": {
     "Fn::GetAtt": [
      "ClusterCreationRole360249B6",
      "Arn"
     ]
    },
    "PruneLabel": "aws.cdk.eks/prune-c8f8dbf23319159cc2fef46283f7450b814e818252"
   },
   "DependsOn": [
    "ClusterKubectlReadyBarrier200052AF"
   ],
   "UpdateReplacePolicy": "Delete",
   "DeletionPolicy": "Delete"
  },
  "ClusterOpenIdConnectProviderE7EB0530": {
   "Type": "Custom::AWSCDKOpenIdConnectProvider",
   "Properties": {
    "ServiceToken": {
     "Fn::GetAtt": [
      "CustomAWSCDKOpenIdConnectProviderCustomResourceProviderHandlerF2C543E0",
      "Arn"
     ]
    },
    "ClientIDList": [
     "sts.amazonaws.com"
    ],
    "Url": {
     "Fn::GetAtt": [
      "Cluster9EE0221C",
      "OpenIdConnectIssuerUrl"
     ]
    },
    "CodeHash": "2df5a59d801a1efa337d7f2787d401cc48d736faa94d1f42eccad2d88f3ce2e3"
   },
   "UpdateReplacePolicy": "Delete",
   "DeletionPolicy": "Delete"
  },
  "ClusterMyExtendedServiceAccountConditionJsonF780F28A": {
   "Type": "Custom::AWSCDKCfnJson",
   "Properties": {
    "ServiceToken": {
     "Fn::GetAtt": [
      "AWSCDKCfnUtilsProviderCustomResourceProviderHandlerCF82AA57",
      "Arn"
     ]
    },
    "Value": {
     "Fn::Join": [
      "",
      [
       "{\"",
       {
        "Fn::Select": [
         1,
         {
          "Fn::Split": [
           ":oidc-provider/",
           {
            "Ref": "ClusterOpenIdConnectProviderE7EB0530"
           }
          ]
         }
        ]
       },
       ":aud\":\"sts.amazonaws.com\",\"",
       {
        "Fn::Select": [
         1,
         {
          "Fn::Split": [
           ":oidc-provider/",
           {
            "Ref": "ClusterOpenIdConnectProviderE7EB0530"
           }
          ]
         }
        ]
       },
       ":sub\":\"system:serviceaccount:default:awscdkeksclustertestclustermyextendedserviceaccounte1ac12ae\"}"
      ]
     ]
    }
   },
   "UpdateReplacePolicy": "Delete",
   "DeletionPolicy": "Delete"
  },
  "ClusterMyExtendedServiceAccountRole064047AA": {
   "Type": "AWS::IAM::Role",
   "Properties": {
    "AssumeRolePolicyDocument": {
     "Statement": [
      {
       "Action": "sts:AssumeRoleWithWebIdentity",
       "Condition": {
        "StringEquals": {
         "Fn::GetAtt": [
          "ClusterMyExtendedServiceAccountConditionJsonF780F28A",
          "Value"
         ]
        }
       },
       "Effect": "Allow",
       "Principal": {
        "Federated": {
         "Ref": "ClusterOpenIdConnectProviderE7EB0530"
        }
       }
      }
     ],
     "Version": "2012-10-17"
    }
   }
  },
  "ClusterMyExtendedServiceAccountmanifestMyExtendedServiceAccountServiceAccountResource90162712": {
   "Type": "Custom::AWSCDK-EKS-KubernetesResource",
   "Properties": {
    "ServiceToken": {
     "Fn::GetAtt": [
      "awscdkawseksKubectlProviderNestedStackawscdkawseksKubectlProviderNestedStackResourceA7AEBA6B",
      "Outputs.awscdkeksclustertestawscdkawseksKubectlProviderframeworkonEventC681B49AArn"
     ]
    },
    "Manifest": {
     "Fn::Join": [
      "",
      [
       "[{\"apiVersion\":\"v1\",\"kind\":\"ServiceAccount\",\"metadata\":{\"name\":\"awscdkeksclustertestclustermyextendedserviceaccounte1ac12ae\",\"namespace\":\"default\",\"labels\":{\"aws.cdk.eks/prune-c8794052a8684d4683f84b33861d88bc4524fe40a4\":\"\",\"app.kubernetes.io/name\":\"awscdkeksclustertestclustermyextendedserviceaccounte1ac12ae\",\"some-label\":\"with-some-value\"},\"annotations\":{\"eks.amazonaws.com/role-arn\":\"",
       {
        "Fn::GetAtt": [
         "ClusterMyExtendedServiceAccountRole064047AA",
         "Arn"
        ]
       },
       "\",\"eks.amazonaws.com/sts-regional-endpoints\":\"false\"}}}]"
      ]
     ]
    },
    "ClusterName": {
     "Ref": "Cluster9EE0221C"
    },
    "RoleArn": {
     "Fn::GetAtt": [
      "ClusterCreationRole360249B6",
      "Arn"
     ]
    },
    "PruneLabel": "aws.cdk.eks/prune-c8794052a8684d4683f84b33861d88bc4524fe40a4"
   },
   "DependsOn": [
    "ClusterKubectlReadyBarrier200052AF"
   ],
   "UpdateReplacePolicy": "Delete",
   "DeletionPolicy": "Delete"
  },
  "awscdkawseksClusterResourceProviderNestedStackawscdkawseksClusterResourceProviderNestedStackResource9827C454": {
   "Type": "AWS::CloudFormation::Stack",
   "Properties": {
    "TemplateURL": {
     "Fn::Join": [
      "",
      [
       "https://s3.us-east-1.",
       {
        "Ref": "AWS::URLSuffix"
       },
       "/",
       {
        "Fn::Sub": "cdk-hnb659fds-assets-${AWS::AccountId}-us-east-1"
       },
       "/5ad32d3779c377d583b69cdb21780913d0d71329afefdcb5b5f22f12c9397c6e.json"
      ]
     ]
    },
    "Parameters": {
     "referencetoawscdkeksclustertestClusterCreationRole95F44854Arn": {
      "Fn::GetAtt": [
       "ClusterCreationRole360249B6",
       "Arn"
      ]
     }
    }
   },
   "UpdateReplacePolicy": "Delete",
   "DeletionPolicy": "Delete"
  },
  "awscdkawseksKubectlProviderNestedStackawscdkawseksKubectlProviderNestedStackResourceA7AEBA6B": {
   "Type": "AWS::CloudFormation::Stack",
   "Properties": {
    "TemplateURL": {
     "Fn::Join": [
      "",
      [
       "https://s3.us-east-1.",
       {
        "Ref": "AWS::URLSuffix"
       },
       "/",
       {
        "Fn::Sub": "cdk-hnb659fds-assets-${AWS::AccountId}-us-east-1"
       },
<<<<<<< HEAD
       "/8036bc5a59e7909aeeb9b09610d5b223033cd2bff3abae01c6b616800daf868f.json"
=======
       "/82bc7202ab93521f556ffe91199b3e2d55a9b03ae8334a40d6a5dd07ed7cbaeb.json"
>>>>>>> 294adb0a
      ]
     ]
    },
    "Parameters": {
     "referencetoawscdkeksclustertestClusterD76DFF87Arn": {
      "Fn::GetAtt": [
       "Cluster9EE0221C",
       "Arn"
      ]
     },
     "referencetoawscdkeksclustertestClusterCreationRole95F44854Arn": {
      "Fn::GetAtt": [
       "ClusterCreationRole360249B6",
       "Arn"
      ]
     },
     "referencetoawscdkeksclustertestKubectlLayerD8FA674ERef": {
      "Ref": "KubectlLayer600207B5"
     },
     "referencetoawscdkeksclustertestVpcPrivateSubnet1Subnet32A4EC2ARef": {
      "Ref": "VpcPrivateSubnet1Subnet536B997A"
     },
     "referencetoawscdkeksclustertestVpcPrivateSubnet2Subnet5CC53627Ref": {
      "Ref": "VpcPrivateSubnet2Subnet3788AAA1"
     },
     "referencetoawscdkeksclustertestClusterD76DFF87ClusterSecurityGroupId": {
      "Fn::GetAtt": [
       "Cluster9EE0221C",
       "ClusterSecurityGroupId"
      ]
     }
    }
   },
   "DependsOn": [
    "VpcPrivateSubnet1DefaultRouteBE02A9ED",
    "VpcPrivateSubnet1RouteTableAssociation70C59FA6",
    "VpcPrivateSubnet2DefaultRoute060D2087",
    "VpcPrivateSubnet2RouteTableAssociationA89CAD56"
   ],
   "UpdateReplacePolicy": "Delete",
   "DeletionPolicy": "Delete"
  },
  "LaunchTemplate": {
   "Type": "AWS::EC2::LaunchTemplate",
   "Properties": {
    "LaunchTemplateData": {
     "ImageId": {
      "Ref": "SsmParameterValueawsserviceeksoptimizedami125amazonlinux2recommendedimageidC96584B6F00A464EAD1953AFF4B05118Parameter"
     },
     "InstanceType": "t3.small",
     "UserData": {
      "Fn::Base64": {
       "Fn::Join": [
        "",
        [
         "#!/bin/bash\nset -o xtrace\n/etc/eks/bootstrap.sh ",
         {
          "Ref": "Cluster9EE0221C"
         }
        ]
       ]
      }
     }
    }
   }
  },
  "HelloAppWithoutValidation7C638ACB": {
   "Type": "Custom::AWSCDK-EKS-KubernetesResource",
   "Properties": {
    "ServiceToken": {
     "Fn::GetAtt": [
      "awscdkawseksKubectlProviderNestedStackawscdkawseksKubectlProviderNestedStackResourceA7AEBA6B",
      "Outputs.awscdkeksclustertestawscdkawseksKubectlProviderframeworkonEventC681B49AArn"
     ]
    },
    "Manifest": "[{\"apiVersion\":\"v1\",\"kind\":\"ConfigMap\",\"data\":{\"hello\":\"world\"},\"metadata\":{\"name\":\"config-map\",\"labels\":{\"aws.cdk.eks/prune-c89cbcc5d9bdd35cfc69c0334c0a9af21d1e0e372e\":\"\"}},\"unknown\":{\"key\":\"value\"}}]",
    "ClusterName": {
     "Ref": "Cluster9EE0221C"
    },
    "RoleArn": {
     "Fn::GetAtt": [
      "ClusterCreationRole360249B6",
      "Arn"
     ]
    },
    "PruneLabel": "aws.cdk.eks/prune-c89cbcc5d9bdd35cfc69c0334c0a9af21d1e0e372e",
    "SkipValidation": true
   },
   "DependsOn": [
    "ClusterKubectlReadyBarrier200052AF"
   ],
   "UpdateReplacePolicy": "Delete",
   "DeletionPolicy": "Delete"
  },
  "CustomAWSCDKOpenIdConnectProviderCustomResourceProviderRole517FED65": {
   "Type": "AWS::IAM::Role",
   "Properties": {
    "AssumeRolePolicyDocument": {
     "Version": "2012-10-17",
     "Statement": [
      {
       "Action": "sts:AssumeRole",
       "Effect": "Allow",
       "Principal": {
        "Service": "lambda.amazonaws.com"
       }
      }
     ]
    },
    "ManagedPolicyArns": [
     {
      "Fn::Sub": "arn:${AWS::Partition}:iam::aws:policy/service-role/AWSLambdaBasicExecutionRole"
     }
    ],
    "Policies": [
     {
      "PolicyName": "Inline",
      "PolicyDocument": {
       "Version": "2012-10-17",
       "Statement": [
        {
         "Effect": "Allow",
         "Resource": "*",
         "Action": [
          "iam:CreateOpenIDConnectProvider",
          "iam:DeleteOpenIDConnectProvider",
          "iam:UpdateOpenIDConnectProviderThumbprint",
          "iam:AddClientIDToOpenIDConnectProvider",
          "iam:RemoveClientIDFromOpenIDConnectProvider"
         ]
        }
       ]
      }
     }
    ]
   }
  },
  "CustomAWSCDKOpenIdConnectProviderCustomResourceProviderHandlerF2C543E0": {
   "Type": "AWS::Lambda::Function",
   "Properties": {
    "Code": {
     "S3Bucket": {
      "Fn::Sub": "cdk-hnb659fds-assets-${AWS::AccountId}-us-east-1"
     },
     "S3Key": "2df5a59d801a1efa337d7f2787d401cc48d736faa94d1f42eccad2d88f3ce2e3.zip"
    },
    "Timeout": 900,
    "MemorySize": 128,
    "Handler": "__entrypoint__.handler",
    "Role": {
     "Fn::GetAtt": [
      "CustomAWSCDKOpenIdConnectProviderCustomResourceProviderRole517FED65",
      "Arn"
     ]
    },
    "Runtime": "nodejs16.x"
   },
   "DependsOn": [
    "CustomAWSCDKOpenIdConnectProviderCustomResourceProviderRole517FED65"
   ]
  },
  "AWSCDKCfnUtilsProviderCustomResourceProviderRoleFE0EE867": {
   "Type": "AWS::IAM::Role",
   "Properties": {
    "AssumeRolePolicyDocument": {
     "Version": "2012-10-17",
     "Statement": [
      {
       "Action": "sts:AssumeRole",
       "Effect": "Allow",
       "Principal": {
        "Service": "lambda.amazonaws.com"
       }
      }
     ]
    },
    "ManagedPolicyArns": [
     {
      "Fn::Sub": "arn:${AWS::Partition}:iam::aws:policy/service-role/AWSLambdaBasicExecutionRole"
     }
    ]
   }
  },
  "AWSCDKCfnUtilsProviderCustomResourceProviderHandlerCF82AA57": {
   "Type": "AWS::Lambda::Function",
   "Properties": {
    "Code": {
     "S3Bucket": {
      "Fn::Sub": "cdk-hnb659fds-assets-${AWS::AccountId}-us-east-1"
     },
     "S3Key": "f4599f463f56c5c9d584a8aca5b607b7bb0cead0b089b8ccd66b69f00b5ee98a.zip"
    },
    "Timeout": 900,
    "MemorySize": 128,
    "Handler": "__entrypoint__.handler",
    "Role": {
     "Fn::GetAtt": [
      "AWSCDKCfnUtilsProviderCustomResourceProviderRoleFE0EE867",
      "Arn"
     ]
    },
    "Runtime": "nodejs14.x"
   },
   "DependsOn": [
    "AWSCDKCfnUtilsProviderCustomResourceProviderRoleFE0EE867"
   ]
  }
 },
 "Outputs": {
  "ClusterConfigCommand43AAE40F": {
   "Value": {
    "Fn::Join": [
     "",
     [
      "aws eks update-kubeconfig --name ",
      {
       "Ref": "Cluster9EE0221C"
      },
      " --region us-east-1 --role-arn ",
      {
       "Fn::GetAtt": [
        "AdminRole38563C57",
        "Arn"
       ]
      }
     ]
    ]
   }
  },
  "ClusterGetTokenCommand06AE992E": {
   "Value": {
    "Fn::Join": [
     "",
     [
      "aws eks get-token --cluster-name ",
      {
       "Ref": "Cluster9EE0221C"
      },
      " --region us-east-1 --role-arn ",
      {
       "Fn::GetAtt": [
        "AdminRole38563C57",
        "Arn"
       ]
      }
     ]
    ]
   }
  },
  "ClusterEndpoint": {
   "Value": {
    "Fn::GetAtt": [
     "Cluster9EE0221C",
     "Endpoint"
    ]
   }
  },
  "ClusterArn": {
   "Value": {
    "Fn::GetAtt": [
     "Cluster9EE0221C",
     "Arn"
    ]
   }
  },
  "ClusterCertificateAuthorityData": {
   "Value": {
    "Fn::GetAtt": [
     "Cluster9EE0221C",
     "CertificateAuthorityData"
    ]
   }
  },
  "ClusterSecurityGroupId": {
   "Value": {
    "Fn::GetAtt": [
     "Cluster9EE0221C",
     "ClusterSecurityGroupId"
    ]
   }
  },
  "ClusterEncryptionConfigKeyArn": {
   "Value": {
    "Fn::GetAtt": [
     "Cluster9EE0221C",
     "EncryptionConfigKeyArn"
    ]
   }
  },
  "ClusterName": {
   "Value": {
    "Ref": "Cluster9EE0221C"
   }
  }
 },
 "Parameters": {
  "SsmParameterValueawsserviceeksoptimizedami124amazonlinux2recommendedimageidC96584B6F00A464EAD1953AFF4B05118Parameter": {
   "Type": "AWS::SSM::Parameter::Value<String>",
   "Default": "/aws/service/eks/optimized-ami/1.24/amazon-linux-2/recommended/image_id"
  },
  "SsmParameterValueawsserviceeksoptimizedami124amazonlinux2arm64recommendedimageidC96584B6F00A464EAD1953AFF4B05118Parameter": {
   "Type": "AWS::SSM::Parameter::Value<String>",
   "Default": "/aws/service/eks/optimized-ami/1.24/amazon-linux-2-arm64/recommended/image_id"
  },
  "SsmParameterValueawsservicebottlerocketawsk8s124x8664latestimageidC96584B6F00A464EAD1953AFF4B05118Parameter": {
   "Type": "AWS::SSM::Parameter::Value<String>",
   "Default": "/aws/service/bottlerocket/aws-k8s-1.24/x86_64/latest/image_id"
  },
  "SsmParameterValueawsserviceeksoptimizedami125amazonlinux2recommendedimageidC96584B6F00A464EAD1953AFF4B05118Parameter": {
   "Type": "AWS::SSM::Parameter::Value<String>",
   "Default": "/aws/service/eks/optimized-ami/1.25/amazon-linux-2/recommended/image_id"
  },
  "BootstrapVersion": {
   "Type": "AWS::SSM::Parameter::Value<String>",
   "Default": "/cdk-bootstrap/hnb659fds/version",
   "Description": "Version of the CDK Bootstrap resources in this environment, automatically retrieved from SSM Parameter Store. [cdk:skip]"
  }
 },
 "Rules": {
  "CheckBootstrapVersion": {
   "Assertions": [
    {
     "Assert": {
      "Fn::Not": [
       {
        "Fn::Contains": [
         [
          "1",
          "2",
          "3",
          "4",
          "5"
         ],
         {
          "Ref": "BootstrapVersion"
         }
        ]
       }
      ]
     },
     "AssertDescription": "CDK bootstrap stack version 6 required. Please run 'cdk bootstrap' with a recent version of the CDK CLI."
    }
   ]
  }
 }
}<|MERGE_RESOLUTION|>--- conflicted
+++ resolved
@@ -3406,11 +3406,7 @@
        {
         "Fn::Sub": "cdk-hnb659fds-assets-${AWS::AccountId}-us-east-1"
        },
-<<<<<<< HEAD
-       "/8036bc5a59e7909aeeb9b09610d5b223033cd2bff3abae01c6b616800daf868f.json"
-=======
        "/82bc7202ab93521f556ffe91199b3e2d55a9b03ae8334a40d6a5dd07ed7cbaeb.json"
->>>>>>> 294adb0a
       ]
      ]
     },
