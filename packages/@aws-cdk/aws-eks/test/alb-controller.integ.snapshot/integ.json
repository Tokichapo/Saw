--- conflicted
+++ resolved
@@ -1,11 +1,7 @@
 {
   "version": "19.0.0",
   "testCases": {
-<<<<<<< HEAD
     "test/integ.alb-controller": {
-=======
-    "integ.alb-controller": {
->>>>>>> 50521911
       "stacks": [
         "aws-cdk-eks-cluster-alb-controller-test"
       ],
