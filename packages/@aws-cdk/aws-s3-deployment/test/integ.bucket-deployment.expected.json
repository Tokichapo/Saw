--- conflicted
+++ resolved
@@ -304,11 +304,7 @@
       "Properties": {
         "Code": {
           "S3Bucket": {
-<<<<<<< HEAD
-            "Ref": "AssetParameters35fa56a5b1cbdf567620faef050ce082e86ff7310935ab443b13cf0a6f51d627S3BucketFECA0E34"
-=======
             "Ref": "AssetParameters1f6de40da10b415b255c07df709f791e772ffb9f7bdd14ad81fb75643aad24eaS3BucketD8D20B9A"
->>>>>>> 356247fe
           },
           "S3Key": {
             "Fn::Join": [
@@ -321,11 +317,7 @@
                       "Fn::Split": [
                         "||",
                         {
-<<<<<<< HEAD
-                          "Ref": "AssetParameters35fa56a5b1cbdf567620faef050ce082e86ff7310935ab443b13cf0a6f51d627S3VersionKey7F16088D"
-=======
                           "Ref": "AssetParameters1f6de40da10b415b255c07df709f791e772ffb9f7bdd14ad81fb75643aad24eaS3VersionKeyCD2774D3"
->>>>>>> 356247fe
                         }
                       ]
                     }
@@ -338,11 +330,7 @@
                       "Fn::Split": [
                         "||",
                         {
-<<<<<<< HEAD
-                          "Ref": "AssetParameters35fa56a5b1cbdf567620faef050ce082e86ff7310935ab443b13cf0a6f51d627S3VersionKey7F16088D"
-=======
                           "Ref": "AssetParameters1f6de40da10b415b255c07df709f791e772ffb9f7bdd14ad81fb75643aad24eaS3VersionKeyCD2774D3"
->>>>>>> 356247fe
                         }
                       ]
                     }
@@ -1396,19 +1384,6 @@
       "Type": "String",
       "Description": "Artifact hash for asset \"e9882ab123687399f934da0d45effe675ecc8ce13b40cb946f3e1d6141fe8d68\""
     },
-<<<<<<< HEAD
-    "AssetParameters35fa56a5b1cbdf567620faef050ce082e86ff7310935ab443b13cf0a6f51d627S3BucketFECA0E34": {
-      "Type": "String",
-      "Description": "S3 bucket for asset \"35fa56a5b1cbdf567620faef050ce082e86ff7310935ab443b13cf0a6f51d627\""
-    },
-    "AssetParameters35fa56a5b1cbdf567620faef050ce082e86ff7310935ab443b13cf0a6f51d627S3VersionKey7F16088D": {
-      "Type": "String",
-      "Description": "S3 key for asset version \"35fa56a5b1cbdf567620faef050ce082e86ff7310935ab443b13cf0a6f51d627\""
-    },
-    "AssetParameters35fa56a5b1cbdf567620faef050ce082e86ff7310935ab443b13cf0a6f51d627ArtifactHashB90DC367": {
-      "Type": "String",
-      "Description": "Artifact hash for asset \"35fa56a5b1cbdf567620faef050ce082e86ff7310935ab443b13cf0a6f51d627\""
-=======
     "AssetParameters1f6de40da10b415b255c07df709f791e772ffb9f7bdd14ad81fb75643aad24eaS3BucketD8D20B9A": {
       "Type": "String",
       "Description": "S3 bucket for asset \"1f6de40da10b415b255c07df709f791e772ffb9f7bdd14ad81fb75643aad24ea\""
@@ -1420,7 +1395,6 @@
     "AssetParameters1f6de40da10b415b255c07df709f791e772ffb9f7bdd14ad81fb75643aad24eaArtifactHash3943F7F3": {
       "Type": "String",
       "Description": "Artifact hash for asset \"1f6de40da10b415b255c07df709f791e772ffb9f7bdd14ad81fb75643aad24ea\""
->>>>>>> 356247fe
     },
     "AssetParametersfc4481abf279255619ff7418faa5d24456fef3432ea0da59c95542578ff0222eS3Bucket9CD8B20A": {
       "Type": "String",
