import '@aws-cdk/assert/jest';
import { ABSENT } from '@aws-cdk/assert/lib/assertions/have-resource';
import { Role, ServicePrincipal } from '@aws-cdk/aws-iam';
import * as lambda from '@aws-cdk/aws-lambda';
import { CfnParameter, Construct, Duration, Stack, Tag } from '@aws-cdk/core';
import { AccountRecovery, Mfa, NumberAttribute, StringAttribute, UserPool, UserPoolIdentityProvider, UserPoolOperation, VerificationEmailStyle } from '../lib';

describe('User Pool', () => {
  test('default setup', () => {
    // GIVEN
    const stack = new Stack();

    // WHEN
    new UserPool(stack, 'Pool');

    // THEN
    expect(stack).toHaveResource('AWS::Cognito::UserPool', {
      AdminCreateUserConfig: {
        AllowAdminCreateUserOnly: true,
        InviteMessageTemplate: ABSENT,
      },
      EmailVerificationMessage: 'The verification code to your new account is {####}',
      EmailVerificationSubject: 'Verify your new account',
      SmsVerificationMessage: 'The verification code to your new account is {####}',
      VerificationMessageTemplate: {
        DefaultEmailOption: 'CONFIRM_WITH_CODE',
        EmailMessage: 'The verification code to your new account is {####}',
        EmailSubject: 'Verify your new account',
        SmsMessage: 'The verification code to your new account is {####}',
      },
      lambdaTriggers: ABSENT,
    });
  });

  test('self sign up option is correctly configured', () => {
    // GIVEN
    const stack = new Stack();

    // WHEN
    new UserPool(stack, 'Pool', {
      selfSignUpEnabled: true,
    });

    // THEN
    expect(stack).toHaveResource('AWS::Cognito::UserPool', {
      AdminCreateUserConfig: {
        AllowAdminCreateUserOnly: false,
      },
    });
  });

  test('email verification via link is configured correctly', () => {
    // GIVEN
    const stack = new Stack();

    // WHEN
    new UserPool(stack, 'Pool', {
      userVerification: {
        emailStyle: VerificationEmailStyle.LINK,
      },
    });

    // THEN
    expect(stack).toHaveResourceLike('AWS::Cognito::UserPool', {
      EmailVerificationMessage: ABSENT,
      EmailVerificationSubject: ABSENT,
      SmsVerificationMessage: 'The verification code to your new account is {####}',
      VerificationMessageTemplate: {
        DefaultEmailOption: 'CONFIRM_WITH_LINK',
        EmailMessageByLink: 'Verify your account by clicking on {##Verify Email##}',
        EmailSubjectByLink: 'Verify your new account',
        SmsMessage: 'The verification code to your new account is {####}',
      },
    });
  }),

  test('email and sms verification messages are validated', () => {
    const stack = new Stack();

    expect(() => new UserPool(stack, 'Pool1', {
      userVerification: {
        emailStyle: VerificationEmailStyle.CODE,
        emailBody: 'invalid email body',
      },
    })).toThrow(/Verification email body/);

    expect(() => new UserPool(stack, 'Pool2', {
      userVerification: {
        emailStyle: VerificationEmailStyle.CODE,
        emailBody: 'valid email body {####}',
      },
    })).not.toThrow();

    expect(() => new UserPool(stack, 'Pool3', {
      userVerification: {
        emailStyle: VerificationEmailStyle.CODE,
        smsMessage: 'invalid sms message',
      },
    })).toThrow(/SMS message/);

    expect(() => new UserPool(stack, 'Pool4', {
      userVerification: {
        emailStyle: VerificationEmailStyle.CODE,
        smsMessage: 'invalid sms message {####}',
      },
    })).not.toThrow();

    expect(() => new UserPool(stack, 'Pool5', {
      userVerification: {
        emailStyle: VerificationEmailStyle.LINK,
        emailBody: 'invalid email body {####}',
      },
    })).toThrow(/Verification email body/);

    expect(() => new UserPool(stack, 'Pool6', {
      userVerification: {
        emailStyle: VerificationEmailStyle.LINK,
        emailBody: 'invalid email body {##Verify Email##}',
      },
    })).not.toThrow();
  });

  test('validation is skipped for email and sms messages when tokens', () => {
    const stack = new Stack();
    const parameter = new CfnParameter(stack, 'Parameter');

    expect(() => new UserPool(stack, 'Pool1', {
      userVerification: {
        emailStyle: VerificationEmailStyle.CODE,
        emailBody: parameter.valueAsString,
      },
    })).not.toThrow();

    expect(() => new UserPool(stack, 'Pool2', {
      userVerification: {
        emailStyle: VerificationEmailStyle.CODE,
        smsMessage: parameter.valueAsString,
      },
    })).not.toThrow();
  });

  test('user invitation messages are configured correctly', () => {
    // GIVEN
    const stack = new Stack();

    // WHEN
    new UserPool(stack, 'Pool', {
      userInvitation: {
        emailBody: 'invitation email body',
        emailSubject: 'invitation email subject',
        smsMessage: 'invitation sms',
      },
    });

    // THEN
    expect(stack).toHaveResourceLike('AWS::Cognito::UserPool', {
      AdminCreateUserConfig: {
        InviteMessageTemplate: {
          EmailMessage: 'invitation email body',
          EmailSubject: 'invitation email subject',
          SMSMessage: 'invitation sms',
        },
      },
    });
  });

  test('smsRole property is recognized', () => {
    // GIVEN
    const stack = new Stack();
    const role = Role.fromRoleArn(stack, 'smsRole', 'arn:aws:iam::664773442901:role/sms-role');

    // WHEN
    new UserPool(stack, 'Pool', {
      smsRole: role,
      smsRoleExternalId: 'test-external-id',
    });

    // THEN
    expect(stack).toHaveResourceLike('AWS::Cognito::UserPool', {
      SmsConfiguration: {
        ExternalId: 'test-external-id',
        SnsCallerArn: role.roleArn,
      },
    });
  });

  test('import using id', () => {
    // GIVEN
    const stack = new Stack(undefined, undefined, {
      env: { region: 'some-region-1', account: '0123456789012' },
    });
    const userPoolId = 'test-user-pool';

    // WHEN
    const pool = UserPool.fromUserPoolId(stack, 'userpool', userPoolId);
    expect(pool.userPoolId).toEqual(userPoolId);
    expect(pool.userPoolArn).toMatch(/cognito-idp:some-region-1:0123456789012:userpool\/test-user-pool/);
  });

  test('import using arn', () => {
    // GIVEN
    const stack = new Stack();
    const userPoolArn = 'arn:aws:cognito-idp:us-east-1:0123456789012:userpool/test-user-pool';

    // WHEN
    const pool = UserPool.fromUserPoolArn(stack, 'userpool', userPoolArn);
    expect(pool.userPoolId).toEqual('test-user-pool');
    expect(stack.resolve(pool.userPoolArn)).toEqual({
      'Fn::Join': [ '', [
        'arn:',
        { Ref: 'AWS::Partition' },
        ':cognito-idp:',
        { Ref: 'AWS::Region' },
        ':',
        { Ref: 'AWS::AccountId' },
        ':userpool/test-user-pool',
      ] ],
    });
  });

  test('support tags', () => {
    // GIVEN
    const stack = new Stack();

    // WHEN
    const pool = new UserPool(stack, 'Pool', {
      userPoolName: 'myPool',
    });
    Tag.add(pool, 'PoolTag', 'PoolParty');

    // THEN
    expect(stack).toHaveResourceLike('AWS::Cognito::UserPool', {
      UserPoolName: 'myPool',
      UserPoolTags: {
        PoolTag: 'PoolParty',
      },
    });
  });

  test('lambda triggers via properties are correctly configured', () => {
    // GIVEN
    const stack = new Stack();
    const fn = fooFunction(stack, 'preSignUp');

    // WHEN
    new UserPool(stack, 'Pool', {
      lambdaTriggers: {
        preSignUp: fn,
      },
    });

    // THEN
    expect(stack).toHaveResourceLike('AWS::Cognito::UserPool', {
      LambdaConfig: {
        PreSignUp: stack.resolve(fn.functionArn),
      },
    });
    expect(stack).toHaveResourceLike('AWS::Lambda::Permission', {
      Action: 'lambda:InvokeFunction',
      FunctionName: stack.resolve(fn.functionArn),
      Principal: 'cognito-idp.amazonaws.com',
    });
  });

  test('add* API correctly appends triggers', () => {
    // GIVEN
    const stack = new Stack();

    const createAuthChallenge = fooFunction(stack, 'createAuthChallenge');
    const customMessage = fooFunction(stack, 'customMessage');
    const defineAuthChallenge = fooFunction(stack, 'defineAuthChallenge');
    const postAuthentication = fooFunction(stack, 'postAuthentication');
    const postConfirmation = fooFunction(stack, 'postConfirmation');
    const preAuthentication = fooFunction(stack, 'preAuthentication');
    const preSignUp = fooFunction(stack, 'preSignUp');
    const preTokenGeneration = fooFunction(stack, 'preTokenGeneration');
    const userMigration = fooFunction(stack, 'userMigration');
    const verifyAuthChallengeResponse = fooFunction(stack, 'verifyAuthChallengeResponse');

    // WHEN
    const pool = new UserPool(stack, 'Pool');
    pool.addTrigger(UserPoolOperation.CREATE_AUTH_CHALLENGE, createAuthChallenge);
    pool.addTrigger(UserPoolOperation.CUSTOM_MESSAGE, customMessage);
    pool.addTrigger(UserPoolOperation.DEFINE_AUTH_CHALLENGE, defineAuthChallenge);
    pool.addTrigger(UserPoolOperation.POST_AUTHENTICATION, postAuthentication);
    pool.addTrigger(UserPoolOperation.POST_CONFIRMATION, postConfirmation);
    pool.addTrigger(UserPoolOperation.PRE_AUTHENTICATION, preAuthentication);
    pool.addTrigger(UserPoolOperation.PRE_SIGN_UP, preSignUp);
    pool.addTrigger(UserPoolOperation.PRE_TOKEN_GENERATION, preTokenGeneration);
    pool.addTrigger(UserPoolOperation.USER_MIGRATION, userMigration);
    pool.addTrigger(UserPoolOperation.VERIFY_AUTH_CHALLENGE_RESPONSE, verifyAuthChallengeResponse);

    // THEN
    expect(stack).toHaveResourceLike('AWS::Cognito::UserPool', {
      LambdaConfig: {
        CreateAuthChallenge: stack.resolve(createAuthChallenge.functionArn),
        CustomMessage: stack.resolve(customMessage.functionArn),
        DefineAuthChallenge: stack.resolve(defineAuthChallenge.functionArn),
        PostAuthentication: stack.resolve(postAuthentication.functionArn),
        PostConfirmation: stack.resolve(postConfirmation.functionArn),
        PreAuthentication: stack.resolve(preAuthentication.functionArn),
        PreSignUp: stack.resolve(preSignUp.functionArn),
        PreTokenGeneration: stack.resolve(preTokenGeneration.functionArn),
        UserMigration: stack.resolve(userMigration.functionArn),
        VerifyAuthChallengeResponse: stack.resolve(verifyAuthChallengeResponse.functionArn),
      },
    });

    [ createAuthChallenge, customMessage, defineAuthChallenge, postAuthentication,
      postConfirmation, preAuthentication, preSignUp, preTokenGeneration, userMigration,
      verifyAuthChallengeResponse ].forEach((fn) => {
      expect(stack).toHaveResourceLike('AWS::Lambda::Permission', {
        Action: 'lambda:InvokeFunction',
        FunctionName: stack.resolve(fn.functionArn),
        Principal: 'cognito-idp.amazonaws.com',
      });
    });
  });

  test('fails when the same trigger is added twice', () => {
    // GIVEN
    const stack = new Stack();
    const userpool = new UserPool(stack, 'Pool');

    const fn1 = new lambda.Function(stack, 'fn1', {
      code: lambda.Code.fromInline('foo'),
      runtime: lambda.Runtime.NODEJS_12_X,
      handler: 'index.handler',
    });
    const fn2 = new lambda.Function(stack, 'fn2', {
      code: lambda.Code.fromInline('foo'),
      runtime: lambda.Runtime.NODEJS_12_X,
      handler: 'index.handler',
    });

    // WHEN
    userpool.addTrigger(UserPoolOperation.CREATE_AUTH_CHALLENGE, fn1);
    expect(() => userpool.addTrigger(UserPoolOperation.CREATE_AUTH_CHALLENGE, fn2)).toThrow(/already exists/);
  });

  test('no username aliases specified', () => {
    // GIVEN
    const stack = new Stack();

    // WHEN
    new UserPool(stack, 'Pool');

    // THEN
    expect(stack).toHaveResourceLike('AWS::Cognito::UserPool', {
      UsernameAttributes: ABSENT,
      AliasAttributes: ABSENT,
    });
  });

  test('fails when preferredUsername is used without username', () => {
    const stack = new Stack();
    expect(() => new UserPool(stack, 'Pool', {
      signInAliases: { preferredUsername: true },
    })).toThrow(/username/);
  });

  test('username and email are specified as the username aliases', () => {
    // GIVEN
    const stack = new Stack();

    // WHEN
    new UserPool(stack, 'Pool', {
      signInAliases: { username: true, email: true },
    });

    // THEN
    expect(stack).toHaveResourceLike('AWS::Cognito::UserPool', {
      UsernameAttributes: ABSENT,
      AliasAttributes: [ 'email' ],
    });
  });

  test('email and phone number are specified as the username aliases', () => {
    // GIVEN
    const stack = new Stack();

    // WHEN
    new UserPool(stack, 'Pool', {
      signInAliases: { email: true, phone: true },
    });

    // THEN
    expect(stack).toHaveResourceLike('AWS::Cognito::UserPool', {
      UsernameAttributes: [ 'email', 'phone_number' ],
      AliasAttributes: ABSENT,
    });
  });

  test('email and phone number are autoverified, by default, if they are specified as signIn', () => {
    // GIVEN
    const stack = new Stack();

    // WHEN
    new UserPool(stack, 'Pool1', {
      userPoolName: 'Pool1',
      signInAliases: { email: true },
    });
    new UserPool(stack, 'Pool2', {
      userPoolName: 'Pool2',
      signInAliases: { email: true, phone: true },
    });

    // THEN
    expect(stack).toHaveResourceLike('AWS::Cognito::UserPool', {
      UserPoolName: 'Pool1',
      AutoVerifiedAttributes: [ 'email' ],
    });
    expect(stack).toHaveResourceLike('AWS::Cognito::UserPool', {
      UserPoolName: 'Pool2',
      AutoVerifiedAttributes: [ 'email', 'phone_number' ],
    });
  });

  test('explicit autoverify are correctly picked up', () => {
    // GIVEN
    const stack = new Stack();

    // WHEN
    new UserPool(stack, 'Pool', {
      signInAliases: { username: true },
      autoVerify: { email: true, phone: true },
    });

    // THEN
    expect(stack).toHaveResourceLike('AWS::Cognito::UserPool', {
      AutoVerifiedAttributes: [ 'email', 'phone_number' ],
    });
  });

  test('sign in case sensitive is correctly picked up', () => {
    // GIVEN
    const stack = new Stack();

    // WHEN
    new UserPool(stack, 'Pool', {
      signInCaseSensitive: false,
    });

    // THEN
    expect(stack).toHaveResourceLike('AWS::Cognito::UserPool', {
      UsernameConfiguration: {
        CaseSensitive: false,
      },
    });
  });

  test('sign in case sensitive is absent by default', () => {
    // GIVEN
    const stack = new Stack();

    // WHEN
    new UserPool(stack, 'Pool', {});

    // THEN
    expect(stack).toHaveResourceLike('AWS::Cognito::UserPool', {
      UsernameConfiguration: ABSENT,
    });
  });

  test('standard attributes default to mutable', () => {
    // GIVEN
    const stack = new Stack();

    // WHEN
    new UserPool(stack, 'Pool', {
      standardAttributes: {
        fullname: {
          required: true,
        },
        timezone: {
          required: true,
        },
      },
    });

    // THEN
    expect(stack).toHaveResourceLike('AWS::Cognito::UserPool', {
      Schema: [
        {
          Name: 'name',
          Required: true,
          Mutable: true,
        },
        {
          Name: 'zoneinfo',
          Required: true,
          Mutable: true,
        },
      ],
    });
  });

  test('mutable standard attributes', () => {
    // GIVEN
    const stack = new Stack();

    // WHEN
    new UserPool(stack, 'Pool', {
      userPoolName: 'Pool',
      standardAttributes: {
        fullname: {
          required: true,
          mutable: true,
        },
        timezone: {
          required: true,
          mutable: true,
        },
      },
    });

    new UserPool(stack, 'Pool1', {
      userPoolName: 'Pool1',
      standardAttributes: {
        fullname: {
          mutable: false,
        },
        timezone: {
          mutable: false,
        },
      },
    });

    // THEN
    expect(stack).toHaveResourceLike('AWS::Cognito::UserPool', {
      UserPoolName: 'Pool',
      Schema: [
        {
          Mutable: true,
          Name: 'name',
          Required: true,
        },
        {
          Mutable: true,
          Name: 'zoneinfo',
          Required: true,
        },
      ],
    });

    expect(stack).toHaveResourceLike('AWS::Cognito::UserPool', {
      UserPoolName: 'Pool1',
      Schema: [
        {
          Name: 'name',
          Required: false,
          Mutable: false,
        },
        {
          Name: 'zoneinfo',
          Required: false,
          Mutable: false,
        },
      ],
    });
  });

  test('schema is absent when attributes are not specified', () => {
    // GIVEN
    const stack = new Stack();

    // WHEN
    new UserPool(stack, 'Pool', { userPoolName: 'Pool' });

    // THEN
    expect(stack).toHaveResourceLike('AWS::Cognito::UserPool', {
      UserPoolName: 'Pool',
      Schema: ABSENT,
    });
  });

  test('optional mutable standardAttributes', () => {
    // GIVEN
    const stack = new Stack();

    // WHEN
    new UserPool(stack, 'Pool', {
      userPoolName: 'Pool',
      standardAttributes: {
        timezone: {
          mutable: true,
        },
      },
    });

    // THEN
    expect(stack).toHaveResourceLike('AWS::Cognito::UserPool', {
      UserPoolName: 'Pool',
      Schema: [
        {
          Mutable: true,
          Required: false,
          Name: 'zoneinfo',
        },
      ],
    });
  });

  test('custom attributes with default constraints', () => {
    // GIVEN
    const stack = new Stack();

    // WHEN
    new UserPool(stack, 'Pool', {
      customAttributes: {
        'custom-string-attr': new StringAttribute(),
        'custom-number-attr': new NumberAttribute(),
      },
    });

    // THEN
    expect(stack).toHaveResourceLike('AWS::Cognito::UserPool', {
      Schema: [
        {
          Name: 'custom-string-attr',
          AttributeDataType: 'String',
          StringAttributeConstraints: ABSENT,
          NumberAttributeConstraints: ABSENT,
        },
        {
          Name: 'custom-number-attr',
          AttributeDataType: 'Number',
          StringAttributeConstraints: ABSENT,
          NumberAttributeConstraints: ABSENT,
        },
      ],
    });
  });

  test('custom attributes with constraints', () => {
    // GIVEN
    const stack = new Stack();

    // WHEN
    new UserPool(stack, 'Pool', {
      customAttributes: {
        'custom-string-attr': new StringAttribute({ minLen: 5, maxLen: 50 }),
        'custom-number-attr': new NumberAttribute({ min: 500, max: 2000 }),
      },
    });

    // THEN
    expect(stack).toHaveResourceLike('AWS::Cognito::UserPool', {
      Schema: [
        {
          AttributeDataType: 'String',
          Name: 'custom-string-attr',
          StringAttributeConstraints: {
            MaxLength: '50',
            MinLength: '5',
          },
        },
        {
          AttributeDataType: 'Number',
          Name: 'custom-number-attr',
          NumberAttributeConstraints: {
            MaxValue: '2000',
            MinValue: '500',
          },
        },
      ],
    });
  });

  test('mfaTypes is ignored when mfaEnforcement is undefined or set to OFF', () => {
    // GIVEN
    const stack = new Stack();

    // WHEN
    new UserPool(stack, 'Pool1', {
      userPoolName: 'Pool1',
      mfaSecondFactor: {
        sms: true,
        otp: true,
      },
    });
    new UserPool(stack, 'Pool2', {
      userPoolName: 'Pool2',
      mfa: Mfa.OFF,
      mfaSecondFactor: {
        sms: true,
        otp: true,
      },
    });

    // THEN
    expect(stack).toHaveResourceLike('AWS::Cognito::UserPool', {
      UserPoolName: 'Pool1',
      MfaConfiguration: ABSENT,
      EnabledMfas: ABSENT,
    });
    expect(stack).toHaveResourceLike('AWS::Cognito::UserPool', {
      UserPoolName: 'Pool2',
      MfaConfiguration: 'OFF',
      EnabledMfas: ABSENT,
    });
  });

  test('sms mfa type is the default when mfaEnforcement is set to REQUIRED or OPTIONAL', () => {
    // GIVEN
    const stack = new Stack();

    // WHEN
    new UserPool(stack, 'Pool1', {
      userPoolName: 'Pool1',
      mfa: Mfa.OPTIONAL,
    });
    new UserPool(stack, 'Pool2', {
      userPoolName: 'Pool2',
      mfa: Mfa.REQUIRED,
    });

    // THEN
    expect(stack).toHaveResourceLike('AWS::Cognito::UserPool', {
      UserPoolName: 'Pool1',
      MfaConfiguration: 'OPTIONAL',
      EnabledMfas: [ 'SMS_MFA' ],
    });
    expect(stack).toHaveResourceLike('AWS::Cognito::UserPool', {
      UserPoolName: 'Pool2',
      MfaConfiguration: 'ON',
      EnabledMfas: [ 'SMS_MFA' ],
    });
  });

  test('mfa type is correctly picked up when specified', () => {
    // GIVEN
    const stack = new Stack();

    // WHEN
    new UserPool(stack, 'Pool', {
      mfa: Mfa.REQUIRED,
      mfaSecondFactor: {
        sms: true,
        otp: true,
      },
    });

    // THEN
    expect(stack).toHaveResourceLike('AWS::Cognito::UserPool', {
      EnabledMfas: [ 'SMS_MFA', 'SOFTWARE_TOKEN_MFA' ],
    });
  });

  test('password policy is correctly set', () => {
    // GIVEN
    const stack = new Stack();

    // WHEN
    new UserPool(stack, 'Pool', {
      passwordPolicy: {
        tempPasswordValidity: Duration.days(2),
        minLength: 15,
        requireDigits: true,
        requireLowercase: true,
        requireUppercase: true,
        requireSymbols: true,
      },
    });

    // THEN
    expect(stack).toHaveResourceLike('AWS::Cognito::UserPool', {
      Policies: {
        PasswordPolicy: {
          TemporaryPasswordValidityDays: 2,
          MinimumLength: 15,
          RequireLowercase: true,
          RequireUppercase: true,
          RequireNumbers: true,
          RequireSymbols: true,
        },
      },
    });
  });

  test('password minimum length is set to the default when other parts of the policy is configured', () => {
    // GIVEN
    const stack = new Stack();

    // WHEN
    new UserPool(stack, 'Pool', {
      passwordPolicy: {
        tempPasswordValidity: Duration.days(2),
        requireDigits: true,
      },
    });

    expect(stack).toHaveResourceLike('AWS::Cognito::UserPool', {
      Policies: {
        PasswordPolicy: {
          MinimumLength: 8,
        },
      },
    });
  });

  test('throws when tempPassword validity is not in round days', () => {
    const stack = new Stack();

    expect(() => new UserPool(stack, 'Pool', {
      passwordPolicy: {
        tempPasswordValidity: Duration.hours(30),
      },
    })).toThrow();
  });

  test('temp password throws an error when above the max', () => {
    const stack = new Stack();

    expect(() => new UserPool(stack, 'Pool', {
      passwordPolicy: {
        tempPasswordValidity: Duration.days(400),
      },
    })).toThrow(/tempPasswordValidity cannot be greater than/);
  });

  test('throws when minLength is out of range', () => {
    const stack = new Stack();

    expect(() => new UserPool(stack, 'Pool1', {
      passwordPolicy: {
        minLength: 5,
      },
    })).toThrow(/minLength for password must be between/);

    expect(() => new UserPool(stack, 'Pool2', {
      passwordPolicy: {
        minLength: 100,
      },
    })).toThrow(/minLength for password must be between/);
  });

  test('email transmission settings are recognized correctly', () => {
    // GIVEN
    const stack = new Stack();

    // WHEN
    new UserPool(stack, 'Pool', {
      emailSettings: {
        from: 'from@myawesomeapp.com',
        replyTo: 'replyTo@myawesomeapp.com',
      },
    });

    // THEN
    expect(stack).toHaveResourceLike('AWS::Cognito::UserPool', {
      EmailConfiguration: {
        From: 'from@myawesomeapp.com',
        ReplyToEmailAddress: 'replyTo@myawesomeapp.com',
      },
    });
  });
<<<<<<< HEAD

  describe('sms roles', () => {
    test('default', () => {
      // GIVEN
      const stack = new Stack();

      // WHEN
      new UserPool(stack, 'pool');

      // THEN
      expect(stack).toHaveResource('AWS::Cognito::UserPool', {
        SmsConfiguration: ABSENT,
      });
    });

    test('smsRole and smsExternalId is set', () => {
      // GIVEN
      const stack = new Stack();
      const smsRole = new Role(stack, 'smsRole', {
        assumedBy: new ServicePrincipal('service.amazonaws.com'),
      });

      // WHEN
      new UserPool(stack, 'pool', {
        smsRole,
        smsRoleExternalId: 'role-external-id',
      });

      // THEN
      expect(stack).toHaveResource('AWS::Cognito::UserPool', {
        SmsConfiguration: {
          ExternalId: 'role-external-id',
          SnsCallerArn: { 'Fn::GetAtt': [ 'smsRoleA4587CE8', 'Arn' ] },
        },
      });
    });

    test('setting enableSmsRole creates an sms role', () => {
      // GIVEN
      const stack = new Stack();

      // WHEN
      new UserPool(stack, 'pool', {
        enableSmsRole: true,
      });

      // THEN
      expect(stack).toHaveResource('AWS::Cognito::UserPool', {
        SmsConfiguration: {
          ExternalId: 'pool',
          SnsCallerArn: { 'Fn::GetAtt': [ 'poolsmsRole04048F13', 'Arn' ] },
        },
      });
      expect(stack).toHaveResource('AWS::IAM::Role', {
        AssumeRolePolicyDocument: {
          Statement: [
            {
              Action: 'sts:AssumeRole',
              Condition: {
                StringEquals: {
                  'sts:ExternalId': 'pool',
                },
              },
              Effect: 'Allow',
              Principal: {
                Service: 'cognito-idp.amazonaws.com',
              },
            },
          ],
          Version: '2012-10-17',
        },
        Policies: [
          {
            PolicyDocument: {
              Statement: [
                {
                  Action: 'sns:Publish',
                  Effect: 'Allow',
                  Resource: '*',
                },
              ],
              Version: '2012-10-17',
            },
            PolicyName: 'sns-publish',
          },
        ],
      });
    });

    test('auto sms role is not created when MFA and phoneVerification is off', () => {
      // GIVEN
      const stack = new Stack();

      // WHEN
      new UserPool(stack, 'pool', {
        mfa: Mfa.OFF,
        signInAliases: {
          phone: false,
        },
      });

      // THEN
      expect(stack).toHaveResource('AWS::Cognito::UserPool', {
        SmsConfiguration: ABSENT,
      });
    });

    test('auto sms role is not created when OTP-based MFA is enabled and phoneVerification is off', () => {
      // GIVEN
      const stack = new Stack();

      // WHEN
      new UserPool(stack, 'pool', {
        mfa: Mfa.REQUIRED,
        mfaSecondFactor: {
          otp: true,
          sms: false,
        },
        signInAliases: {
          phone: false,
        },
      });

      // THEN
      expect(stack).toHaveResource('AWS::Cognito::UserPool', {
        SmsConfiguration: ABSENT,
      });
    });

    test('auto sms role is created when phone verification is turned on', () => {
      // GIVEN
      const stack = new Stack();

      // WHEN
      new UserPool(stack, 'pool', {
        mfa: Mfa.OFF,
        signInAliases: { phone: true },
      });

      // THEN
      expect(stack).toHaveResource('AWS::Cognito::UserPool', {
        SmsConfiguration: {
          ExternalId: 'pool',
          SnsCallerArn: { 'Fn::GetAtt': [ 'poolsmsRole04048F13', 'Arn' ] },
        },
      });
    });

    test('auto sms role is created when phone auto-verification is set', () => {
      // GIVEN
      const stack = new Stack();

      // WHEN
      new UserPool(stack, 'pool', {
        mfa: Mfa.OFF,
        signInAliases: { phone: false },
        autoVerify: { phone: true },
      });

      // THEN
      expect(stack).toHaveResource('AWS::Cognito::UserPool', {
        SmsConfiguration: {
          ExternalId: 'pool',
          SnsCallerArn: { 'Fn::GetAtt': [ 'poolsmsRole04048F13', 'Arn' ] },
        },
      });
    });

    test('auto sms role is created when MFA is turned on', () => {
      // GIVEN
      const stack = new Stack();

      // WHEN
      new UserPool(stack, 'pool', {
        mfa: Mfa.REQUIRED,
        mfaSecondFactor: {
          sms: true,
          otp: false,
        },
        signInAliases: {
          phone: false,
        },
      });

      // THEN
      expect(stack).toHaveResource('AWS::Cognito::UserPool', {
        SmsConfiguration: {
          ExternalId: 'pool',
          SnsCallerArn: { 'Fn::GetAtt': [ 'poolsmsRole04048F13', 'Arn' ] },
        },
      });
    });

    test('auto sms role is not created when enableSmsRole is unset, even when MFA is configured', () => {
      // GIVEN
      const stack = new Stack();

      // WHEN
      new UserPool(stack, 'pool', {
        mfa: Mfa.REQUIRED,
        mfaSecondFactor: {
          sms: true,
          otp: false,
        },
        enableSmsRole: false,
      });

      // THEN
      expect(stack).toHaveResource('AWS::Cognito::UserPool', {
        SmsConfiguration: ABSENT,
      });
    });

    test('throws an error when smsRole is specified but enableSmsRole is unset', () => {
      const stack = new Stack();
      const smsRole = new Role(stack, 'smsRole', {
        assumedBy: new ServicePrincipal('service.amazonaws.com'),
      });

      expect(() => new UserPool(stack, 'pool', {
        smsRole,
        enableSmsRole: false,
      })).toThrow(/enableSmsRole cannot be disabled/);
    });
  });
});

test('addClient', () => {
  // GIVEN
  const stack = new Stack();

  // WHEN
  const userpool = new UserPool(stack, 'Pool');
  userpool.addClient('UserPoolClient', {
    userPoolClientName: 'userpoolclient',
  });
  const imported = UserPool.fromUserPoolId(stack, 'imported', 'imported-userpool-id');
  imported.addClient('UserPoolImportedClient', {
    userPoolClientName: 'userpoolimportedclient',
  });

  // THEN
  expect(stack).toHaveResourceLike('AWS::Cognito::UserPoolClient', {
    ClientName: 'userpoolclient',
    UserPoolId: stack.resolve(userpool.userPoolId),
  });
  expect(stack).toHaveResourceLike('AWS::Cognito::UserPoolClient', {
    ClientName: 'userpoolimportedclient',
    UserPoolId: stack.resolve(imported.userPoolId),
  });
});

test('addDomain', () => {
  // GIVEN
  const stack = new Stack();

  // WHEN
  const userpool = new UserPool(stack, 'Pool');
  userpool.addDomain('UserPoolDomain', {
    cognitoDomain: {
      domainPrefix: 'userpooldomain',
    },
  });
  const imported = UserPool.fromUserPoolId(stack, 'imported', 'imported-userpool-id');
  imported.addDomain('UserPoolImportedDomain', {
    cognitoDomain: {
      domainPrefix: 'userpoolimporteddomain',
    },
  });

  // THEN
  expect(stack).toHaveResourceLike('AWS::Cognito::UserPoolDomain', {
    Domain: 'userpooldomain',
    UserPoolId: stack.resolve(userpool.userPoolId),
  });
  expect(stack).toHaveResourceLike('AWS::Cognito::UserPoolDomain', {
    Domain: 'userpoolimporteddomain',
    UserPoolId: stack.resolve(imported.userPoolId),
  });
});

test('registered identity providers', () => {
  // GIVEN
  const stack = new Stack();
  const userPool = new UserPool(stack, 'pool');
  const provider1 = UserPoolIdentityProvider.fromProviderName(stack, 'provider1', 'provider1');
  const provider2 = UserPoolIdentityProvider.fromProviderName(stack, 'provider2', 'provider2');

  // WHEN
  userPool.registerIdentityProvider(provider1);
  userPool.registerIdentityProvider(provider2);

  // THEN
  expect(userPool.identityProviders).toEqual([provider1, provider2]);
});

function fooFunction(scope: Construct, name: string): lambda.IFunction {
  return new lambda.Function(scope, name, {
    functionName: name,
    code: lambda.Code.inline('foo'),
    runtime: lambda.Runtime.NODEJS_12_X,
    handler: 'index.handler',
  });
}
=======
>>>>>>> dd0f4cb5

  test('addClient', () => {
    // GIVEN
    const stack = new Stack();

    // WHEN
    const userpool = new UserPool(stack, 'Pool');
    userpool.addClient('UserPoolClient', {
      userPoolClientName: 'userpoolclient',
    });
    const imported = UserPool.fromUserPoolId(stack, 'imported', 'imported-userpool-id');
    imported.addClient('UserPoolImportedClient', {
      userPoolClientName: 'userpoolimportedclient',
    });

    // THEN
    expect(stack).toHaveResourceLike('AWS::Cognito::UserPoolClient', {
      ClientName: 'userpoolclient',
      UserPoolId: stack.resolve(userpool.userPoolId),
    });
    expect(stack).toHaveResourceLike('AWS::Cognito::UserPoolClient', {
      ClientName: 'userpoolimportedclient',
      UserPoolId: stack.resolve(imported.userPoolId),
    });
  });

  test('addDomain', () => {
    // GIVEN
    const stack = new Stack();

    // WHEN
    const userpool = new UserPool(stack, 'Pool');
    userpool.addDomain('UserPoolDomain', {
      cognitoDomain: {
        domainPrefix: 'userpooldomain',
      },
    });
    const imported = UserPool.fromUserPoolId(stack, 'imported', 'imported-userpool-id');
    imported.addDomain('UserPoolImportedDomain', {
      cognitoDomain: {
        domainPrefix: 'userpoolimporteddomain',
      },
    });

    // THEN
    expect(stack).toHaveResourceLike('AWS::Cognito::UserPoolDomain', {
      Domain: 'userpooldomain',
      UserPoolId: stack.resolve(userpool.userPoolId),
    });
    expect(stack).toHaveResourceLike('AWS::Cognito::UserPoolDomain', {
      Domain: 'userpoolimporteddomain',
      UserPoolId: stack.resolve(imported.userPoolId),
    });
  });

  test('registered identity providers', () => {
    // GIVEN
    const stack = new Stack();
    const userPool = new UserPool(stack, 'pool');
    const provider1 = UserPoolIdentityProvider.fromProviderName(stack, 'provider1', 'provider1');
    const provider2 = UserPoolIdentityProvider.fromProviderName(stack, 'provider2', 'provider2');

    // WHEN
    userPool.registerIdentityProvider(provider1);
    userPool.registerIdentityProvider(provider2);

    // THEN
    expect(userPool.identityProviders).toEqual([provider1, provider2]);
  });

  describe('AccountRecoverySetting should be configured correctly', () => {
    test('EMAIL_AND_PHONE_WITHOUT_MFA', () => {
      // GIVEN
      const stack = new Stack();

      // WHEN
      new UserPool(stack, 'pool', { accountRecovery: AccountRecovery.EMAIL_AND_PHONE_WITHOUT_MFA });

      // THEN
      expect(stack).toHaveResource('AWS::Cognito::UserPool', {
        AccountRecoverySetting: {
          RecoveryMechanisms: [
            { Name: 'verified_email', Priority: 1 },
            { Name: 'verified_phone_number', Priority: 2 },
          ],
        },
      });
    });

    test('PHONE_WITHOUT_MFA_AND_EMAIL', () => {
      // GIVEN
      const stack = new Stack();

      // WHEN
      new UserPool(stack, 'pool', { accountRecovery: AccountRecovery.PHONE_WITHOUT_MFA_AND_EMAIL });

      // THEN
      expect(stack).toHaveResource('AWS::Cognito::UserPool', {
        AccountRecoverySetting: {
          RecoveryMechanisms: [
            { Name: 'verified_phone_number', Priority: 1 },
            { Name: 'verified_email', Priority: 2 },
          ],
        },
      });
    });

    test('EMAIL_ONLY', () => {
      // GIVEN
      const stack = new Stack();

      // WHEN
      new UserPool(stack, 'pool', { accountRecovery: AccountRecovery.EMAIL_ONLY });

      // THEN
      expect(stack).toHaveResource('AWS::Cognito::UserPool', {
        AccountRecoverySetting: {
          RecoveryMechanisms: [
            { Name: 'verified_email', Priority: 1 },
          ],
        },
      });
    });

    test('PHONE_ONLY_WITHOUT_MFA', () => {
      // GIVEN
      const stack = new Stack();

      // WHEN
      new UserPool(stack, 'pool', { accountRecovery: AccountRecovery.PHONE_ONLY_WITHOUT_MFA });

      // THEN
      expect(stack).toHaveResource('AWS::Cognito::UserPool', {
        AccountRecoverySetting: {
          RecoveryMechanisms: [
            { Name: 'verified_phone_number', Priority: 1 },
          ],
        },
      });
    });

    test('NONE', () => {
      // GIVEN
      const stack = new Stack();

      // WHEN
      new UserPool(stack, 'pool', { accountRecovery: AccountRecovery.NONE });

      // THEN
      expect(stack).toHaveResource('AWS::Cognito::UserPool', {
        AccountRecoverySetting: {
          RecoveryMechanisms: [
            { Name: 'admin_only', Priority: 1 },
          ],
        },
      });
    });

    test('PHONE_AND_EMAIL', () => {
      // GIVEN
      const stack = new Stack();

      // WHEN
      new UserPool(stack, 'pool', { accountRecovery: AccountRecovery.PHONE_AND_EMAIL });

      // THEN
      expect(stack).toHaveResource('AWS::Cognito::UserPool', {
        AccountRecoverySetting: ABSENT,
      });
    });

    test('default', () => {
      // GIVEN
      const stack = new Stack();

      // WHEN
      new UserPool(stack, 'pool');

      // THEN
      expect(stack).toHaveResource('AWS::Cognito::UserPool', {
        AccountRecoverySetting: {
          RecoveryMechanisms: [
            { Name: 'verified_phone_number', Priority: 1 },
            { Name: 'verified_email', Priority: 2 },
          ],
        },
      });
    });
  });
});


function fooFunction(scope: Construct, name: string): lambda.IFunction {
  return new lambda.Function(scope, name, {
    functionName: name,
    code: lambda.Code.inline('foo'),
    runtime: lambda.Runtime.NODEJS_12_X,
    handler: 'index.handler',
  });
}<|MERGE_RESOLUTION|>--- conflicted
+++ resolved
@@ -28,7 +28,48 @@
         EmailSubject: 'Verify your new account',
         SmsMessage: 'The verification code to your new account is {####}',
       },
+      SmsConfiguration: {
+        SnsCallerArn: {
+          'Fn::GetAtt': [ 'PoolsmsRoleC3352CE6', 'Arn' ],
+        },
+        ExternalId: 'Pool',
+      },
       lambdaTriggers: ABSENT,
+    });
+
+    expect(stack).toHaveResource('AWS::IAM::Role', {
+      AssumeRolePolicyDocument: {
+        Statement: [
+          {
+            Action: 'sts:AssumeRole',
+            Condition: {
+              StringEquals: {
+                'sts:ExternalId': 'Pool',
+              },
+            },
+            Effect: 'Allow',
+            Principal: {
+              Service: 'cognito-idp.amazonaws.com',
+            },
+          },
+        ],
+        Version: '2012-10-17',
+      },
+      Policies: [
+        {
+          PolicyDocument: {
+            Statement: [
+              {
+                Action: 'sns:Publish',
+                Effect: 'Allow',
+                Resource: '*',
+              },
+            ],
+            Version: '2012-10-17',
+          },
+          PolicyName: 'sns-publish',
+        },
+      ],
     });
   });
 
@@ -855,7 +896,195 @@
       },
     });
   });
-<<<<<<< HEAD
+
+  test('addClient', () => {
+    // GIVEN
+    const stack = new Stack();
+
+    // WHEN
+    const userpool = new UserPool(stack, 'Pool');
+    userpool.addClient('UserPoolClient', {
+      userPoolClientName: 'userpoolclient',
+    });
+    const imported = UserPool.fromUserPoolId(stack, 'imported', 'imported-userpool-id');
+    imported.addClient('UserPoolImportedClient', {
+      userPoolClientName: 'userpoolimportedclient',
+    });
+
+    // THEN
+    expect(stack).toHaveResourceLike('AWS::Cognito::UserPoolClient', {
+      ClientName: 'userpoolclient',
+      UserPoolId: stack.resolve(userpool.userPoolId),
+    });
+    expect(stack).toHaveResourceLike('AWS::Cognito::UserPoolClient', {
+      ClientName: 'userpoolimportedclient',
+      UserPoolId: stack.resolve(imported.userPoolId),
+    });
+  });
+
+  test('addDomain', () => {
+    // GIVEN
+    const stack = new Stack();
+
+    // WHEN
+    const userpool = new UserPool(stack, 'Pool');
+    userpool.addDomain('UserPoolDomain', {
+      cognitoDomain: {
+        domainPrefix: 'userpooldomain',
+      },
+    });
+    const imported = UserPool.fromUserPoolId(stack, 'imported', 'imported-userpool-id');
+    imported.addDomain('UserPoolImportedDomain', {
+      cognitoDomain: {
+        domainPrefix: 'userpoolimporteddomain',
+      },
+    });
+
+    // THEN
+    expect(stack).toHaveResourceLike('AWS::Cognito::UserPoolDomain', {
+      Domain: 'userpooldomain',
+      UserPoolId: stack.resolve(userpool.userPoolId),
+    });
+    expect(stack).toHaveResourceLike('AWS::Cognito::UserPoolDomain', {
+      Domain: 'userpoolimporteddomain',
+      UserPoolId: stack.resolve(imported.userPoolId),
+    });
+  });
+
+  test('registered identity providers', () => {
+    // GIVEN
+    const stack = new Stack();
+    const userPool = new UserPool(stack, 'pool');
+    const provider1 = UserPoolIdentityProvider.fromProviderName(stack, 'provider1', 'provider1');
+    const provider2 = UserPoolIdentityProvider.fromProviderName(stack, 'provider2', 'provider2');
+
+    // WHEN
+    userPool.registerIdentityProvider(provider1);
+    userPool.registerIdentityProvider(provider2);
+
+    // THEN
+    expect(userPool.identityProviders).toEqual([provider1, provider2]);
+  });
+
+  describe('AccountRecoverySetting should be configured correctly', () => {
+    test('EMAIL_AND_PHONE_WITHOUT_MFA', () => {
+      // GIVEN
+      const stack = new Stack();
+
+      // WHEN
+      new UserPool(stack, 'pool', { accountRecovery: AccountRecovery.EMAIL_AND_PHONE_WITHOUT_MFA });
+
+      // THEN
+      expect(stack).toHaveResource('AWS::Cognito::UserPool', {
+        AccountRecoverySetting: {
+          RecoveryMechanisms: [
+            { Name: 'verified_email', Priority: 1 },
+            { Name: 'verified_phone_number', Priority: 2 },
+          ],
+        },
+      });
+    });
+
+    test('PHONE_WITHOUT_MFA_AND_EMAIL', () => {
+      // GIVEN
+      const stack = new Stack();
+
+      // WHEN
+      new UserPool(stack, 'pool', { accountRecovery: AccountRecovery.PHONE_WITHOUT_MFA_AND_EMAIL });
+
+      // THEN
+      expect(stack).toHaveResource('AWS::Cognito::UserPool', {
+        AccountRecoverySetting: {
+          RecoveryMechanisms: [
+            { Name: 'verified_phone_number', Priority: 1 },
+            { Name: 'verified_email', Priority: 2 },
+          ],
+        },
+      });
+    });
+
+    test('EMAIL_ONLY', () => {
+      // GIVEN
+      const stack = new Stack();
+
+      // WHEN
+      new UserPool(stack, 'pool', { accountRecovery: AccountRecovery.EMAIL_ONLY });
+
+      // THEN
+      expect(stack).toHaveResource('AWS::Cognito::UserPool', {
+        AccountRecoverySetting: {
+          RecoveryMechanisms: [
+            { Name: 'verified_email', Priority: 1 },
+          ],
+        },
+      });
+    });
+
+    test('PHONE_ONLY_WITHOUT_MFA', () => {
+      // GIVEN
+      const stack = new Stack();
+
+      // WHEN
+      new UserPool(stack, 'pool', { accountRecovery: AccountRecovery.PHONE_ONLY_WITHOUT_MFA });
+
+      // THEN
+      expect(stack).toHaveResource('AWS::Cognito::UserPool', {
+        AccountRecoverySetting: {
+          RecoveryMechanisms: [
+            { Name: 'verified_phone_number', Priority: 1 },
+          ],
+        },
+      });
+    });
+
+    test('NONE', () => {
+      // GIVEN
+      const stack = new Stack();
+
+      // WHEN
+      new UserPool(stack, 'pool', { accountRecovery: AccountRecovery.NONE });
+
+      // THEN
+      expect(stack).toHaveResource('AWS::Cognito::UserPool', {
+        AccountRecoverySetting: {
+          RecoveryMechanisms: [
+            { Name: 'admin_only', Priority: 1 },
+          ],
+        },
+      });
+    });
+
+    test('PHONE_AND_EMAIL', () => {
+      // GIVEN
+      const stack = new Stack();
+
+      // WHEN
+      new UserPool(stack, 'pool', { accountRecovery: AccountRecovery.PHONE_AND_EMAIL });
+
+      // THEN
+      expect(stack).toHaveResource('AWS::Cognito::UserPool', {
+        AccountRecoverySetting: ABSENT,
+      });
+    });
+
+    test('default', () => {
+      // GIVEN
+      const stack = new Stack();
+
+      // WHEN
+      new UserPool(stack, 'pool');
+
+      // THEN
+      expect(stack).toHaveResource('AWS::Cognito::UserPool', {
+        AccountRecoverySetting: {
+          RecoveryMechanisms: [
+            { Name: 'verified_phone_number', Priority: 1 },
+            { Name: 'verified_email', Priority: 2 },
+          ],
+        },
+      });
+    });
+  });
 
   describe('sms roles', () => {
     test('default', () => {
@@ -1083,74 +1312,6 @@
   });
 });
 
-test('addClient', () => {
-  // GIVEN
-  const stack = new Stack();
-
-  // WHEN
-  const userpool = new UserPool(stack, 'Pool');
-  userpool.addClient('UserPoolClient', {
-    userPoolClientName: 'userpoolclient',
-  });
-  const imported = UserPool.fromUserPoolId(stack, 'imported', 'imported-userpool-id');
-  imported.addClient('UserPoolImportedClient', {
-    userPoolClientName: 'userpoolimportedclient',
-  });
-
-  // THEN
-  expect(stack).toHaveResourceLike('AWS::Cognito::UserPoolClient', {
-    ClientName: 'userpoolclient',
-    UserPoolId: stack.resolve(userpool.userPoolId),
-  });
-  expect(stack).toHaveResourceLike('AWS::Cognito::UserPoolClient', {
-    ClientName: 'userpoolimportedclient',
-    UserPoolId: stack.resolve(imported.userPoolId),
-  });
-});
-
-test('addDomain', () => {
-  // GIVEN
-  const stack = new Stack();
-
-  // WHEN
-  const userpool = new UserPool(stack, 'Pool');
-  userpool.addDomain('UserPoolDomain', {
-    cognitoDomain: {
-      domainPrefix: 'userpooldomain',
-    },
-  });
-  const imported = UserPool.fromUserPoolId(stack, 'imported', 'imported-userpool-id');
-  imported.addDomain('UserPoolImportedDomain', {
-    cognitoDomain: {
-      domainPrefix: 'userpoolimporteddomain',
-    },
-  });
-
-  // THEN
-  expect(stack).toHaveResourceLike('AWS::Cognito::UserPoolDomain', {
-    Domain: 'userpooldomain',
-    UserPoolId: stack.resolve(userpool.userPoolId),
-  });
-  expect(stack).toHaveResourceLike('AWS::Cognito::UserPoolDomain', {
-    Domain: 'userpoolimporteddomain',
-    UserPoolId: stack.resolve(imported.userPoolId),
-  });
-});
-
-test('registered identity providers', () => {
-  // GIVEN
-  const stack = new Stack();
-  const userPool = new UserPool(stack, 'pool');
-  const provider1 = UserPoolIdentityProvider.fromProviderName(stack, 'provider1', 'provider1');
-  const provider2 = UserPoolIdentityProvider.fromProviderName(stack, 'provider2', 'provider2');
-
-  // WHEN
-  userPool.registerIdentityProvider(provider1);
-  userPool.registerIdentityProvider(provider2);
-
-  // THEN
-  expect(userPool.identityProviders).toEqual([provider1, provider2]);
-});
 
 function fooFunction(scope: Construct, name: string): lambda.IFunction {
   return new lambda.Function(scope, name, {
@@ -1159,206 +1320,4 @@
     runtime: lambda.Runtime.NODEJS_12_X,
     handler: 'index.handler',
   });
-}
-=======
->>>>>>> dd0f4cb5
-
-  test('addClient', () => {
-    // GIVEN
-    const stack = new Stack();
-
-    // WHEN
-    const userpool = new UserPool(stack, 'Pool');
-    userpool.addClient('UserPoolClient', {
-      userPoolClientName: 'userpoolclient',
-    });
-    const imported = UserPool.fromUserPoolId(stack, 'imported', 'imported-userpool-id');
-    imported.addClient('UserPoolImportedClient', {
-      userPoolClientName: 'userpoolimportedclient',
-    });
-
-    // THEN
-    expect(stack).toHaveResourceLike('AWS::Cognito::UserPoolClient', {
-      ClientName: 'userpoolclient',
-      UserPoolId: stack.resolve(userpool.userPoolId),
-    });
-    expect(stack).toHaveResourceLike('AWS::Cognito::UserPoolClient', {
-      ClientName: 'userpoolimportedclient',
-      UserPoolId: stack.resolve(imported.userPoolId),
-    });
-  });
-
-  test('addDomain', () => {
-    // GIVEN
-    const stack = new Stack();
-
-    // WHEN
-    const userpool = new UserPool(stack, 'Pool');
-    userpool.addDomain('UserPoolDomain', {
-      cognitoDomain: {
-        domainPrefix: 'userpooldomain',
-      },
-    });
-    const imported = UserPool.fromUserPoolId(stack, 'imported', 'imported-userpool-id');
-    imported.addDomain('UserPoolImportedDomain', {
-      cognitoDomain: {
-        domainPrefix: 'userpoolimporteddomain',
-      },
-    });
-
-    // THEN
-    expect(stack).toHaveResourceLike('AWS::Cognito::UserPoolDomain', {
-      Domain: 'userpooldomain',
-      UserPoolId: stack.resolve(userpool.userPoolId),
-    });
-    expect(stack).toHaveResourceLike('AWS::Cognito::UserPoolDomain', {
-      Domain: 'userpoolimporteddomain',
-      UserPoolId: stack.resolve(imported.userPoolId),
-    });
-  });
-
-  test('registered identity providers', () => {
-    // GIVEN
-    const stack = new Stack();
-    const userPool = new UserPool(stack, 'pool');
-    const provider1 = UserPoolIdentityProvider.fromProviderName(stack, 'provider1', 'provider1');
-    const provider2 = UserPoolIdentityProvider.fromProviderName(stack, 'provider2', 'provider2');
-
-    // WHEN
-    userPool.registerIdentityProvider(provider1);
-    userPool.registerIdentityProvider(provider2);
-
-    // THEN
-    expect(userPool.identityProviders).toEqual([provider1, provider2]);
-  });
-
-  describe('AccountRecoverySetting should be configured correctly', () => {
-    test('EMAIL_AND_PHONE_WITHOUT_MFA', () => {
-      // GIVEN
-      const stack = new Stack();
-
-      // WHEN
-      new UserPool(stack, 'pool', { accountRecovery: AccountRecovery.EMAIL_AND_PHONE_WITHOUT_MFA });
-
-      // THEN
-      expect(stack).toHaveResource('AWS::Cognito::UserPool', {
-        AccountRecoverySetting: {
-          RecoveryMechanisms: [
-            { Name: 'verified_email', Priority: 1 },
-            { Name: 'verified_phone_number', Priority: 2 },
-          ],
-        },
-      });
-    });
-
-    test('PHONE_WITHOUT_MFA_AND_EMAIL', () => {
-      // GIVEN
-      const stack = new Stack();
-
-      // WHEN
-      new UserPool(stack, 'pool', { accountRecovery: AccountRecovery.PHONE_WITHOUT_MFA_AND_EMAIL });
-
-      // THEN
-      expect(stack).toHaveResource('AWS::Cognito::UserPool', {
-        AccountRecoverySetting: {
-          RecoveryMechanisms: [
-            { Name: 'verified_phone_number', Priority: 1 },
-            { Name: 'verified_email', Priority: 2 },
-          ],
-        },
-      });
-    });
-
-    test('EMAIL_ONLY', () => {
-      // GIVEN
-      const stack = new Stack();
-
-      // WHEN
-      new UserPool(stack, 'pool', { accountRecovery: AccountRecovery.EMAIL_ONLY });
-
-      // THEN
-      expect(stack).toHaveResource('AWS::Cognito::UserPool', {
-        AccountRecoverySetting: {
-          RecoveryMechanisms: [
-            { Name: 'verified_email', Priority: 1 },
-          ],
-        },
-      });
-    });
-
-    test('PHONE_ONLY_WITHOUT_MFA', () => {
-      // GIVEN
-      const stack = new Stack();
-
-      // WHEN
-      new UserPool(stack, 'pool', { accountRecovery: AccountRecovery.PHONE_ONLY_WITHOUT_MFA });
-
-      // THEN
-      expect(stack).toHaveResource('AWS::Cognito::UserPool', {
-        AccountRecoverySetting: {
-          RecoveryMechanisms: [
-            { Name: 'verified_phone_number', Priority: 1 },
-          ],
-        },
-      });
-    });
-
-    test('NONE', () => {
-      // GIVEN
-      const stack = new Stack();
-
-      // WHEN
-      new UserPool(stack, 'pool', { accountRecovery: AccountRecovery.NONE });
-
-      // THEN
-      expect(stack).toHaveResource('AWS::Cognito::UserPool', {
-        AccountRecoverySetting: {
-          RecoveryMechanisms: [
-            { Name: 'admin_only', Priority: 1 },
-          ],
-        },
-      });
-    });
-
-    test('PHONE_AND_EMAIL', () => {
-      // GIVEN
-      const stack = new Stack();
-
-      // WHEN
-      new UserPool(stack, 'pool', { accountRecovery: AccountRecovery.PHONE_AND_EMAIL });
-
-      // THEN
-      expect(stack).toHaveResource('AWS::Cognito::UserPool', {
-        AccountRecoverySetting: ABSENT,
-      });
-    });
-
-    test('default', () => {
-      // GIVEN
-      const stack = new Stack();
-
-      // WHEN
-      new UserPool(stack, 'pool');
-
-      // THEN
-      expect(stack).toHaveResource('AWS::Cognito::UserPool', {
-        AccountRecoverySetting: {
-          RecoveryMechanisms: [
-            { Name: 'verified_phone_number', Priority: 1 },
-            { Name: 'verified_email', Priority: 2 },
-          ],
-        },
-      });
-    });
-  });
-});
-
-
-function fooFunction(scope: Construct, name: string): lambda.IFunction {
-  return new lambda.Function(scope, name, {
-    functionName: name,
-    code: lambda.Code.inline('foo'),
-    runtime: lambda.Runtime.NODEJS_12_X,
-    handler: 'index.handler',
-  });
 }