import * as fs from 'fs';
import * as path from 'path';
import * as cxschema from '@aws-cdk/cloud-assembly-schema';
import * as cxapi from '@aws-cdk/cx-api';
import { IConstruct, Construct, Node } from 'constructs';
import * as minimatch from 'minimatch';
import { Annotations } from './annotations';
import { App } from './app';
import { Arn, ArnComponents, ArnFormat } from './arn';
import { Aspects } from './aspect';
import { DockerImageAssetLocation, DockerImageAssetSource, FileAssetLocation, FileAssetSource } from './assets';
import { CfnElement } from './cfn-element';
import { Fn } from './cfn-fn';
import { Aws, ScopedAws } from './cfn-pseudo';
import { CfnResource, TagType } from './cfn-resource';
import { ContextProvider } from './context-provider';
import { Environment } from './environment';
import { FeatureFlags } from './feature-flags';
import { PermissionsBoundary, PERMISSIONS_BOUNDARY_CONTEXT_KEY } from './permissions-boundary';
import { CLOUDFORMATION_TOKEN_RESOLVER, CloudFormationLang } from './private/cloudformation-lang';
import { LogicalIDs } from './private/logical-id';
import { resolve } from './private/resolve';
import { makeUniqueId } from './private/uniqueid';

const STACK_SYMBOL = Symbol.for('@aws-cdk/core.Stack');
const MY_STACK_CACHE = Symbol.for('@aws-cdk/core.Stack.myStack');

export const STACK_RESOURCE_LIMIT_CONTEXT = '@aws-cdk/core:stackResourceLimit';

const VALID_STACK_NAME_REGEX = /^[A-Za-z][A-Za-z0-9-]*$/;

const MAX_RESOURCES = 500;

const STRING_LIST_REFERENCE_DELIMITER = '||';
export interface StackProps {
  /**
   * A description of the stack.
   *
   * @default - No description.
   */
  readonly description?: string;

  /**
   * The AWS environment (account/region) where this stack will be deployed.
   *
   * Set the `region`/`account` fields of `env` to either a concrete value to
   * select the indicated environment (recommended for production stacks), or to
   * the values of environment variables
   * `CDK_DEFAULT_REGION`/`CDK_DEFAULT_ACCOUNT` to let the target environment
   * depend on the AWS credentials/configuration that the CDK CLI is executed
   * under (recommended for development stacks).
   *
   * If the `Stack` is instantiated inside a `Stage`, any undefined
   * `region`/`account` fields from `env` will default to the same field on the
   * encompassing `Stage`, if configured there.
   *
   * If either `region` or `account` are not set nor inherited from `Stage`, the
   * Stack will be considered "*environment-agnostic*"". Environment-agnostic
   * stacks can be deployed to any environment but may not be able to take
   * advantage of all features of the CDK. For example, they will not be able to
   * use environmental context lookups such as `ec2.Vpc.fromLookup` and will not
   * automatically translate Service Principals to the right format based on the
   * environment's AWS partition, and other such enhancements.
   *
   * @example
   *
   * // Use a concrete account and region to deploy this stack to:
   * // `.account` and `.region` will simply return these values.
   * new Stack(app, 'Stack1', {
   *   env: {
   *     account: '123456789012',
   *     region: 'us-east-1'
   *   },
   * });
   *
   * // Use the CLI's current credentials to determine the target environment:
   * // `.account` and `.region` will reflect the account+region the CLI
   * // is configured to use (based on the user CLI credentials)
   * new Stack(app, 'Stack2', {
   *   env: {
   *     account: process.env.CDK_DEFAULT_ACCOUNT,
   *     region: process.env.CDK_DEFAULT_REGION
   *   },
   * });
   *
   * // Define multiple stacks stage associated with an environment
   * const myStage = new Stage(app, 'MyStage', {
   *   env: {
   *     account: '123456789012',
   *     region: 'us-east-1'
   *   }
   * });
   *
   * // both of these stacks will use the stage's account/region:
   * // `.account` and `.region` will resolve to the concrete values as above
   * new MyStack(myStage, 'Stack1');
   * new YourStack(myStage, 'Stack2');
   *
   * // Define an environment-agnostic stack:
   * // `.account` and `.region` will resolve to `{ "Ref": "AWS::AccountId" }` and `{ "Ref": "AWS::Region" }` respectively.
   * // which will only resolve to actual values by CloudFormation during deployment.
   * new MyStack(app, 'Stack1');
   *
   * @default - The environment of the containing `Stage` if available,
   * otherwise create the stack will be environment-agnostic.
   */
  readonly env?: Environment;

  /**
   * Name to deploy the stack with
   *
   * @default - Derived from construct path.
   */
  readonly stackName?: string;

  /**
   * Stack tags that will be applied to all the taggable resources and the stack itself.
   *
   * @default {}
   */
  readonly tags?: { [key: string]: string };

  /**
   * Synthesis method to use while deploying this stack
   *
   * @default - `DefaultStackSynthesizer` if the `@aws-cdk/core:newStyleStackSynthesis` feature flag
   * is set, `LegacyStackSynthesizer` otherwise.
   */
  readonly synthesizer?: IStackSynthesizer;

  /**
   * Whether to enable termination protection for this stack.
   *
   * @default false
   */
  readonly terminationProtection?: boolean;

  /**
   * Include runtime versioning information in this Stack
   *
   * @default `analyticsReporting` setting of containing `App`, or value of
   * 'aws:cdk:version-reporting' context key
   */
  readonly analyticsReporting?: boolean;

  /**
   * Enable this flag to allow native cross region stack references.
   *
   * Enabling this will create a CloudFormation custom resource
   * in both the producing stack and consuming stack in order to perform the export/import
   *
   * This feature is currently experimental
   *
   * @default false
   */
  readonly crossRegionReferences?: boolean;

  /**
   * Options for applying a permissions boundary to all IAM Roles
   * and Users created within this Stage
   *
   * @default - no permissions boundary is applied
   */
  readonly permissionsBoundary?: PermissionsBoundary;
}

/**
 * A root construct which represents a single CloudFormation stack.
 */
export class Stack extends Construct implements ITaggable {
  /**
   * Return whether the given object is a Stack.
   *
   * We do attribute detection since we can't reliably use 'instanceof'.
   */
  public static isStack(x: any): x is Stack {
    return x !== null && typeof(x) === 'object' && STACK_SYMBOL in x;
  }

  /**
   * Looks up the first stack scope in which `construct` is defined. Fails if there is no stack up the tree.
   * @param construct The construct to start the search from.
   */
  public static of(construct: IConstruct): Stack {
    // we want this to be as cheap as possible. cache this result by mutating
    // the object. anecdotally, at the time of this writing, @aws-cdk/core unit
    // tests hit this cache 1,112 times, @aws-cdk/aws-cloudformation unit tests
    // hit this 2,435 times).
    const cache = (construct as any)[MY_STACK_CACHE] as Stack | undefined;
    if (cache) {
      return cache;
    } else {
      const value = _lookup(construct);
      Object.defineProperty(construct, MY_STACK_CACHE, {
        enumerable: false,
        writable: false,
        configurable: false,
        value,
      });
      return value;
    }

    function _lookup(c: IConstruct): Stack {
      if (Stack.isStack(c)) {
        return c;
      }

      const _scope = Node.of(c).scope;
      if (Stage.isStage(c) || !_scope) {
        throw new Error(`${construct.constructor?.name ?? 'Construct'} at '${Node.of(construct).path}' should be created in the scope of a Stack, but no Stack found`);
      }

      return _lookup(_scope);
    }
  }

  /**
   * Tags to be applied to the stack.
   */
  public readonly tags: TagManager;

  /**
   * Options for CloudFormation template (like version, transform, description).
   */
  public readonly templateOptions: ITemplateOptions;

  /**
   * The AWS region into which this stack will be deployed (e.g. `us-west-2`).
   *
   * This value is resolved according to the following rules:
   *
   * 1. The value provided to `env.region` when the stack is defined. This can
   *    either be a concerete region (e.g. `us-west-2`) or the `Aws.REGION`
   *    token.
   * 3. `Aws.REGION`, which is represents the CloudFormation intrinsic reference
   *    `{ "Ref": "AWS::Region" }` encoded as a string token.
   *
   * Preferably, you should use the return value as an opaque string and not
   * attempt to parse it to implement your logic. If you do, you must first
   * check that it is a concerete value an not an unresolved token. If this
   * value is an unresolved token (`Token.isUnresolved(stack.region)` returns
   * `true`), this implies that the user wishes that this stack will synthesize
   * into a **region-agnostic template**. In this case, your code should either
   * fail (throw an error, emit a synth error using `Annotations.of(construct).addError()`) or
   * implement some other region-agnostic behavior.
   */
  public readonly region: string;

  /**
   * The AWS account into which this stack will be deployed.
   *
   * This value is resolved according to the following rules:
   *
   * 1. The value provided to `env.account` when the stack is defined. This can
   *    either be a concrete account (e.g. `585695031111`) or the
   *    `Aws.ACCOUNT_ID` token.
   * 3. `Aws.ACCOUNT_ID`, which represents the CloudFormation intrinsic reference
   *    `{ "Ref": "AWS::AccountId" }` encoded as a string token.
   *
   * Preferably, you should use the return value as an opaque string and not
   * attempt to parse it to implement your logic. If you do, you must first
   * check that it is a concerete value an not an unresolved token. If this
   * value is an unresolved token (`Token.isUnresolved(stack.account)` returns
   * `true`), this implies that the user wishes that this stack will synthesize
   * into a **account-agnostic template**. In this case, your code should either
   * fail (throw an error, emit a synth error using `Annotations.of(construct).addError()`) or
   * implement some other region-agnostic behavior.
   */
  public readonly account: string;

  /**
   * The environment coordinates in which this stack is deployed. In the form
   * `aws://account/region`. Use `stack.account` and `stack.region` to obtain
   * the specific values, no need to parse.
   *
   * You can use this value to determine if two stacks are targeting the same
   * environment.
   *
   * If either `stack.account` or `stack.region` are not concrete values (e.g.
   * `Aws.ACCOUNT_ID` or `Aws.REGION`) the special strings `unknown-account` and/or
   * `unknown-region` will be used respectively to indicate this stack is
   * region/account-agnostic.
   */
  public readonly environment: string;

  /**
   * Whether termination protection is enabled for this stack.
   */
  public readonly terminationProtection?: boolean;

  /**
   * If this is a nested stack, this represents its `AWS::CloudFormation::Stack`
   * resource. `undefined` for top-level (non-nested) stacks.
   *
   */
  public readonly nestedStackResource?: CfnResource;

  /**
   * The name of the CloudFormation template file emitted to the output
   * directory during synthesis.
   *
   * Example value: `MyStack.template.json`
   */
  public readonly templateFile: string;

  /**
   * The ID of the cloud assembly artifact for this stack.
   */
  public readonly artifactId: string;

  /**
   * Synthesis method for this stack
   *
   */
  public readonly synthesizer: IStackSynthesizer;

  /**
   * Whether version reporting is enabled for this stack
   *
   * Controls whether the CDK Metadata resource is injected
   *
   * @internal
   */
  public readonly _versionReportingEnabled: boolean;

  /**
   * Whether cross region references are enabled for this stack
   *
   * @internal
   */
  public readonly _crossRegionReferences: boolean;

  /**
   * Logical ID generation strategy
   */
  private readonly _logicalIds: LogicalIDs;

  /**
   * Other stacks this stack depends on
   */
  private readonly _stackDependencies: { [uniqueId: string]: StackDependency };

  /**
   * Lists all missing contextual information.
   * This is returned when the stack is synthesized under the 'missing' attribute
   * and allows tooling to obtain the context and re-synthesize.
   */
  private readonly _missingContext: cxschema.MissingContext[];

  private readonly _stackName: string;

  /**
   * Creates a new stack.
   *
   * @param scope Parent of this stack, usually an `App` or a `Stage`, but could be any construct.
   * @param id The construct ID of this stack. If `stackName` is not explicitly
   * defined, this id (and any parent IDs) will be used to determine the
   * physical ID of the stack.
   * @param props Stack properties.
   */
  public constructor(scope?: Construct, id?: string, props: StackProps = {}) {
    // For unit test scope and id are optional for stacks, but we still want an App
    // as the parent because apps implement much of the synthesis logic.
    scope = scope ?? new App({
      autoSynth: false,
      outdir: FileSystem.mkdtemp('cdk-test-app-'),
    });

    // "Default" is a "hidden id" from a `node.uniqueId` perspective
    id = id ?? 'Default';

    super(scope, id);

    this._missingContext = new Array<cxschema.MissingContext>();
    this._stackDependencies = { };
    this.templateOptions = { };
    this._crossRegionReferences = !!props.crossRegionReferences;

    Object.defineProperty(this, STACK_SYMBOL, { value: true });

    this._logicalIds = new LogicalIDs();

    const { account, region, environment } = this.parseEnvironment(props.env);

    this.account = account;
    this.region = region;
    this.environment = environment;
    this.terminationProtection = props.terminationProtection;

    if (props.description !== undefined) {
      // Max length 1024 bytes
      // Typically 2 bytes per character, may be more for more exotic characters
      if (props.description.length > 512) {
        throw new Error(`Stack description must be <= 1024 bytes. Received description: '${props.description}'`);
      }
      this.templateOptions.description = props.description;
    }

    this._stackName = props.stackName ?? this.generateStackName();
    if (this._stackName.length > 128) {
      throw new Error(`Stack name must be <= 128 characters. Stack name: '${this._stackName}'`);
    }
    this.tags = new TagManager(TagType.KEY_VALUE, 'aws:cdk:stack', props.tags);

    if (!VALID_STACK_NAME_REGEX.test(this.stackName)) {
      throw new Error(`Stack name must match the regular expression: ${VALID_STACK_NAME_REGEX.toString()}, got '${this.stackName}'`);
    }

    // the preferred behavior is to generate a unique id for this stack and use
    // it as the artifact ID in the assembly. this allows multiple stacks to use
    // the same name. however, this behavior is breaking for 1.x so it's only
    // applied under a feature flag which is applied automatically for new
    // projects created using `cdk init`.
    //
    // Also use the new behavior if we are using the new CI/CD-ready synthesizer; that way
    // people only have to flip one flag.
    const featureFlags = FeatureFlags.of(this);
    const stackNameDupeContext = featureFlags.isEnabled(cxapi.ENABLE_STACK_NAME_DUPLICATES_CONTEXT);
    const newStyleSynthesisContext = featureFlags.isEnabled(cxapi.NEW_STYLE_STACK_SYNTHESIS_CONTEXT);
    this.artifactId = (stackNameDupeContext || newStyleSynthesisContext)
      ? this.generateStackArtifactId()
      : this.stackName;

    this.templateFile = `${this.artifactId}.template.json`;

    // Not for nested stacks
    this._versionReportingEnabled = (props.analyticsReporting ?? this.node.tryGetContext(cxapi.ANALYTICS_REPORTING_ENABLED_CONTEXT))
      && !this.nestedStackParent;

    this.synthesizer = props.synthesizer ?? (newStyleSynthesisContext
      ? new DefaultStackSynthesizer()
      : new LegacyStackSynthesizer());
    this.synthesizer.bind(this);

    props.permissionsBoundary?._bind(this);

    // add the permissions boundary aspect
    this.addPermissionsBoundaryAspect();
  }

  /**
   * If a permissions boundary has been applied on this scope or any parent scope
   * then this will return the ARN of the permissions boundary.
   *
   * This will return the permissions boundary that has been applied to the most
   * specific scope.
   *
   * For example:
   *
   * const stage = new Stage(app, 'stage', {
   *   permissionsBoundary: PermissionsBoundary.fromName('stage-pb'),
   * });
   *
   * const stack = new Stack(stage, 'Stack', {
   *   permissionsBoundary: PermissionsBoundary.fromName('some-other-pb'),
   * });
   *
   *  Stack.permissionsBoundaryArn === 'arn:${AWS::Partition}:iam::${AWS::AccountId}:policy/some-other-pb';
   *
   * @param scope the construct scope to retrieve the permissions boundary name from
   * @returns the name of the permissions boundary or undefined if not set
   */
  private get permissionsBoundaryArn(): string | undefined {
    const qualifier = this.synthesizer.bootstrapQualifier
      ?? this.node.tryGetContext(BOOTSTRAP_QUALIFIER_CONTEXT)
      ?? DefaultStackSynthesizer.DEFAULT_QUALIFIER;
    const spec = new StringSpecializer(this, qualifier);
    const context = this.node.tryGetContext(PERMISSIONS_BOUNDARY_CONTEXT_KEY);
    let arn: string | undefined;
    if (context && context.arn) {
      arn = spec.specialize(context.arn);
    } else if (context && context.name) {
      arn = spec.specialize(this.formatArn({
        service: 'iam',
        resource: 'policy',
        region: '',
        resourceName: context.name,
      }));
    }
    if (arn &&
      (arn.includes('${Qualifier}')
      || arn.includes('${AWS::AccountId}')
      || arn.includes('${AWS::Region}')
      || arn.includes('${AWS::Partition}'))) {
      throw new Error(`The permissions boundary ${arn} includes a pseudo parameter, ` +
      'which is not supported for environment agnostic stacks');
    }
    return arn;
  }

  /**
   * Adds an aspect to the stack that will apply the permissions boundary.
   * This will only add the aspect if the permissions boundary has been set
   */
  private addPermissionsBoundaryAspect(): void {
    const permissionsBoundaryArn = this.permissionsBoundaryArn;
    if (permissionsBoundaryArn) {
      Aspects.of(this).add({
        visit(node: IConstruct) {
          if (
            CfnResource.isCfnResource(node) &&
              (node.cfnResourceType == 'AWS::IAM::Role' || node.cfnResourceType == 'AWS::IAM::User')
          ) {
            node.addPropertyOverride('PermissionsBoundary', permissionsBoundaryArn);
          }
        },
      });

    }
  }

  /**
   * Resolve a tokenized value in the context of the current stack.
   */
  public resolve(obj: any): any {
    return resolve(obj, {
      scope: this,
      prefix: [],
      resolver: CLOUDFORMATION_TOKEN_RESOLVER,
      preparing: false,
    });
  }

  /**
   * Convert an object, potentially containing tokens, to a JSON string
   */
  public toJsonString(obj: any, space?: number): string {
    return CloudFormationLang.toJSON(obj, space).toString();
  }

  /**
   * DEPRECATED
   * @deprecated use `reportMissingContextKey()`
   */
  public reportMissingContext(report: cxapi.MissingContext) {
    if (!Object.values(cxschema.ContextProvider).includes(report.provider as cxschema.ContextProvider)) {
      throw new Error(`Unknown context provider requested in: ${JSON.stringify(report)}`);
    }
    this.reportMissingContextKey(report as cxschema.MissingContext);
  }

  /**
   * Indicate that a context key was expected
   *
   * Contains instructions which will be emitted into the cloud assembly on how
   * the key should be supplied.
   *
   * @param report The set of parameters needed to obtain the context
   */
  public reportMissingContextKey(report: cxschema.MissingContext) {
    this._missingContext.push(report);
  }

  /**
   * Rename a generated logical identities
   *
   * To modify the naming scheme strategy, extend the `Stack` class and
   * override the `allocateLogicalId` method.
   */
  public renameLogicalId(oldId: string, newId: string) {
    this._logicalIds.addRename(oldId, newId);
  }

  /**
   * Allocates a stack-unique CloudFormation-compatible logical identity for a
   * specific resource.
   *
   * This method is called when a `CfnElement` is created and used to render the
   * initial logical identity of resources. Logical ID renames are applied at
   * this stage.
   *
   * This method uses the protected method `allocateLogicalId` to render the
   * logical ID for an element. To modify the naming scheme, extend the `Stack`
   * class and override this method.
   *
   * @param element The CloudFormation element for which a logical identity is
   * needed.
   */
  public getLogicalId(element: CfnElement): string {
    const logicalId = this.allocateLogicalId(element);
    return this._logicalIds.applyRename(logicalId);
  }

  /**
   * Add a dependency between this stack and another stack.
   *
   * This can be used to define dependencies between any two stacks within an
   * app, and also supports nested stacks.
   */
  //@ts-ignore: reason is declared but never read
  public addDependency(target: Stack, reason?: string) {
    // Ignoring the no-longer-used diagnostic arg, reason
    addDependency(this, target);
  }

  /**
   * Return the stacks this stack depends on
   */
  public get dependencies(): Stack[] {
    return Object.values(this._stackDependencies).map(x => x.stack);
  }

  /**
   * The concrete CloudFormation physical stack name.
   *
   * This is either the name defined explicitly in the `stackName` prop or
   * allocated based on the stack's location in the construct tree. Stacks that
   * are directly defined under the app use their construct `id` as their stack
   * name. Stacks that are defined deeper within the tree will use a hashed naming
   * scheme based on the construct path to ensure uniqueness.
   *
   * If you wish to obtain the deploy-time AWS::StackName intrinsic,
   * you can use `Aws.STACK_NAME` directly.
   */
  public get stackName(): string {
    return this._stackName;
  }

  /**
   * The partition in which this stack is defined
   */
  public get partition(): string {
    // Return a non-scoped partition intrinsic when the stack's region is
    // unresolved or unknown.  Otherwise we will return the partition name as
    // a literal string.
    if (!FeatureFlags.of(this).isEnabled(cxapi.ENABLE_PARTITION_LITERALS) || Token.isUnresolved(this.region)) {
      return Aws.PARTITION;
    } else {
      const partition = RegionInfo.get(this.region).partition;
      return partition ?? Aws.PARTITION;
    }
  }

  /**
   * The Amazon domain suffix for the region in which this stack is defined
   */
  public get urlSuffix(): string {
    // Since URL Suffix always follows partition, it is unscoped like partition is.
    return Aws.URL_SUFFIX;
  }

  /**
   * The ID of the stack
   *
   * @example
   * // After resolving, looks like
   * 'arn:aws:cloudformation:us-west-2:123456789012:stack/teststack/51af3dc0-da77-11e4-872e-1234567db123'
   */
  public get stackId(): string {
    return new ScopedAws(this).stackId;
  }

  /**
   * Returns the list of notification Amazon Resource Names (ARNs) for the current stack.
   */
  public get notificationArns(): string[] {
    return new ScopedAws(this).notificationArns;
  }

  /**
   * Indicates if this is a nested stack, in which case `parentStack` will include a reference to it's parent.
   */
  public get nested(): boolean {
    return this.nestedStackResource !== undefined;
  }

  /**
   * Creates an ARN from components.
   *
   * If `partition`, `region` or `account` are not specified, the stack's
   * partition, region and account will be used.
   *
   * If any component is the empty string, an empty string will be inserted
   * into the generated ARN at the location that component corresponds to.
   *
   * The ARN will be formatted as follows:
   *
   *   arn:{partition}:{service}:{region}:{account}:{resource}{sep}{resource-name}
   *
   * The required ARN pieces that are omitted will be taken from the stack that
   * the 'scope' is attached to. If all ARN pieces are supplied, the supplied scope
   * can be 'undefined'.
   */
  public formatArn(components: ArnComponents): string {
    return Arn.format(components, this);
  }

  /**
   * Given an ARN, parses it and returns components.
   *
   * IF THE ARN IS A CONCRETE STRING...
   *
   * ...it will be parsed and validated. The separator (`sep`) will be set to '/'
   * if the 6th component includes a '/', in which case, `resource` will be set
   * to the value before the '/' and `resourceName` will be the rest. In case
   * there is no '/', `resource` will be set to the 6th components and
   * `resourceName` will be set to the rest of the string.
   *
   * IF THE ARN IS A TOKEN...
   *
   * ...it cannot be validated, since we don't have the actual value yet at the
   * time of this function call. You will have to supply `sepIfToken` and
   * whether or not ARNs of the expected format usually have resource names
   * in order to parse it properly. The resulting `ArnComponents` object will
   * contain tokens for the subexpressions of the ARN, not string literals.
   *
   * If the resource name could possibly contain the separator char, the actual
   * resource name cannot be properly parsed. This only occurs if the separator
   * char is '/', and happens for example for S3 object ARNs, IAM Role ARNs,
   * IAM OIDC Provider ARNs, etc. To properly extract the resource name from a
   * Tokenized ARN, you must know the resource type and call
   * `Arn.extractResourceName`.
   *
   * @param arn The ARN string to parse
   * @param sepIfToken The separator used to separate resource from resourceName
   * @param hasName Whether there is a name component in the ARN at all. For
   * example, SNS Topics ARNs have the 'resource' component contain the topic
   * name, and no 'resourceName' component.
   *
   * @returns an ArnComponents object which allows access to the various
   * components of the ARN.
   *
   * @returns an ArnComponents object which allows access to the various
   *      components of the ARN.
   *
   * @deprecated use splitArn instead
   */
  public parseArn(arn: string, sepIfToken: string = '/', hasName: boolean = true): ArnComponents {
    return Arn.parse(arn, sepIfToken, hasName);
  }

  /**
   * Splits the provided ARN into its components.
   * Works both if 'arn' is a string like 'arn:aws:s3:::bucket',
   * and a Token representing a dynamic CloudFormation expression
   * (in which case the returned components will also be dynamic CloudFormation expressions,
   * encoded as Tokens).
   *
   * @param arn the ARN to split into its components
   * @param arnFormat the expected format of 'arn' - depends on what format the service 'arn' represents uses
   */
  public splitArn(arn: string, arnFormat: ArnFormat): ArnComponents {
    return Arn.split(arn, arnFormat);
  }

  /**
   * Returns the list of AZs that are available in the AWS environment
   * (account/region) associated with this stack.
   *
   * If the stack is environment-agnostic (either account and/or region are
   * tokens), this property will return an array with 2 tokens that will resolve
   * at deploy-time to the first two availability zones returned from CloudFormation's
   * `Fn::GetAZs` intrinsic function.
   *
   * If they are not available in the context, returns a set of dummy values and
   * reports them as missing, and let the CLI resolve them by calling EC2
   * `DescribeAvailabilityZones` on the target environment.
   *
   * To specify a different strategy for selecting availability zones override this method.
   */
  public get availabilityZones(): string[] {
    // if account/region are tokens, we can't obtain AZs through the context
    // provider, so we fallback to use Fn::GetAZs. the current lowest common
    // denominator is 2 AZs across all AWS regions.
    const agnostic = Token.isUnresolved(this.account) || Token.isUnresolved(this.region);
    if (agnostic) {
      return this.node.tryGetContext(cxapi.AVAILABILITY_ZONE_FALLBACK_CONTEXT_KEY) || [
        Fn.select(0, Fn.getAzs()),
        Fn.select(1, Fn.getAzs()),
      ];
    }

    const value = ContextProvider.getValue(this, {
      provider: cxschema.ContextProvider.AVAILABILITY_ZONE_PROVIDER,
      dummyValue: ['dummy1a', 'dummy1b', 'dummy1c'],
    }).value;

    if (!Array.isArray(value)) {
      throw new Error(`Provider ${cxschema.ContextProvider.AVAILABILITY_ZONE_PROVIDER} expects a list`);
    }

    return value;
  }

  /**
   * Register a file asset on this Stack
   *
   * @deprecated Use `stack.synthesizer.addFileAsset()` if you are calling,
   * and a different IStackSynthesizer class if you are implementing.
   */
  public addFileAsset(asset: FileAssetSource): FileAssetLocation {
    return this.synthesizer.addFileAsset(asset);
  }

  /**
   * Register a docker image asset on this Stack
   *
   * @deprecated Use `stack.synthesizer.addDockerImageAsset()` if you are calling,
   * and a different `IStackSynthesizer` class if you are implementing.
   */
  public addDockerImageAsset(asset: DockerImageAssetSource): DockerImageAssetLocation {
    return this.synthesizer.addDockerImageAsset(asset);
  }

  /**
   * If this is a nested stack, returns it's parent stack.
   */
  public get nestedStackParent() {
    return this.nestedStackResource && Stack.of(this.nestedStackResource);
  }

  /**
   * Returns the parent of a nested stack.
   *
   * @deprecated use `nestedStackParent`
   */
  public get parentStack() {
    return this.nestedStackParent;
  }

  /**
   * Add a Transform to this stack. A Transform is a macro that AWS
   * CloudFormation uses to process your template.
   *
   * Duplicate values are removed when stack is synthesized.
   *
   * @see https://docs.aws.amazon.com/AWSCloudFormation/latest/UserGuide/transform-section-structure.html
   * @param transform The transform to add
   *
   * @example
   * declare const stack: Stack;
   *
   * stack.addTransform('AWS::Serverless-2016-10-31')
   */
  public addTransform(transform: string) {
    if (!this.templateOptions.transforms) {
      this.templateOptions.transforms = [];
    }
    this.templateOptions.transforms.push(transform);
  }

  /**
   * Adds an arbitary key-value pair, with information you want to record about the stack.
   * These get translated to the Metadata section of the generated template.
   *
   * @see https://docs.aws.amazon.com/AWSCloudFormation/latest/UserGuide/metadata-section-structure.html
   */
  public addMetadata(key: string, value: any) {
    if (!this.templateOptions.metadata) {
      this.templateOptions.metadata = {};
    }
    this.templateOptions.metadata[key] = value;
  }

  /**
   * Called implicitly by the `addDependency` helper function in order to
   * realize a dependency between two top-level stacks at the assembly level.
   *
   * Use `stack.addDependency` to define the dependency between any two stacks,
   * and take into account nested stack relationships.
   *
   * @internal
   */
  public _addAssemblyDependency(target: Stack, reason: StackDependencyReason = {}) {
    // defensive: we should never get here for nested stacks
    if (this.nested || target.nested) {
      throw new Error('Cannot add assembly-level dependencies for nested stacks');
    }
    // Fill in reason details if not provided
    if (!reason.source) {
      reason.source = this;
    }
    if (!reason.target) {
      reason.target = target;
    }

    const cycle = target.stackDependencyReasons(this);
    if (cycle !== undefined) {
      // eslint-disable-next-line max-len
      throw new Error(`'${target.node.path}' depends on '${this.node.path}'. Adding this dependency would create a cyclic reference.`);
    }

    let dep = this._stackDependencies[Names.uniqueId(target)];
    if (!dep) {
      dep = this._stackDependencies[Names.uniqueId(target)] = { stack: target, reasons: [] };
    }
    // Check for a duplicate reason already existing
    let existingReasons: Set<StackDependencyReason> = new Set();
    dep.reasons.forEach((existingReason) => {
      if (existingReason.source == reason.source && existingReason.target == reason.target) {
        existingReasons.add(existingReason);
      }
    });
    if (existingReasons.size > 0) {
      // Dependency already exists and for the provided reason
      return;
    }
    dep.reasons.push(reason);

    if (process.env.CDK_DEBUG_DEPS) {
      // eslint-disable-next-line no-console
      console.error(`[CDK_DEBUG_DEPS] stack "${reason.source.node.path}" depends on "${reason.target.node.path}"`);
    }
  }

  /**
   * Called implicitly by the `obtainDependencies` helper function in order to
   * collect resource dependencies across two top-level stacks at the assembly level.
   *
   * Use `stack.obtainDependencies` to see the dependencies between any two stacks.
   *
   * @internal
   */
  public _obtainAssemblyDependencies(reasonFilter: StackDependencyReason): Element[] {
    if (!reasonFilter.source) {
      throw new Error('reasonFilter.source must be defined!');
    }
    // Assume reasonFilter has only source defined
    let dependencies: Set<Element> = new Set();
    Object.values(this._stackDependencies).forEach((dep) => {
      dep.reasons.forEach((reason) => {
        if (reasonFilter.source == reason.source) {
          if (!reason.target) {
            throw new Error(`Encountered an invalid dependency target from source '${reasonFilter.source!.node.path}'`);
          }
          dependencies.add(reason.target);
        }
      });
    });
    return Array.from(dependencies);
  }

  /**
   * Called implicitly by the `removeDependency` helper function in order to
   * remove a dependency between two top-level stacks at the assembly level.
   *
   * Use `stack.addDependency` to define the dependency between any two stacks,
   * and take into account nested stack relationships.
   *
   * @internal
   */
  public _removeAssemblyDependency(target: Stack, reasonFilter: StackDependencyReason={}) {
    // defensive: we should never get here for nested stacks
    if (this.nested || target.nested) {
      throw new Error('There cannot be assembly-level dependencies for nested stacks');
    }
    // No need to check for a dependency cycle when removing one

    // Fill in reason details if not provided
    if (!reasonFilter.source) {
      reasonFilter.source = this;
    }
    if (!reasonFilter.target) {
      reasonFilter.target = target;
    }

    let dep = this._stackDependencies[Names.uniqueId(target)];
    if (!dep) {
      // Dependency doesn't exist - return now
      return;
    }

    // Find and remove the specified reason from the dependency
    let matchedReasons: Set<StackDependencyReason> = new Set();
    dep.reasons.forEach((reason) => {
      if (reasonFilter.source == reason.source && reasonFilter.target == reason.target) {
        matchedReasons.add(reason);
      }
    });
    if (matchedReasons.size > 1) {
      throw new Error(`There cannot be more than one reason for dependency removal, found: ${matchedReasons}`);
    }
    if (matchedReasons.size == 0) {
      // Reason is already not there - return now
      return;
    }
    let matchedReason = Array.from(matchedReasons)[0];

    let index = dep.reasons.indexOf(matchedReason, 0);
    dep.reasons.splice(index, 1);
    // If that was the last reason, remove the dependency
    if (dep.reasons.length == 0) {
      delete this._stackDependencies[Names.uniqueId(target)];
    }

    if (process.env.CDK_DEBUG_DEPS) {
      // eslint-disable-next-line no-console
      console.log(`[CDK_DEBUG_DEPS] stack "${this.node.path}" no longer depends on "${target.node.path}" because: ${reasonFilter}`);
    }
  }

  /**
   * Synthesizes the cloudformation template into a cloud assembly.
   * @internal
   */
  public _synthesizeTemplate(session: ISynthesisSession, lookupRoleArn?: string): void {
    // In principle, stack synthesis is delegated to the
    // StackSynthesis object.
    //
    // However, some parts of synthesis currently use some private
    // methods on Stack, and I don't really see the value in refactoring
    // this right now, so some parts still happen here.
    const builder = session.assembly;

    const template = this._toCloudFormation();

    // write the CloudFormation template as a JSON file
    const outPath = path.join(builder.outdir, this.templateFile);

    if (this.maxResources > 0) {
      const resources = template.Resources || {};
      const numberOfResources = Object.keys(resources).length;

      if (numberOfResources > this.maxResources) {
        const counts = Object.entries(count(Object.values(resources).map((r: any) => `${r?.Type}`))).map(([type, c]) => `${type} (${c})`).join(', ');
        throw new Error(`Number of resources in stack '${this.node.path}': ${numberOfResources} is greater than allowed maximum of ${this.maxResources}: ${counts}`);
      } else if (numberOfResources >= (this.maxResources * 0.8)) {
        Annotations.of(this).addInfo(`Number of resources: ${numberOfResources} is approaching allowed maximum of ${this.maxResources}`);
      }
    }
    fs.writeFileSync(outPath, JSON.stringify(template, undefined, 1));

    for (const ctx of this._missingContext) {
      if (lookupRoleArn != null) {
        builder.addMissing({ ...ctx, props: { ...ctx.props, lookupRoleArn } });
      } else {
        builder.addMissing(ctx);
      }
    }
  }

  /**
   * Look up a fact value for the given fact for the region of this stack
   *
   * Will return a definite value only if the region of the current stack is resolved.
   * If not, a lookup map will be added to the stack and the lookup will be done at
   * CDK deployment time.
   *
   * What regions will be included in the lookup map is controlled by the
   * `@aws-cdk/core:target-partitions` context value: it must be set to a list
   * of partitions, and only regions from the given partitions will be included.
   * If no such context key is set, all regions will be included.
   *
   * This function is intended to be used by construct library authors. Application
   * builders can rely on the abstractions offered by construct libraries and do
   * not have to worry about regional facts.
   *
   * If `defaultValue` is not given, it is an error if the fact is unknown for
   * the given region.
   */
  public regionalFact(factName: string, defaultValue?: string): string {
    if (!Token.isUnresolved(this.region)) {
      const ret = Fact.find(this.region, factName) ?? defaultValue;
      if (ret === undefined) {
        throw new Error(`region-info: don't know ${factName} for region ${this.region}. Use 'Fact.register' to provide this value.`);
      }
      return ret;
    }

    const partitions = Node.of(this).tryGetContext(cxapi.TARGET_PARTITIONS);
    if (partitions !== undefined && partitions !== 'undefined' && !Array.isArray(partitions)) {
      throw new Error(`Context value '${cxapi.TARGET_PARTITIONS}' should be a list of strings, got: ${JSON.stringify(partitions)}`);
    }

    const lookupMap =
      partitions !== undefined && partitions !== 'undefined'
        ? RegionInfo.limitedRegionMap(factName, partitions)
        : RegionInfo.regionMap(factName);

    return deployTimeLookup(this, factName, lookupMap, defaultValue);
  }


  /**
   * Create a CloudFormation Export for a string value
   *
   * Returns a string representing the corresponding `Fn.importValue()`
   * expression for this Export. You can control the name for the export by
   * passing the `name` option.
   *
   * If you don't supply a value for `name`, the value you're exporting must be
   * a Resource attribute (for example: `bucket.bucketName`) and it will be
   * given the same name as the automatic cross-stack reference that would be created
   * if you used the attribute in another Stack.
   *
   * One of the uses for this method is to *remove* the relationship between
   * two Stacks established by automatic cross-stack references. It will
   * temporarily ensure that the CloudFormation Export still exists while you
   * remove the reference from the consuming stack. After that, you can remove
   * the resource and the manual export.
   *
   * ## Example
   *
   * Here is how the process works. Let's say there are two stacks,
   * `producerStack` and `consumerStack`, and `producerStack` has a bucket
   * called `bucket`, which is referenced by `consumerStack` (perhaps because
   * an AWS Lambda Function writes into it, or something like that).
   *
   * It is not safe to remove `producerStack.bucket` because as the bucket is being
   * deleted, `consumerStack` might still be using it.
   *
   * Instead, the process takes two deployments:
   *
   * ### Deployment 1: break the relationship
   *
   * - Make sure `consumerStack` no longer references `bucket.bucketName` (maybe the consumer
   *   stack now uses its own bucket, or it writes to an AWS DynamoDB table, or maybe you just
   *   remove the Lambda Function altogether).
   * - In the `ProducerStack` class, call `this.exportValue(this.bucket.bucketName)`. This
   *   will make sure the CloudFormation Export continues to exist while the relationship
   *   between the two stacks is being broken.
   * - Deploy (this will effectively only change the `consumerStack`, but it's safe to deploy both).
   *
   * ### Deployment 2: remove the bucket resource
   *
   * - You are now free to remove the `bucket` resource from `producerStack`.
   * - Don't forget to remove the `exportValue()` call as well.
   * - Deploy again (this time only the `producerStack` will be changed -- the bucket will be deleted).
   */
  public exportValue(exportedValue: any, options: ExportValueOptions = {}): string {
    if (options.name) {
      new CfnOutput(this, `Export${options.name}`, {
        value: exportedValue,
        exportName: options.name,
      });
      return Fn.importValue(options.name);
    }

    const { exportName, exportsScope, id, exportable } = this.resolveExportedValue(exportedValue);

    const output = exportsScope.node.tryFindChild(id) as CfnOutput;
    if (!output) {
      new CfnOutput(exportsScope, id, {
        value: Token.asString(exportable),
        exportName,
      });
    }

    const importValue = Fn.importValue(exportName);

    if (Array.isArray(importValue)) {
      throw new Error('Attempted to export a list value from `exportValue()`: use `exportStringListValue()` instead');
    }

    return importValue;
  }

  /**
   * Create a CloudFormation Export for a string list value
   *
   * Returns a string list representing the corresponding `Fn.importValue()`
   * expression for this Export. The export expression is automatically wrapped with an
   * `Fn::Join` and the import value with an `Fn::Split`, since CloudFormation can only
   * export strings. You can control the name for the export by passing the `name` option.
   *
   * If you don't supply a value for `name`, the value you're exporting must be
   * a Resource attribute (for example: `bucket.bucketName`) and it will be
   * given the same name as the automatic cross-stack reference that would be created
   * if you used the attribute in another Stack.
   *
   * One of the uses for this method is to *remove* the relationship between
   * two Stacks established by automatic cross-stack references. It will
   * temporarily ensure that the CloudFormation Export still exists while you
   * remove the reference from the consuming stack. After that, you can remove
   * the resource and the manual export.
   *
   * # See `exportValue` for an example of this process.
   */
  public exportStringListValue(exportedValue: any, options: ExportValueOptions = {}): string[] {
    if (options.name) {
      new CfnOutput(this, `Export${options.name}`, {
        value: Fn.join(STRING_LIST_REFERENCE_DELIMITER, exportedValue),
        exportName: options.name,
      });
      return Fn.split(STRING_LIST_REFERENCE_DELIMITER, Fn.importValue(options.name));
    }

    const { exportName, exportsScope, id, exportable } = this.resolveExportedValue(exportedValue);

    const output = exportsScope.node.tryFindChild(id) as CfnOutput;
    if (!output) {
      new CfnOutput(exportsScope, id, {
        // this is a list so export an Fn::Join expression
        // and import an Fn::Split expression,
        // since CloudFormation Outputs can only be strings
        // (string lists are invalid)
        value: Fn.join(STRING_LIST_REFERENCE_DELIMITER, Token.asList(exportable)),
        exportName,
      });
    }

    // we don't use `Fn.importListValue()` since this array is a CFN attribute, and we don't know how long this attribute is
    const importValue = Fn.split(STRING_LIST_REFERENCE_DELIMITER, Fn.importValue(exportName));

    if (!Array.isArray(importValue)) {
      throw new Error('Attempted to export a string value from `exportStringListValue()`: use `exportValue()` instead');
    }

    return importValue;
  }

  /**
   * Returns the naming scheme used to allocate logical IDs. By default, uses
   * the `HashedAddressingScheme` but this method can be overridden to customize
   * this behavior.
   *
   * In order to make sure logical IDs are unique and stable, we hash the resource
   * construct tree path (i.e. toplevel/secondlevel/.../myresource) and add it as
   * a suffix to the path components joined without a separator (CloudFormation
   * IDs only allow alphanumeric characters).
   *
   * The result will be:
   *
   *   <path.join('')><md5(path.join('/')>
   *     "human"      "hash"
   *
   * If the "human" part of the ID exceeds 240 characters, we simply trim it so
   * the total ID doesn't exceed CloudFormation's 255 character limit.
   *
   * We only take 8 characters from the md5 hash (0.000005 chance of collision).
   *
   * Special cases:
   *
   * - If the path only contains a single component (i.e. it's a top-level
   *   resource), we won't add the hash to it. The hash is not needed for
   *   disamiguation and also, it allows for a more straightforward migration an
   *   existing CloudFormation template to a CDK stack without logical ID changes
   *   (or renames).
   * - For aesthetic reasons, if the last components of the path are the same
   *   (i.e. `L1/L2/Pipeline/Pipeline`), they will be de-duplicated to make the
   *   resulting human portion of the ID more pleasing: `L1L2Pipeline<HASH>`
   *   instead of `L1L2PipelinePipeline<HASH>`
   * - If a component is named "Default" it will be omitted from the path. This
   *   allows refactoring higher level abstractions around constructs without affecting
   *   the IDs of already deployed resources.
   * - If a component is named "Resource" it will be omitted from the user-visible
   *   path, but included in the hash. This reduces visual noise in the human readable
   *   part of the identifier.
   *
   * @param cfnElement The element for which the logical ID is allocated.
   */
  protected allocateLogicalId(cfnElement: CfnElement): string {
    const scopes = cfnElement.node.scopes;
    const stackIndex = scopes.indexOf(cfnElement.stack);
    const pathComponents = scopes.slice(stackIndex + 1).map(x => x.node.id);
    return makeUniqueId(pathComponents);
  }

  /**
   * Validate stack name
   *
   * CloudFormation stack names can include dashes in addition to the regular identifier
   * character classes, and we don't allow one of the magic markers.
   *
   * @internal
   */
  protected _validateId(name: string) {
    if (name && !VALID_STACK_NAME_REGEX.test(name)) {
      throw new Error(`Stack name must match the regular expression: ${VALID_STACK_NAME_REGEX.toString()}, got '${name}'`);
    }
  }

  /**
   * Returns the CloudFormation template for this stack by traversing
   * the tree and invoking _toCloudFormation() on all Entity objects.
   *
   * @internal
   */
  protected _toCloudFormation() {
    let transform: string | string[] | undefined;

    if (this.templateOptions.transform) {
      // eslint-disable-next-line max-len
      Annotations.of(this).addWarning('This stack is using the deprecated `templateOptions.transform` property. Consider switching to `addTransform()`.');
      this.addTransform(this.templateOptions.transform);
    }

    if (this.templateOptions.transforms) {
      if (this.templateOptions.transforms.length === 1) { // Extract single value
        transform = this.templateOptions.transforms[0];
      } else { // Remove duplicate values
        transform = Array.from(new Set(this.templateOptions.transforms));
      }
    }

    const template: any = {
      Description: this.templateOptions.description,
      Transform: transform,
      AWSTemplateFormatVersion: this.templateOptions.templateFormatVersion,
      Metadata: this.templateOptions.metadata,
    };

    const elements = cfnElements(this);
    const fragments = elements.map(e => this.resolve(e._toCloudFormation()));

    // merge in all CloudFormation fragments collected from the tree
    for (const fragment of fragments) {
      merge(template, fragment);
    }

    // resolve all tokens and remove all empties
    const ret = this.resolve(template) || {};

    this._logicalIds.assertAllRenamesApplied();

    return ret;
  }

  /**
   * Deprecated.
   *
   * @see https://github.com/aws/aws-cdk/pull/7187
   * @returns reference itself without any change
   * @deprecated cross reference handling has been moved to `App.prepare()`.
   */
  protected prepareCrossReference(_sourceStack: Stack, reference: Reference): IResolvable {
    return reference;
  }

  /**
   * Determine the various stack environment attributes.
   *
   */
  private parseEnvironment(env: Environment = {}) {
    // if an environment property is explicitly specified when the stack is
    // created, it will be used. if not, use tokens for account and region.
    //
    // (They do not need to be anchored to any construct like resource attributes
    // are, because we'll never Export/Fn::ImportValue them -- the only situation
    // in which Export/Fn::ImportValue would work is if the value are the same
    // between producer and consumer anyway, so we can just assume that they are).
    const containingAssembly = Stage.of(this);
    const account = env.account ?? containingAssembly?.account ?? Aws.ACCOUNT_ID;
    const region = env.region ?? containingAssembly?.region ?? Aws.REGION;

    // this is the "aws://" env specification that will be written to the cloud assembly
    // manifest. it will use "unknown-account" and "unknown-region" to indicate
    // environment-agnosticness.
    const envAccount = !Token.isUnresolved(account) ? account : cxapi.UNKNOWN_ACCOUNT;
    const envRegion = !Token.isUnresolved(region) ? region : cxapi.UNKNOWN_REGION;

    return {
      account,
      region,
      environment: cxapi.EnvironmentUtils.format(envAccount, envRegion),
    };
  }

  /**
   * Maximum number of resources in the stack
   *
   * Set to 0 to mean "unlimited".
   */
  private get maxResources(): number {
    const contextLimit = this.node.tryGetContext(STACK_RESOURCE_LIMIT_CONTEXT);
    return contextLimit !== undefined ? parseInt(contextLimit, 10) : MAX_RESOURCES;
  }

  /**
   * Check whether this stack has a (transitive) dependency on another stack
   *
   * Returns the list of reasons on the dependency path, or undefined
   * if there is no dependency.
   */
  private stackDependencyReasons(other: Stack): StackDependencyReason[] | undefined {
    if (this === other) { return []; }
    for (const dep of Object.values(this._stackDependencies)) {
      const ret = dep.stack.stackDependencyReasons(other);
      if (ret !== undefined) {
        return [...dep.reasons, ...ret];
      }
    }
    return undefined;
  }

  /**
   * Calculate the stack name based on the construct path
   *
   * The stack name is the name under which we'll deploy the stack,
   * and incorporates containing Stage names by default.
   *
   * Generally this looks a lot like how logical IDs are calculated.
   * The stack name is calculated based on the construct root path,
   * as follows:
   *
   * - Path is calculated with respect to containing App or Stage (if any)
   * - If the path is one component long just use that component, otherwise
   *   combine them with a hash.
   *
   * Since the hash is quite ugly and we'd like to avoid it if possible -- but
   * we can't anymore in the general case since it has been written into legacy
   * stacks. The introduction of Stages makes it possible to make this nicer however.
   * When a Stack is nested inside a Stage, we use the path components below the
   * Stage, and prefix the path components of the Stage before it.
   */
  private generateStackName() {
    const assembly = Stage.of(this);
    const prefix = (assembly && assembly.stageName) ? `${assembly.stageName}-` : '';
    return `${prefix}${this.generateStackId(assembly)}`;
  }

  /**
   * The artifact ID for this stack
   *
   * Stack artifact ID is unique within the App's Cloud Assembly.
   */
  private generateStackArtifactId() {
    return this.generateStackId(this.node.root);
  }

  /**
   * Generate an ID with respect to the given container construct.
   */
  private generateStackId(container: IConstruct | undefined) {
    const rootPath = rootPathTo(this, container);
    const ids = rootPath.map(c => Node.of(c).id);

    // In unit tests our Stack (which is the only component) may not have an
    // id, so in that case just pretend it's "Stack".
    if (ids.length === 1 && !ids[0]) {
      throw new Error('unexpected: stack id must always be defined');
    }

    return makeStackName(ids);
  }

  private resolveExportedValue(exportedValue: any): ResolvedExport {
    const resolvable = Tokenization.reverse(exportedValue);
    if (!resolvable || !Reference.isReference(resolvable)) {
      throw new Error('exportValue: either supply \'name\' or make sure to export a resource attribute (like \'bucket.bucketName\')');
    }

    // "teleport" the value here, in case it comes from a nested stack. This will also
    // ensure the value is from our own scope.
    const exportable = getExportable(this, resolvable);

    // Ensure a singleton "Exports" scoping Construct
    // This mostly exists to trigger LogicalID munging, which would be
    // disabled if we parented constructs directly under Stack.
    // Also it nicely prevents likely construct name clashes
    const exportsScope = getCreateExportsScope(this);

    // Ensure a singleton CfnOutput for this value
    const resolved = this.resolve(exportable);
    const id = 'Output' + JSON.stringify(resolved);
    const exportName = generateExportName(exportsScope, id);

    if (Token.isUnresolved(exportName)) {
      throw new Error(`unresolved token in generated export name: ${JSON.stringify(this.resolve(exportName))}`);
    }

    return {
      exportable,
      exportsScope,
      id,
      exportName,
    };
  }

  /**
   * Indicates whether the stack requires bundling or not
   */
  public get bundlingRequired() {
    const bundlingStacks: string[] = this.node.tryGetContext(cxapi.BUNDLING_STACKS) ?? ['**'];

    return bundlingStacks.some(pattern => minimatch(
      this.node.path, // use the same value for pattern matching as the aws-cdk CLI (displayName / hierarchicalId)
      pattern,
    ));
  }
}

function merge(template: any, fragment: any): void {
  for (const section of Object.keys(fragment)) {
    const src = fragment[section];

    // create top-level section if it doesn't exist
    const dest = template[section];
    if (!dest) {
      template[section] = src;
    } else {
      template[section] = mergeSection(section, dest, src);
    }
  }
}

function mergeSection(section: string, val1: any, val2: any): any {
  switch (section) {
    case 'Description':
      return `${val1}\n${val2}`;
    case 'AWSTemplateFormatVersion':
      if (val1 != null && val2 != null && val1 !== val2) {
        throw new Error(`Conflicting CloudFormation template versions provided: '${val1}' and '${val2}`);
      }
      return val1 ?? val2;
    case 'Transform':
      return mergeSets(val1, val2);
    default:
      return mergeObjectsWithoutDuplicates(section, val1, val2);
  }
}

function mergeSets(val1: any, val2: any): any {
  const array1 = val1 == null ? [] : (Array.isArray(val1) ? val1 : [val1]);
  const array2 = val2 == null ? [] : (Array.isArray(val2) ? val2 : [val2]);
  for (const value of array2) {
    if (!array1.includes(value)) {
      array1.push(value);
    }
  }
  return array1.length === 1 ? array1[0] : array1;
}

function mergeObjectsWithoutDuplicates(section: string, dest: any, src: any): any {
  if (typeof dest !== 'object') {
    throw new Error(`Expecting ${JSON.stringify(dest)} to be an object`);
  }
  if (typeof src !== 'object') {
    throw new Error(`Expecting ${JSON.stringify(src)} to be an object`);
  }

  // add all entities from source section to destination section
  for (const id of Object.keys(src)) {
    if (id in dest) {
      throw new Error(`section '${section}' already contains '${id}'`);
    }
    dest[id] = src[id];
  }

  return dest;
}

/**
 * CloudFormation template options for a stack.
 */
export interface ITemplateOptions {
  /**
   * Gets or sets the description of this stack.
   * If provided, it will be included in the CloudFormation template's "Description" attribute.
   */
  description?: string;

  /**
   * Gets or sets the AWSTemplateFormatVersion field of the CloudFormation template.
   */
  templateFormatVersion?: string;

  /**
   * Gets or sets the top-level template transform for this stack (e.g. "AWS::Serverless-2016-10-31").
   *
   * @deprecated use `transforms` instead.
   */
  transform?: string;

  /**
   * Gets or sets the top-level template transform(s) for this stack (e.g. `["AWS::Serverless-2016-10-31"]`).
   */
  transforms?: string[];

  /**
   * Metadata associated with the CloudFormation template.
   */
  metadata?: { [key: string]: any };
}

/**
 * Collect all CfnElements from a Stack.
 *
 * @param node Root node to collect all CfnElements from
 * @param into Array to append CfnElements to
 * @returns The same array as is being collected into
 */
function cfnElements(node: IConstruct, into: CfnElement[] = []): CfnElement[] {
  if (CfnElement.isCfnElement(node)) {
    into.push(node);
  }

  for (const child of Node.of(node).children) {
    // Don't recurse into a substack
    if (Stack.isStack(child)) { continue; }

    cfnElements(child, into);
  }

  return into;
}

/**
 * Return the construct root path of the given construct relative to the given ancestor
 *
 * If no ancestor is given or the ancestor is not found, return the entire root path.
 */
export function rootPathTo(construct: IConstruct, ancestor?: IConstruct): IConstruct[] {
  const scopes = Node.of(construct).scopes;
  for (let i = scopes.length - 2; i >= 0; i--) {
    if (scopes[i] === ancestor) {
      return scopes.slice(i + 1);
    }
  }
  return scopes;
}

/**
 * makeUniqueId, specialized for Stack names
 *
 * Stack names may contain '-', so we allow that character if the stack name
 * has only one component. Otherwise we fall back to the regular "makeUniqueId"
 * behavior.
 */
function makeStackName(components: string[]) {
  if (components.length === 1) { return components[0]; }
  return makeUniqueResourceName(components, { maxLength: 128 });
}

function getCreateExportsScope(stack: Stack) {
  const exportsName = 'Exports';
  let stackExports = stack.node.tryFindChild(exportsName) as Construct;
  if (stackExports === undefined) {
    stackExports = new Construct(stack, exportsName);
  }

  return stackExports;
}

function generateExportName(stackExports: Construct, id: string) {
  const stackRelativeExports = FeatureFlags.of(stackExports).isEnabled(cxapi.STACK_RELATIVE_EXPORTS_CONTEXT);
  const stack = Stack.of(stackExports);

  const components = [
    ...stackExports.node.scopes
      .slice(stackRelativeExports ? stack.node.scopes.length : 2)
      .map(c => c.node.id),
    id,
  ];
  const prefix = stack.stackName ? stack.stackName + ':' : '';
  const localPart = makeUniqueId(components);
  const maxLength = 255;
  return prefix + localPart.slice(Math.max(0, localPart.length - maxLength + prefix.length));
}

interface StackDependencyReason {
  source?: Element;
  target?: Element;
}

interface StackDependency {
  stack: Stack;
  reasons: StackDependencyReason[];
}

<<<<<<< HEAD
=======
interface ResolvedExport {
  exportable: Reference;
  exportsScope: Construct;
  id: string;
  exportName: string;
}

>>>>>>> 3ddb8cf4
/**
 * Options for the `stack.exportValue()` method
 */
export interface ExportValueOptions {
  /**
   * The name of the export to create
   *
   * @default - A name is automatically chosen
   */
  readonly name?: string;
}

function count(xs: string[]): Record<string, number> {
  const ret: Record<string, number> = {};
  for (const x of xs) {
    if (x in ret) {
      ret[x] += 1;
    } else {
      ret[x] = 1;
    }
  }
  return ret;
}

// These imports have to be at the end to prevent circular imports
import { CfnOutput } from './cfn-output';
import { addDependency, Element } from './deps';
import { FileSystem } from './fs';
import { Names } from './names';
import { Reference } from './reference';
import { IResolvable } from './resolvable';
import { DefaultStackSynthesizer, IStackSynthesizer, ISynthesisSession, LegacyStackSynthesizer, BOOTSTRAP_QUALIFIER_CONTEXT } from './stack-synthesizers';
import { StringSpecializer } from './stack-synthesizers/_shared';
import { Stage } from './stage';
import { ITaggable, TagManager } from './tag-manager';
import { Token, Tokenization } from './token';
import { getExportable } from './private/refs';
import { Fact, RegionInfo } from '@aws-cdk/region-info';
import { deployTimeLookup } from './private/region-lookup';
import { makeUniqueResourceName } from './private/unique-resource-name';<|MERGE_RESOLUTION|>--- conflicted
+++ resolved
@@ -1648,8 +1648,6 @@
   reasons: StackDependencyReason[];
 }
 
-<<<<<<< HEAD
-=======
 interface ResolvedExport {
   exportable: Reference;
   exportsScope: Construct;
@@ -1657,7 +1655,6 @@
   exportName: string;
 }
 
->>>>>>> 3ddb8cf4
 /**
  * Options for the `stack.exportValue()` method
  */
