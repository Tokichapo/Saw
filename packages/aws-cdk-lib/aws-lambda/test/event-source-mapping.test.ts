import { Match, Template } from '../../assertions';
import { Key } from '../../aws-kms';
import * as cdk from '../../core';
import * as lambda from '../lib';
import { Code, EventSourceMapping, Function, Alias, StartingPosition, FilterRule, FilterCriteria } from '../lib';

let stack: cdk.Stack;
let fn: Function;
beforeEach(() => {
  stack = new cdk.Stack();
  fn = new Function(stack, 'fn', {
    handler: 'index.handler',
    code: Code.fromInline('exports.handler = ${handler.toString()}'),
    runtime: lambda.Runtime.NODEJS_LATEST,
  });
});

describe('event source mapping', () => {
  test('verify that alias.addEventSourceMapping produces stable ids', () => {
    // GIVEN
    var alias = new Alias(stack, 'LiveAlias', {
      aliasName: 'Live',
      version: fn.currentVersion,
    });

    // WHEN
    alias.addEventSourceMapping('MyMapping', {
      eventSourceArn: 'asfd',
    });

    // THEN
    Template.fromStack(stack).templateMatches({
      Resources: {
        // Crucially, no ID in there that depends on the state of the Lambda
        LiveAliasMyMapping4E1B698B: { Type: 'AWS::Lambda::EventSourceMapping' },
      },
    });
  });

  test('throws if maxBatchingWindow > 300 seconds', () => {
    expect(() => new EventSourceMapping(stack, 'test', {
      target: fn,
      eventSourceArn: '',
      maxBatchingWindow: cdk.Duration.seconds(301),
    })).toThrow(/maxBatchingWindow cannot be over 300 seconds/);
  });

  test('throws if maxConcurrency < 2 concurrent instances', () => {
    expect(() => new EventSourceMapping(stack, 'test', {
      target: fn,
      eventSourceArn: '',
      maxConcurrency: 1,
    })).toThrow(/maxConcurrency must be between 2 and 1000 concurrent instances/);
  });

  test('throws if maxConcurrency > 1000 concurrent instances', () => {
    expect(() => new EventSourceMapping(stack, 'test', {
      target: fn,
      eventSourceArn: '',
      maxConcurrency: 1001,
    })).toThrow(/maxConcurrency must be between 2 and 1000 concurrent instances/);
  });

  test('does not throw if maxConcurrency is a token', () => {
    expect(() => new EventSourceMapping(stack, 'test', {
      target: fn,
      eventSourceArn: '',
      maxConcurrency: cdk.Token.asNumber({ Ref: 'abc' }),
    })).not.toThrow();
  });

  test('maxConcurrency appears in stack', () => {
    new EventSourceMapping(stack, 'test', {
      target: fn,
      eventSourceArn: '',
      maxConcurrency: 2,
    });

    Template.fromStack(stack).hasResourceProperties('AWS::Lambda::EventSourceMapping', {
      ScalingConfig: { MaximumConcurrency: 2 },
    });
  });

  test('throws if maxRecordAge is below 60 seconds', () => {
    expect(() => new EventSourceMapping(stack, 'test', {
      target: fn,
      eventSourceArn: '',
      maxRecordAge: cdk.Duration.seconds(59),
    })).toThrow(/maxRecordAge must be between 60 seconds and 7 days inclusive/);
  });

  test('throws if maxRecordAge is over 7 days', () => {
    expect(() => new EventSourceMapping(stack, 'test', {
      target: fn,
      eventSourceArn: '',
      maxRecordAge: cdk.Duration.seconds(604801),
    })).toThrow(/maxRecordAge must be between 60 seconds and 7 days inclusive/);
  });

  test('throws if retryAttempts is negative', () => {
    expect(() => new EventSourceMapping(stack, 'test', {
      target: fn,
      eventSourceArn: '',
      retryAttempts: -1,
    })).toThrow(/retryAttempts must be between 0 and 10000 inclusive, got -1/);
  });

  test('throws if retryAttempts is over 10000', () => {
    expect(() => new EventSourceMapping(stack, 'test', {
      target: fn,
      eventSourceArn: '',
      retryAttempts: 10001,
    })).toThrow(/retryAttempts must be between 0 and 10000 inclusive, got 10001/);
  });

  test('accepts if retryAttempts is a token', () => {
    new EventSourceMapping(stack, 'test', {
      target: fn,
      eventSourceArn: '',
      retryAttempts: cdk.Lazy.number({ produce: () => 100 }),
    });
  });

  test('throws if parallelizationFactor is below 1', () => {
    expect(() => new EventSourceMapping(stack, 'test', {
      target: fn,
      eventSourceArn: '',
      parallelizationFactor: 0,
    })).toThrow(/parallelizationFactor must be between 1 and 10 inclusive, got 0/);
  });

  test('throws if parallelizationFactor is over 10', () => {
    expect(() => new EventSourceMapping(stack, 'test', {
      target: fn,
      eventSourceArn: '',
      parallelizationFactor: 11,
    })).toThrow(/parallelizationFactor must be between 1 and 10 inclusive, got 11/);
  });

  test('accepts if parallelizationFactor is a token', () => {
    new EventSourceMapping(stack, 'test', {
      target: fn,
      eventSourceArn: '',
      parallelizationFactor: cdk.Lazy.number({ produce: () => 20 }),
    });
  });

  test('import event source mapping', () => {
    const stack2 = new cdk.Stack(undefined, undefined, { stackName: 'test-stack' });
    const imported = EventSourceMapping.fromEventSourceMappingId(stack2, 'imported', '14e0db71-5d35-4eb5-b481-8945cf9d10c2');

    expect(imported.eventSourceMappingId).toEqual('14e0db71-5d35-4eb5-b481-8945cf9d10c2');
    expect(imported.stack.stackName).toEqual('test-stack');
    expect(imported.eventSourceMappingArn.endsWith(':event-source-mapping:14e0db71-5d35-4eb5-b481-8945cf9d10c2')).toBeTruthy();
  });

  test('accepts if kafkaTopic is a parameter', () => {
    const topicNameParam = new cdk.CfnParameter(stack, 'TopicNameParam', {
      type: 'String',
    });

    new EventSourceMapping(stack, 'test', {
      target: fn,
      eventSourceArn: '',
      kafkaTopic: topicNameParam.valueAsString,
    });

    Template.fromStack(stack).hasResourceProperties('AWS::Lambda::EventSourceMapping', {
      Topics: [{
        Ref: 'TopicNameParam',
      }],
    });
  });

  test('throws if neither eventSourceArn nor kafkaBootstrapServers are set', () => {
    expect(() => new EventSourceMapping(stack, 'test', {
      target: fn,
    })).toThrow(/Either eventSourceArn or kafkaBootstrapServers must be set/);
  });

  test('throws if both eventSourceArn and kafkaBootstrapServers are set', () => {
    expect(() => new EventSourceMapping(stack, 'test', {
      eventSourceArn: '',
      kafkaBootstrapServers: [],
      target: fn,
    })).toThrow(/eventSourceArn and kafkaBootstrapServers are mutually exclusive/);
  });

  test('throws if both kafkaBootstrapServers is set but empty', () => {
    expect(() => new EventSourceMapping(stack, 'test', {
      kafkaBootstrapServers: [],
      target: fn,
    })).toThrow(/kafkaBootStrapServers must not be empty if set/);
  });

  test('throws if kafkaConsumerGroupId is invalid', () => {
    expect(() => new EventSourceMapping(stack, 'test', {
      eventSourceArn: 'arn:aws:kafka:us-east-1:123456789012:cluster/vpc-2priv-2pub/751d2973-a626-431c-9d4e-d7975eb44dd7-2',
      kafkaConsumerGroupId: 'some invalid',
      target: fn,
    })).toThrow('kafkaConsumerGroupId contains invalid characters. Allowed values are "[a-zA-Z0-9-\/*:_+=.@-]"');
  });

  test('throws if kafkaConsumerGroupId is too long', () => {
    expect(() => new EventSourceMapping(stack, 'test', {
      eventSourceArn: 'arn:aws:kafka:us-east-1:123456789012:cluster/vpc-2priv-2pub/751d2973-a626-431c-9d4e-d7975eb44dd7-2',
      kafkaConsumerGroupId: 'x'.repeat(201),
      target: fn,
    })).toThrow('kafkaConsumerGroupId must be a valid string between 1 and 200 characters');
  });

  test('not throws if kafkaConsumerGroupId is empty', () => {
    expect(() => new EventSourceMapping(stack, 'test', {
      eventSourceArn: 'arn:aws:kafka:us-east-1:123456789012:cluster/vpc-2priv-2pub/751d2973-a626-431c-9d4e-d7975eb44dd7-2',
      kafkaConsumerGroupId: '',
      target: fn,
    })).not.toThrow();
  });

  test('not throws if kafkaConsumerGroupId is token', () => {
    expect(() => new EventSourceMapping(stack, 'test', {
      eventSourceArn: 'arn:aws:kafka:us-east-1:123456789012:cluster/vpc-2priv-2pub/751d2973-a626-431c-9d4e-d7975eb44dd7-2',
      kafkaConsumerGroupId: cdk.Lazy.string({ produce: () => 'test' }),
      target: fn,
    })).not.toThrow();
  });

  test('not throws if kafkaConsumerGroupId is valid for amazon managed kafka', () => {
    expect(() => new EventSourceMapping(stack, 'test', {
      eventSourceArn: 'arn:aws:kafka:us-east-1:123456789012:cluster/vpc-2priv-2pub/751d2973-a626-431c-9d4e-d7975eb44dd7-2',
      kafkaConsumerGroupId: 'someValidConsumerGroupId',
      target: fn,
    })).not.toThrow();
  });

  test('not throws if kafkaConsumerGroupId is valid for self managed kafka', () => {
    expect(() => new EventSourceMapping(stack, 'test', {
      kafkaBootstrapServers: ['kafka-broker-1:9092', 'kafka-broker-2:9092'],
      kafkaConsumerGroupId: 'someValidConsumerGroupId',
      target: fn,
    })).not.toThrow();
  });

  test('eventSourceArn appears in stack', () => {
    const topicNameParam = new cdk.CfnParameter(stack, 'TopicNameParam', {
      type: 'String',
    });

    let eventSourceArn = 'some-arn';

    new EventSourceMapping(stack, 'test', {
      target: fn,
      eventSourceArn: eventSourceArn,
      kafkaTopic: topicNameParam.valueAsString,
    });

    Template.fromStack(stack).hasResourceProperties('AWS::Lambda::EventSourceMapping', {
      EventSourceArn: eventSourceArn,
    });
  });

  test('filter with one pattern', () => {
    const topicNameParam = new cdk.CfnParameter(stack, 'TopicNameParam', {
      type: 'String',
    });

    let eventSourceArn = 'some-arn';

    new EventSourceMapping(stack, 'test', {
      target: fn,
      eventSourceArn: eventSourceArn,
      kafkaTopic: topicNameParam.valueAsString,
      filters: [
        FilterCriteria.filter({
          numericEquals: FilterRule.isEqual(1),
        }),
      ],
    });

    Template.fromStack(stack).hasResourceProperties('AWS::Lambda::EventSourceMapping', {
      FilterCriteria: {
        Filters: [
          {
            Pattern: '{"numericEquals":[{"numeric":["=",1]}]}',
          },
        ],
      },
    });
  });

  test('filter with more than one pattern', () => {
    const topicNameParam = new cdk.CfnParameter(stack, 'TopicNameParam', {
      type: 'String',
    });

    let eventSourceArn = 'some-arn';

    new EventSourceMapping(stack, 'test', {
      target: fn,
      eventSourceArn: eventSourceArn,
      kafkaTopic: topicNameParam.valueAsString,
      filters: [
        FilterCriteria.filter({
          orFilter: FilterRule.or('one', 'two'),
          stringEquals: FilterRule.isEqual('test'),
        }),
        FilterCriteria.filter({
          numericEquals: FilterRule.isEqual(1),
        }),
      ],
    });

    Template.fromStack(stack).hasResourceProperties('AWS::Lambda::EventSourceMapping', {
      FilterCriteria: {
        Filters: [
          {
            Pattern: '{"orFilter":["one","two"],"stringEquals":["test"]}',
          },
          {
            Pattern: '{"numericEquals":[{"numeric":["=",1]}]}',
          },
        ],
      },
    });
  });

  test('adding filter criteria encryption', () => {
    const topicNameParam = new cdk.CfnParameter(stack, 'TopicNameParam', {
      type: 'String',
    });

    let eventSourceArn = 'some-arn';

    const myKey = Key.fromKeyArn(
      stack,
      'SourceBucketEncryptionKey',
      'arn:aws:kms:us-east-1:123456789012:key/<key-id>',
    );

    // WHEN
    new EventSourceMapping(stack, 'test', {
      target: fn,
      eventSourceArn: eventSourceArn,
      kafkaTopic: topicNameParam.valueAsString,
      filters: [
        FilterCriteria.filter({
          orFilter: FilterRule.or('one', 'two'),
          stringEquals: FilterRule.isEqual('test'),
        }),
        FilterCriteria.filter({
          numericEquals: FilterRule.isEqual(1),
        }),
      ],
      filterEncryption: myKey,
    });

    // THEN
    Template.fromStack(stack).hasResourceProperties('AWS::Lambda::EventSourceMapping', {
      FilterCriteria: {
        Filters: [
          {
            Pattern: '{"orFilter":["one","two"],"stringEquals":["test"]}',
          },
          {
            Pattern: '{"numericEquals":[{"numeric":["=",1]}]}',
          },
        ],
      },
      KmsKeyArn: 'arn:aws:kms:us-east-1:123456789012:key/<key-id>',
    });

  });

  test('adding filter criteria encryption without filter criteria', () => {
    const topicNameParam = new cdk.CfnParameter(stack, 'TopicNameParam', {
      type: 'String',
    });

    let eventSourceArn = 'some-arn';

    const myKey = Key.fromKeyArn(
      stack,
      'SourceBucketEncryptionKey',
      'arn:aws:kms:us-east-1:123456789012:key/<key-id>',
    );

    expect(() => new EventSourceMapping(stack, 'test', {
      target: fn,
      eventSourceArn: eventSourceArn,
      kafkaTopic: topicNameParam.valueAsString,
      filterEncryption: myKey,
    })).toThrow(/filter criteria must be provided to enable setting filter criteria encryption/);
  });

  test('kafkaBootstrapServers appears in stack', () => {
    const topicNameParam = new cdk.CfnParameter(stack, 'TopicNameParam', {
      type: 'String',
    });

    let kafkaBootstrapServers = ['kafka-broker.example.com:9092'];
    new EventSourceMapping(stack, 'test', {
      target: fn,
      kafkaBootstrapServers: kafkaBootstrapServers,
      kafkaTopic: topicNameParam.valueAsString,
    });

    Template.fromStack(stack).hasResourceProperties('AWS::Lambda::EventSourceMapping', {
      SelfManagedEventSource: { Endpoints: { KafkaBootstrapServers: kafkaBootstrapServers } },
    });
  });

  test('throws if tumblingWindow > 900 seconds', () => {
    expect(() => new EventSourceMapping(stack, 'test', {
      target: fn,
      eventSourceArn: '',
      tumblingWindow: cdk.Duration.seconds(901),
    })).toThrow(/tumblingWindow cannot be over 900 seconds/);
  });

  test('accepts if tumblingWindow is a token', () => {
    const lazyDuration = cdk.Duration.seconds(cdk.Lazy.number({ produce: () => 60 }));

    new EventSourceMapping(stack, 'test', {
      target: fn,
      eventSourceArn: '',
      tumblingWindow: lazyDuration,
    });
  });

  test('transforms reportBatchItemFailures into functionResponseTypes with ReportBatchItemFailures', () => {
    new EventSourceMapping(stack, 'test', {
      target: fn,
      eventSourceArn: '',
      reportBatchItemFailures: true,
    });

    Template.fromStack(stack).hasResourceProperties('AWS::Lambda::EventSourceMapping', {
      FunctionResponseTypes: ['ReportBatchItemFailures'],
    });
  });

  test('transforms missing reportBatchItemFailures into absent FunctionResponseTypes', () => {
    new EventSourceMapping(stack, 'test', {
      target: fn,
      eventSourceArn: '',
    });

    Template.fromStack(stack).hasResourceProperties('AWS::Lambda::EventSourceMapping', {
      FunctionResponseTypes: Match.absent(),
    });
  });

  test('transforms reportBatchItemFailures false into absent FunctionResponseTypes', () => {
    new EventSourceMapping(stack, 'test', {
      target: fn,
      eventSourceArn: '',
      reportBatchItemFailures: false,
    });

    Template.fromStack(stack).hasResourceProperties('AWS::Lambda::EventSourceMapping', {
      FunctionResponseTypes: Match.absent(),
    });
  });

  test('AT_TIMESTAMP starting position', () => {
    new EventSourceMapping(stack, 'test', {
      target: fn,
      eventSourceArn: '',
      startingPosition: StartingPosition.AT_TIMESTAMP,
      startingPositionTimestamp: 1640995200,
    });

    Template.fromStack(stack).hasResourceProperties('AWS::Lambda::EventSourceMapping', {
      StartingPosition: 'AT_TIMESTAMP',
      StartingPositionTimestamp: 1640995200,
    });
  });

  test('startingPositionTimestamp missing throws error', () => {
    expect(() => new EventSourceMapping(stack, 'test', {
      target: fn,
      eventSourceArn: '',
      startingPosition: StartingPosition.AT_TIMESTAMP,
    })).toThrow(/startingPositionTimestamp must be provided when startingPosition is AT_TIMESTAMP/);
  });

  test('startingPositionTimestamp without AT_TIMESTAMP throws error', () => {
    expect(() => new EventSourceMapping(stack, 'test', {
      target: fn,
      eventSourceArn: '',
      startingPosition: StartingPosition.LATEST,
      startingPositionTimestamp: 1640995200,
    })).toThrow(/startingPositionTimestamp can only be used when startingPosition is AT_TIMESTAMP/);
  });

<<<<<<< HEAD
  test('provisioned pollers is set', () => {
=======
  test('adding metrics config', () => {
>>>>>>> 6317a2ad
    new EventSourceMapping(stack, 'test', {
      target: fn,
      eventSourceArn: '',
      startingPosition: StartingPosition.AT_TIMESTAMP,
      startingPositionTimestamp: 1640995200,
<<<<<<< HEAD
      provisionedPollerConfig: {
        minimumPollers: 1,
        maximumPollers: 3,
      },
    });
    Template.fromStack(stack).hasResourceProperties('AWS::Lambda::EventSourceMapping', {
      StartingPosition: 'AT_TIMESTAMP',
      StartingPositionTimestamp: 1640995200,
      ProvisionedPollerConfig: {
        MinimumPollers: 1,
        MaximumPollers: 3,
      },
    });
  });

  test('minimum provisioned poller is out of limit', () => {
    expect(() => new EventSourceMapping(stack, 'test', {
      target: fn,
      eventSourceArn: '',
      startingPosition: StartingPosition.AT_TIMESTAMP,
      startingPositionTimestamp: 1640995200,
      provisionedPollerConfig: {
        minimumPollers: 0,
      },
    })).toThrow(/Minimum provisioned pollers must be between 1 and 200 inclusive/);
  });

  test('maximum provisioned poller is out of limit', () => {
    expect(() => new EventSourceMapping(stack, 'test', {
      target: fn,
      eventSourceArn: '',
      startingPosition: StartingPosition.AT_TIMESTAMP,
      startingPositionTimestamp: 1640995200,
      provisionedPollerConfig: {
        maximumPollers: 2001,
      },
    })).toThrow(/Maximum provisioned pollers must be between 1 and 2000 inclusive/);
  });

  test('only maximum provisioned poller is out of limit', () => {
    expect(() => new EventSourceMapping(stack, 'test', {
=======
      metricsConfig: {
        metrics: [],
      },
    });

    Template.fromStack(stack).hasResourceProperties('AWS::Lambda::EventSourceMapping', {
      StartingPosition: 'AT_TIMESTAMP',
      StartingPositionTimestamp: 1640995200,
      MetricsConfig: {
        Metrics: [],
      },
    });
  });

  test('adding metrics config', () => {
    new EventSourceMapping(stack, 'test', {
>>>>>>> 6317a2ad
      target: fn,
      eventSourceArn: '',
      startingPosition: StartingPosition.AT_TIMESTAMP,
      startingPositionTimestamp: 1640995200,
<<<<<<< HEAD
      provisionedPollerConfig: {
        minimumPollers: 1,
        maximumPollers: 2001,
      },
    })).toThrow(/Maximum provisioned pollers must be between 1 and 2000 inclusive/);
  });

  test('Minimum provisioned poller greater than maximum provisioned poller', () => {
    expect(() => new EventSourceMapping(stack, 'test', {
      target: fn,
      eventSourceArn: '',
      startingPosition: StartingPosition.AT_TIMESTAMP,
      startingPositionTimestamp: 1640995200,
      provisionedPollerConfig: {
        minimumPollers: 3,
        maximumPollers: 2,
      },
    })).toThrow(/Minimum provisioned pollers must be less than or equal to maximum provisioned pollers/);
=======
      metricsConfig: {
        metrics: [lambda.MetricType.EVENT_COUNT],
      },
    });

    Template.fromStack(stack).hasResourceProperties('AWS::Lambda::EventSourceMapping', {
      StartingPosition: 'AT_TIMESTAMP',
      StartingPositionTimestamp: 1640995200,
      MetricsConfig: {
        Metrics: ['EventCount'],
      },
    });
>>>>>>> 6317a2ad
  });
});<|MERGE_RESOLUTION|>--- conflicted
+++ resolved
@@ -493,17 +493,52 @@
     })).toThrow(/startingPositionTimestamp can only be used when startingPosition is AT_TIMESTAMP/);
   });
 
-<<<<<<< HEAD
+  test('adding metrics config', () => {
+    new EventSourceMapping(stack, 'test', {
+      target: fn,
+      eventSourceArn: '',
+      startingPosition: StartingPosition.AT_TIMESTAMP,
+      startingPositionTimestamp: 1640995200,
+      metricsConfig: {
+        metrics: [],
+      },
+    });
+
+    Template.fromStack(stack).hasResourceProperties('AWS::Lambda::EventSourceMapping', {
+      StartingPosition: 'AT_TIMESTAMP',
+      StartingPositionTimestamp: 1640995200,
+      MetricsConfig: {
+        Metrics: [],
+      },
+    });
+  });
+
+  test('adding metrics config', () => {
+    new EventSourceMapping(stack, 'test', {
+      target: fn,
+      eventSourceArn: '',
+      startingPosition: StartingPosition.AT_TIMESTAMP,
+      startingPositionTimestamp: 1640995200,
+      metricsConfig: {
+        metrics: [lambda.MetricType.EVENT_COUNT],
+      },
+    });
+
+    Template.fromStack(stack).hasResourceProperties('AWS::Lambda::EventSourceMapping', {
+      StartingPosition: 'AT_TIMESTAMP',
+      StartingPositionTimestamp: 1640995200,
+      MetricsConfig: {
+        Metrics: ['EventCount'],
+      },
+    });
+  });
+
   test('provisioned pollers is set', () => {
-=======
-  test('adding metrics config', () => {
->>>>>>> 6317a2ad
-    new EventSourceMapping(stack, 'test', {
-      target: fn,
-      eventSourceArn: '',
-      startingPosition: StartingPosition.AT_TIMESTAMP,
-      startingPositionTimestamp: 1640995200,
-<<<<<<< HEAD
+    new EventSourceMapping(stack, 'test', {
+      target: fn,
+      eventSourceArn: '',
+      startingPosition: StartingPosition.AT_TIMESTAMP,
+      startingPositionTimestamp: 1640995200,
       provisionedPollerConfig: {
         minimumPollers: 1,
         maximumPollers: 3,
@@ -545,29 +580,10 @@
 
   test('only maximum provisioned poller is out of limit', () => {
     expect(() => new EventSourceMapping(stack, 'test', {
-=======
-      metricsConfig: {
-        metrics: [],
-      },
-    });
-
-    Template.fromStack(stack).hasResourceProperties('AWS::Lambda::EventSourceMapping', {
-      StartingPosition: 'AT_TIMESTAMP',
-      StartingPositionTimestamp: 1640995200,
-      MetricsConfig: {
-        Metrics: [],
-      },
-    });
-  });
-
-  test('adding metrics config', () => {
-    new EventSourceMapping(stack, 'test', {
->>>>>>> 6317a2ad
-      target: fn,
-      eventSourceArn: '',
-      startingPosition: StartingPosition.AT_TIMESTAMP,
-      startingPositionTimestamp: 1640995200,
-<<<<<<< HEAD
+      target: fn,
+      eventSourceArn: '',
+      startingPosition: StartingPosition.AT_TIMESTAMP,
+      startingPositionTimestamp: 1640995200,
       provisionedPollerConfig: {
         minimumPollers: 1,
         maximumPollers: 2001,
@@ -586,19 +602,5 @@
         maximumPollers: 2,
       },
     })).toThrow(/Minimum provisioned pollers must be less than or equal to maximum provisioned pollers/);
-=======
-      metricsConfig: {
-        metrics: [lambda.MetricType.EVENT_COUNT],
-      },
-    });
-
-    Template.fromStack(stack).hasResourceProperties('AWS::Lambda::EventSourceMapping', {
-      StartingPosition: 'AT_TIMESTAMP',
-      StartingPositionTimestamp: 1640995200,
-      MetricsConfig: {
-        Metrics: ['EventCount'],
-      },
-    });
->>>>>>> 6317a2ad
   });
 });