--- conflicted
+++ resolved
@@ -418,89 +418,6 @@
         "SubnetId": {
           "Ref": "VpcPrivateSubnet2Subnet3788AAA1"
         }
-<<<<<<< HEAD
-       ]
-      }
-     ],
-     "Version": "2012-10-17"
-    },
-    "PolicyName": "UserTablePrivilegesProviderframeworkonEventServiceRoleDefaultPolicy3B6EF50C",
-    "Roles": [
-     {
-      "Ref": "UserTablePrivilegesProviderframeworkonEventServiceRole56BAEC9A"
-     }
-    ]
-   },
-   "UpdateReplacePolicy": "Delete",
-   "DeletionPolicy": "Delete"
-  },
-  "UserTablePrivilegesProviderframeworkonEvent3F5C1851": {
-   "Type": "AWS::Lambda::Function",
-   "Properties": {
-    "Code": {
-     "S3Bucket": {
-      "Fn::Sub": "cdk-hnb659fds-assets-${AWS::AccountId}-${AWS::Region}"
-     },
-     "S3Key": "a8a62b989c7866e3ad5b24f3eb6228f8ca91ebff5f5c76f1da466f6c805c0585.zip"
-    },
-    "Role": {
-     "Fn::GetAtt": [
-      "UserTablePrivilegesProviderframeworkonEventServiceRole56BAEC9A",
-      "Arn"
-     ]
-    },
-    "Description": "AWS CDK resource provider framework - onEvent (aws-cdk-redshift-cluster-database/User/TablePrivileges/Resource/Provider)",
-    "Environment": {
-     "Variables": {
-      "USER_ON_EVENT_FUNCTION_ARN": {
-       "Fn::GetAtt": [
-        "QueryRedshiftDatabase3de5bea727da479686625efb56431b5f3DF81997",
-        "Arn"
-       ]
-      }
-     }
-    },
-    "Handler": "framework.onEvent",
-    "Runtime": "nodejs14.x",
-    "Timeout": 900
-   },
-   "DependsOn": [
-    "UserTablePrivilegesProviderframeworkonEventServiceRoleDefaultPolicy3B6EF50C",
-    "UserTablePrivilegesProviderframeworkonEventServiceRole56BAEC9A"
-   ],
-   "UpdateReplacePolicy": "Delete",
-   "DeletionPolicy": "Delete"
-  },
-  "UserTablePrivileges3829D614": {
-   "Type": "Custom::RedshiftDatabaseQuery",
-   "Properties": {
-    "ServiceToken": {
-     "Fn::GetAtt": [
-      "UserTablePrivilegesProviderframeworkonEvent3F5C1851",
-      "Arn"
-     ]
-    },
-    "handler": "user-table-privileges",
-    "clusterName": {
-     "Ref": "ClusterEB0386A7"
-    },
-    "adminUserArn": {
-     "Ref": "ClusterSecretAttachment769E6258"
-    },
-    "databaseName": "my_db",
-    "username": {
-     "Fn::GetAtt": [
-      "UserFDDCDD17",
-      "username"
-     ]
-    },
-    "tablePrivileges": [
-     {
-      "tableId": "Table",
-      "tableName": {
-       "Ref": "Table7ABB320E"
-=======
->>>>>>> 6a5ae09a
       },
       "UpdateReplacePolicy": "Delete",
       "DeletionPolicy": "Delete"
@@ -541,72 +458,6 @@
         "InternetGatewayId": {
           "Ref": "VpcIGWD7BA715C"
         }
-<<<<<<< HEAD
-       ]
-      }
-     ],
-     "Version": "2012-10-17"
-    },
-    "PolicyName": "QueryRedshiftDatabase3de5bea727da479686625efb56431b5fServiceRoleDefaultPolicyDDD1388D",
-    "Roles": [
-     {
-      "Ref": "QueryRedshiftDatabase3de5bea727da479686625efb56431b5fServiceRole0A90D717"
-     }
-    ]
-   },
-   "UpdateReplacePolicy": "Delete",
-   "DeletionPolicy": "Delete"
-  },
-  "QueryRedshiftDatabase3de5bea727da479686625efb56431b5f3DF81997": {
-   "Type": "AWS::Lambda::Function",
-   "Properties": {
-    "Code": {
-     "S3Bucket": {
-      "Fn::Sub": "cdk-hnb659fds-assets-${AWS::AccountId}-${AWS::Region}"
-     },
-     "S3Key": "8c6817c482d2f1e91157ee7bf1bd70a168d970e5df32a45a4215057dc60f24ea.zip"
-    },
-    "Role": {
-     "Fn::GetAtt": [
-      "QueryRedshiftDatabase3de5bea727da479686625efb56431b5fServiceRole0A90D717",
-      "Arn"
-     ]
-    },
-    "Handler": "index.handler",
-    "Runtime": "nodejs14.x",
-    "Timeout": 60
-   },
-   "DependsOn": [
-    "QueryRedshiftDatabase3de5bea727da479686625efb56431b5fServiceRoleDefaultPolicyDDD1388D",
-    "QueryRedshiftDatabase3de5bea727da479686625efb56431b5fServiceRole0A90D717"
-   ],
-   "UpdateReplacePolicy": "Delete",
-   "DeletionPolicy": "Delete"
-  },
-  "TableProviderframeworkonEventServiceRoleC3128F67": {
-   "Type": "AWS::IAM::Role",
-   "Properties": {
-    "AssumeRolePolicyDocument": {
-     "Statement": [
-      {
-       "Action": "sts:AssumeRole",
-       "Effect": "Allow",
-       "Principal": {
-        "Service": "lambda.amazonaws.com"
-       }
-      }
-     ],
-     "Version": "2012-10-17"
-    },
-    "ManagedPolicyArns": [
-     {
-      "Fn::Join": [
-       "",
-       [
-        "arn:",
-        {
-         "Ref": "AWS::Partition"
-=======
       },
       "UpdateReplacePolicy": "Delete",
       "DeletionPolicy": "Delete"
@@ -663,7 +514,6 @@
       "Properties": {
         "SecretId": {
           "Ref": "ClusterSecret6368BD0F"
->>>>>>> 6a5ae09a
         },
         "TargetId": {
           "Ref": "ClusterEB0386A7"
