--- conflicted
+++ resolved
@@ -27,34 +27,20 @@
         }
       }
     },
-<<<<<<< HEAD
-    "5035df1b33be3620261a3a2afe651125fc153ef22d445bee6da24540974e2938": {
-      "source": {
-        "path": "asset.5035df1b33be3620261a3a2afe651125fc153ef22d445bee6da24540974e2938",
-=======
     "f6b251c5210167bd7ded2b4d904eed879427f3c53b8bdda0eb09eaa49c6d1db9": {
       "source": {
         "path": "asset.f6b251c5210167bd7ded2b4d904eed879427f3c53b8bdda0eb09eaa49c6d1db9",
->>>>>>> f0af5b1b
         "packaging": "zip"
       },
       "destinations": {
         "current_account-current_region": {
           "bucketName": "cdk-hnb659fds-assets-${AWS::AccountId}-${AWS::Region}",
-<<<<<<< HEAD
-          "objectKey": "5035df1b33be3620261a3a2afe651125fc153ef22d445bee6da24540974e2938.zip",
-=======
           "objectKey": "f6b251c5210167bd7ded2b4d904eed879427f3c53b8bdda0eb09eaa49c6d1db9.zip",
->>>>>>> f0af5b1b
           "assumeRoleArn": "arn:${AWS::Partition}:iam::${AWS::AccountId}:role/cdk-hnb659fds-file-publishing-role-${AWS::AccountId}-${AWS::Region}"
         }
       }
     },
-<<<<<<< HEAD
-    "b9048ef60bbb5ce561e95be79381cc0f670627aad3097373424c6228adfdfa49": {
-=======
     "9aba1fb487af0dae3949afbf1b3f0d10a9a9481feb433ea7b88128d54dc8f964": {
->>>>>>> f0af5b1b
       "source": {
         "path": "lambda-layer-kubectl-integ-stack.template.json",
         "packaging": "file"
@@ -62,11 +48,7 @@
       "destinations": {
         "current_account-current_region": {
           "bucketName": "cdk-hnb659fds-assets-${AWS::AccountId}-${AWS::Region}",
-<<<<<<< HEAD
-          "objectKey": "b9048ef60bbb5ce561e95be79381cc0f670627aad3097373424c6228adfdfa49.json",
-=======
           "objectKey": "9aba1fb487af0dae3949afbf1b3f0d10a9a9481feb433ea7b88128d54dc8f964.json",
->>>>>>> f0af5b1b
           "assumeRoleArn": "arn:${AWS::Partition}:iam::${AWS::AccountId}:role/cdk-hnb659fds-file-publishing-role-${AWS::AccountId}-${AWS::Region}"
         }
       }
