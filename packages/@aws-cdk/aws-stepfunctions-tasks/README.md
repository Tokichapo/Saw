--- conflicted
+++ resolved
@@ -718,11 +718,6 @@
 
 The [CreateVirtualCluster](https://docs.aws.amazon.com/emr-on-eks/latest/APIReference/API_CreateVirtualCluster.html) API creates a single virtual cluster that's mapped to a single Kubernetes namespace. 
 
-<<<<<<< HEAD
-Required Parameters Example:
-
-=======
->>>>>>> b3a712b1
 ```ts
 import * as sfn from '@aws-cdk/aws-stepfunctions'
 import * as tasks from '@aws-cdk/aws-stepfunctions-tasks'
@@ -749,11 +744,6 @@
 
 The [DeleteVirtualCluster](https://docs.aws.amazon.com/emr-on-eks/latest/APIReference/API_DeleteVirtualCluster.html) API deletes a virtual cluster.
 
-<<<<<<< HEAD
-Example:
-
-=======
->>>>>>> b3a712b1
 ```ts
 import * as sfn from '@aws-cdk/aws-stepfunctions';
 import * as tasks from '@aws-cdk/aws-stepfunctions-tasks'
@@ -765,13 +755,8 @@
 
 ### Start Job Run
 
-The [StartJobRun](https://docs.aws.amazon.com/emr-on-eks/latest/APIReference/API_StartJobRun.html) API starts a job run. A job run is a unit of work, such as a Spark jar, PySpark script, or SparkSQL query, that you submit to Amazon EMR on EKS. 
-
-<<<<<<< HEAD
-Minimal Example:
-
-=======
->>>>>>> b3a712b1
+The [StartJobRun](https://docs.aws.amazon.com/emr-on-eks/latest/APIReference/API_StartJobRun.html) API starts a job run. A job is a unit of work that you submit to Amazon EMR on EKS for execution. The work performed by the job can be defined by a Spark jar, PySpark script, or SparkSQL query. A job run is an execution of the job on the virtual cluster.
+
 ```ts
 import * as iam from '@aws-cdk/aws-iam';
 import * as sfn from '@aws-cdk/aws-stepfunctions';
@@ -782,21 +767,10 @@
   releaseLabel: tasks.ReleaseLabel.EMR_6_2_0,
   jobDriver: {
     sparkSubmitJobDriver: {
-      entryPoint: sfn.TaskInput.fromText('local:///usr/lib/spark/examples/jars/spark-examples.jar'),
-      entryPointArguments: sfn.TaskInput.fromObject(['2']),
-      sparkSubmitParameters: '--class org.apache.spark.examples.SparkPi --conf spark.driver.memory=512M --conf spark.kubernetes.driver.request.cores=0.2 --conf spark.kubernetes.executor.request.cores=0.2 --conf spark.sql.shuffle.partitions=60 --conf spark.dynamicAllocation.enabled=false',
+      entryPoint: sfn.TaskInput.fromText('local:///usr/lib/spark/examples/src/main/python/pi.py'),
+      sparkSubmitParameters: '--conf spark.executor.instances=2 --conf spark.executor.memory=2G --conf spark.executor.cores=2 --conf spark.driver.cores=1',
     },
   },
-  monitoring: {
-    logging: true,
-  },
-  applicationConfig: [{
-    classification: tasks.Classification.configSparkDefaults,
-    properties: {
-      'spark.executor.instances': '1',
-      'spark.executor.memory': '512M',
-    },
-  }],
 });
 ```
 
@@ -823,7 +797,7 @@
     logging: true,
   },
   applicationConfig: [{
-    classification: tasks.Classification.configSparkDefaults,
+    classification: tasks.Classification.SPARK_DEFAULTS,
     properties: {
       'spark.executor.instances': '1',
       'spark.executor.memory': '512M',
