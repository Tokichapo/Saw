--- conflicted
+++ resolved
@@ -79,15 +79,15 @@
         }
       }
     },
-    "56b85a7bb756e34ab12549549eb40d34151db41531599e8f2be6c04e8ae66057": {
+    "8a0a8c03b198919a101198f32c18622186aec532054cb63937cc769635f8e7ef": {
       "source": {
-        "path": "asset.56b85a7bb756e34ab12549549eb40d34151db41531599e8f2be6c04e8ae66057",
+        "path": "asset.8a0a8c03b198919a101198f32c18622186aec532054cb63937cc769635f8e7ef",
         "packaging": "zip"
       },
       "destinations": {
         "current_account-current_region": {
           "bucketName": "cdk-hnb659fds-assets-${AWS::AccountId}-${AWS::Region}",
-          "objectKey": "56b85a7bb756e34ab12549549eb40d34151db41531599e8f2be6c04e8ae66057.zip",
+          "objectKey": "8a0a8c03b198919a101198f32c18622186aec532054cb63937cc769635f8e7ef.zip",
           "assumeRoleArn": "arn:${AWS::Partition}:iam::${AWS::AccountId}:role/cdk-hnb659fds-file-publishing-role-${AWS::AccountId}-${AWS::Region}"
         }
       }
@@ -105,11 +105,7 @@
         }
       }
     },
-<<<<<<< HEAD
-    "9053a1de13f72ae060ed7f47a489a6baeadd924178447a4cc17858b20de26848": {
-=======
     "160c5063e51e97adff360ac4e9bf20abf8cc478d5aaf57a42f93b48f6a2b4845": {
->>>>>>> 65d8e3d7
       "source": {
         "path": "awscdkeksclusterinferencetestawscdkawseksClusterResourceProviderFE14F3C4.nested.template.json",
         "packaging": "file"
@@ -117,11 +113,7 @@
       "destinations": {
         "current_account-current_region": {
           "bucketName": "cdk-hnb659fds-assets-${AWS::AccountId}-${AWS::Region}",
-<<<<<<< HEAD
-          "objectKey": "9053a1de13f72ae060ed7f47a489a6baeadd924178447a4cc17858b20de26848.json",
-=======
           "objectKey": "160c5063e51e97adff360ac4e9bf20abf8cc478d5aaf57a42f93b48f6a2b4845.json",
->>>>>>> 65d8e3d7
           "assumeRoleArn": "arn:${AWS::Partition}:iam::${AWS::AccountId}:role/cdk-hnb659fds-file-publishing-role-${AWS::AccountId}-${AWS::Region}"
         }
       }
@@ -139,11 +131,7 @@
         }
       }
     },
-<<<<<<< HEAD
-    "20f57f71e1b67742ff01e82f4f6170c48b992f928082b77008f9b39f379b2b8c": {
-=======
     "70dff22875d2577ea31b20180bd19923ef8b87441e09a514ae2eee273501e60c": {
->>>>>>> 65d8e3d7
       "source": {
         "path": "aws-cdk-eks-cluster-inference-test.template.json",
         "packaging": "file"
@@ -151,11 +139,7 @@
       "destinations": {
         "current_account-current_region": {
           "bucketName": "cdk-hnb659fds-assets-${AWS::AccountId}-${AWS::Region}",
-<<<<<<< HEAD
-          "objectKey": "20f57f71e1b67742ff01e82f4f6170c48b992f928082b77008f9b39f379b2b8c.json",
-=======
           "objectKey": "70dff22875d2577ea31b20180bd19923ef8b87441e09a514ae2eee273501e60c.json",
->>>>>>> 65d8e3d7
           "assumeRoleArn": "arn:${AWS::Partition}:iam::${AWS::AccountId}:role/cdk-hnb659fds-file-publishing-role-${AWS::AccountId}-${AWS::Region}"
         }
       }
