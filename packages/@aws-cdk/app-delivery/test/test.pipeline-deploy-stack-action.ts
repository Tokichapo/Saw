import { countResources, expect, haveResource, isSuperObject } from '@aws-cdk/assert';
import cfn = require('@aws-cdk/aws-cloudformation');
import codebuild = require('@aws-cdk/aws-codebuild');
import codepipeline = require('@aws-cdk/aws-codepipeline');
import cpactions = require('@aws-cdk/aws-codepipeline-actions');
import iam = require('@aws-cdk/aws-iam');
import s3 = require('@aws-cdk/aws-s3');
import cdk = require('@aws-cdk/cdk');
import { ConstructNode } from '@aws-cdk/cdk';
import cxapi = require('@aws-cdk/cx-api');
import fc = require('fast-check');
import nodeunit = require('nodeunit');
import { PipelineDeployStackAction } from '../lib/pipeline-deploy-stack-action';

interface SelfUpdatingPipeline {
  synthesizedApp: codepipeline.Artifact;
  pipeline: codepipeline.Pipeline;
}
const accountId = fc.array(fc.integer(0, 9), 12, 12).map(arr => arr.join());

export = nodeunit.testCase({
  'rejects cross-environment deployment'(test: nodeunit.Test) {
    fc.assert(
      fc.property(
        accountId, accountId,
        (pipelineAccount, stackAccount) => {
          fc.pre(pipelineAccount !== stackAccount);
          test.throws(() => {
            const app = new cdk.App();
            const stack = new cdk.Stack(app, 'Test', { env: { account: pipelineAccount } });
            const pipeline = new codepipeline.Pipeline(stack, 'Pipeline');
            const fakeAction = new FakeAction('Fake');
            pipeline.addStage({
              stageName: 'FakeStage',
              actions: [fakeAction],
            });
            new PipelineDeployStackAction(stack, 'Action', {
              changeSetName: 'ChangeSet',
              input: fakeAction.outputArtifact,
              stack: new cdk.Stack(app, 'DeployedStack', { env: { account: stackAccount } }),
              stage: pipeline.addStage({ stageName: 'DeployStage' }),
              adminPermissions: false,
            });
          }, 'Cross-environment deployment is not supported');
        }
      )
    );
    test.done();
  },

  'rejects createRunOrder >= executeRunOrder'(test: nodeunit.Test) {
    fc.assert(
      fc.property(
        fc.integer(1, 999), fc.integer(1, 999),
        (createRunOrder, executeRunOrder) => {
          fc.pre(createRunOrder >= executeRunOrder);
          test.throws(() => {
            const app = new cdk.App();
            const stack = new cdk.Stack(app, 'Test');
            const pipeline = new codepipeline.Pipeline(stack, 'Pipeline');
            const fakeAction = new FakeAction('Fake');
            pipeline.addStage({
              stageName: 'FakeStage',
              actions: [fakeAction],
            });
            new PipelineDeployStackAction(stack, 'Action', {
              changeSetName: 'ChangeSet',
              createChangeSetRunOrder: createRunOrder,
              executeChangeSetRunOrder: executeRunOrder,
              input: fakeAction.outputArtifact,
              stack: new cdk.Stack(app, 'DeployedStack'),
              stage: pipeline.addStage({ stageName: 'DeployStage' }),
              adminPermissions: false,
            });
          }, 'createChangeSetRunOrder must be < executeChangeSetRunOrder');
        }
      )
    );
    test.done();
  },
  'users can supply CloudFormation capabilities'(test: nodeunit.Test) {
    const pipelineStack = getTestStack();
    const stackWithNoCapability = new cdk.Stack(undefined, 'NoCapStack',
      { env: { account: '123456789012', region: 'us-east-1' } });

    const stackWithAnonymousCapability = new cdk.Stack(undefined, 'AnonymousIAM',
      { env: { account: '123456789012', region: 'us-east-1' } });

    const stackWithAutoExpandCapability = new cdk.Stack(undefined, 'AutoExpand',
      { env: { account: '123456789012', region: 'us-east-1' } });

    const stackWithAnonymousAndAutoExpandCapability = new cdk.Stack(undefined, 'AnonymousIAMAndAutoExpand',
      { env: { account: '123456789012', region: 'us-east-1' } });

    const selfUpdatingStack = createSelfUpdatingStack(pipelineStack);

    const pipeline = selfUpdatingStack.pipeline;
<<<<<<< HEAD
    const selfUpdateStage1 = pipeline.addStage({ name: 'SelfUpdate1' });
    const selfUpdateStage2 = pipeline.addStage({ name: 'SelfUpdate2' });
    const selfUpdateStage3 = pipeline.addStage({ name: 'SelfUpdate3' });
    const selfUpdateStage4 = pipeline.addStage({ name: 'SelfUpdate4' });
    const selfUpdateStage5 = pipeline.addStage({ name: 'SelfUpdate5' });
=======
    const selfUpdateStage1 = pipeline.addStage({ stageName: 'SelfUpdate1' });
    const selfUpdateStage2 = pipeline.addStage({ stageName: 'SelfUpdate2' });
    const selfUpdateStage3 = pipeline.addStage({ stageName: 'SelfUpdate3' });
>>>>>>> d9d3a99b

    new PipelineDeployStackAction(pipelineStack, 'SelfUpdatePipeline', {
      stage: selfUpdateStage1,
      stack: pipelineStack,
      input: selfUpdatingStack.synthesizedApp,
      capabilities: [cfn.CloudFormationCapabilities.NamedIAM],
      adminPermissions: false,
    });
    new PipelineDeployStackAction(pipelineStack, 'DeployStack', {
      stage: selfUpdateStage2,
      stack: stackWithNoCapability,
      input: selfUpdatingStack.synthesizedApp,
      capabilities: [cfn.CloudFormationCapabilities.None],
      adminPermissions: false,
    });
    new PipelineDeployStackAction(pipelineStack, 'DeployStack2', {
      stage: selfUpdateStage3,
      stack: stackWithAnonymousCapability,
      input: selfUpdatingStack.synthesizedApp,
      capabilities: [cfn.CloudFormationCapabilities.AnonymousIAM],
      adminPermissions: false,
    });
    new PipelineDeployStackAction(pipelineStack, 'DeployStack3', {
      stage: selfUpdateStage4,
      stack: stackWithAutoExpandCapability,
      input: selfUpdatingStack.synthesizedApp,
      capabilities: [cfn.CloudFormationCapabilities.AutoExpand],
      adminPermissions: false,
    });
    new PipelineDeployStackAction(pipelineStack, 'DeployStack4', {
      stage: selfUpdateStage5,
      stack: stackWithAnonymousAndAutoExpandCapability,
      input: selfUpdatingStack.synthesizedApp,
      capabilities: [cfn.CloudFormationCapabilities.AnonymousIAM, cfn.CloudFormationCapabilities.AutoExpand],
      adminPermissions: false,
    });
    expect(pipelineStack).to(haveResource('AWS::CodePipeline::Pipeline', hasPipelineAction({
      Configuration: {
        StackName: "TestStack",
        ActionMode: "CHANGE_SET_REPLACE",
        Capabilities: "CAPABILITY_NAMED_IAM",
      }
    })));
    expect(pipelineStack).to(haveResource('AWS::CodePipeline::Pipeline', hasPipelineAction({
      Configuration: {
        StackName: "AnonymousIAM",
        ActionMode: "CHANGE_SET_REPLACE",
        Capabilities: "CAPABILITY_IAM",
      }
    })));
    expect(pipelineStack).notTo(haveResource('AWS::CodePipeline::Pipeline', hasPipelineAction({
      Configuration: {
        StackName: "NoCapStack",
        ActionMode: "CHANGE_SET_REPLACE",
        Capabilities: "CAPABILITY_NAMED_IAM",
      }
    })));
    expect(pipelineStack).notTo(haveResource('AWS::CodePipeline::Pipeline', hasPipelineAction({
      Configuration: {
        StackName: "NoCapStack",
        ActionMode: "CHANGE_SET_REPLACE",
        Capabilities: "CAPABILITY_IAM",
      }
    })));
    expect(pipelineStack).to(haveResource('AWS::CodePipeline::Pipeline', hasPipelineAction({
      Configuration: {
        StackName: "NoCapStack",
        ActionMode: "CHANGE_SET_REPLACE",
      }
    })));
    expect(pipelineStack).to(haveResource('AWS::CodePipeline::Pipeline', hasPipelineAction({
      Configuration: {
        StackName: "AutoExpand",
        ActionMode: "CHANGE_SET_REPLACE",
        Capabilities: "CAPABILITY_AUTO_EXPAND",
      }
    })));
    expect(pipelineStack).to(haveResource('AWS::CodePipeline::Pipeline', hasPipelineAction({
      Configuration: {
        StackName: "AnonymousIAMAndAutoExpand",
        ActionMode: "CHANGE_SET_REPLACE",
        Capabilities: "CAPABILITY_IAM,CAPABILITY_AUTO_EXPAND",
      }
    })));
    test.done();
  },
  'users can use admin permissions'(test: nodeunit.Test) {
    const pipelineStack = getTestStack();
    const selfUpdatingStack = createSelfUpdatingStack(pipelineStack);

    const pipeline = selfUpdatingStack.pipeline;
    const selfUpdateStage = pipeline.addStage({ stageName: 'SelfUpdate' });
    new PipelineDeployStackAction(pipelineStack, 'SelfUpdatePipeline', {
      stage: selfUpdateStage,
      stack: pipelineStack,
      input: selfUpdatingStack.synthesizedApp,
      adminPermissions: true,
    });
    expect(pipelineStack).to(haveResource('AWS::IAM::Policy', {
      PolicyDocument: {
        Version: '2012-10-17',
        Statement: [
          {
            Action: '*',
            Effect: 'Allow',
            Resource: '*',
          }
        ],
      }
    }));
    expect(pipelineStack).to(haveResource('AWS::CodePipeline::Pipeline', hasPipelineAction({
      Configuration: {
        StackName: "TestStack",
        ActionMode: "CHANGE_SET_REPLACE",
        Capabilities: "CAPABILITY_NAMED_IAM,CAPABILITY_AUTO_EXPAND",
      }
    })));
    test.done();
  },
  'users can supply a role for deploy action'(test: nodeunit.Test) {
    const pipelineStack = getTestStack();
    const selfUpdatingStack = createSelfUpdatingStack(pipelineStack);

    const role = new iam.Role(pipelineStack, 'MyRole', {
      assumedBy: new iam.ServicePrincipal('cloudformation.amazonaws.com'),
    });
    const pipeline = selfUpdatingStack.pipeline;
    const selfUpdateStage = pipeline.addStage({ stageName: 'SelfUpdate' });
    const deployAction = new PipelineDeployStackAction(pipelineStack, 'SelfUpdatePipeline', {
      stage: selfUpdateStage,
      stack: pipelineStack,
      input: selfUpdatingStack.synthesizedApp,
      adminPermissions: false,
      role
    });
    test.same(deployAction.deploymentRole, role);
    test.done();
  },
  'users can specify IAM permissions for the deploy action'(test: nodeunit.Test) {
    // GIVEN //
    const pipelineStack = getTestStack();

    // the fake stack to deploy
    const emptyStack = getTestStack();

    const selfUpdatingStack = createSelfUpdatingStack(pipelineStack);
    const pipeline = selfUpdatingStack.pipeline;

    // WHEN //
    // this our app/service/infra to deploy
    const deployStage = pipeline.addStage({ stageName: 'Deploy' });
    const deployAction = new PipelineDeployStackAction(pipelineStack, 'DeployServiceStackA', {
      stage: deployStage,
      stack: emptyStack,
      input: selfUpdatingStack.synthesizedApp,
      adminPermissions: false,
    });
    // we might need to add permissions
    deployAction.addToDeploymentRolePolicy(new iam.PolicyStatement({
      actions: [
        'ec2:AuthorizeSecurityGroupEgress',
        'ec2:AuthorizeSecurityGroupIngress',
        'ec2:DeleteSecurityGroup',
        'ec2:DescribeSecurityGroups',
        'ec2:CreateSecurityGroup',
        'ec2:RevokeSecurityGroupEgress',
        'ec2:RevokeSecurityGroupIngress'
      ],
      resources: ['*']
    }));

    // THEN //
    // there should be 3 policies 1. CodePipeline, 2. Codebuild, 3.
    // ChangeSetDeploy Action
    expect(pipelineStack).to(countResources('AWS::IAM::Policy', 3));
    expect(pipelineStack).to(haveResource('AWS::IAM::Policy', {
      PolicyDocument: {
        Version: '2012-10-17',
        Statement: [
          {
            Action: [
              'ec2:AuthorizeSecurityGroupEgress',
              'ec2:AuthorizeSecurityGroupIngress',
              'ec2:DeleteSecurityGroup',
              'ec2:DescribeSecurityGroups',
              'ec2:CreateSecurityGroup',
              'ec2:RevokeSecurityGroupEgress',
              'ec2:RevokeSecurityGroupIngress'
            ],
            Effect: 'Allow',
            Resource: '*',
          },
        ],
      },
      Roles: [
        {
          Ref: 'CodePipelineDeployChangeSetRoleF9F2B343',
        },
      ],
    }));
    test.done();
  },
  'rejects stacks with assets'(test: nodeunit.Test) {
    fc.assert(
      fc.property(
        fc.integer(1, 5),
        (assetCount) => {
          const app = new cdk.App();
          const stack = new cdk.Stack(app, 'Test');
          const pipeline = new codepipeline.Pipeline(stack, 'Pipeline');
          const fakeAction = new FakeAction('Fake');
          pipeline.addStage({
            stageName: 'FakeStage',
            actions: [fakeAction],
          });
          const deployedStack = new cdk.Stack(app, 'DeployedStack');
          const deployStage = pipeline.addStage({ stageName: 'DeployStage' });
          const action = new PipelineDeployStackAction(stack, 'Action', {
            changeSetName: 'ChangeSet',
            input: fakeAction.outputArtifact,
            stack: deployedStack,
            stage: deployStage,
            adminPermissions: false,
          });
          for (let i = 0 ; i < assetCount ; i++) {
            deployedStack.node.addMetadata(cxapi.ASSET_METADATA, {});
          }
          test.deepEqual(ConstructNode.validate(action.node).map(x => x.message),
            [`Cannot deploy the stack DeployedStack because it references ${assetCount} asset(s)`]);
        }
      )
    );
    test.done();
  }
});

class FakeAction extends codepipeline.Action {
  public readonly outputArtifact: codepipeline.Artifact;

  constructor(actionName: string) {
    super({
      actionName,
      artifactBounds: { minInputs: 0, maxInputs: 5, minOutputs: 0, maxOutputs: 5 },
      category: codepipeline.ActionCategory.Test,
      provider: 'Test',
    });

    this.outputArtifact = new codepipeline.Artifact('OutputArtifact');
  }

  protected bind(_info: codepipeline.ActionBind): void {
    // do nothing
  }
}

function getTestStack(): cdk.Stack {
  return new cdk.Stack(undefined, 'TestStack', { env: { account: '123456789012', region: 'us-east-1' } });
}

function createSelfUpdatingStack(pipelineStack: cdk.Stack): SelfUpdatingPipeline {
  const pipeline = new codepipeline.Pipeline(pipelineStack, 'CodePipeline', {
    restartExecutionOnUpdate: true,
  });

  // simple source
  const bucket = s3.Bucket.fromBucketArn( pipeline, 'PatternBucket', 'arn:aws:s3:::totally-fake-bucket');
  const sourceOutput = new codepipeline.Artifact('SourceOutput');
  const sourceAction = new cpactions.S3SourceAction({
    actionName: 'S3Source',
    bucket,
    bucketKey: 'the-great-key',
    output: sourceOutput,
  });
  pipeline.addStage({
    stageName: 'source',
    actions: [sourceAction],
  });

  const project = new codebuild.PipelineProject(pipelineStack, 'CodeBuild');
  const buildOutput = new codepipeline.Artifact('BuildOutput');
  const buildAction = new cpactions.CodeBuildAction({
    actionName: 'CodeBuild',
    project,
    input: sourceOutput,
    outputs: [buildOutput],
  });
  pipeline.addStage({
    stageName: 'build',
    actions: [buildAction],
  });
  return {synthesizedApp: buildOutput, pipeline};
}

function hasPipelineAction(expectedAction: any): (props: any) => boolean {
  return (props: any) => {
    for (const stage of props.Stages) {
      for (const action of stage.Actions) {
        if (isSuperObject(action, expectedAction, [], true)) {
          return true;
        }
      }
    }
    return false;
  };
}<|MERGE_RESOLUTION|>--- conflicted
+++ resolved
@@ -95,17 +95,12 @@
     const selfUpdatingStack = createSelfUpdatingStack(pipelineStack);
 
     const pipeline = selfUpdatingStack.pipeline;
-<<<<<<< HEAD
-    const selfUpdateStage1 = pipeline.addStage({ name: 'SelfUpdate1' });
-    const selfUpdateStage2 = pipeline.addStage({ name: 'SelfUpdate2' });
-    const selfUpdateStage3 = pipeline.addStage({ name: 'SelfUpdate3' });
-    const selfUpdateStage4 = pipeline.addStage({ name: 'SelfUpdate4' });
-    const selfUpdateStage5 = pipeline.addStage({ name: 'SelfUpdate5' });
-=======
+
     const selfUpdateStage1 = pipeline.addStage({ stageName: 'SelfUpdate1' });
     const selfUpdateStage2 = pipeline.addStage({ stageName: 'SelfUpdate2' });
     const selfUpdateStage3 = pipeline.addStage({ stageName: 'SelfUpdate3' });
->>>>>>> d9d3a99b
+    const selfUpdateStage4 = pipeline.addStage({ stageName: 'SelfUpdate4' });
+    const selfUpdateStage5 = pipeline.addStage({ stageName: 'SelfUpdate5' });
 
     new PipelineDeployStackAction(pipelineStack, 'SelfUpdatePipeline', {
       stage: selfUpdateStage1,
