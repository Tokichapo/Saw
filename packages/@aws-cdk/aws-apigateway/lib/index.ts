--- conflicted
+++ resolved
@@ -6,14 +6,11 @@
 export * from './stage';
 export * from './integrations';
 export * from './lambda-api';
-<<<<<<< HEAD
 export * from './api-key';
 export * from './usage-plan';
-=======
 export * from './vpc-link';
 export * from './methodresponse';
 export * from './model';
->>>>>>> dbd636fb
 
 // AWS::ApiGateway CloudFormation Resources:
 export * from './apigateway.generated';
