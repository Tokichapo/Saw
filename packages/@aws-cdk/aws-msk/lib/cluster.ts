--- conflicted
+++ resolved
@@ -558,7 +558,6 @@
         }),
       );
     }
-<<<<<<< HEAD
 
     let clientAuthentication;
     if (props.clientAuthentication?.saslProps?.iam) {
@@ -579,31 +578,12 @@
     ) {
       clientAuthentication = {
         tls: {
-          certificateAuthorityArnList:
-            props.clientAuthentication?.tlsProps?.certificateAuthorityArns,
+          certificateAuthorityArnList: props.clientAuthentication?.tlsProps?.certificateAuthorities.map(
+            (ca) => ca.certificateAuthorityArn,
+          ),
         },
       };
     }
-=======
-    const clientAuthentication = props.clientAuthentication
-      ? {
-        sasl: props.clientAuthentication?.saslProps?.scram
-          ? {
-            scram: {
-              enabled: props.clientAuthentication?.saslProps.scram,
-            },
-          }
-          : undefined,
-        tls: props.clientAuthentication?.tlsProps?.certificateAuthorities
-          ? {
-            certificateAuthorityArnList: props.clientAuthentication?.tlsProps?.certificateAuthorities.map(
-              (ca) => ca.certificateAuthorityArn,
-            ),
-          }
-          : undefined,
-      }
-      : undefined;
->>>>>>> 0556e6b7
 
     const resource = new CfnCluster(this, 'Resource', {
       clusterName: props.clusterName,
