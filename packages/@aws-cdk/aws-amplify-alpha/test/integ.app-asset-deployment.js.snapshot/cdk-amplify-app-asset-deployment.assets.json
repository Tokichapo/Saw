--- conflicted
+++ resolved
@@ -40,11 +40,7 @@
         }
       }
     },
-<<<<<<< HEAD
-    "cdaba89a96e3396f2c6e83b79694b6d37797dac240b5862bd96d55b1e9f0b315": {
-=======
     "963f6a7bb688471949dbb1c80446a990f2def6f1bf3e170d28af7c460048e1b6": {
->>>>>>> 0f077c0a
       "source": {
         "path": "cdkamplifyappassetdeploymentcomamazonawscdkcustomresourcesamplifyassetdeploymentprovider02396C99.nested.template.json",
         "packaging": "file"
@@ -52,20 +48,12 @@
       "destinations": {
         "current_account-current_region": {
           "bucketName": "cdk-hnb659fds-assets-${AWS::AccountId}-${AWS::Region}",
-<<<<<<< HEAD
-          "objectKey": "cdaba89a96e3396f2c6e83b79694b6d37797dac240b5862bd96d55b1e9f0b315.json",
-=======
           "objectKey": "963f6a7bb688471949dbb1c80446a990f2def6f1bf3e170d28af7c460048e1b6.json",
->>>>>>> 0f077c0a
           "assumeRoleArn": "arn:${AWS::Partition}:iam::${AWS::AccountId}:role/cdk-hnb659fds-file-publishing-role-${AWS::AccountId}-${AWS::Region}"
         }
       }
     },
-<<<<<<< HEAD
-    "4eae2744b825d8c0c07f903ce01550826f68da93423cff7650097ba0b1c22cda": {
-=======
     "a5f4e08a00f3b97399f4d43e03f818248ed756ab76990394e3703c0173a5222f": {
->>>>>>> 0f077c0a
       "source": {
         "path": "cdk-amplify-app-asset-deployment.template.json",
         "packaging": "file"
@@ -73,11 +61,7 @@
       "destinations": {
         "current_account-current_region": {
           "bucketName": "cdk-hnb659fds-assets-${AWS::AccountId}-${AWS::Region}",
-<<<<<<< HEAD
-          "objectKey": "4eae2744b825d8c0c07f903ce01550826f68da93423cff7650097ba0b1c22cda.json",
-=======
           "objectKey": "a5f4e08a00f3b97399f4d43e03f818248ed756ab76990394e3703c0173a5222f.json",
->>>>>>> 0f077c0a
           "assumeRoleArn": "arn:${AWS::Partition}:iam::${AWS::AccountId}:role/cdk-hnb659fds-file-publishing-role-${AWS::AccountId}-${AWS::Region}"
         }
       }
