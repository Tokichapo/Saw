import * as path from 'path';
import { Match, Template } from 'aws-cdk-lib/assertions';
import * as ec2 from 'aws-cdk-lib/aws-ec2';
import * as ecr from 'aws-cdk-lib/aws-ecr';
import * as ecr_assets from 'aws-cdk-lib/aws-ecr-assets';
import * as kms from 'aws-cdk-lib/aws-kms';
import * as iam from 'aws-cdk-lib/aws-iam';
import * as secretsmanager from 'aws-cdk-lib/aws-secretsmanager';
import * as ssm from 'aws-cdk-lib/aws-ssm';
import * as s3 from 'aws-cdk-lib/aws-s3';
import { testDeprecated } from '@aws-cdk/cdk-build-tools';
import * as cdk from 'aws-cdk-lib';
import * as apprunner from '../lib';

test('create a service with ECR Public(image repository type: ECR_PUBLIC)', () => {
  // GIVEN
  const app = new cdk.App();
  const stack = new cdk.Stack(app, 'demo-stack');
  // WHEN
  new apprunner.Service(stack, 'DemoService', {
    source: apprunner.Source.fromEcrPublic({
      imageConfiguration: { port: 8000 },
      imageIdentifier: 'public.ecr.aws/aws-containers/hello-app-runner:latest',
    }),
  });

  // THEN
  // we should have the service
  Template.fromStack(stack).hasResourceProperties('AWS::AppRunner::Service', {
    SourceConfiguration: {
      AuthenticationConfiguration: {},
      ImageRepository: {
        ImageConfiguration: {
          Port: '8000',
        },
        ImageIdentifier: 'public.ecr.aws/aws-containers/hello-app-runner:latest',
        ImageRepositoryType: 'ECR_PUBLIC',
      },
    },
    NetworkConfiguration: {
      EgressConfiguration: {
        EgressType: 'DEFAULT',
      },
    },
  });
});

test('custom environment variables and start commands are allowed for imageConfiguration with defined port', () => {
  // GIVEN
  const app = new cdk.App();
  const stack = new cdk.Stack(app, 'demo-stack');
  // WHEN
  const service = new apprunner.Service(stack, 'DemoService', {
    source: apprunner.Source.fromEcrPublic({
      imageConfiguration: {
        port: 8000,
        environmentVariables: {
          TEST_ENVIRONMENT_VARIABLE: 'test environment variable value',
        },
        startCommand: '/root/start-command.sh',
      },
      imageIdentifier: 'public.ecr.aws/aws-containers/hello-app-runner:latest',
    }),
  });

  service.addEnvironmentVariable('SECOND_ENVIRONEMENT_VARIABLE', 'second test value');

  // THEN
  // we should have the service
  Template.fromStack(stack).hasResourceProperties('AWS::AppRunner::Service', {
    SourceConfiguration: {
      AuthenticationConfiguration: {},
      ImageRepository: {
        ImageConfiguration: {
          Port: '8000',
          RuntimeEnvironmentVariables: [
            {
              Name: 'TEST_ENVIRONMENT_VARIABLE',
              Value: 'test environment variable value',
            },
            {
              Name: 'SECOND_ENVIRONEMENT_VARIABLE',
              Value: 'second test value',
            },
          ],
          StartCommand: '/root/start-command.sh',
        },
        ImageIdentifier: 'public.ecr.aws/aws-containers/hello-app-runner:latest',
        ImageRepositoryType: 'ECR_PUBLIC',
      },
    },
    NetworkConfiguration: {
      EgressConfiguration: {
        EgressType: 'DEFAULT',
      },
    },
  });
});

test('custom environment secrets and start commands are allowed for imageConfiguration with defined port', () => {
  // GIVEN
  const app = new cdk.App();
  const stack = new cdk.Stack(app, 'demo-stack');
  // WHEN
  const secret = new secretsmanager.Secret(stack, 'Secret');
  const parameter = ssm.StringParameter.fromSecureStringParameterAttributes(stack, 'Parameter', {
    parameterName: '/name',
    version: 1,
  });

  const service = new apprunner.Service(stack, 'DemoService', {
    source: apprunner.Source.fromEcrPublic({
      imageConfiguration: {
        port: 8000,
        environmentSecrets: {
          SECRET: apprunner.Secret.fromSecretsManager(secret),
          PARAMETER: apprunner.Secret.fromSsmParameter(parameter),
          SECRET_ID: apprunner.Secret.fromSecretsManagerVersion(secret, { versionId: 'version-id' }),
          SECRET_STAGE: apprunner.Secret.fromSecretsManagerVersion(secret, { versionStage: 'version-stage' }),
        },
        startCommand: '/root/start-command.sh',
      },
      imageIdentifier: 'public.ecr.aws/aws-containers/hello-app-runner:latest',
    }),
  });

  service.addSecret('LATER_SECRET', apprunner.Secret.fromSecretsManager(secret, 'field'));

  // THEN
  // we should have the service
  Template.fromStack(stack).hasResourceProperties('AWS::AppRunner::Service', {
    SourceConfiguration: {
      AuthenticationConfiguration: {},
      ImageRepository: {
        ImageConfiguration: {
          Port: '8000',
          RuntimeEnvironmentSecrets: [
            {
              Name: 'SECRET',
              Value: {
                Ref: 'SecretA720EF05',
              },
            },
            {
              Name: 'PARAMETER',
              Value: {
                'Fn::Join': [
                  '',
                  [
                    'arn:',
                    {
                      Ref: 'AWS::Partition',
                    },
                    ':ssm:',
                    {
                      Ref: 'AWS::Region',
                    },
                    ':',
                    {
                      Ref: 'AWS::AccountId',
                    },
                    ':parameter/name',
                  ],
                ],
              },
            },
            {
              Name: 'SECRET_ID',
              Value: {
                'Fn::Join': [
                  '',
                  [
                    {
                      Ref: 'SecretA720EF05',
                    },
                    ':::version-id',
                  ],
                ],
              },
            },
            {
              Name: 'SECRET_STAGE',
              Value: {
                'Fn::Join': [
                  '',
                  [
                    {
                      Ref: 'SecretA720EF05',
                    },
                    '::version-stage:',
                  ],
                ],
              },
            },
            {
              Name: 'LATER_SECRET',
              Value: {
                'Fn::Join': [
                  '',
                  [
                    {
                      Ref: 'SecretA720EF05',
                    },
                    ':field::',
                  ],
                ],
              },
            },
          ],
          StartCommand: '/root/start-command.sh',
        },
        ImageIdentifier: 'public.ecr.aws/aws-containers/hello-app-runner:latest',
        ImageRepositoryType: 'ECR_PUBLIC',
      },
    },
    NetworkConfiguration: {
      EgressConfiguration: {
        EgressType: 'DEFAULT',
      },
    },
  });
});

test('custom environment variables and start commands are allowed for imageConfiguration with port undefined', () => {
  // GIVEN
  const app = new cdk.App();
  const stack = new cdk.Stack(app, 'demo-stack');
  // WHEN
  const service = new apprunner.Service(stack, 'DemoService', {
    source: apprunner.Source.fromEcrPublic({
      imageConfiguration: {
        environmentVariables: {
          TEST_ENVIRONMENT_VARIABLE: 'test environment variable value',
        },
        startCommand: '/root/start-command.sh',
      },
      imageIdentifier: 'public.ecr.aws/aws-containers/hello-app-runner:latest',
    }),
  });

  service.addEnvironmentVariable('SECOND_ENVIRONEMENT_VARIABLE', 'second test value');

  // THEN
  // we should have the service
  Template.fromStack(stack).hasResourceProperties('AWS::AppRunner::Service', {
    SourceConfiguration: {
      AuthenticationConfiguration: {},
      ImageRepository: {
        ImageConfiguration: {
          RuntimeEnvironmentVariables: [
            {
              Name: 'TEST_ENVIRONMENT_VARIABLE',
              Value: 'test environment variable value',
            },
            {
              Name: 'SECOND_ENVIRONEMENT_VARIABLE',
              Value: 'second test value',
            },
          ],
          StartCommand: '/root/start-command.sh',
        },
        ImageIdentifier: 'public.ecr.aws/aws-containers/hello-app-runner:latest',
        ImageRepositoryType: 'ECR_PUBLIC',
      },
    },
    NetworkConfiguration: {
      EgressConfiguration: {
        EgressType: 'DEFAULT',
      },
    },
  });
});

test('custom environment secrets and start commands are allowed for imageConfiguration with port undefined', () => {
  // GIVEN
  const app = new cdk.App();
  const stack = new cdk.Stack(app, 'demo-stack');
  // WHEN
  const secret = new secretsmanager.Secret(stack, 'Secret');
  const parameter = ssm.StringParameter.fromSecureStringParameterAttributes(stack, 'Parameter', {
    parameterName: '/name',
    version: 1,
  });

  const service = new apprunner.Service(stack, 'DemoService', {
    source: apprunner.Source.fromEcrPublic({
      imageConfiguration: {
        environmentSecrets: {
          SECRET: apprunner.Secret.fromSecretsManager(secret),
          PARAMETER: apprunner.Secret.fromSsmParameter(parameter),
          SECRET_ID: apprunner.Secret.fromSecretsManagerVersion(secret, { versionId: 'version-id' }),
          SECRET_STAGE: apprunner.Secret.fromSecretsManagerVersion(secret, { versionStage: 'version-stage' }),
        },
        startCommand: '/root/start-command.sh',
      },
      imageIdentifier: 'public.ecr.aws/aws-containers/hello-app-runner:latest',
    }),
  });

  service.addSecret('LATER_SECRET', apprunner.Secret.fromSecretsManager(secret, 'field'));

  // THEN
  // we should have the service
  Template.fromStack(stack).hasResourceProperties('AWS::AppRunner::Service', {
    SourceConfiguration: {
      AuthenticationConfiguration: {},
      ImageRepository: {
        ImageConfiguration: {
          RuntimeEnvironmentSecrets: [
            {
              Name: 'SECRET',
              Value: {
                Ref: 'SecretA720EF05',
              },
            },
            {
              Name: 'PARAMETER',
              Value: {
                'Fn::Join': [
                  '',
                  [
                    'arn:',
                    {
                      Ref: 'AWS::Partition',
                    },
                    ':ssm:',
                    {
                      Ref: 'AWS::Region',
                    },
                    ':',
                    {
                      Ref: 'AWS::AccountId',
                    },
                    ':parameter/name',
                  ],
                ],
              },
            },
            {
              Name: 'SECRET_ID',
              Value: {
                'Fn::Join': [
                  '',
                  [
                    {
                      Ref: 'SecretA720EF05',
                    },
                    ':::version-id',
                  ],
                ],
              },
            },
            {
              Name: 'SECRET_STAGE',
              Value: {
                'Fn::Join': [
                  '',
                  [
                    {
                      Ref: 'SecretA720EF05',
                    },
                    '::version-stage:',
                  ],
                ],
              },
            },
            {
              Name: 'LATER_SECRET',
              Value: {
                'Fn::Join': [
                  '',
                  [
                    {
                      Ref: 'SecretA720EF05',
                    },
                    ':field::',
                  ],
                ],
              },
            },
          ],
          StartCommand: '/root/start-command.sh',
        },
        ImageIdentifier: 'public.ecr.aws/aws-containers/hello-app-runner:latest',
        ImageRepositoryType: 'ECR_PUBLIC',
      },
    },
    NetworkConfiguration: {
      EgressConfiguration: {
        EgressType: 'DEFAULT',
      },
    },
  });
});

test('custom environment variables can be added with .addEnvironmentVariable() without first defining them in props', () => {
  // GIVEN
  const app = new cdk.App();
  const stack = new cdk.Stack(app, 'demo-stack');
  const service = new apprunner.Service(stack, 'DemoService', {
    source: apprunner.Source.fromEcrPublic({
      imageConfiguration: {
        startCommand: '/root/start-command.sh',
      },
      imageIdentifier: 'public.ecr.aws/aws-containers/hello-app-runner:latest',
    }),
  });

  // WHEN
  service.addEnvironmentVariable('TEST_ENVIRONMENT_VARIABLE', 'test environment variable value');

  // THEN
  Template.fromStack(stack).hasResourceProperties('AWS::AppRunner::Service', {
    SourceConfiguration: {
      AuthenticationConfiguration: {},
      ImageRepository: {
        ImageConfiguration: {
          RuntimeEnvironmentVariables: [
            {
              Name: 'TEST_ENVIRONMENT_VARIABLE',
              Value: 'test environment variable value',
            },
          ],
          StartCommand: '/root/start-command.sh',
        },
        ImageIdentifier: 'public.ecr.aws/aws-containers/hello-app-runner:latest',
        ImageRepositoryType: 'ECR_PUBLIC',
      },
    },
    NetworkConfiguration: {
      EgressConfiguration: {
        EgressType: 'DEFAULT',
      },
    },
  });
});

test('custom environment secrets can be added with .addSecret() without first defining them in props', () => {
  // GIVEN
  const app = new cdk.App();
  const stack = new cdk.Stack(app, 'demo-stack');
  const secret = new secretsmanager.Secret(stack, 'Secret');
  const service = new apprunner.Service(stack, 'DemoService', {
    source: apprunner.Source.fromEcrPublic({
      imageConfiguration: {
        startCommand: '/root/start-command.sh',
      },
      imageIdentifier: 'public.ecr.aws/aws-containers/hello-app-runner:latest',
    }),
  });

  // WHEN
  service.addSecret('LATER_SECRET', apprunner.Secret.fromSecretsManager(secret, 'field'));

  // THEN
  Template.fromStack(stack).hasResourceProperties('AWS::AppRunner::Service', {
    SourceConfiguration: {
      AuthenticationConfiguration: {},
      ImageRepository: {
        ImageConfiguration: {
          RuntimeEnvironmentSecrets: [
            {
              Name: 'LATER_SECRET',
              Value: {
                'Fn::Join': [
                  '',
                  [
                    {
                      Ref: 'SecretA720EF05',
                    },
                    ':field::',
                  ],
                ],
              },
            },
          ],
          StartCommand: '/root/start-command.sh',
        },
        ImageIdentifier: 'public.ecr.aws/aws-containers/hello-app-runner:latest',
        ImageRepositoryType: 'ECR_PUBLIC',
      },
    },
    NetworkConfiguration: {
      EgressConfiguration: {
        EgressType: 'DEFAULT',
      },
    },
    InstanceConfiguration: {
      InstanceRoleArn: {
        'Fn::GetAtt': [
          'DemoServiceInstanceRoleFCED1725',
          'Arn',
        ],
      },
    },
  });
});

test('create a service from existing ECR repository(image repository type: ECR)', () => {
  // GIVEN
  const app = new cdk.App();
  const stack = new cdk.Stack(app, 'demo-stack');
  // WHEN
  new apprunner.Service(stack, 'Service', {
    source: apprunner.Source.fromEcr({
      imageConfiguration: { port: 80 },
      repository: ecr.Repository.fromRepositoryName(stack, 'NginxRepository', 'nginx'),
    }),
  });

  // THEN
  // we should have an IAM role
  Template.fromStack(stack).hasResourceProperties('AWS::IAM::Role', {
    AssumeRolePolicyDocument: {
      Statement: [
        {
          Action: 'sts:AssumeRole',
          Effect: 'Allow',
          Principal: {
            Service: 'build.apprunner.amazonaws.com',
          },
        },
      ],
      Version: '2012-10-17',
    },
  });
  // we should have the service
  Template.fromStack(stack).hasResourceProperties('AWS::AppRunner::Service', {
    SourceConfiguration: {
      AuthenticationConfiguration: {
        AccessRoleArn: {
          'Fn::GetAtt': [
            'ServiceAccessRole4763579D',
            'Arn',
          ],
        },
      },
      ImageRepository: {
        ImageConfiguration: {
          Port: '80',
        },
        ImageIdentifier: {
          'Fn::Join': [
            '',
            [
              {
                Ref: 'AWS::AccountId',
              },
              '.dkr.ecr.',
              {
                Ref: 'AWS::Region',
              },
              '.',
              {
                Ref: 'AWS::URLSuffix',
              },
              '/nginx:latest',
            ],
          ],
        },
        ImageRepositoryType: 'ECR',
      },
    },
    NetworkConfiguration: {
      EgressConfiguration: {
        EgressType: 'DEFAULT',
      },
    },
  });
});

test('create a service with local assets(image repository type: ECR)', () => {
  // GIVEN
  const app = new cdk.App();
  const stack = new cdk.Stack(app, 'demo-stack');
  // WHEN
  const dockerAsset = new ecr_assets.DockerImageAsset(stack, 'Assets', {
    directory: path.join(__dirname, 'docker.assets'),
  });
  new apprunner.Service(stack, 'DemoService', {
    source: apprunner.Source.fromAsset({
      imageConfiguration: { port: 8000 },
      asset: dockerAsset,
    }),
  });

  // THEN
  // we should have an IAM role
  Template.fromStack(stack).hasResourceProperties('AWS::IAM::Role', {
    AssumeRolePolicyDocument: {
      Statement: [
        {
          Action: 'sts:AssumeRole',
          Effect: 'Allow',
          Principal: {
            Service: 'build.apprunner.amazonaws.com',
          },
        },
      ],
      Version: '2012-10-17',
    },
  });
  // we should have the service
  Template.fromStack(stack).hasResourceProperties('AWS::AppRunner::Service', {
    SourceConfiguration: {
      AuthenticationConfiguration: {
        AccessRoleArn: {
          'Fn::GetAtt': [
            'DemoServiceAccessRoleE7F08742',
            'Arn',
          ],
        },
      },
      ImageRepository: {
        ImageConfiguration: {
          Port: '8000',
        },
        ImageIdentifier: {
          'Fn::Sub': '${AWS::AccountId}.dkr.ecr.${AWS::Region}.${AWS::URLSuffix}/cdk-hnb659fds-container-assets-${AWS::AccountId}-${AWS::Region}:77284835684772d19c95f4f5a37e7618d5f9efc40db9321d44ac039db457b967',
        },
        ImageRepositoryType: 'ECR',
      },
    },
    NetworkConfiguration: {
      EgressConfiguration: {
        EgressType: 'DEFAULT',
      },
    },
  });
});

test('create a service with github repository', () => {
  // GIVEN
  const app = new cdk.App();
  const stack = new cdk.Stack(app, 'demo-stack');
  // WHEN
  new apprunner.Service(stack, 'DemoService', {
    source: apprunner.Source.fromGitHub({
      repositoryUrl: 'https://github.com/aws-containers/hello-app-runner',
      branch: 'main',
      configurationSource: apprunner.ConfigurationSourceType.REPOSITORY,
      connection: apprunner.GitHubConnection.fromConnectionArn('MOCK'),
    }),
  });

  // THEN
  // we should have the service
  Template.fromStack(stack).hasResourceProperties('AWS::AppRunner::Service', {
    SourceConfiguration: {
      AuthenticationConfiguration: {
        ConnectionArn: 'MOCK',
      },
      CodeRepository: {
        CodeConfiguration: {
          ConfigurationSource: 'REPOSITORY',
        },
        RepositoryUrl: 'https://github.com/aws-containers/hello-app-runner',
        SourceCodeVersion: {
          Type: 'BRANCH',
          Value: 'main',
        },
      },
    },
    NetworkConfiguration: {
      EgressConfiguration: {
        EgressType: 'DEFAULT',
      },
    },
  });
});

test('create a service with github repository - undefined branch name is allowed', () => {
  // GIVEN
  const app = new cdk.App();
  const stack = new cdk.Stack(app, 'demo-stack');
  // WHEN
  new apprunner.Service(stack, 'DemoService', {
    source: apprunner.Source.fromGitHub({
      repositoryUrl: 'https://github.com/aws-containers/hello-app-runner',
      configurationSource: apprunner.ConfigurationSourceType.API,
      codeConfigurationValues: {
        runtime: apprunner.Runtime.PYTHON_3,
        port: '8000',
      },
      connection: apprunner.GitHubConnection.fromConnectionArn('MOCK'),
    }),
  });

  // THEN
  // we should have the service with the branch value as 'main'
  Template.fromStack(stack).hasResourceProperties('AWS::AppRunner::Service', {
    SourceConfiguration: {
      AuthenticationConfiguration: {
        ConnectionArn: 'MOCK',
      },
      CodeRepository: {
        CodeConfiguration: {
          CodeConfigurationValues: {
            Port: '8000',
            Runtime: 'PYTHON_3',
          },
          ConfigurationSource: 'API',
        },
        RepositoryUrl: 'https://github.com/aws-containers/hello-app-runner',
        SourceCodeVersion: {
          Type: 'BRANCH',
          Value: 'main',
        },
      },
    },
    NetworkConfiguration: {
      EgressConfiguration: {
        EgressType: 'DEFAULT',
      },
    },
  });
});

test('create a service with github repository - buildCommand, environment and startCommand are allowed', () => {
  // GIVEN
  const app = new cdk.App();
  const stack = new cdk.Stack(app, 'demo-stack');
  // WHEN
  const service = new apprunner.Service(stack, 'DemoService', {
    source: apprunner.Source.fromGitHub({
      repositoryUrl: 'https://github.com/aws-containers/hello-app-runner',
      configurationSource: apprunner.ConfigurationSourceType.API,
      codeConfigurationValues: {
        runtime: apprunner.Runtime.PYTHON_3,
        port: '8000',
        buildCommand: '/root/build.sh',
        environmentVariables: {
          TEST_ENVIRONMENT_VARIABLE: 'test environment variable value',
        },
        startCommand: '/root/start.sh',
      },
      connection: apprunner.GitHubConnection.fromConnectionArn('MOCK'),
    }),
  });

  service.addEnvironmentVariable('SECOND_ENVIRONEMENT_VARIABLE', 'second test value');

  // THEN
  // we should have the service with the branch value as 'main'
  Template.fromStack(stack).hasResourceProperties('AWS::AppRunner::Service', {
    SourceConfiguration: {
      AuthenticationConfiguration: {
        ConnectionArn: 'MOCK',
      },
      CodeRepository: {
        CodeConfiguration: {
          CodeConfigurationValues: {
            Port: '8000',
            Runtime: 'PYTHON_3',
            BuildCommand: '/root/build.sh',
            RuntimeEnvironmentVariables: [
              {
                Name: 'TEST_ENVIRONMENT_VARIABLE',
                Value: 'test environment variable value',
              },
              {
                Name: 'SECOND_ENVIRONEMENT_VARIABLE',
                Value: 'second test value',
              },
            ],
            StartCommand: '/root/start.sh',
          },
          ConfigurationSource: 'API',
        },
        RepositoryUrl: 'https://github.com/aws-containers/hello-app-runner',
        SourceCodeVersion: {
          Type: 'BRANCH',
          Value: 'main',
        },
      },
    },
    NetworkConfiguration: {
      EgressConfiguration: {
        EgressType: 'DEFAULT',
      },
    },
  });
});

test('import from service name', () => {
  // GIVEN
  const app = new cdk.App();
  const stack = new cdk.Stack(app, 'demo-stack');
  // WHEN
  const svc = apprunner.Service.fromServiceName(stack, 'ImportService', 'ExistingService');
  // THEN
  expect(svc).toHaveProperty('serviceName');
  expect(svc).toHaveProperty('serviceArn');
});

test('import from service attributes', () => {
  // GIVEN
  const app = new cdk.App();
  const stack = new cdk.Stack(app, 'demo-stack');
  // WHEN
  const svc = apprunner.Service.fromServiceAttributes(stack, 'ImportService', {
    serviceName: 'mock',
    serviceArn: 'mock',
    serviceStatus: 'mock',
    serviceUrl: 'mock',
  });
  // THEN
  expect(svc).toHaveProperty('serviceName');
  expect(svc).toHaveProperty('serviceArn');
  expect(svc).toHaveProperty('serviceStatus');
  expect(svc).toHaveProperty('serviceUrl');
});

test('serviceName validation', () => {
  // GIVEN
  const app = new cdk.App();
  const stack = new cdk.Stack(app, 'demo-stack');
  // WHEN
  const svc = new apprunner.Service(stack, 'CustomService', {
    source: apprunner.Source.fromEcrPublic({
      imageConfiguration: { port: 8000 },
      imageIdentifier: 'public.ecr.aws/aws-containers/hello-app-runner:latest',
    }),
  });

  // THEN
  // the serviceName should not be the resource.ref
  expect(svc.serviceName).not.toEqual((svc.node.defaultChild as cdk.CfnResource).ref);
  // serviceName and serviceArn should be different
  expect(svc.serviceName).not.toEqual(svc.serviceArn);
});

test('undefined imageConfiguration port is allowed', () => {
  // GIVEN
  const app = new cdk.App();
  const stack = new cdk.Stack(app, 'demo-stack');
  // WHEN
  new apprunner.Service(stack, 'Service', {
    source: apprunner.Source.fromEcrPublic({
      imageIdentifier: 'public.ecr.aws/aws-containers/hello-app-runner:latest',
    }),
  });

  // THEN
  // we should have the service
  Template.fromStack(stack).hasResourceProperties('AWS::AppRunner::Service', {
    SourceConfiguration: {
      AuthenticationConfiguration: {},
      ImageRepository: {
        ImageIdentifier: 'public.ecr.aws/aws-containers/hello-app-runner:latest',
        ImageRepositoryType: 'ECR_PUBLIC',
      },
    },
    NetworkConfiguration: {
      EgressConfiguration: {
        EgressType: 'DEFAULT',
      },
    },
  });
});

test('custom IAM access role and instance role are allowed', () => {
  // GIVEN
  const app = new cdk.App();
  const stack = new cdk.Stack(app, 'demo-stack');
  // WHEN
  const dockerAsset = new ecr_assets.DockerImageAsset(stack, 'Assets', {
    directory: path.join(__dirname, 'docker.assets'),
  });
  new apprunner.Service(stack, 'DemoService', {
    source: apprunner.Source.fromAsset({
      asset: dockerAsset,
      imageConfiguration: { port: 8000 },
    }),
    accessRole: new iam.Role(stack, 'AccessRole', {
      assumedBy: new iam.ServicePrincipal('build.apprunner.amazonaws.com'),
      managedPolicies: [
        iam.ManagedPolicy.fromAwsManagedPolicyName('service-role/AWSAppRunnerServicePolicyForECRAccess'),
      ],
    }),
    instanceRole: new iam.Role(stack, 'InstanceRole', {
      assumedBy: new iam.ServicePrincipal('tasks.apprunner.amazonaws.com'),
    }),
  });
  // THEN
  // we should have the service with the branch value as 'main'
  Template.fromStack(stack).hasResourceProperties('AWS::AppRunner::Service', {
    SourceConfiguration: {
      AuthenticationConfiguration: {
        AccessRoleArn: {
          'Fn::GetAtt': [
            'AccessRoleEC309AE6',
            'Arn',
          ],
        },
      },
      ImageRepository: {
        ImageConfiguration: {
          Port: '8000',
        },
        ImageIdentifier: {
          'Fn::Sub': '${AWS::AccountId}.dkr.ecr.${AWS::Region}.${AWS::URLSuffix}/cdk-hnb659fds-container-assets-${AWS::AccountId}-${AWS::Region}:77284835684772d19c95f4f5a37e7618d5f9efc40db9321d44ac039db457b967',
        },
        ImageRepositoryType: 'ECR',
      },
    },
    InstanceConfiguration: {
      InstanceRoleArn: {
        'Fn::GetAtt': [
          'InstanceRole3CCE2F1D',
          'Arn',
        ],
      },
    },
    NetworkConfiguration: {
      EgressConfiguration: {
        EgressType: 'DEFAULT',
      },
    },
  });
});

test('cpu and memory properties as unit values are allowed', () => {
  // GIVEN
  const app = new cdk.App();
  const stack = new cdk.Stack(app, 'demo-stack');
  // WHEN
  new apprunner.Service(stack, 'DemoService', {
    source: apprunner.Source.fromEcrPublic({
      imageIdentifier: 'public.ecr.aws/aws-containers/hello-app-runner:latest',
    }),
    cpu: apprunner.Cpu.ONE_VCPU,
    memory: apprunner.Memory.THREE_GB,
  });
  // THEN
  Template.fromStack(stack).hasResourceProperties('AWS::AppRunner::Service', {
    InstanceConfiguration: {
      Cpu: '1 vCPU',
      Memory: '3 GB',
    },
    NetworkConfiguration: {
      EgressConfiguration: {
        EgressType: 'DEFAULT',
      },
    },
  });
});

test('cpu and memory properties as numeric values are allowed', () => {
  // GIVEN
  const app = new cdk.App();
  const stack = new cdk.Stack(app, 'demo-stack');
  // WHEN
  new apprunner.Service(stack, 'DemoService', {
    source: apprunner.Source.fromEcrPublic({
      imageIdentifier: 'public.ecr.aws/aws-containers/hello-app-runner:latest',
    }),
    cpu: apprunner.Cpu.of('1024'),
    memory: apprunner.Memory.of('3072'),
  });
  // THEN
  Template.fromStack(stack).hasResourceProperties('AWS::AppRunner::Service', {
    InstanceConfiguration: {
      Cpu: '1024',
      Memory: '3072',
    },
    NetworkConfiguration: {
      EgressConfiguration: {
        EgressType: 'DEFAULT',
      },
    },
  });
});

test('invalid cpu property as unit value is not allowed', () => {
  // GIVEN
  const app = new cdk.App();
  const stack = new cdk.Stack(app, 'demo-stack');
  // WHEN
  expect(() => {
    new apprunner.Service(stack, 'DemoService', {
      source: apprunner.Source.fromEcrPublic({
        imageIdentifier: 'public.ecr.aws/aws-containers/hello-app-runner:latest',
      }),
      cpu: apprunner.Cpu.of('1000 vCPU'),
      memory: apprunner.Memory.of('3 GB'),
    });
  }).toThrow('CPU value is invalid');
});

test('invalid cpu property as numeric value is not allowed', () => {
  // GIVEN
  const app = new cdk.App();
  const stack = new cdk.Stack(app, 'demo-stack');
  // WHEN
  expect(() => {
    new apprunner.Service(stack, 'DemoService', {
      source: apprunner.Source.fromEcrPublic({
        imageIdentifier: 'public.ecr.aws/aws-containers/hello-app-runner:latest',
      }),
      cpu: apprunner.Cpu.of('1'),
      memory: apprunner.Memory.of('3 GB'),
    });
  }).toThrow('CPU value is invalid');
});

test('invalid memory property as unit value is not allowed', () => {
  // GIVEN
  const app = new cdk.App();
  const stack = new cdk.Stack(app, 'demo-stack');
  // WHEN
  expect(() => {
    new apprunner.Service(stack, 'DemoService', {
      source: apprunner.Source.fromEcrPublic({
        imageIdentifier: 'public.ecr.aws/aws-containers/hello-app-runner:latest',
      }),
      cpu: apprunner.Cpu.of('1 vCPU'),
      memory: apprunner.Memory.of('3000 GB'),
    });
  }).toThrow('Memory value is invalid');
});

test('invalid memory property as numeric value is not allowed', () => {
  // GIVEN
  const app = new cdk.App();
  const stack = new cdk.Stack(app, 'demo-stack');
  // WHEN
  expect(() => {
    new apprunner.Service(stack, 'DemoService', {
      source: apprunner.Source.fromEcrPublic({
        imageIdentifier: 'public.ecr.aws/aws-containers/hello-app-runner:latest',
      }),
      cpu: apprunner.Cpu.of('1 vCPU'),
      memory: apprunner.Memory.of('3'),
    });
  }).toThrow('Memory value is invalid');
});

test('environment variable with a prefix of AWSAPPRUNNER should throw an error', () => {
  // GIVEN
  const app = new cdk.App();
  const stack = new cdk.Stack(app, 'demo-stack');
  // WHEN
  // we should have the service
  expect(() => {
    new apprunner.Service(stack, 'DemoService', {
      source: apprunner.Source.fromEcrPublic({
        imageConfiguration: {
          environmentVariables: {
            AWSAPPRUNNER_FOO: 'bar',
          },
        },
        imageIdentifier: 'public.ecr.aws/aws-containers/hello-app-runner:latest',
      }),
    });
  }).toThrow('Environment variable key AWSAPPRUNNER_FOO with a prefix of AWSAPPRUNNER is not allowed');
});

test('environment variable with a prefix of AWSAPPRUNNER added later should throw an error', () => {
  // GIVEN
  const app = new cdk.App();
  const stack = new cdk.Stack(app, 'demo-stack');
  // WHEN
  // we should have the service
  expect(() => {
    const service = new apprunner.Service(stack, 'DemoService', {
      source: apprunner.Source.fromEcrPublic({
        imageIdentifier: 'public.ecr.aws/aws-containers/hello-app-runner:latest',
      }),
    });
    service.addEnvironmentVariable('AWSAPPRUNNER_FOO', 'BAR');
  }).toThrow('Environment variable key AWSAPPRUNNER_FOO with a prefix of AWSAPPRUNNER is not allowed');
});

test('environment secrets with a prefix of AWSAPPRUNNER should throw an error', () => {
  // GIVEN
  const app = new cdk.App();
  const stack = new cdk.Stack(app, 'demo-stack');
  const secret = new secretsmanager.Secret(stack, 'Secret');

  // WHEN
  // we should have the service
  expect(() => {
    new apprunner.Service(stack, 'DemoService', {
      source: apprunner.Source.fromEcrPublic({
        imageConfiguration: {
          environmentSecrets: {
            AWSAPPRUNNER_FOO: apprunner.Secret.fromSecretsManager(secret),
          },
        },
        imageIdentifier: 'public.ecr.aws/aws-containers/hello-app-runner:latest',
      }),
    });
  }).toThrow('Environment secret key AWSAPPRUNNER_FOO with a prefix of AWSAPPRUNNER is not allowed');
});

test('environment secrets with a prefix of AWSAPPRUNNER added later should throw an error', () => {
  // GIVEN
  const app = new cdk.App();
  const stack = new cdk.Stack(app, 'demo-stack');
  const secret = new secretsmanager.Secret(stack, 'Secret');

  // WHEN
  // we should have the service
  expect(() => {
    const service = new apprunner.Service(stack, 'DemoService', {
      source: apprunner.Source.fromEcrPublic({
        imageIdentifier: 'public.ecr.aws/aws-containers/hello-app-runner:latest',
      }),
    });
    service.addSecret('AWSAPPRUNNER_FOO', apprunner.Secret.fromSecretsManager(secret));
  }).toThrow('Environment secret key AWSAPPRUNNER_FOO with a prefix of AWSAPPRUNNER is not allowed');
});

test('specifying a vpcConnector should assign the service to it and set the egressType to VPC', () => {
  // GIVEN
  const app = new cdk.App();
  const stack = new cdk.Stack(app, 'demo-stack');

  const vpc = new ec2.Vpc(stack, 'Vpc', {
    ipAddresses: ec2.IpAddresses.cidr('10.0.0.0/16'),
  });

  const securityGroup = new ec2.SecurityGroup(stack, 'SecurityGroup', { vpc });

  const vpcConnector = new apprunner.VpcConnector(stack, 'VpcConnector', {
    securityGroups: [securityGroup],
    vpc,
    vpcSubnets: vpc.selectSubnets({ subnetType: ec2.SubnetType.PUBLIC }),
    vpcConnectorName: 'MyVpcConnector',
  });
  // WHEN
  new apprunner.Service(stack, 'DemoService', {
    source: apprunner.Source.fromEcrPublic({
      imageIdentifier: 'public.ecr.aws/aws-containers/hello-app-runner:latest',
    }),
    vpcConnector,
  });
  // THEN
  Template.fromStack(stack).hasResourceProperties('AWS::AppRunner::Service', {
    NetworkConfiguration: {
      EgressConfiguration: {
        EgressType: 'VPC',
        VpcConnectorArn: {
          'Fn::GetAtt': [
            'VpcConnectorE3A78531',
            'VpcConnectorArn',
          ],
        },
      },
    },
  });

  Template.fromStack(stack).hasResourceProperties('AWS::AppRunner::VpcConnector', {
    Subnets: [
      {
        Ref: 'VpcPublicSubnet1Subnet5C2D37C4',
      },
      {
        Ref: 'VpcPublicSubnet2Subnet691E08A3',
      },
    ],
    SecurityGroups: [
      {
        'Fn::GetAtt': [
          'SecurityGroupDD263621',
          'GroupId',
        ],
      },
    ],
    VpcConnectorName: 'MyVpcConnector',
  });
});

test('autoDeploymentsEnabled flag is set true', () => {
  // GIVEN
  const app = new cdk.App();
  const stack = new cdk.Stack(app, 'demo-stack');
  // WHEN
  const dockerAsset = new ecr_assets.DockerImageAsset(stack, 'Assets', {
    directory: path.join(__dirname, 'docker.assets'),
  });
  new apprunner.Service(stack, 'DemoService', {
    source: apprunner.Source.fromAsset({
      imageConfiguration: { port: 8000 },
      asset: dockerAsset,
    }),
    autoDeploymentsEnabled: true,
  });
  // THEN
  Template.fromStack(stack).hasResourceProperties('AWS::AppRunner::Service', {
    SourceConfiguration: {
      AutoDeploymentsEnabled: true,
    },
  });
});

test('autoDeploymentsEnabled flag is set false', () => {
  // GIVEN
  const app = new cdk.App();
  const stack = new cdk.Stack(app, 'demo-stack');
  // WHEN
  new apprunner.Service(stack, 'DemoService', {
    source: apprunner.Source.fromGitHub({
      repositoryUrl: 'https://github.com/aws-containers/hello-app-runner',
      branch: 'main',
      configurationSource: apprunner.ConfigurationSourceType.REPOSITORY,
      connection: apprunner.GitHubConnection.fromConnectionArn('MOCK'),
    }),
    autoDeploymentsEnabled: false,
  });
  // THEN
  Template.fromStack(stack).hasResourceProperties('AWS::AppRunner::Service', {
    SourceConfiguration: {
      AutoDeploymentsEnabled: false,
    },
  });
});

test('autoDeploymentsEnabled flag is NOT set', () => {
  // GIVEN
  const app = new cdk.App();
  const stack = new cdk.Stack(app, 'demo-stack');
  // WHEN
  new apprunner.Service(stack, 'DemoService', {
    source: apprunner.Source.fromEcrPublic({
      imageIdentifier: 'public.ecr.aws/aws-containers/hello-app-runner:latest',
    }),
  });
  // THEN
  Template.fromStack(stack).hasResourceProperties('AWS::AppRunner::Service', {
    SourceConfiguration: {
      AutoDeploymentsEnabled: Match.absent(),
    },
  });
});

test('serviceName is set', () => {
  // GIVEN
  const app = new cdk.App();
  const stack = new cdk.Stack(app, 'demo-stack');
  const serviceName = 'demo-service';
  // WHEN
  new apprunner.Service(stack, 'DemoService', {
    serviceName: serviceName,
    source: apprunner.Source.fromGitHub({
      repositoryUrl: 'https://github.com/aws-containers/hello-app-runner',
      branch: 'main',
      configurationSource: apprunner.ConfigurationSourceType.REPOSITORY,
      connection: apprunner.GitHubConnection.fromConnectionArn('MOCK'),
    }),
  });
  // THEN
  Template.fromStack(stack).hasResourceProperties('AWS::AppRunner::Service', {
    ServiceName: serviceName,
  });
});

testDeprecated('Using both environmentVariables and environment should throw an error', () => {
  const app = new cdk.App();
  const stack = new cdk.Stack(app, 'demo-stack');

  expect(() => {
    new apprunner.Service(stack, 'DemoService', {
      source: apprunner.Source.fromEcrPublic({
        imageConfiguration: {
          environmentVariables: {
            AWSAPPRUNNER_FOO: 'bar',
          },
          environment: {
            AWSAPPRUNNER_FOO: 'bar',
          },
        },
        imageIdentifier: 'public.ecr.aws/aws-containers/hello-app-runner:latest',
      }),
    });
  }).toThrow(/You cannot set both \'environmentVariables\' and \'environment\' properties./);
});

test('Service is grantable', () => {
  // GIVEN
  const app = new cdk.App();
  const stack = new cdk.Stack(app, 'demo-stack');
  // WHEN
  const bucket = s3.Bucket.fromBucketAttributes(stack, 'ImportedBucket', { bucketArn: 'arn:aws:s3:::my-bucket' });
  const service = new apprunner.Service(stack, 'DemoService', {
    source: apprunner.Source.fromEcrPublic({
      imageIdentifier: 'public.ecr.aws/aws-containers/hello-app-runner:latest',
    }),
    instanceRole: new iam.Role(stack, 'InstanceRole', {
      assumedBy: new iam.ServicePrincipal('tasks.apprunner.amazonaws.com'),
    }),
  });

  bucket.grantRead(service);

  // THEN
  Template.fromStack(stack).hasResourceProperties('AWS::IAM::Policy', {
    PolicyDocument: {
      Statement: [
        {
          Action: [
            's3:GetObject*',
            's3:GetBucket*',
            's3:List*',
          ],
          Resource: [
            'arn:aws:s3:::my-bucket',
            'arn:aws:s3:::my-bucket/*',
          ],
        },
      ],
    },
    PolicyName: 'InstanceRoleDefaultPolicy1531605C',
    Roles: [
      { Ref: 'InstanceRole3CCE2F1D' },
    ],
  });
});

test('addToRolePolicy', () => {
  // GIVEN
  const app = new cdk.App();
  const stack = new cdk.Stack(app, 'demo-stack');
  // WHEN
  const bucket = s3.Bucket.fromBucketAttributes(stack, 'ImportedBucket', { bucketArn: 'arn:aws:s3:::my-bucket' });
  const service = new apprunner.Service(stack, 'DemoService', {
    source: apprunner.Source.fromEcrPublic({
      imageIdentifier: 'public.ecr.aws/aws-containers/hello-app-runner:latest',
    }),
  });

  service.addToRolePolicy(new iam.PolicyStatement({
    effect: iam.Effect.ALLOW,
    actions: ['s3:GetObject'],
    resources: [bucket.bucketArn],
  }));

  // THEN
  Template.fromStack(stack).hasResourceProperties('AWS::IAM::Policy', {
    PolicyDocument: {
      Statement: [
        {
          Action: 's3:GetObject',
          Resource: 'arn:aws:s3:::my-bucket',
        },
      ],
    },
    PolicyName: 'DemoServiceInstanceRoleDefaultPolicy9600BEA1',
    Roles: [
      { Ref: 'DemoServiceInstanceRoleFCED1725' },
    ],
  });
});

test('Service has healthCheck', () => {
  // GIVEN
  const app = new cdk.App();
  const stack = new cdk.Stack(app, 'demo-stack');
  // WHEN
  new apprunner.Service(stack, 'DemoService', {
    source: apprunner.Source.fromEcrPublic({
      imageIdentifier: 'public.ecr.aws/aws-containers/hello-app-runner:latest',
    }),
    healthCheck: apprunner.HealthCheck.http({
      healthyThreshold: 5,
      interval: cdk.Duration.seconds(5),
      path: '/',
      timeout: cdk.Duration.seconds(2),
      unhealthyThreshold: 5,
    }),
  });

  // THEN
  Template.fromStack(stack).hasResourceProperties('AWS::AppRunner::Service', {
    HealthCheckConfiguration: {
      HealthyThreshold: 5,
      Interval: 5,
      Path: '/',
      Protocol: 'HTTP',
      Timeout: 2,
      UnhealthyThreshold: 5,
    },
  });
});

test('path cannot be empty in healthCheck', () => {
  // GIVEN
  const app = new cdk.App();
  const stack = new cdk.Stack(app, 'demo-stack');

  // WHEN
  expect(() => {
    new apprunner.Service(stack, 'DemoService', {
      source: apprunner.Source.fromEcrPublic({
        imageIdentifier: 'public.ecr.aws/aws-containers/hello-app-runner:latest',
      }),
      healthCheck: apprunner.HealthCheck.http({
        healthyThreshold: 5,
        interval: cdk.Duration.seconds(5),
        path: '',
        timeout: cdk.Duration.seconds(2),
        unhealthyThreshold: 5,
      }),
    });
  }).toThrow('path length must be greater than 0');
});

test('healthyThreshold must be greater than or equal to 1 in healthCheck', () => {
  // GIVEN
  const app = new cdk.App();
  const stack = new cdk.Stack(app, 'demo-stack');

  // WHEN
  expect(() => {
    new apprunner.Service(stack, 'DemoService', {
      source: apprunner.Source.fromEcrPublic({
        imageIdentifier: 'public.ecr.aws/aws-containers/hello-app-runner:latest',
      }),
      healthCheck: apprunner.HealthCheck.http({
        healthyThreshold: 0,
        interval: cdk.Duration.seconds(5),
        path: '/',
        timeout: cdk.Duration.seconds(2),
        unhealthyThreshold: 5,
      }),
    });
  }).toThrow('healthyThreshold must be between 1 and 20, got 0');
});

test('healthyThreshold must be less than or equal to 20 in healthCheck', () => {
  // GIVEN
  const app = new cdk.App();
  const stack = new cdk.Stack(app, 'demo-stack');

  // WHEN
  expect(() => {
    new apprunner.Service(stack, 'DemoService', {
      source: apprunner.Source.fromEcrPublic({
        imageIdentifier: 'public.ecr.aws/aws-containers/hello-app-runner:latest',
      }),
      healthCheck: apprunner.HealthCheck.http({
        healthyThreshold: 21,
        interval: cdk.Duration.seconds(5),
        path: '/',
        timeout: cdk.Duration.seconds(2),
        unhealthyThreshold: 5,
      }),
    });
  }).toThrow('healthyThreshold must be between 1 and 20, got 21');
});

test('unhealthyThreshold must be greater than or equal to 1 in healthCheck', () => {
  // GIVEN
  const app = new cdk.App();
  const stack = new cdk.Stack(app, 'demo-stack');

  // WHEN
  expect(() => {
    new apprunner.Service(stack, 'DemoService', {
      source: apprunner.Source.fromEcrPublic({
        imageIdentifier: 'public.ecr.aws/aws-containers/hello-app-runner:latest',
      }),
      healthCheck: apprunner.HealthCheck.http({
        healthyThreshold: 5,
        interval: cdk.Duration.seconds(5),
        path: '/',
        timeout: cdk.Duration.seconds(2),
        unhealthyThreshold: 0,
      }),
    });
  }).toThrow('unhealthyThreshold must be between 1 and 20, got 0');
});

test('unhealthyThreshold must be less than or equal to 20 in healthCheck', () => {
  // GIVEN
  const app = new cdk.App();
  const stack = new cdk.Stack(app, 'demo-stack');

  // WHEN
  expect(() => {
    new apprunner.Service(stack, 'DemoService', {
      source: apprunner.Source.fromEcrPublic({
        imageIdentifier: 'public.ecr.aws/aws-containers/hello-app-runner:latest',
      }),
      healthCheck: apprunner.HealthCheck.http({
        healthyThreshold: 5,
        interval: cdk.Duration.seconds(5),
        path: '/',
        timeout: cdk.Duration.seconds(2),
        unhealthyThreshold: 21,
      }),
    });
  }).toThrow('unhealthyThreshold must be between 1 and 20, got 21');
});

test('interval must be greater than or equal to 1 in healthCheck', () => {
  // GIVEN
  const app = new cdk.App();
  const stack = new cdk.Stack(app, 'demo-stack');

  // WHEN
  expect(() => {
    new apprunner.Service(stack, 'DemoService', {
      source: apprunner.Source.fromEcrPublic({
        imageIdentifier: 'public.ecr.aws/aws-containers/hello-app-runner:latest',
      }),
      healthCheck: apprunner.HealthCheck.http({
        healthyThreshold: 5,
        interval: cdk.Duration.seconds(0),
        path: '/',
        timeout: cdk.Duration.seconds(2),
        unhealthyThreshold: 5,
      }),
    });
  }).toThrow('interval must be between 1 and 20 seconds, got 0');
});

test('interval must be less than or equal to 20 in healthCheck', () => {
  // GIVEN
  const app = new cdk.App();
  const stack = new cdk.Stack(app, 'demo-stack');

  // WHEN
  expect(() => {
    new apprunner.Service(stack, 'DemoService', {
      source: apprunner.Source.fromEcrPublic({
        imageIdentifier: 'public.ecr.aws/aws-containers/hello-app-runner:latest',
      }),
      healthCheck: apprunner.HealthCheck.http({
        healthyThreshold: 5,
        interval: cdk.Duration.seconds(21),
        path: '/',
        timeout: cdk.Duration.seconds(2),
        unhealthyThreshold: 5,
      }),
    });
  }).toThrow('interval must be between 1 and 20 seconds, got 21');
});

test('timeout must be greater than or equal to 1 in healthCheck', () => {
  // GIVEN
  const app = new cdk.App();
  const stack = new cdk.Stack(app, 'demo-stack');

  // WHEN
  expect(() => {
    new apprunner.Service(stack, 'DemoService', {
      source: apprunner.Source.fromEcrPublic({
        imageIdentifier: 'public.ecr.aws/aws-containers/hello-app-runner:latest',
      }),
      healthCheck: apprunner.HealthCheck.http({
        healthyThreshold: 5,
        interval: cdk.Duration.seconds(5),
        path: '/',
        timeout: cdk.Duration.seconds(0),
        unhealthyThreshold: 5,
      }),
    });
  }).toThrow('timeout must be between 1 and 20 seconds, got 0');
});

test('timeout must be less than or equal to 20 in healthCheck', () => {
  // GIVEN
  const app = new cdk.App();
  const stack = new cdk.Stack(app, 'demo-stack');

  // WHEN
  expect(() => {
    new apprunner.Service(stack, 'DemoService', {
      source: apprunner.Source.fromEcrPublic({
        imageIdentifier: 'public.ecr.aws/aws-containers/hello-app-runner:latest',
      }),
      healthCheck: apprunner.HealthCheck.http({
        healthyThreshold: 5,
        interval: cdk.Duration.seconds(5),
        path: '/',
        timeout: cdk.Duration.seconds(21),
        unhealthyThreshold: 5,
      }),
    });
  }).toThrow('timeout must be between 1 and 20 seconds, got 21');
});

test('create a service with a customer managed key)', () => {
  // GIVEN
  const app = new cdk.App();
  const stack = new cdk.Stack(app, 'demo-stack');
  const key = new kms.Key(stack, 'Key');

  // WHEN
  new apprunner.Service(stack, 'DemoService', {
    source: apprunner.Source.fromEcrPublic({
      imageConfiguration: { port: 8000 },
      imageIdentifier: 'public.ecr.aws/aws-containers/hello-app-runner:latest',
    }),
    kmsKey: key,
  });

  // THEN
  // we should have the service
  Template.fromStack(stack).hasResourceProperties('AWS::AppRunner::Service', {
    EncryptionConfiguration: {
      KmsKey: stack.resolve(key.keyArn),
    },
  });
});

test.each([apprunner.IpAddressType.IPV4, apprunner.IpAddressType.DUAL_STACK])('ipAddressType is set %s', (ipAddressType: apprunner.IpAddressType) => {
  // GIVEN
  const app = new cdk.App();
  const stack = new cdk.Stack(app, 'demo-stack');

  // WHEN
  new apprunner.Service(stack, 'DemoService', {
    source: apprunner.Source.fromEcrPublic({
      imageConfiguration: { port: 8000 },
      imageIdentifier: 'public.ecr.aws/aws-containers/hello-app-runner:latest',
    }),
    ipAddressType,
  });

  // THEN
  Template.fromStack(stack).hasResourceProperties('AWS::AppRunner::Service', {
    NetworkConfiguration: {
      IpAddressType: ipAddressType,
    },
  });
});

<<<<<<< HEAD
test('create a service with a Observability Configuration', () => {
  // GIVEN
  const app = new cdk.App();
  const stack = new cdk.Stack(app, 'demo-stack');
  const observabilityConfiguration = new apprunner.ObservabilityConfiguration(stack, 'ObservabilityConfiguration', {
    observabilityConfigurationName: 'MyObservabilityConfiguration',
    traceConfigurationVendor: apprunner.TraceConfigurationVendor.AWSXRAY,
=======
test('create a service with an AutoScalingConfiguration', () => {
  // GIVEN
  const app = new cdk.App();
  const stack = new cdk.Stack(app, 'demo-stack');
  const autoScalingConfiguration = new apprunner.AutoScalingConfiguration(stack, 'AutoScalingConfiguration', {
    autoScalingConfigurationName: 'MyAutoScalingConfiguration',
>>>>>>> a598508e
  });

  // WHEN
  new apprunner.Service(stack, 'DemoService', {
    source: apprunner.Source.fromEcrPublic({
      imageConfiguration: { port: 8000 },
      imageIdentifier: 'public.ecr.aws/aws-containers/hello-app-runner:latest',
    }),
<<<<<<< HEAD
    observabilityConfiguration,
  });

  // THEN
  Template.fromStack(stack).hasResourceProperties('AWS::AppRunner::ObservabilityConfiguration', {
    ObservabilityConfigurationName: 'MyObservabilityConfiguration',
    TraceConfiguration: {
      Vendor: 'AWSXRAY',
    },
  });

  Template.fromStack(stack).hasResourceProperties('AWS::AppRunner::Service', {
    ObservabilityConfiguration: {
      ObservabilityEnabled: true,
      ObservabilityConfigurationArn: stack.resolve(observabilityConfiguration.observabilityConfigurationArn),
    },
  });
});

test('create a service without a Observability Configuration', () => {
  // GIVEN
  const app = new cdk.App();
  const stack = new cdk.Stack(app, 'demo-stack');

  // WHEN
  new apprunner.Service(stack, 'DemoService', {
    source: apprunner.Source.fromEcrPublic({
      imageConfiguration: { port: 8000 },
      imageIdentifier: 'public.ecr.aws/aws-containers/hello-app-runner:latest',
    }),
  });

  // THEN
  Template.fromStack(stack).hasResourceProperties('AWS::AppRunner::Service', {
    ObservabilityConfiguration: Match.absent(),
=======
    autoScalingConfiguration,
  });

  // THEN
  Template.fromStack(stack).hasResourceProperties('AWS::AppRunner::AutoScalingConfiguration', {
    AutoScalingConfigurationName: 'MyAutoScalingConfiguration',
  });

  Template.fromStack(stack).hasResourceProperties('AWS::AppRunner::Service', {
    AutoScalingConfigurationArn: stack.resolve(autoScalingConfiguration.autoScalingConfigurationArn),
>>>>>>> a598508e
  });
});<|MERGE_RESOLUTION|>--- conflicted
+++ resolved
@@ -1628,7 +1628,33 @@
   });
 });
 
-<<<<<<< HEAD
+test('create a service with an AutoScalingConfiguration', () => {
+  // GIVEN
+  const app = new cdk.App();
+  const stack = new cdk.Stack(app, 'demo-stack');
+  const autoScalingConfiguration = new apprunner.AutoScalingConfiguration(stack, 'AutoScalingConfiguration', {
+    autoScalingConfigurationName: 'MyAutoScalingConfiguration',
+  });
+
+  // WHEN
+  new apprunner.Service(stack, 'DemoService', {
+    source: apprunner.Source.fromEcrPublic({
+      imageConfiguration: { port: 8000 },
+      imageIdentifier: 'public.ecr.aws/aws-containers/hello-app-runner:latest',
+    }),
+    autoScalingConfiguration,
+  });
+
+  // THEN
+  Template.fromStack(stack).hasResourceProperties('AWS::AppRunner::AutoScalingConfiguration', {
+    AutoScalingConfigurationName: 'MyAutoScalingConfiguration',
+  });
+
+  Template.fromStack(stack).hasResourceProperties('AWS::AppRunner::Service', {
+    AutoScalingConfigurationArn: stack.resolve(autoScalingConfiguration.autoScalingConfigurationArn),
+  });
+});
+
 test('create a service with a Observability Configuration', () => {
   // GIVEN
   const app = new cdk.App();
@@ -1636,14 +1662,6 @@
   const observabilityConfiguration = new apprunner.ObservabilityConfiguration(stack, 'ObservabilityConfiguration', {
     observabilityConfigurationName: 'MyObservabilityConfiguration',
     traceConfigurationVendor: apprunner.TraceConfigurationVendor.AWSXRAY,
-=======
-test('create a service with an AutoScalingConfiguration', () => {
-  // GIVEN
-  const app = new cdk.App();
-  const stack = new cdk.Stack(app, 'demo-stack');
-  const autoScalingConfiguration = new apprunner.AutoScalingConfiguration(stack, 'AutoScalingConfiguration', {
-    autoScalingConfigurationName: 'MyAutoScalingConfiguration',
->>>>>>> a598508e
   });
 
   // WHEN
@@ -1652,7 +1670,6 @@
       imageConfiguration: { port: 8000 },
       imageIdentifier: 'public.ecr.aws/aws-containers/hello-app-runner:latest',
     }),
-<<<<<<< HEAD
     observabilityConfiguration,
   });
 
@@ -1688,17 +1705,5 @@
   // THEN
   Template.fromStack(stack).hasResourceProperties('AWS::AppRunner::Service', {
     ObservabilityConfiguration: Match.absent(),
-=======
-    autoScalingConfiguration,
-  });
-
-  // THEN
-  Template.fromStack(stack).hasResourceProperties('AWS::AppRunner::AutoScalingConfiguration', {
-    AutoScalingConfigurationName: 'MyAutoScalingConfiguration',
-  });
-
-  Template.fromStack(stack).hasResourceProperties('AWS::AppRunner::Service', {
-    AutoScalingConfigurationArn: stack.resolve(autoScalingConfiguration.autoScalingConfigurationArn),
->>>>>>> a598508e
   });
 });