{
 "Resources": {
  "AdminRole38563C57": {
   "Type": "AWS::IAM::Role",
   "Properties": {
    "AssumeRolePolicyDocument": {
     "Statement": [
      {
       "Action": "sts:AssumeRole",
       "Effect": "Allow",
       "Principal": {
        "AWS": {
         "Fn::Join": [
          "",
          [
           "arn:aws:iam::",
           {
            "Ref": "AWS::AccountId"
           },
           ":root"
          ]
         ]
        }
       }
      }
     ],
     "Version": "2012-10-17"
    }
   }
  },
  "SecretsKey317DCF94": {
   "Type": "AWS::KMS::Key",
   "Properties": {
    "KeyPolicy": {
     "Statement": [
      {
       "Action": "kms:*",
       "Effect": "Allow",
       "Principal": {
        "AWS": {
         "Fn::Join": [
          "",
          [
           "arn:aws:iam::",
           {
            "Ref": "AWS::AccountId"
           },
           ":root"
          ]
         ]
        }
       },
       "Resource": "*"
      }
     ],
     "Version": "2012-10-17"
    }
   },
   "UpdateReplacePolicy": "Retain",
   "DeletionPolicy": "Retain"
  },
  "Vpc8378EB38": {
   "Type": "AWS::EC2::VPC",
   "Properties": {
    "CidrBlock": "10.0.0.0/16",
    "EnableDnsHostnames": true,
    "EnableDnsSupport": true,
    "InstanceTenancy": "default",
    "Tags": [
     {
      "Key": "Name",
      "Value": "aws-cdk-eks-cluster-test/Vpc"
     }
    ]
   }
  },
  "VpcPublicSubnet1Subnet5C2D37C4": {
   "Type": "AWS::EC2::Subnet",
   "Properties": {
    "VpcId": {
     "Ref": "Vpc8378EB38"
    },
    "AvailabilityZone": {
     "Fn::Select": [
      0,
      {
       "Fn::GetAZs": ""
      }
     ]
    },
    "CidrBlock": "10.0.0.0/18",
    "MapPublicIpOnLaunch": true,
    "Tags": [
     {
      "Key": "aws-cdk:subnet-name",
      "Value": "Public"
     },
     {
      "Key": "aws-cdk:subnet-type",
      "Value": "Public"
     },
     {
      "Key": "kubernetes.io/role/elb",
      "Value": "1"
     },
     {
      "Key": "Name",
      "Value": "aws-cdk-eks-cluster-test/Vpc/PublicSubnet1"
     }
    ]
   }
  },
  "VpcPublicSubnet1RouteTable6C95E38E": {
   "Type": "AWS::EC2::RouteTable",
   "Properties": {
    "VpcId": {
     "Ref": "Vpc8378EB38"
    },
    "Tags": [
     {
      "Key": "kubernetes.io/role/elb",
      "Value": "1"
     },
     {
      "Key": "Name",
      "Value": "aws-cdk-eks-cluster-test/Vpc/PublicSubnet1"
     }
    ]
   }
  },
  "VpcPublicSubnet1RouteTableAssociation97140677": {
   "Type": "AWS::EC2::SubnetRouteTableAssociation",
   "Properties": {
    "RouteTableId": {
     "Ref": "VpcPublicSubnet1RouteTable6C95E38E"
    },
    "SubnetId": {
     "Ref": "VpcPublicSubnet1Subnet5C2D37C4"
    }
   }
  },
  "VpcPublicSubnet1DefaultRoute3DA9E72A": {
   "Type": "AWS::EC2::Route",
   "Properties": {
    "RouteTableId": {
     "Ref": "VpcPublicSubnet1RouteTable6C95E38E"
    },
    "DestinationCidrBlock": "0.0.0.0/0",
    "GatewayId": {
     "Ref": "VpcIGWD7BA715C"
    }
   },
   "DependsOn": [
    "VpcVPCGWBF912B6E"
   ]
  },
  "VpcPublicSubnet1EIPD7E02669": {
   "Type": "AWS::EC2::EIP",
   "Properties": {
    "Domain": "vpc",
    "Tags": [
     {
      "Key": "kubernetes.io/role/elb",
      "Value": "1"
     },
     {
      "Key": "Name",
      "Value": "aws-cdk-eks-cluster-test/Vpc/PublicSubnet1"
     }
    ]
   }
  },
  "VpcPublicSubnet1NATGateway4D7517AA": {
   "Type": "AWS::EC2::NatGateway",
   "Properties": {
    "SubnetId": {
     "Ref": "VpcPublicSubnet1Subnet5C2D37C4"
    },
    "AllocationId": {
     "Fn::GetAtt": [
      "VpcPublicSubnet1EIPD7E02669",
      "AllocationId"
     ]
    },
    "Tags": [
     {
      "Key": "kubernetes.io/role/elb",
      "Value": "1"
     },
     {
      "Key": "Name",
      "Value": "aws-cdk-eks-cluster-test/Vpc/PublicSubnet1"
     }
    ]
   },
   "DependsOn": [
    "VpcPublicSubnet1DefaultRoute3DA9E72A",
    "VpcPublicSubnet1RouteTableAssociation97140677"
   ]
  },
  "VpcPublicSubnet2Subnet691E08A3": {
   "Type": "AWS::EC2::Subnet",
   "Properties": {
    "VpcId": {
     "Ref": "Vpc8378EB38"
    },
    "AvailabilityZone": {
     "Fn::Select": [
      1,
      {
       "Fn::GetAZs": ""
      }
     ]
    },
    "CidrBlock": "10.0.64.0/18",
    "MapPublicIpOnLaunch": true,
    "Tags": [
     {
      "Key": "aws-cdk:subnet-name",
      "Value": "Public"
     },
     {
      "Key": "aws-cdk:subnet-type",
      "Value": "Public"
     },
     {
      "Key": "kubernetes.io/role/elb",
      "Value": "1"
     },
     {
      "Key": "Name",
      "Value": "aws-cdk-eks-cluster-test/Vpc/PublicSubnet2"
     }
    ]
   }
  },
  "VpcPublicSubnet2RouteTable94F7E489": {
   "Type": "AWS::EC2::RouteTable",
   "Properties": {
    "VpcId": {
     "Ref": "Vpc8378EB38"
    },
    "Tags": [
     {
      "Key": "kubernetes.io/role/elb",
      "Value": "1"
     },
     {
      "Key": "Name",
      "Value": "aws-cdk-eks-cluster-test/Vpc/PublicSubnet2"
     }
    ]
   }
  },
  "VpcPublicSubnet2RouteTableAssociationDD5762D8": {
   "Type": "AWS::EC2::SubnetRouteTableAssociation",
   "Properties": {
    "RouteTableId": {
     "Ref": "VpcPublicSubnet2RouteTable94F7E489"
    },
    "SubnetId": {
     "Ref": "VpcPublicSubnet2Subnet691E08A3"
    }
   }
  },
  "VpcPublicSubnet2DefaultRoute97F91067": {
   "Type": "AWS::EC2::Route",
   "Properties": {
    "RouteTableId": {
     "Ref": "VpcPublicSubnet2RouteTable94F7E489"
    },
    "DestinationCidrBlock": "0.0.0.0/0",
    "GatewayId": {
     "Ref": "VpcIGWD7BA715C"
    }
   },
   "DependsOn": [
    "VpcVPCGWBF912B6E"
   ]
  },
  "VpcPrivateSubnet1Subnet536B997A": {
   "Type": "AWS::EC2::Subnet",
   "Properties": {
    "VpcId": {
     "Ref": "Vpc8378EB38"
    },
    "AvailabilityZone": {
     "Fn::Select": [
      0,
      {
       "Fn::GetAZs": ""
      }
     ]
    },
    "CidrBlock": "10.0.128.0/18",
    "MapPublicIpOnLaunch": false,
    "Tags": [
     {
      "Key": "aws-cdk:subnet-name",
      "Value": "Private"
     },
     {
      "Key": "aws-cdk:subnet-type",
      "Value": "Private"
     },
     {
      "Key": "kubernetes.io/role/internal-elb",
      "Value": "1"
     },
     {
      "Key": "Name",
      "Value": "aws-cdk-eks-cluster-test/Vpc/PrivateSubnet1"
     }
    ]
   }
  },
  "VpcPrivateSubnet1RouteTableB2C5B500": {
   "Type": "AWS::EC2::RouteTable",
   "Properties": {
    "VpcId": {
     "Ref": "Vpc8378EB38"
    },
    "Tags": [
     {
      "Key": "kubernetes.io/role/internal-elb",
      "Value": "1"
     },
     {
      "Key": "Name",
      "Value": "aws-cdk-eks-cluster-test/Vpc/PrivateSubnet1"
     }
    ]
   }
  },
  "VpcPrivateSubnet1RouteTableAssociation70C59FA6": {
   "Type": "AWS::EC2::SubnetRouteTableAssociation",
   "Properties": {
    "RouteTableId": {
     "Ref": "VpcPrivateSubnet1RouteTableB2C5B500"
    },
    "SubnetId": {
     "Ref": "VpcPrivateSubnet1Subnet536B997A"
    }
   }
  },
  "VpcPrivateSubnet1DefaultRouteBE02A9ED": {
   "Type": "AWS::EC2::Route",
   "Properties": {
    "RouteTableId": {
     "Ref": "VpcPrivateSubnet1RouteTableB2C5B500"
    },
    "DestinationCidrBlock": "0.0.0.0/0",
    "NatGatewayId": {
     "Ref": "VpcPublicSubnet1NATGateway4D7517AA"
    }
   }
  },
  "VpcPrivateSubnet2Subnet3788AAA1": {
   "Type": "AWS::EC2::Subnet",
   "Properties": {
    "VpcId": {
     "Ref": "Vpc8378EB38"
    },
    "AvailabilityZone": {
     "Fn::Select": [
      1,
      {
       "Fn::GetAZs": ""
      }
     ]
    },
    "CidrBlock": "10.0.192.0/18",
    "MapPublicIpOnLaunch": false,
    "Tags": [
     {
      "Key": "aws-cdk:subnet-name",
      "Value": "Private"
     },
     {
      "Key": "aws-cdk:subnet-type",
      "Value": "Private"
     },
     {
      "Key": "kubernetes.io/role/internal-elb",
      "Value": "1"
     },
     {
      "Key": "Name",
      "Value": "aws-cdk-eks-cluster-test/Vpc/PrivateSubnet2"
     }
    ]
   }
  },
  "VpcPrivateSubnet2RouteTableA678073B": {
   "Type": "AWS::EC2::RouteTable",
   "Properties": {
    "VpcId": {
     "Ref": "Vpc8378EB38"
    },
    "Tags": [
     {
      "Key": "kubernetes.io/role/internal-elb",
      "Value": "1"
     },
     {
      "Key": "Name",
      "Value": "aws-cdk-eks-cluster-test/Vpc/PrivateSubnet2"
     }
    ]
   }
  },
  "VpcPrivateSubnet2RouteTableAssociationA89CAD56": {
   "Type": "AWS::EC2::SubnetRouteTableAssociation",
   "Properties": {
    "RouteTableId": {
     "Ref": "VpcPrivateSubnet2RouteTableA678073B"
    },
    "SubnetId": {
     "Ref": "VpcPrivateSubnet2Subnet3788AAA1"
    }
   }
  },
  "VpcPrivateSubnet2DefaultRoute060D2087": {
   "Type": "AWS::EC2::Route",
   "Properties": {
    "RouteTableId": {
     "Ref": "VpcPrivateSubnet2RouteTableA678073B"
    },
    "DestinationCidrBlock": "0.0.0.0/0",
    "NatGatewayId": {
     "Ref": "VpcPublicSubnet1NATGateway4D7517AA"
    }
   }
  },
  "VpcIGWD7BA715C": {
   "Type": "AWS::EC2::InternetGateway",
   "Properties": {
    "Tags": [
     {
      "Key": "Name",
      "Value": "aws-cdk-eks-cluster-test/Vpc"
     }
    ]
   }
  },
  "VpcVPCGWBF912B6E": {
   "Type": "AWS::EC2::VPCGatewayAttachment",
   "Properties": {
    "VpcId": {
     "Ref": "Vpc8378EB38"
    },
    "InternetGatewayId": {
     "Ref": "VpcIGWD7BA715C"
    }
   }
  },
  "KubectlLayer600207B5": {
   "Type": "AWS::Lambda::LayerVersion",
   "Properties": {
    "Content": {
     "S3Bucket": {
      "Fn::Sub": "cdk-hnb659fds-assets-${AWS::AccountId}-us-east-1"
     },
     "S3Key": "c475180f5b1bbabac165414da13a9b843b111cd3b6d5fae9c954c006640c4064.zip"
    },
    "Description": "/opt/kubectl/kubectl 1.24; /opt/helm/helm 3.9",
    "LicenseInfo": "Apache-2.0"
   }
  },
  "ClusterRoleFA261979": {
   "Type": "AWS::IAM::Role",
   "Properties": {
    "AssumeRolePolicyDocument": {
     "Statement": [
      {
       "Action": "sts:AssumeRole",
       "Effect": "Allow",
       "Principal": {
        "Service": "eks.amazonaws.com"
       }
      }
     ],
     "Version": "2012-10-17"
    },
    "ManagedPolicyArns": [
     {
      "Fn::Join": [
       "",
       [
        "arn:",
        {
         "Ref": "AWS::Partition"
        },
        ":iam::aws:policy/AmazonEKSClusterPolicy"
       ]
      ]
     }
    ]
   }
  },
  "ClusterControlPlaneSecurityGroupD274242C": {
   "Type": "AWS::EC2::SecurityGroup",
   "Properties": {
    "GroupDescription": "EKS Control Plane Security Group",
    "SecurityGroupEgress": [
     {
      "CidrIp": "0.0.0.0/0",
      "Description": "Allow all outbound traffic by default",
      "IpProtocol": "-1"
     }
    ],
    "VpcId": {
     "Ref": "Vpc8378EB38"
    }
   }
  },
  "ClusterControlPlaneSecurityGroupfromawscdkeksclustertestClusterNodesInstanceSecurityGroupD0B64C54443795AF111": {
   "Type": "AWS::EC2::SecurityGroupIngress",
   "Properties": {
    "IpProtocol": "tcp",
    "Description": "from awscdkeksclustertestClusterNodesInstanceSecurityGroupD0B64C54:443",
    "FromPort": 443,
    "GroupId": {
     "Fn::GetAtt": [
      "ClusterControlPlaneSecurityGroupD274242C",
      "GroupId"
     ]
    },
    "SourceSecurityGroupId": {
     "Fn::GetAtt": [
      "ClusterNodesInstanceSecurityGroup899246BD",
      "GroupId"
     ]
    },
    "ToPort": 443
   }
  },
  "ClusterControlPlaneSecurityGroupfromawscdkeksclustertestClusterNodesArmInstanceSecurityGroup52C45858443B84847DA": {
   "Type": "AWS::EC2::SecurityGroupIngress",
   "Properties": {
    "IpProtocol": "tcp",
    "Description": "from awscdkeksclustertestClusterNodesArmInstanceSecurityGroup52C45858:443",
    "FromPort": 443,
    "GroupId": {
     "Fn::GetAtt": [
      "ClusterControlPlaneSecurityGroupD274242C",
      "GroupId"
     ]
    },
    "SourceSecurityGroupId": {
     "Fn::GetAtt": [
      "ClusterNodesArmInstanceSecurityGroup599F388B",
      "GroupId"
     ]
    },
    "ToPort": 443
   }
  },
  "ClusterControlPlaneSecurityGroupfromawscdkeksclustertestClusterBottlerocketNodesInstanceSecurityGroup83FE7914443ECEF3F30": {
   "Type": "AWS::EC2::SecurityGroupIngress",
   "Properties": {
    "IpProtocol": "tcp",
    "Description": "from awscdkeksclustertestClusterBottlerocketNodesInstanceSecurityGroup83FE7914:443",
    "FromPort": 443,
    "GroupId": {
     "Fn::GetAtt": [
      "ClusterControlPlaneSecurityGroupD274242C",
      "GroupId"
     ]
    },
    "SourceSecurityGroupId": {
     "Fn::GetAtt": [
      "ClusterBottlerocketNodesInstanceSecurityGroup3794A94B",
      "GroupId"
     ]
    },
    "ToPort": 443
   }
  },
  "ClusterControlPlaneSecurityGroupfromawscdkeksclustertestClusterspotInstanceSecurityGroupF50F5D474431DE5485F": {
   "Type": "AWS::EC2::SecurityGroupIngress",
   "Properties": {
    "IpProtocol": "tcp",
    "Description": "from awscdkeksclustertestClusterspotInstanceSecurityGroupF50F5D47:443",
    "FromPort": 443,
    "GroupId": {
     "Fn::GetAtt": [
      "ClusterControlPlaneSecurityGroupD274242C",
      "GroupId"
     ]
    },
    "SourceSecurityGroupId": {
     "Fn::GetAtt": [
      "ClusterspotInstanceSecurityGroup01F7B1CE",
      "GroupId"
     ]
    },
    "ToPort": 443
   }
  },
  "ClusterCreationRole360249B6": {
   "Type": "AWS::IAM::Role",
   "Properties": {
    "AssumeRolePolicyDocument": {
     "Statement": [
      {
       "Action": "sts:AssumeRole",
       "Effect": "Allow",
       "Principal": {
        "AWS": {
         "Fn::Join": [
          "",
          [
           "arn:aws:iam::",
           {
            "Ref": "AWS::AccountId"
           },
           ":root"
          ]
         ]
        }
       }
      }
     ],
     "Version": "2012-10-17"
    }
   },
   "DependsOn": [
    "VpcIGWD7BA715C",
    "VpcPrivateSubnet1DefaultRouteBE02A9ED",
    "VpcPrivateSubnet1RouteTableB2C5B500",
    "VpcPrivateSubnet1RouteTableAssociation70C59FA6",
    "VpcPrivateSubnet1Subnet536B997A",
    "VpcPrivateSubnet2DefaultRoute060D2087",
    "VpcPrivateSubnet2RouteTableA678073B",
    "VpcPrivateSubnet2RouteTableAssociationA89CAD56",
    "VpcPrivateSubnet2Subnet3788AAA1",
    "VpcPublicSubnet1DefaultRoute3DA9E72A",
    "VpcPublicSubnet1EIPD7E02669",
    "VpcPublicSubnet1NATGateway4D7517AA",
    "VpcPublicSubnet1RouteTable6C95E38E",
    "VpcPublicSubnet1RouteTableAssociation97140677",
    "VpcPublicSubnet1Subnet5C2D37C4",
    "VpcPublicSubnet2DefaultRoute97F91067",
    "VpcPublicSubnet2RouteTable94F7E489",
    "VpcPublicSubnet2RouteTableAssociationDD5762D8",
    "VpcPublicSubnet2Subnet691E08A3",
    "Vpc8378EB38",
    "VpcVPCGWBF912B6E"
   ]
  },
  "ClusterCreationRoleDefaultPolicyE8BDFC7B": {
   "Type": "AWS::IAM::Policy",
   "Properties": {
    "PolicyDocument": {
     "Statement": [
      {
       "Action": "iam:PassRole",
       "Effect": "Allow",
       "Resource": [
        {
         "Fn::GetAtt": [
          "ClusterRoleFA261979",
          "Arn"
         ]
        },
        {
         "Fn::GetAtt": [
          "ClusterfargateprofiledefaultPodExecutionRole09952CFF",
          "Arn"
         ]
        }
       ]
      },
      {
       "Action": [
        "eks:CreateCluster",
        "eks:CreateFargateProfile",
        "eks:DeleteCluster",
        "eks:DescribeCluster",
        "eks:DescribeUpdate",
        "eks:TagResource",
        "eks:UntagResource",
        "eks:UpdateClusterConfig",
        "eks:UpdateClusterVersion"
       ],
       "Effect": "Allow",
       "Resource": "*"
      },
      {
       "Action": [
        "eks:DeleteFargateProfile",
        "eks:DescribeFargateProfile"
       ],
       "Effect": "Allow",
       "Resource": "*"
      },
      {
       "Action": [
        "ec2:DescribeDhcpOptions",
        "ec2:DescribeInstances",
        "ec2:DescribeNetworkInterfaces",
        "ec2:DescribeRouteTables",
        "ec2:DescribeSecurityGroups",
        "ec2:DescribeSubnets",
        "ec2:DescribeVpcs",
        "iam:CreateServiceLinkedRole",
        "iam:GetRole",
        "iam:listAttachedRolePolicies"
       ],
       "Effect": "Allow",
       "Resource": "*"
      },
      {
       "Action": [
        "kms:CreateGrant",
        "kms:Decrypt",
        "kms:DescribeKey",
        "kms:Encrypt"
       ],
       "Effect": "Allow",
       "Resource": {
        "Fn::GetAtt": [
         "SecretsKey317DCF94",
         "Arn"
        ]
       }
      }
     ],
     "Version": "2012-10-17"
    },
    "PolicyName": "ClusterCreationRoleDefaultPolicyE8BDFC7B",
    "Roles": [
     {
      "Ref": "ClusterCreationRole360249B6"
     }
    ]
   },
   "DependsOn": [
    "VpcIGWD7BA715C",
    "VpcPrivateSubnet1DefaultRouteBE02A9ED",
    "VpcPrivateSubnet1RouteTableB2C5B500",
    "VpcPrivateSubnet1RouteTableAssociation70C59FA6",
    "VpcPrivateSubnet1Subnet536B997A",
    "VpcPrivateSubnet2DefaultRoute060D2087",
    "VpcPrivateSubnet2RouteTableA678073B",
    "VpcPrivateSubnet2RouteTableAssociationA89CAD56",
    "VpcPrivateSubnet2Subnet3788AAA1",
    "VpcPublicSubnet1DefaultRoute3DA9E72A",
    "VpcPublicSubnet1EIPD7E02669",
    "VpcPublicSubnet1NATGateway4D7517AA",
    "VpcPublicSubnet1RouteTable6C95E38E",
    "VpcPublicSubnet1RouteTableAssociation97140677",
    "VpcPublicSubnet1Subnet5C2D37C4",
    "VpcPublicSubnet2DefaultRoute97F91067",
    "VpcPublicSubnet2RouteTable94F7E489",
    "VpcPublicSubnet2RouteTableAssociationDD5762D8",
    "VpcPublicSubnet2Subnet691E08A3",
    "Vpc8378EB38",
    "VpcVPCGWBF912B6E"
   ]
  },
  "Cluster9EE0221C": {
   "Type": "Custom::AWSCDK-EKS-Cluster",
   "Properties": {
    "ServiceToken": {
     "Fn::GetAtt": [
      "awscdkawseksClusterResourceProviderNestedStackawscdkawseksClusterResourceProviderNestedStackResource9827C454",
      "Outputs.awscdkeksclustertestawscdkawseksClusterResourceProviderframeworkonEvent503C1667Arn"
     ]
    },
    "Config": {
     "version": "1.24",
     "roleArn": {
      "Fn::GetAtt": [
       "ClusterRoleFA261979",
       "Arn"
      ]
     },
     "encryptionConfig": [
      {
       "provider": {
        "keyArn": {
         "Fn::GetAtt": [
          "SecretsKey317DCF94",
          "Arn"
         ]
        }
       },
       "resources": [
        "secrets"
       ]
      }
     ],
     "resourcesVpcConfig": {
      "subnetIds": [
       {
        "Ref": "VpcPrivateSubnet1Subnet536B997A"
       },
       {
        "Ref": "VpcPrivateSubnet2Subnet3788AAA1"
       },
       {
        "Ref": "VpcPublicSubnet1Subnet5C2D37C4"
       },
       {
        "Ref": "VpcPublicSubnet2Subnet691E08A3"
       }
      ],
      "securityGroupIds": [
       {
        "Fn::GetAtt": [
         "ClusterControlPlaneSecurityGroupD274242C",
         "GroupId"
        ]
       }
      ],
      "endpointPublicAccess": true,
      "endpointPrivateAccess": true
     },
     "tags": {
      "foo": "bar"
     },
     "logging": {
      "clusterLogging": [
       {
        "enabled": true,
        "types": [
         "api",
         "authenticator",
         "scheduler"
        ]
       }
      ]
     }
    },
    "AssumeRoleArn": {
     "Fn::GetAtt": [
      "ClusterCreationRole360249B6",
      "Arn"
     ]
    },
    "AttributesRevision": 2
   },
   "DependsOn": [
    "ClusterCreationRoleDefaultPolicyE8BDFC7B",
    "ClusterCreationRole360249B6",
    "VpcIGWD7BA715C",
    "VpcPrivateSubnet1DefaultRouteBE02A9ED",
    "VpcPrivateSubnet1RouteTableB2C5B500",
    "VpcPrivateSubnet1RouteTableAssociation70C59FA6",
    "VpcPrivateSubnet1Subnet536B997A",
    "VpcPrivateSubnet2DefaultRoute060D2087",
    "VpcPrivateSubnet2RouteTableA678073B",
    "VpcPrivateSubnet2RouteTableAssociationA89CAD56",
    "VpcPrivateSubnet2Subnet3788AAA1",
    "VpcPublicSubnet1DefaultRoute3DA9E72A",
    "VpcPublicSubnet1EIPD7E02669",
    "VpcPublicSubnet1NATGateway4D7517AA",
    "VpcPublicSubnet1RouteTable6C95E38E",
    "VpcPublicSubnet1RouteTableAssociation97140677",
    "VpcPublicSubnet1Subnet5C2D37C4",
    "VpcPublicSubnet2DefaultRoute97F91067",
    "VpcPublicSubnet2RouteTable94F7E489",
    "VpcPublicSubnet2RouteTableAssociationDD5762D8",
    "VpcPublicSubnet2Subnet691E08A3",
    "Vpc8378EB38",
    "VpcVPCGWBF912B6E"
   ],
   "UpdateReplacePolicy": "Delete",
   "DeletionPolicy": "Delete"
  },
  "ClusterKubectlReadyBarrier200052AF": {
   "Type": "AWS::SSM::Parameter",
   "Properties": {
    "Type": "String",
    "Value": "aws:cdk:eks:kubectl-ready"
   },
   "DependsOn": [
    "ClusterfargateprofiledefaultPodExecutionRole09952CFF",
    "ClusterfargateprofiledefaultEFC59F14",
    "ClusterCreationRoleDefaultPolicyE8BDFC7B",
    "ClusterCreationRole360249B6",
    "Cluster9EE0221C"
   ]
  },
  "ClusterClusterSecurityGroupfromawscdkeksclustertestClusterNodesInstanceSecurityGroupD0B64C544432C10EDB4": {
   "Type": "AWS::EC2::SecurityGroupIngress",
   "Properties": {
    "IpProtocol": "tcp",
    "Description": "from awscdkeksclustertestClusterNodesInstanceSecurityGroupD0B64C54:443",
    "FromPort": 443,
    "GroupId": {
     "Fn::GetAtt": [
      "Cluster9EE0221C",
      "ClusterSecurityGroupId"
     ]
    },
    "SourceSecurityGroupId": {
     "Fn::GetAtt": [
      "ClusterNodesInstanceSecurityGroup899246BD",
      "GroupId"
     ]
    },
    "ToPort": 443
   }
  },
  "ClusterClusterSecurityGroupfromawscdkeksclustertestClusterNodesArmInstanceSecurityGroup52C45858443A88C1345": {
   "Type": "AWS::EC2::SecurityGroupIngress",
   "Properties": {
    "IpProtocol": "tcp",
    "Description": "from awscdkeksclustertestClusterNodesArmInstanceSecurityGroup52C45858:443",
    "FromPort": 443,
    "GroupId": {
     "Fn::GetAtt": [
      "Cluster9EE0221C",
      "ClusterSecurityGroupId"
     ]
    },
    "SourceSecurityGroupId": {
     "Fn::GetAtt": [
      "ClusterNodesArmInstanceSecurityGroup599F388B",
      "GroupId"
     ]
    },
    "ToPort": 443
   }
  },
  "ClusterClusterSecurityGroupfromawscdkeksclustertestClusterBottlerocketNodesInstanceSecurityGroup83FE7914443A80EB501": {
   "Type": "AWS::EC2::SecurityGroupIngress",
   "Properties": {
    "IpProtocol": "tcp",
    "Description": "from awscdkeksclustertestClusterBottlerocketNodesInstanceSecurityGroup83FE7914:443",
    "FromPort": 443,
    "GroupId": {
     "Fn::GetAtt": [
      "Cluster9EE0221C",
      "ClusterSecurityGroupId"
     ]
    },
    "SourceSecurityGroupId": {
     "Fn::GetAtt": [
      "ClusterBottlerocketNodesInstanceSecurityGroup3794A94B",
      "GroupId"
     ]
    },
    "ToPort": 443
   }
  },
  "ClusterClusterSecurityGroupfromawscdkeksclustertestClusterspotInstanceSecurityGroupF50F5D474432A818F38": {
   "Type": "AWS::EC2::SecurityGroupIngress",
   "Properties": {
    "IpProtocol": "tcp",
    "Description": "from awscdkeksclustertestClusterspotInstanceSecurityGroupF50F5D47:443",
    "FromPort": 443,
    "GroupId": {
     "Fn::GetAtt": [
      "Cluster9EE0221C",
      "ClusterSecurityGroupId"
     ]
    },
    "SourceSecurityGroupId": {
     "Fn::GetAtt": [
      "ClusterspotInstanceSecurityGroup01F7B1CE",
      "GroupId"
     ]
    },
    "ToPort": 443
   }
  },
  "ClusterAwsAuthmanifestFE51F8AE": {
   "Type": "Custom::AWSCDK-EKS-KubernetesResource",
   "Properties": {
    "ServiceToken": {
     "Fn::GetAtt": [
      "awscdkawseksKubectlProviderNestedStackawscdkawseksKubectlProviderNestedStackResourceA7AEBA6B",
      "Outputs.awscdkeksclustertestawscdkawseksKubectlProviderframeworkonEventC681B49AArn"
     ]
    },
    "Manifest": {
     "Fn::Join": [
      "",
      [
       "[{\"apiVersion\":\"v1\",\"kind\":\"ConfigMap\",\"metadata\":{\"name\":\"aws-auth\",\"namespace\":\"kube-system\",\"labels\":{\"aws.cdk.eks/prune-c842be348c45337cd97b8759de76d5a68b4910d487\":\"\"}},\"data\":{\"mapRoles\":\"[{\\\"rolearn\\\":\\\"",
       {
        "Fn::GetAtt": [
         "AdminRole38563C57",
         "Arn"
        ]
       },
       "\\\",\\\"username\\\":\\\"",
       {
        "Fn::GetAtt": [
         "AdminRole38563C57",
         "Arn"
        ]
       },
       "\\\",\\\"groups\\\":[\\\"system:masters\\\"]},{\\\"rolearn\\\":\\\"",
       {
        "Fn::GetAtt": [
         "ClusterNodegroupDefaultCapacityNodeGroupRole55953B04",
         "Arn"
        ]
       },
       "\\\",\\\"username\\\":\\\"system:node:{{EC2PrivateDNSName}}\\\",\\\"groups\\\":[\\\"system:bootstrappers\\\",\\\"system:nodes\\\"]},{\\\"rolearn\\\":\\\"",
       {
        "Fn::GetAtt": [
         "ClusterfargateprofiledefaultPodExecutionRole09952CFF",
         "Arn"
        ]
       },
       "\\\",\\\"username\\\":\\\"system:node:{{SessionName}}\\\",\\\"groups\\\":[\\\"system:bootstrappers\\\",\\\"system:nodes\\\",\\\"system:node-proxier\\\"]},{\\\"rolearn\\\":\\\"",
       {
        "Fn::GetAtt": [
         "ClusterNodesInstanceRoleC3C01328",
         "Arn"
        ]
       },
       "\\\",\\\"username\\\":\\\"system:node:{{EC2PrivateDNSName}}\\\",\\\"groups\\\":[\\\"system:bootstrappers\\\",\\\"system:nodes\\\"]},{\\\"rolearn\\\":\\\"",
       {
        "Fn::GetAtt": [
         "ClusterNodesArmInstanceRoleB93D3298",
         "Arn"
        ]
       },
       "\\\",\\\"username\\\":\\\"system:node:{{EC2PrivateDNSName}}\\\",\\\"groups\\\":[\\\"system:bootstrappers\\\",\\\"system:nodes\\\"]},{\\\"rolearn\\\":\\\"",
       {
        "Fn::GetAtt": [
         "ClusterBottlerocketNodesInstanceRole68E4BCFB",
         "Arn"
        ]
       },
       "\\\",\\\"username\\\":\\\"system:node:{{EC2PrivateDNSName}}\\\",\\\"groups\\\":[\\\"system:bootstrappers\\\",\\\"system:nodes\\\"]},{\\\"rolearn\\\":\\\"",
       {
        "Fn::GetAtt": [
         "ClusterspotInstanceRole39043830",
         "Arn"
        ]
       },
       "\\\",\\\"username\\\":\\\"system:node:{{EC2PrivateDNSName}}\\\",\\\"groups\\\":[\\\"system:bootstrappers\\\",\\\"system:nodes\\\"]},{\\\"rolearn\\\":\\\"",
       {
        "Fn::GetAtt": [
         "ClusterNodegroupextrangNodeGroupRole23AE23D0",
         "Arn"
        ]
       },
       "\\\",\\\"username\\\":\\\"system:node:{{EC2PrivateDNSName}}\\\",\\\"groups\\\":[\\\"system:bootstrappers\\\",\\\"system:nodes\\\"]},{\\\"rolearn\\\":\\\"",
       {
        "Fn::GetAtt": [
         "ClusterNodegroupextrangspotNodeGroupRoleB53B4857",
         "Arn"
        ]
       },
       "\\\",\\\"username\\\":\\\"system:node:{{EC2PrivateDNSName}}\\\",\\\"groups\\\":[\\\"system:bootstrappers\\\",\\\"system:nodes\\\"]},{\\\"rolearn\\\":\\\"",
       {
        "Fn::GetAtt": [
         "ClusterNodegroupextrangarmNodeGroupRoleADF5749F",
         "Arn"
        ]
       },
       "\\\",\\\"username\\\":\\\"system:node:{{EC2PrivateDNSName}}\\\",\\\"groups\\\":[\\\"system:bootstrappers\\\",\\\"system:nodes\\\"]},{\\\"rolearn\\\":\\\"",
       {
        "Fn::GetAtt": [
         "ClusterNodegroupextrangarm3NodeGroupRole3A6AB3EC",
         "Arn"
        ]
       },
       "\\\",\\\"username\\\":\\\"system:node:{{EC2PrivateDNSName}}\\\",\\\"groups\\\":[\\\"system:bootstrappers\\\",\\\"system:nodes\\\"]},{\\\"rolearn\\\":\\\"",
       {
        "Fn::GetAtt": [
         "ClusterNodegroupDefaultCapacityNodeGroupRole55953B04",
         "Arn"
        ]
       },
       "\\\",\\\"username\\\":\\\"system:node:{{EC2PrivateDNSName}}\\\",\\\"groups\\\":[\\\"system:bootstrappers\\\",\\\"system:nodes\\\"]}]\",\"mapUsers\":\"[]\",\"mapAccounts\":\"[]\"}}]"
      ]
     ]
    },
    "ClusterName": {
     "Ref": "Cluster9EE0221C"
    },
    "RoleArn": {
     "Fn::GetAtt": [
      "ClusterCreationRole360249B6",
      "Arn"
     ]
    },
    "PruneLabel": "aws.cdk.eks/prune-c842be348c45337cd97b8759de76d5a68b4910d487",
    "Overwrite": true
   },
   "DependsOn": [
    "ClusterKubectlReadyBarrier200052AF"
   ],
   "UpdateReplacePolicy": "Delete",
   "DeletionPolicy": "Delete"
  },
  "ClusterNodegroupDefaultCapacityNodeGroupRole55953B04": {
   "Type": "AWS::IAM::Role",
   "Properties": {
    "AssumeRolePolicyDocument": {
     "Statement": [
      {
       "Action": "sts:AssumeRole",
       "Effect": "Allow",
       "Principal": {
        "Service": "ec2.amazonaws.com"
       }
      }
     ],
     "Version": "2012-10-17"
    },
    "ManagedPolicyArns": [
     {
      "Fn::Join": [
       "",
       [
        "arn:",
        {
         "Ref": "AWS::Partition"
        },
        ":iam::aws:policy/AmazonEKSWorkerNodePolicy"
       ]
      ]
     },
     {
      "Fn::Join": [
       "",
       [
        "arn:",
        {
         "Ref": "AWS::Partition"
        },
        ":iam::aws:policy/AmazonEKS_CNI_Policy"
       ]
      ]
     },
     {
      "Fn::Join": [
       "",
       [
        "arn:",
        {
         "Ref": "AWS::Partition"
        },
        ":iam::aws:policy/AmazonEC2ContainerRegistryReadOnly"
       ]
      ]
     }
    ]
   }
  },
  "ClusterNodegroupDefaultCapacityDA0920A3": {
   "Type": "AWS::EKS::Nodegroup",
   "Properties": {
    "ClusterName": {
     "Ref": "Cluster9EE0221C"
    },
    "NodeRole": {
     "Fn::GetAtt": [
      "ClusterNodegroupDefaultCapacityNodeGroupRole55953B04",
      "Arn"
     ]
    },
    "Subnets": [
     {
      "Ref": "VpcPrivateSubnet1Subnet536B997A"
     },
     {
      "Ref": "VpcPrivateSubnet2Subnet3788AAA1"
     }
    ],
    "AmiType": "AL2_x86_64",
    "ForceUpdateEnabled": true,
    "InstanceTypes": [
     "m5.large"
    ],
    "ScalingConfig": {
     "DesiredSize": 2,
     "MaxSize": 2,
     "MinSize": 2
    }
   }
  },
  "ClusterfargateprofiledefaultPodExecutionRole09952CFF": {
   "Type": "AWS::IAM::Role",
   "Properties": {
    "AssumeRolePolicyDocument": {
     "Statement": [
      {
       "Action": "sts:AssumeRole",
       "Effect": "Allow",
       "Principal": {
        "Service": "eks-fargate-pods.amazonaws.com"
       }
      }
     ],
     "Version": "2012-10-17"
    },
    "ManagedPolicyArns": [
     {
      "Fn::Join": [
       "",
       [
        "arn:",
        {
         "Ref": "AWS::Partition"
        },
        ":iam::aws:policy/AmazonEKSFargatePodExecutionRolePolicy"
       ]
      ]
     }
    ]
   }
  },
  "ClusterfargateprofiledefaultEFC59F14": {
   "Type": "Custom::AWSCDK-EKS-FargateProfile",
   "Properties": {
    "ServiceToken": {
     "Fn::GetAtt": [
      "awscdkawseksClusterResourceProviderNestedStackawscdkawseksClusterResourceProviderNestedStackResource9827C454",
      "Outputs.awscdkeksclustertestawscdkawseksClusterResourceProviderframeworkonEvent503C1667Arn"
     ]
    },
    "AssumeRoleArn": {
     "Fn::GetAtt": [
      "ClusterCreationRole360249B6",
      "Arn"
     ]
    },
    "Config": {
     "clusterName": {
      "Ref": "Cluster9EE0221C"
     },
     "podExecutionRoleArn": {
      "Fn::GetAtt": [
       "ClusterfargateprofiledefaultPodExecutionRole09952CFF",
       "Arn"
      ]
     },
     "selectors": [
      {
       "namespace": "default"
      }
     ]
    }
   },
   "UpdateReplacePolicy": "Delete",
   "DeletionPolicy": "Delete"
  },
  "ClusterNodesInstanceSecurityGroup899246BD": {
   "Type": "AWS::EC2::SecurityGroup",
   "Properties": {
    "GroupDescription": "aws-cdk-eks-cluster-test/Cluster/Nodes/InstanceSecurityGroup",
    "SecurityGroupEgress": [
     {
      "CidrIp": "0.0.0.0/0",
      "Description": "Allow all outbound traffic by default",
      "IpProtocol": "-1"
     }
    ],
    "Tags": [
     {
      "Key": "Name",
      "Value": "aws-cdk-eks-cluster-test/Cluster/Nodes"
     }
    ],
    "VpcId": {
     "Ref": "Vpc8378EB38"
    }
   }
  },
  "ClusterNodesInstanceSecurityGroupfromawscdkeksclustertestClusterNodesInstanceSecurityGroupD0B64C54ALLTRAFFICBC5FBE2E": {
   "Type": "AWS::EC2::SecurityGroupIngress",
   "Properties": {
    "IpProtocol": "-1",
    "Description": "from awscdkeksclustertestClusterNodesInstanceSecurityGroupD0B64C54:ALL TRAFFIC",
    "GroupId": {
     "Fn::GetAtt": [
      "ClusterNodesInstanceSecurityGroup899246BD",
      "GroupId"
     ]
    },
    "SourceSecurityGroupId": {
     "Fn::GetAtt": [
      "ClusterNodesInstanceSecurityGroup899246BD",
      "GroupId"
     ]
    }
   }
  },
  "ClusterNodesInstanceSecurityGroupfromawscdkeksclustertestClusterClusterSecurityGroupF7265A32443DC7FAF39": {
   "Type": "AWS::EC2::SecurityGroupIngress",
   "Properties": {
    "IpProtocol": "tcp",
    "Description": "from awscdkeksclustertestClusterClusterSecurityGroupF7265A32:443",
    "FromPort": 443,
    "GroupId": {
     "Fn::GetAtt": [
      "ClusterNodesInstanceSecurityGroup899246BD",
      "GroupId"
     ]
    },
    "SourceSecurityGroupId": {
     "Fn::GetAtt": [
      "Cluster9EE0221C",
      "ClusterSecurityGroupId"
     ]
    },
    "ToPort": 443
   }
  },
  "ClusterNodesInstanceSecurityGroupfromawscdkeksclustertestClusterControlPlaneSecurityGroup2F130134443AE10EB12": {
   "Type": "AWS::EC2::SecurityGroupIngress",
   "Properties": {
    "IpProtocol": "tcp",
    "Description": "from awscdkeksclustertestClusterControlPlaneSecurityGroup2F130134:443",
    "FromPort": 443,
    "GroupId": {
     "Fn::GetAtt": [
      "ClusterNodesInstanceSecurityGroup899246BD",
      "GroupId"
     ]
    },
    "SourceSecurityGroupId": {
     "Fn::GetAtt": [
      "ClusterControlPlaneSecurityGroupD274242C",
      "GroupId"
     ]
    },
    "ToPort": 443
   }
  },
  "ClusterNodesInstanceSecurityGroupfromawscdkeksclustertestClusterClusterSecurityGroupF7265A32102565535D6A46ADB": {
   "Type": "AWS::EC2::SecurityGroupIngress",
   "Properties": {
    "IpProtocol": "tcp",
    "Description": "from awscdkeksclustertestClusterClusterSecurityGroupF7265A32:1025-65535",
    "FromPort": 1025,
    "GroupId": {
     "Fn::GetAtt": [
      "ClusterNodesInstanceSecurityGroup899246BD",
      "GroupId"
     ]
    },
    "SourceSecurityGroupId": {
     "Fn::GetAtt": [
      "Cluster9EE0221C",
      "ClusterSecurityGroupId"
     ]
    },
    "ToPort": 65535
   }
  },
  "ClusterNodesInstanceSecurityGroupfromawscdkeksclustertestClusterControlPlaneSecurityGroup2F1301341025655359F401D0D": {
   "Type": "AWS::EC2::SecurityGroupIngress",
   "Properties": {
    "IpProtocol": "tcp",
    "Description": "from awscdkeksclustertestClusterControlPlaneSecurityGroup2F130134:1025-65535",
    "FromPort": 1025,
    "GroupId": {
     "Fn::GetAtt": [
      "ClusterNodesInstanceSecurityGroup899246BD",
      "GroupId"
     ]
    },
    "SourceSecurityGroupId": {
     "Fn::GetAtt": [
      "ClusterControlPlaneSecurityGroupD274242C",
      "GroupId"
     ]
    },
    "ToPort": 65535
   }
  },
  "ClusterNodesInstanceRoleC3C01328": {
   "Type": "AWS::IAM::Role",
   "Properties": {
    "AssumeRolePolicyDocument": {
     "Statement": [
      {
       "Action": "sts:AssumeRole",
       "Effect": "Allow",
       "Principal": {
        "Service": "ec2.amazonaws.com"
       }
      }
     ],
     "Version": "2012-10-17"
    },
    "ManagedPolicyArns": [
     {
      "Fn::Join": [
       "",
       [
        "arn:",
        {
         "Ref": "AWS::Partition"
        },
        ":iam::aws:policy/AmazonEKSWorkerNodePolicy"
       ]
      ]
     },
     {
      "Fn::Join": [
       "",
       [
        "arn:",
        {
         "Ref": "AWS::Partition"
        },
        ":iam::aws:policy/AmazonEKS_CNI_Policy"
       ]
      ]
     },
     {
      "Fn::Join": [
       "",
       [
        "arn:",
        {
         "Ref": "AWS::Partition"
        },
        ":iam::aws:policy/AmazonEC2ContainerRegistryReadOnly"
       ]
      ]
     }
    ],
    "Tags": [
     {
      "Key": {
       "Fn::Join": [
        "",
        [
         "kubernetes.io/cluster/",
         {
          "Ref": "Cluster9EE0221C"
         }
        ]
       ]
      },
      "Value": "owned"
     },
     {
      "Key": "Name",
      "Value": "aws-cdk-eks-cluster-test/Cluster/Nodes"
     }
    ]
   }
  },
  "ClusterNodesInstanceProfileF2DD0E21": {
   "Type": "AWS::IAM::InstanceProfile",
   "Properties": {
    "Roles": [
     {
      "Ref": "ClusterNodesInstanceRoleC3C01328"
     }
    ]
   }
  },
  "ClusterNodesLaunchConfig7C420A27": {
   "Type": "AWS::AutoScaling::LaunchConfiguration",
   "Properties": {
    "ImageId": {
     "Ref": "SsmParameterValueawsserviceeksoptimizedami124amazonlinux2recommendedimageidC96584B6F00A464EAD1953AFF4B05118Parameter"
    },
    "InstanceType": "t2.medium",
    "IamInstanceProfile": {
     "Ref": "ClusterNodesInstanceProfileF2DD0E21"
    },
    "SecurityGroups": [
     {
      "Fn::GetAtt": [
       "ClusterNodesInstanceSecurityGroup899246BD",
       "GroupId"
      ]
     },
     {
      "Fn::GetAtt": [
       "Cluster9EE0221C",
       "ClusterSecurityGroupId"
      ]
     }
    ],
    "UserData": {
     "Fn::Base64": {
      "Fn::Join": [
       "",
       [
        "#!/bin/bash\nset -o xtrace\n/etc/eks/bootstrap.sh ",
        {
         "Ref": "Cluster9EE0221C"
        },
        " --kubelet-extra-args \"--node-labels lifecycle=OnDemand\" --apiserver-endpoint '",
        {
         "Fn::GetAtt": [
          "Cluster9EE0221C",
          "Endpoint"
         ]
        },
        "' --b64-cluster-ca '",
        {
         "Fn::GetAtt": [
          "Cluster9EE0221C",
          "CertificateAuthorityData"
         ]
        },
        "' --use-max-pods true\n/opt/aws/bin/cfn-signal --exit-code $? --stack aws-cdk-eks-cluster-test --resource ClusterNodesASGF172BD19 --region us-east-1"
       ]
      ]
     }
    }
   },
   "DependsOn": [
    "ClusterNodesInstanceRoleC3C01328"
   ]
  },
  "ClusterNodesASGF172BD19": {
   "Type": "AWS::AutoScaling::AutoScalingGroup",
   "Properties": {
    "MaxSize": "3",
    "MinSize": "3",
    "LaunchConfigurationName": {
     "Ref": "ClusterNodesLaunchConfig7C420A27"
    },
    "Tags": [
     {
      "Key": {
       "Fn::Join": [
        "",
        [
         "kubernetes.io/cluster/",
         {
          "Ref": "Cluster9EE0221C"
         }
        ]
       ]
      },
      "PropagateAtLaunch": true,
      "Value": "owned"
     },
     {
      "Key": "Name",
      "PropagateAtLaunch": true,
      "Value": "aws-cdk-eks-cluster-test/Cluster/Nodes"
     }
    ],
    "VPCZoneIdentifier": [
     {
      "Ref": "VpcPrivateSubnet1Subnet536B997A"
     },
     {
      "Ref": "VpcPrivateSubnet2Subnet3788AAA1"
     }
    ]
   },
   "UpdatePolicy": {
    "AutoScalingScheduledAction": {
     "IgnoreUnmodifiedGroupSizeProperties": true
    }
   }
  },
  "ClusterNodesArmInstanceSecurityGroup599F388B": {
   "Type": "AWS::EC2::SecurityGroup",
   "Properties": {
    "GroupDescription": "aws-cdk-eks-cluster-test/Cluster/NodesArm/InstanceSecurityGroup",
    "SecurityGroupEgress": [
     {
      "CidrIp": "0.0.0.0/0",
      "Description": "Allow all outbound traffic by default",
      "IpProtocol": "-1"
     }
    ],
    "Tags": [
     {
      "Key": "Name",
      "Value": "aws-cdk-eks-cluster-test/Cluster/NodesArm"
     }
    ],
    "VpcId": {
     "Ref": "Vpc8378EB38"
    }
   }
  },
  "ClusterNodesArmInstanceSecurityGroupfromawscdkeksclustertestClusterNodesArmInstanceSecurityGroup52C45858ALLTRAFFIC83BB7106": {
   "Type": "AWS::EC2::SecurityGroupIngress",
   "Properties": {
    "IpProtocol": "-1",
    "Description": "from awscdkeksclustertestClusterNodesArmInstanceSecurityGroup52C45858:ALL TRAFFIC",
    "GroupId": {
     "Fn::GetAtt": [
      "ClusterNodesArmInstanceSecurityGroup599F388B",
      "GroupId"
     ]
    },
    "SourceSecurityGroupId": {
     "Fn::GetAtt": [
      "ClusterNodesArmInstanceSecurityGroup599F388B",
      "GroupId"
     ]
    }
   }
  },
  "ClusterNodesArmInstanceSecurityGroupfromawscdkeksclustertestClusterClusterSecurityGroupF7265A32443AC8AE5BF": {
   "Type": "AWS::EC2::SecurityGroupIngress",
   "Properties": {
    "IpProtocol": "tcp",
    "Description": "from awscdkeksclustertestClusterClusterSecurityGroupF7265A32:443",
    "FromPort": 443,
    "GroupId": {
     "Fn::GetAtt": [
      "ClusterNodesArmInstanceSecurityGroup599F388B",
      "GroupId"
     ]
    },
    "SourceSecurityGroupId": {
     "Fn::GetAtt": [
      "Cluster9EE0221C",
      "ClusterSecurityGroupId"
     ]
    },
    "ToPort": 443
   }
  },
  "ClusterNodesArmInstanceSecurityGroupfromawscdkeksclustertestClusterControlPlaneSecurityGroup2F13013444328ED4211": {
   "Type": "AWS::EC2::SecurityGroupIngress",
   "Properties": {
    "IpProtocol": "tcp",
    "Description": "from awscdkeksclustertestClusterControlPlaneSecurityGroup2F130134:443",
    "FromPort": 443,
    "GroupId": {
     "Fn::GetAtt": [
      "ClusterNodesArmInstanceSecurityGroup599F388B",
      "GroupId"
     ]
    },
    "SourceSecurityGroupId": {
     "Fn::GetAtt": [
      "ClusterControlPlaneSecurityGroupD274242C",
      "GroupId"
     ]
    },
    "ToPort": 443
   }
  },
  "ClusterNodesArmInstanceSecurityGroupfromawscdkeksclustertestClusterClusterSecurityGroupF7265A32102565535F5718241": {
   "Type": "AWS::EC2::SecurityGroupIngress",
   "Properties": {
    "IpProtocol": "tcp",
    "Description": "from awscdkeksclustertestClusterClusterSecurityGroupF7265A32:1025-65535",
    "FromPort": 1025,
    "GroupId": {
     "Fn::GetAtt": [
      "ClusterNodesArmInstanceSecurityGroup599F388B",
      "GroupId"
     ]
    },
    "SourceSecurityGroupId": {
     "Fn::GetAtt": [
      "Cluster9EE0221C",
      "ClusterSecurityGroupId"
     ]
    },
    "ToPort": 65535
   }
  },
  "ClusterNodesArmInstanceSecurityGroupfromawscdkeksclustertestClusterControlPlaneSecurityGroup2F13013410256553586052D07": {
   "Type": "AWS::EC2::SecurityGroupIngress",
   "Properties": {
    "IpProtocol": "tcp",
    "Description": "from awscdkeksclustertestClusterControlPlaneSecurityGroup2F130134:1025-65535",
    "FromPort": 1025,
    "GroupId": {
     "Fn::GetAtt": [
      "ClusterNodesArmInstanceSecurityGroup599F388B",
      "GroupId"
     ]
    },
    "SourceSecurityGroupId": {
     "Fn::GetAtt": [
      "ClusterControlPlaneSecurityGroupD274242C",
      "GroupId"
     ]
    },
    "ToPort": 65535
   }
  },
  "ClusterNodesArmInstanceRoleB93D3298": {
   "Type": "AWS::IAM::Role",
   "Properties": {
    "AssumeRolePolicyDocument": {
     "Statement": [
      {
       "Action": "sts:AssumeRole",
       "Effect": "Allow",
       "Principal": {
        "Service": "ec2.amazonaws.com"
       }
      }
     ],
     "Version": "2012-10-17"
    },
    "ManagedPolicyArns": [
     {
      "Fn::Join": [
       "",
       [
        "arn:",
        {
         "Ref": "AWS::Partition"
        },
        ":iam::aws:policy/AmazonEKSWorkerNodePolicy"
       ]
      ]
     },
     {
      "Fn::Join": [
       "",
       [
        "arn:",
        {
         "Ref": "AWS::Partition"
        },
        ":iam::aws:policy/AmazonEKS_CNI_Policy"
       ]
      ]
     },
     {
      "Fn::Join": [
       "",
       [
        "arn:",
        {
         "Ref": "AWS::Partition"
        },
        ":iam::aws:policy/AmazonEC2ContainerRegistryReadOnly"
       ]
      ]
     }
    ],
    "Tags": [
     {
      "Key": {
       "Fn::Join": [
        "",
        [
         "kubernetes.io/cluster/",
         {
          "Ref": "Cluster9EE0221C"
         }
        ]
       ]
      },
      "Value": "owned"
     },
     {
      "Key": "Name",
      "Value": "aws-cdk-eks-cluster-test/Cluster/NodesArm"
     }
    ]
   }
  },
  "ClusterNodesArmInstanceProfile158C5C9F": {
   "Type": "AWS::IAM::InstanceProfile",
   "Properties": {
    "Roles": [
     {
      "Ref": "ClusterNodesArmInstanceRoleB93D3298"
     }
    ]
   }
  },
  "ClusterNodesArmLaunchConfigAAF61344": {
   "Type": "AWS::AutoScaling::LaunchConfiguration",
   "Properties": {
    "ImageId": {
     "Ref": "SsmParameterValueawsserviceeksoptimizedami124amazonlinux2arm64recommendedimageidC96584B6F00A464EAD1953AFF4B05118Parameter"
    },
    "InstanceType": "m6g.medium",
    "IamInstanceProfile": {
     "Ref": "ClusterNodesArmInstanceProfile158C5C9F"
    },
    "SecurityGroups": [
     {
      "Fn::GetAtt": [
       "ClusterNodesArmInstanceSecurityGroup599F388B",
       "GroupId"
      ]
     },
     {
      "Fn::GetAtt": [
       "Cluster9EE0221C",
       "ClusterSecurityGroupId"
      ]
     }
    ],
    "UserData": {
     "Fn::Base64": {
      "Fn::Join": [
       "",
       [
        "#!/bin/bash\nset -o xtrace\n/etc/eks/bootstrap.sh ",
        {
         "Ref": "Cluster9EE0221C"
        },
        " --kubelet-extra-args \"--node-labels lifecycle=OnDemand\" --apiserver-endpoint '",
        {
         "Fn::GetAtt": [
          "Cluster9EE0221C",
          "Endpoint"
         ]
        },
        "' --b64-cluster-ca '",
        {
         "Fn::GetAtt": [
          "Cluster9EE0221C",
          "CertificateAuthorityData"
         ]
        },
        "' --use-max-pods true\n/opt/aws/bin/cfn-signal --exit-code $? --stack aws-cdk-eks-cluster-test --resource ClusterNodesArmASG40A593D0 --region us-east-1"
       ]
      ]
     }
    }
   },
   "DependsOn": [
    "ClusterNodesArmInstanceRoleB93D3298"
   ]
  },
  "ClusterNodesArmASG40A593D0": {
   "Type": "AWS::AutoScaling::AutoScalingGroup",
   "Properties": {
    "MaxSize": "1",
    "MinSize": "1",
    "LaunchConfigurationName": {
     "Ref": "ClusterNodesArmLaunchConfigAAF61344"
    },
    "Tags": [
     {
      "Key": {
       "Fn::Join": [
        "",
        [
         "kubernetes.io/cluster/",
         {
          "Ref": "Cluster9EE0221C"
         }
        ]
       ]
      },
      "PropagateAtLaunch": true,
      "Value": "owned"
     },
     {
      "Key": "Name",
      "PropagateAtLaunch": true,
      "Value": "aws-cdk-eks-cluster-test/Cluster/NodesArm"
     }
    ],
    "VPCZoneIdentifier": [
     {
      "Ref": "VpcPrivateSubnet1Subnet536B997A"
     },
     {
      "Ref": "VpcPrivateSubnet2Subnet3788AAA1"
     }
    ]
   },
   "UpdatePolicy": {
    "AutoScalingScheduledAction": {
     "IgnoreUnmodifiedGroupSizeProperties": true
    }
   }
  },
  "ClusterBottlerocketNodesInstanceSecurityGroup3794A94B": {
   "Type": "AWS::EC2::SecurityGroup",
   "Properties": {
    "GroupDescription": "aws-cdk-eks-cluster-test/Cluster/BottlerocketNodes/InstanceSecurityGroup",
    "SecurityGroupEgress": [
     {
      "CidrIp": "0.0.0.0/0",
      "Description": "Allow all outbound traffic by default",
      "IpProtocol": "-1"
     }
    ],
    "Tags": [
     {
      "Key": "Name",
      "Value": "aws-cdk-eks-cluster-test/Cluster/BottlerocketNodes"
     }
    ],
    "VpcId": {
     "Ref": "Vpc8378EB38"
    }
   }
  },
  "ClusterBottlerocketNodesInstanceSecurityGroupfromawscdkeksclustertestClusterBottlerocketNodesInstanceSecurityGroup83FE7914ALLTRAFFIC7B6353A7": {
   "Type": "AWS::EC2::SecurityGroupIngress",
   "Properties": {
    "IpProtocol": "-1",
    "Description": "from awscdkeksclustertestClusterBottlerocketNodesInstanceSecurityGroup83FE7914:ALL TRAFFIC",
    "GroupId": {
     "Fn::GetAtt": [
      "ClusterBottlerocketNodesInstanceSecurityGroup3794A94B",
      "GroupId"
     ]
    },
    "SourceSecurityGroupId": {
     "Fn::GetAtt": [
      "ClusterBottlerocketNodesInstanceSecurityGroup3794A94B",
      "GroupId"
     ]
    }
   }
  },
  "ClusterBottlerocketNodesInstanceSecurityGroupfromawscdkeksclustertestClusterClusterSecurityGroupF7265A32443D1686B16": {
   "Type": "AWS::EC2::SecurityGroupIngress",
   "Properties": {
    "IpProtocol": "tcp",
    "Description": "from awscdkeksclustertestClusterClusterSecurityGroupF7265A32:443",
    "FromPort": 443,
    "GroupId": {
     "Fn::GetAtt": [
      "ClusterBottlerocketNodesInstanceSecurityGroup3794A94B",
      "GroupId"
     ]
    },
    "SourceSecurityGroupId": {
     "Fn::GetAtt": [
      "Cluster9EE0221C",
      "ClusterSecurityGroupId"
     ]
    },
    "ToPort": 443
   }
  },
  "ClusterBottlerocketNodesInstanceSecurityGroupfromawscdkeksclustertestClusterControlPlaneSecurityGroup2F130134443A6D43789": {
   "Type": "AWS::EC2::SecurityGroupIngress",
   "Properties": {
    "IpProtocol": "tcp",
    "Description": "from awscdkeksclustertestClusterControlPlaneSecurityGroup2F130134:443",
    "FromPort": 443,
    "GroupId": {
     "Fn::GetAtt": [
      "ClusterBottlerocketNodesInstanceSecurityGroup3794A94B",
      "GroupId"
     ]
    },
    "SourceSecurityGroupId": {
     "Fn::GetAtt": [
      "ClusterControlPlaneSecurityGroupD274242C",
      "GroupId"
     ]
    },
    "ToPort": 443
   }
  },
  "ClusterBottlerocketNodesInstanceSecurityGroupfromawscdkeksclustertestClusterClusterSecurityGroupF7265A32102565535674E85A7": {
   "Type": "AWS::EC2::SecurityGroupIngress",
   "Properties": {
    "IpProtocol": "tcp",
    "Description": "from awscdkeksclustertestClusterClusterSecurityGroupF7265A32:1025-65535",
    "FromPort": 1025,
    "GroupId": {
     "Fn::GetAtt": [
      "ClusterBottlerocketNodesInstanceSecurityGroup3794A94B",
      "GroupId"
     ]
    },
    "SourceSecurityGroupId": {
     "Fn::GetAtt": [
      "Cluster9EE0221C",
      "ClusterSecurityGroupId"
     ]
    },
    "ToPort": 65535
   }
  },
  "ClusterBottlerocketNodesInstanceSecurityGroupfromawscdkeksclustertestClusterControlPlaneSecurityGroup2F1301341025655352CE8AD9A": {
   "Type": "AWS::EC2::SecurityGroupIngress",
   "Properties": {
    "IpProtocol": "tcp",
    "Description": "from awscdkeksclustertestClusterControlPlaneSecurityGroup2F130134:1025-65535",
    "FromPort": 1025,
    "GroupId": {
     "Fn::GetAtt": [
      "ClusterBottlerocketNodesInstanceSecurityGroup3794A94B",
      "GroupId"
     ]
    },
    "SourceSecurityGroupId": {
     "Fn::GetAtt": [
      "ClusterControlPlaneSecurityGroupD274242C",
      "GroupId"
     ]
    },
    "ToPort": 65535
   }
  },
  "ClusterBottlerocketNodesInstanceRole68E4BCFB": {
   "Type": "AWS::IAM::Role",
   "Properties": {
    "AssumeRolePolicyDocument": {
     "Statement": [
      {
       "Action": "sts:AssumeRole",
       "Effect": "Allow",
       "Principal": {
        "Service": "ec2.amazonaws.com"
       }
      }
     ],
     "Version": "2012-10-17"
    },
    "ManagedPolicyArns": [
     {
      "Fn::Join": [
       "",
       [
        "arn:",
        {
         "Ref": "AWS::Partition"
        },
        ":iam::aws:policy/AmazonEKSWorkerNodePolicy"
       ]
      ]
     },
     {
      "Fn::Join": [
       "",
       [
        "arn:",
        {
         "Ref": "AWS::Partition"
        },
        ":iam::aws:policy/AmazonEKS_CNI_Policy"
       ]
      ]
     },
     {
      "Fn::Join": [
       "",
       [
        "arn:",
        {
         "Ref": "AWS::Partition"
        },
        ":iam::aws:policy/AmazonEC2ContainerRegistryReadOnly"
       ]
      ]
     }
    ],
    "Tags": [
     {
      "Key": {
       "Fn::Join": [
        "",
        [
         "kubernetes.io/cluster/",
         {
          "Ref": "Cluster9EE0221C"
         }
        ]
       ]
      },
      "Value": "owned"
     },
     {
      "Key": "Name",
      "Value": "aws-cdk-eks-cluster-test/Cluster/BottlerocketNodes"
     }
    ]
   }
  },
  "ClusterBottlerocketNodesInstanceProfileB6E2F25A": {
   "Type": "AWS::IAM::InstanceProfile",
   "Properties": {
    "Roles": [
     {
      "Ref": "ClusterBottlerocketNodesInstanceRole68E4BCFB"
     }
    ]
   }
  },
  "ClusterBottlerocketNodesLaunchConfig76D7BEBE": {
   "Type": "AWS::AutoScaling::LaunchConfiguration",
   "Properties": {
    "ImageId": {
     "Ref": "SsmParameterValueawsservicebottlerocketawsk8s124x8664latestimageidC96584B6F00A464EAD1953AFF4B05118Parameter"
    },
    "InstanceType": "t3.small",
    "IamInstanceProfile": {
     "Ref": "ClusterBottlerocketNodesInstanceProfileB6E2F25A"
    },
    "SecurityGroups": [
     {
      "Fn::GetAtt": [
       "ClusterBottlerocketNodesInstanceSecurityGroup3794A94B",
       "GroupId"
      ]
     },
     {
      "Fn::GetAtt": [
       "Cluster9EE0221C",
       "ClusterSecurityGroupId"
      ]
     }
    ],
    "UserData": {
     "Fn::Base64": {
      "Fn::Join": [
       "",
       [
        "\n[settings.kubernetes]\napi-server=\"",
        {
         "Fn::GetAtt": [
          "Cluster9EE0221C",
          "Endpoint"
         ]
        },
        "\"\ncluster-certificate=\"",
        {
         "Fn::GetAtt": [
          "Cluster9EE0221C",
          "CertificateAuthorityData"
         ]
        },
        "\"\ncluster-name=\"",
        {
         "Ref": "Cluster9EE0221C"
        },
        "\""
       ]
      ]
     }
    }
   },
   "DependsOn": [
    "ClusterBottlerocketNodesInstanceRole68E4BCFB"
   ]
  },
  "ClusterBottlerocketNodesASGA27A9B70": {
   "Type": "AWS::AutoScaling::AutoScalingGroup",
   "Properties": {
    "MaxSize": "2",
    "MinSize": "2",
    "LaunchConfigurationName": {
     "Ref": "ClusterBottlerocketNodesLaunchConfig76D7BEBE"
    },
    "Tags": [
     {
      "Key": {
       "Fn::Join": [
        "",
        [
         "kubernetes.io/cluster/",
         {
          "Ref": "Cluster9EE0221C"
         }
        ]
       ]
      },
      "PropagateAtLaunch": true,
      "Value": "owned"
     },
     {
      "Key": "Name",
      "PropagateAtLaunch": true,
      "Value": "aws-cdk-eks-cluster-test/Cluster/BottlerocketNodes"
     }
    ],
    "VPCZoneIdentifier": [
     {
      "Ref": "VpcPrivateSubnet1Subnet536B997A"
     },
     {
      "Ref": "VpcPrivateSubnet2Subnet3788AAA1"
     }
    ]
   },
   "UpdatePolicy": {
    "AutoScalingScheduledAction": {
     "IgnoreUnmodifiedGroupSizeProperties": true
    }
   }
  },
  "ClusterspotInstanceSecurityGroup01F7B1CE": {
   "Type": "AWS::EC2::SecurityGroup",
   "Properties": {
    "GroupDescription": "aws-cdk-eks-cluster-test/Cluster/spot/InstanceSecurityGroup",
    "SecurityGroupEgress": [
     {
      "CidrIp": "0.0.0.0/0",
      "Description": "Allow all outbound traffic by default",
      "IpProtocol": "-1"
     }
    ],
    "Tags": [
     {
      "Key": "Name",
      "Value": "aws-cdk-eks-cluster-test/Cluster/spot"
     }
    ],
    "VpcId": {
     "Ref": "Vpc8378EB38"
    }
   }
  },
  "ClusterspotInstanceSecurityGroupfromawscdkeksclustertestClusterspotInstanceSecurityGroupF50F5D47ALLTRAFFIC2B1A12D9": {
   "Type": "AWS::EC2::SecurityGroupIngress",
   "Properties": {
    "IpProtocol": "-1",
    "Description": "from awscdkeksclustertestClusterspotInstanceSecurityGroupF50F5D47:ALL TRAFFIC",
    "GroupId": {
     "Fn::GetAtt": [
      "ClusterspotInstanceSecurityGroup01F7B1CE",
      "GroupId"
     ]
    },
    "SourceSecurityGroupId": {
     "Fn::GetAtt": [
      "ClusterspotInstanceSecurityGroup01F7B1CE",
      "GroupId"
     ]
    }
   }
  },
  "ClusterspotInstanceSecurityGroupfromawscdkeksclustertestClusterClusterSecurityGroupF7265A324438F751704": {
   "Type": "AWS::EC2::SecurityGroupIngress",
   "Properties": {
    "IpProtocol": "tcp",
    "Description": "from awscdkeksclustertestClusterClusterSecurityGroupF7265A32:443",
    "FromPort": 443,
    "GroupId": {
     "Fn::GetAtt": [
      "ClusterspotInstanceSecurityGroup01F7B1CE",
      "GroupId"
     ]
    },
    "SourceSecurityGroupId": {
     "Fn::GetAtt": [
      "Cluster9EE0221C",
      "ClusterSecurityGroupId"
     ]
    },
    "ToPort": 443
   }
  },
  "ClusterspotInstanceSecurityGroupfromawscdkeksclustertestClusterControlPlaneSecurityGroup2F1301344430650F325": {
   "Type": "AWS::EC2::SecurityGroupIngress",
   "Properties": {
    "IpProtocol": "tcp",
    "Description": "from awscdkeksclustertestClusterControlPlaneSecurityGroup2F130134:443",
    "FromPort": 443,
    "GroupId": {
     "Fn::GetAtt": [
      "ClusterspotInstanceSecurityGroup01F7B1CE",
      "GroupId"
     ]
    },
    "SourceSecurityGroupId": {
     "Fn::GetAtt": [
      "ClusterControlPlaneSecurityGroupD274242C",
      "GroupId"
     ]
    },
    "ToPort": 443
   }
  },
  "ClusterspotInstanceSecurityGroupfromawscdkeksclustertestClusterClusterSecurityGroupF7265A321025655350D837827": {
   "Type": "AWS::EC2::SecurityGroupIngress",
   "Properties": {
    "IpProtocol": "tcp",
    "Description": "from awscdkeksclustertestClusterClusterSecurityGroupF7265A32:1025-65535",
    "FromPort": 1025,
    "GroupId": {
     "Fn::GetAtt": [
      "ClusterspotInstanceSecurityGroup01F7B1CE",
      "GroupId"
     ]
    },
    "SourceSecurityGroupId": {
     "Fn::GetAtt": [
      "Cluster9EE0221C",
      "ClusterSecurityGroupId"
     ]
    },
    "ToPort": 65535
   }
  },
  "ClusterspotInstanceSecurityGroupfromawscdkeksclustertestClusterControlPlaneSecurityGroup2F130134102565535C7203235": {
   "Type": "AWS::EC2::SecurityGroupIngress",
   "Properties": {
    "IpProtocol": "tcp",
    "Description": "from awscdkeksclustertestClusterControlPlaneSecurityGroup2F130134:1025-65535",
    "FromPort": 1025,
    "GroupId": {
     "Fn::GetAtt": [
      "ClusterspotInstanceSecurityGroup01F7B1CE",
      "GroupId"
     ]
    },
    "SourceSecurityGroupId": {
     "Fn::GetAtt": [
      "ClusterControlPlaneSecurityGroupD274242C",
      "GroupId"
     ]
    },
    "ToPort": 65535
   }
  },
  "ClusterspotInstanceRole39043830": {
   "Type": "AWS::IAM::Role",
   "Properties": {
    "AssumeRolePolicyDocument": {
     "Statement": [
      {
       "Action": "sts:AssumeRole",
       "Effect": "Allow",
       "Principal": {
        "Service": "ec2.amazonaws.com"
       }
      }
     ],
     "Version": "2012-10-17"
    },
    "ManagedPolicyArns": [
     {
      "Fn::Join": [
       "",
       [
        "arn:",
        {
         "Ref": "AWS::Partition"
        },
        ":iam::aws:policy/AmazonEKSWorkerNodePolicy"
       ]
      ]
     },
     {
      "Fn::Join": [
       "",
       [
        "arn:",
        {
         "Ref": "AWS::Partition"
        },
        ":iam::aws:policy/AmazonEKS_CNI_Policy"
       ]
      ]
     },
     {
      "Fn::Join": [
       "",
       [
        "arn:",
        {
         "Ref": "AWS::Partition"
        },
        ":iam::aws:policy/AmazonEC2ContainerRegistryReadOnly"
       ]
      ]
     }
    ],
    "Tags": [
     {
      "Key": {
       "Fn::Join": [
        "",
        [
         "kubernetes.io/cluster/",
         {
          "Ref": "Cluster9EE0221C"
         }
        ]
       ]
      },
      "Value": "owned"
     },
     {
      "Key": "Name",
      "Value": "aws-cdk-eks-cluster-test/Cluster/spot"
     }
    ]
   }
  },
  "ClusterspotInstanceProfileAB88D077": {
   "Type": "AWS::IAM::InstanceProfile",
   "Properties": {
    "Roles": [
     {
      "Ref": "ClusterspotInstanceRole39043830"
     }
    ]
   }
  },
  "ClusterspotLaunchConfigCC19F2E6": {
   "Type": "AWS::AutoScaling::LaunchConfiguration",
   "Properties": {
    "ImageId": {
     "Ref": "SsmParameterValueawsserviceeksoptimizedami124amazonlinux2recommendedimageidC96584B6F00A464EAD1953AFF4B05118Parameter"
    },
    "InstanceType": "t3.large",
    "IamInstanceProfile": {
     "Ref": "ClusterspotInstanceProfileAB88D077"
    },
    "SecurityGroups": [
     {
      "Fn::GetAtt": [
       "ClusterspotInstanceSecurityGroup01F7B1CE",
       "GroupId"
      ]
     },
     {
      "Fn::GetAtt": [
       "Cluster9EE0221C",
       "ClusterSecurityGroupId"
      ]
     }
    ],
    "SpotPrice": "0.1094",
    "UserData": {
     "Fn::Base64": {
      "Fn::Join": [
       "",
       [
        "#!/bin/bash\nset -o xtrace\n/etc/eks/bootstrap.sh ",
        {
         "Ref": "Cluster9EE0221C"
        },
        " --kubelet-extra-args \"--node-labels lifecycle=Ec2Spot --register-with-taints=spotInstance=true:PreferNoSchedule --node-labels foo=bar,goo=far\" --apiserver-endpoint '",
        {
         "Fn::GetAtt": [
          "Cluster9EE0221C",
          "Endpoint"
         ]
        },
        "' --b64-cluster-ca '",
        {
         "Fn::GetAtt": [
          "Cluster9EE0221C",
          "CertificateAuthorityData"
         ]
        },
        "' --use-max-pods true --aws-api-retry-attempts 5\n/opt/aws/bin/cfn-signal --exit-code $? --stack aws-cdk-eks-cluster-test --resource ClusterspotASG857494B6 --region us-east-1"
       ]
      ]
     }
    }
   },
   "DependsOn": [
    "ClusterspotInstanceRole39043830"
   ]
  },
  "ClusterspotASG857494B6": {
   "Type": "AWS::AutoScaling::AutoScalingGroup",
   "Properties": {
    "MaxSize": "10",
    "MinSize": "1",
    "LaunchConfigurationName": {
     "Ref": "ClusterspotLaunchConfigCC19F2E6"
    },
    "Tags": [
     {
      "Key": {
       "Fn::Join": [
        "",
        [
         "kubernetes.io/cluster/",
         {
          "Ref": "Cluster9EE0221C"
         }
        ]
       ]
      },
      "PropagateAtLaunch": true,
      "Value": "owned"
     },
     {
      "Key": "Name",
      "PropagateAtLaunch": true,
      "Value": "aws-cdk-eks-cluster-test/Cluster/spot"
     }
    ],
    "VPCZoneIdentifier": [
     {
      "Ref": "VpcPrivateSubnet1Subnet536B997A"
     },
     {
      "Ref": "VpcPrivateSubnet2Subnet3788AAA1"
     }
    ]
   },
   "UpdatePolicy": {
    "AutoScalingScheduledAction": {
     "IgnoreUnmodifiedGroupSizeProperties": true
    }
   }
  },
  "Clusterchartspotinterrupthandler79E2D768": {
   "Type": "Custom::AWSCDK-EKS-HelmChart",
   "Properties": {
    "ServiceToken": {
     "Fn::GetAtt": [
      "awscdkawseksKubectlProviderNestedStackawscdkawseksKubectlProviderNestedStackResourceA7AEBA6B",
      "Outputs.awscdkeksclustertestawscdkawseksKubectlProviderframeworkonEventC681B49AArn"
     ]
    },
    "ClusterName": {
     "Ref": "Cluster9EE0221C"
    },
    "RoleArn": {
     "Fn::GetAtt": [
      "ClusterCreationRole360249B6",
      "Arn"
     ]
    },
    "Release": "ksclustertestclusterchartspotinterrupthandlerf41ba997",
    "Chart": "aws-node-termination-handler",
    "Version": "0.18.0",
    "Values": "{\"nodeSelector\":{\"lifecycle\":\"Ec2Spot\"}}",
    "Namespace": "kube-system",
    "Repository": "https://aws.github.io/eks-charts",
    "CreateNamespace": true
   },
   "DependsOn": [
    "ClusterKubectlReadyBarrier200052AF"
   ],
   "UpdateReplacePolicy": "Delete",
   "DeletionPolicy": "Delete"
  },
  "ClusterNodegroupextrangNodeGroupRole23AE23D0": {
   "Type": "AWS::IAM::Role",
   "Properties": {
    "AssumeRolePolicyDocument": {
     "Statement": [
      {
       "Action": "sts:AssumeRole",
       "Effect": "Allow",
       "Principal": {
        "Service": "ec2.amazonaws.com"
       }
      }
     ],
     "Version": "2012-10-17"
    },
    "ManagedPolicyArns": [
     {
      "Fn::Join": [
       "",
       [
        "arn:",
        {
         "Ref": "AWS::Partition"
        },
        ":iam::aws:policy/AmazonEKSWorkerNodePolicy"
       ]
      ]
     },
     {
      "Fn::Join": [
       "",
       [
        "arn:",
        {
         "Ref": "AWS::Partition"
        },
        ":iam::aws:policy/AmazonEKS_CNI_Policy"
       ]
      ]
     },
     {
      "Fn::Join": [
       "",
       [
        "arn:",
        {
         "Ref": "AWS::Partition"
        },
        ":iam::aws:policy/AmazonEC2ContainerRegistryReadOnly"
       ]
      ]
     }
    ]
   }
  },
  "ClusterNodegroupextrangF9406A09": {
   "Type": "AWS::EKS::Nodegroup",
   "Properties": {
    "ClusterName": {
     "Ref": "Cluster9EE0221C"
    },
    "NodeRole": {
     "Fn::GetAtt": [
      "ClusterNodegroupextrangNodeGroupRole23AE23D0",
      "Arn"
     ]
    },
    "Subnets": [
     {
      "Ref": "VpcPrivateSubnet1Subnet536B997A"
     },
     {
      "Ref": "VpcPrivateSubnet2Subnet3788AAA1"
     }
    ],
    "AmiType": "AL2_x86_64",
    "ForceUpdateEnabled": true,
    "InstanceTypes": [
     "t3.small"
    ],
    "ScalingConfig": {
     "DesiredSize": 1,
     "MaxSize": 1,
     "MinSize": 1
    }
   }
  },
  "ClusterNodegroupextrangspotNodeGroupRoleB53B4857": {
   "Type": "AWS::IAM::Role",
   "Properties": {
    "AssumeRolePolicyDocument": {
     "Statement": [
      {
       "Action": "sts:AssumeRole",
       "Effect": "Allow",
       "Principal": {
        "Service": "ec2.amazonaws.com"
       }
      }
     ],
     "Version": "2012-10-17"
    },
    "ManagedPolicyArns": [
     {
      "Fn::Join": [
       "",
       [
        "arn:",
        {
         "Ref": "AWS::Partition"
        },
        ":iam::aws:policy/AmazonEKSWorkerNodePolicy"
       ]
      ]
     },
     {
      "Fn::Join": [
       "",
       [
        "arn:",
        {
         "Ref": "AWS::Partition"
        },
        ":iam::aws:policy/AmazonEKS_CNI_Policy"
       ]
      ]
     },
     {
      "Fn::Join": [
       "",
       [
        "arn:",
        {
         "Ref": "AWS::Partition"
        },
        ":iam::aws:policy/AmazonEC2ContainerRegistryReadOnly"
       ]
      ]
     }
    ]
   }
  },
  "ClusterNodegroupextrangspotB327AE6B": {
   "Type": "AWS::EKS::Nodegroup",
   "Properties": {
    "ClusterName": {
     "Ref": "Cluster9EE0221C"
    },
    "NodeRole": {
     "Fn::GetAtt": [
      "ClusterNodegroupextrangspotNodeGroupRoleB53B4857",
      "Arn"
     ]
    },
    "Subnets": [
     {
      "Ref": "VpcPrivateSubnet1Subnet536B997A"
     },
     {
      "Ref": "VpcPrivateSubnet2Subnet3788AAA1"
     }
    ],
    "AmiType": "AL2_x86_64",
    "CapacityType": "SPOT",
    "ForceUpdateEnabled": true,
    "InstanceTypes": [
     "c5.large",
     "c5a.large",
     "c5d.large"
    ],
    "ScalingConfig": {
     "DesiredSize": 3,
     "MaxSize": 3,
     "MinSize": 3
    }
   }
  },
  "ClusterNodegroupextrangarmNodeGroupRoleADF5749F": {
   "Type": "AWS::IAM::Role",
   "Properties": {
    "AssumeRolePolicyDocument": {
     "Statement": [
      {
       "Action": "sts:AssumeRole",
       "Effect": "Allow",
       "Principal": {
        "Service": "ec2.amazonaws.com"
       }
      }
     ],
     "Version": "2012-10-17"
    },
    "ManagedPolicyArns": [
     {
      "Fn::Join": [
       "",
       [
        "arn:",
        {
         "Ref": "AWS::Partition"
        },
        ":iam::aws:policy/AmazonEKSWorkerNodePolicy"
       ]
      ]
     },
     {
      "Fn::Join": [
       "",
       [
        "arn:",
        {
         "Ref": "AWS::Partition"
        },
        ":iam::aws:policy/AmazonEKS_CNI_Policy"
       ]
      ]
     },
     {
      "Fn::Join": [
       "",
       [
        "arn:",
        {
         "Ref": "AWS::Partition"
        },
        ":iam::aws:policy/AmazonEC2ContainerRegistryReadOnly"
       ]
      ]
     }
    ]
   }
  },
  "ClusterNodegroupextrangarm7773987A": {
   "Type": "AWS::EKS::Nodegroup",
   "Properties": {
    "ClusterName": {
     "Ref": "Cluster9EE0221C"
    },
    "NodeRole": {
     "Fn::GetAtt": [
      "ClusterNodegroupextrangarmNodeGroupRoleADF5749F",
      "Arn"
     ]
    },
    "Subnets": [
     {
      "Ref": "VpcPrivateSubnet1Subnet536B997A"
     },
     {
      "Ref": "VpcPrivateSubnet2Subnet3788AAA1"
     }
    ],
    "AmiType": "AL2_ARM_64",
    "ForceUpdateEnabled": true,
    "InstanceTypes": [
     "m6g.medium"
    ],
    "ScalingConfig": {
     "DesiredSize": 1,
     "MaxSize": 1,
     "MinSize": 1
    }
   }
  },
  "ClusterNodegroupextrangarm3NodeGroupRole3A6AB3EC": {
   "Type": "AWS::IAM::Role",
   "Properties": {
    "AssumeRolePolicyDocument": {
     "Statement": [
      {
       "Action": "sts:AssumeRole",
       "Effect": "Allow",
       "Principal": {
        "Service": "ec2.amazonaws.com"
       }
      }
     ],
     "Version": "2012-10-17"
    },
    "ManagedPolicyArns": [
     {
      "Fn::Join": [
       "",
       [
        "arn:",
        {
         "Ref": "AWS::Partition"
        },
        ":iam::aws:policy/AmazonEKSWorkerNodePolicy"
       ]
      ]
     },
     {
      "Fn::Join": [
       "",
       [
        "arn:",
        {
         "Ref": "AWS::Partition"
        },
        ":iam::aws:policy/AmazonEKS_CNI_Policy"
       ]
      ]
     },
     {
      "Fn::Join": [
       "",
       [
        "arn:",
        {
         "Ref": "AWS::Partition"
        },
        ":iam::aws:policy/AmazonEC2ContainerRegistryReadOnly"
       ]
      ]
     }
    ]
   }
  },
  "ClusterNodegroupextrangarm327128311": {
   "Type": "AWS::EKS::Nodegroup",
   "Properties": {
    "ClusterName": {
     "Ref": "Cluster9EE0221C"
    },
    "NodeRole": {
     "Fn::GetAtt": [
      "ClusterNodegroupextrangarm3NodeGroupRole3A6AB3EC",
      "Arn"
     ]
    },
    "Subnets": [
     {
      "Ref": "VpcPrivateSubnet1Subnet536B997A"
     },
     {
      "Ref": "VpcPrivateSubnet2Subnet3788AAA1"
     }
    ],
    "AmiType": "AL2_ARM_64",
    "ForceUpdateEnabled": true,
    "InstanceTypes": [
     "c7g.large"
    ],
    "ScalingConfig": {
     "DesiredSize": 1,
     "MaxSize": 1,
     "MinSize": 1
    }
   }
  },
  "ClusterNodegroupextrang2F1FB0D40": {
   "Type": "AWS::EKS::Nodegroup",
   "Properties": {
    "ClusterName": {
     "Ref": "Cluster9EE0221C"
    },
    "NodeRole": {
     "Fn::GetAtt": [
      "ClusterNodegroupDefaultCapacityNodeGroupRole55953B04",
      "Arn"
     ]
    },
    "Subnets": [
     {
      "Ref": "VpcPrivateSubnet1Subnet536B997A"
     },
     {
      "Ref": "VpcPrivateSubnet2Subnet3788AAA1"
     }
    ],
    "ForceUpdateEnabled": true,
    "LaunchTemplate": {
     "Id": {
      "Ref": "LaunchTemplate"
     },
     "Version": {
      "Fn::GetAtt": [
       "LaunchTemplate",
       "DefaultVersionNumber"
      ]
     }
    },
    "ScalingConfig": {
     "DesiredSize": 1,
     "MaxSize": 1,
     "MinSize": 1
    }
   }
  },
  "ClustermanifestHelloApp078A45D8": {
   "Type": "Custom::AWSCDK-EKS-KubernetesResource",
   "Properties": {
    "ServiceToken": {
     "Fn::GetAtt": [
      "awscdkawseksKubectlProviderNestedStackawscdkawseksKubectlProviderNestedStackResourceA7AEBA6B",
      "Outputs.awscdkeksclustertestawscdkawseksKubectlProviderframeworkonEventC681B49AArn"
     ]
    },
    "Manifest": "[{\"apiVersion\":\"v1\",\"kind\":\"Service\",\"metadata\":{\"name\":\"hello-kubernetes\",\"labels\":{\"aws.cdk.eks/prune-c8f0f7140f7358e29b7f58e81b507dcf744a3908f4\":\"\"}},\"spec\":{\"type\":\"LoadBalancer\",\"ports\":[{\"port\":80,\"targetPort\":8080}],\"selector\":{\"app\":\"hello-kubernetes\"}}},{\"apiVersion\":\"apps/v1\",\"kind\":\"Deployment\",\"metadata\":{\"name\":\"hello-kubernetes\",\"labels\":{\"aws.cdk.eks/prune-c8f0f7140f7358e29b7f58e81b507dcf744a3908f4\":\"\"}},\"spec\":{\"replicas\":1,\"selector\":{\"matchLabels\":{\"app\":\"hello-kubernetes\"}},\"template\":{\"metadata\":{\"labels\":{\"app\":\"hello-kubernetes\"}},\"spec\":{\"containers\":[{\"name\":\"hello-kubernetes\",\"image\":\"paulbouwer/hello-kubernetes:1.5\",\"ports\":[{\"containerPort\":8080}]}]}}}}]",
    "ClusterName": {
     "Ref": "Cluster9EE0221C"
    },
    "RoleArn": {
     "Fn::GetAtt": [
      "ClusterCreationRole360249B6",
      "Arn"
     ]
    },
    "PruneLabel": "aws.cdk.eks/prune-c8f0f7140f7358e29b7f58e81b507dcf744a3908f4"
   },
   "DependsOn": [
    "ClusterKubectlReadyBarrier200052AF"
   ],
   "UpdateReplacePolicy": "Delete",
   "DeletionPolicy": "Delete"
  },
  "Clusterchartdashboard4AA45F3F": {
   "Type": "Custom::AWSCDK-EKS-HelmChart",
   "Properties": {
    "ServiceToken": {
     "Fn::GetAtt": [
      "awscdkawseksKubectlProviderNestedStackawscdkawseksKubectlProviderNestedStackResourceA7AEBA6B",
      "Outputs.awscdkeksclustertestawscdkawseksKubectlProviderframeworkonEventC681B49AArn"
     ]
    },
    "ClusterName": {
     "Ref": "Cluster9EE0221C"
    },
    "RoleArn": {
     "Fn::GetAtt": [
      "ClusterCreationRole360249B6",
      "Arn"
     ]
    },
    "Release": "awscdkeksclustertestclusterchartdashboard1f3d83fe",
    "Chart": "kubernetes-dashboard",
    "Namespace": "default",
    "Repository": "https://kubernetes.github.io/dashboard/",
    "CreateNamespace": true
   },
   "DependsOn": [
    "ClusterKubectlReadyBarrier200052AF"
   ],
   "UpdateReplacePolicy": "Delete",
   "DeletionPolicy": "Delete"
  },
  "Clustercharttestchart9FD698EB": {
   "Type": "Custom::AWSCDK-EKS-HelmChart",
   "Properties": {
    "ServiceToken": {
     "Fn::GetAtt": [
      "awscdkawseksKubectlProviderNestedStackawscdkawseksKubectlProviderNestedStackResourceA7AEBA6B",
      "Outputs.awscdkeksclustertestawscdkawseksKubectlProviderframeworkonEventC681B49AArn"
     ]
    },
    "ClusterName": {
     "Ref": "Cluster9EE0221C"
    },
    "RoleArn": {
     "Fn::GetAtt": [
      "ClusterCreationRole360249B6",
      "Arn"
     ]
    },
    "Release": "awscdkeksclustertestclustercharttestchart9d337ff7",
    "ChartAssetURL": {
     "Fn::Sub": "s3://cdk-hnb659fds-assets-${AWS::AccountId}-us-east-1/d65fbdc11b108e0386ed8577c454d4544f6d4e7960f84a0d2e211478d6324dbf.zip"
    },
    "Namespace": "default",
    "CreateNamespace": true
   },
   "DependsOn": [
    "ClusterKubectlReadyBarrier200052AF"
   ],
   "UpdateReplacePolicy": "Delete",
   "DeletionPolicy": "Delete"
  },
  "Clustercdk8schartDADD257F": {
   "Type": "Custom::AWSCDK-EKS-KubernetesResource",
   "Properties": {
    "ServiceToken": {
     "Fn::GetAtt": [
      "awscdkawseksKubectlProviderNestedStackawscdkawseksKubectlProviderNestedStackResourceA7AEBA6B",
      "Outputs.awscdkeksclustertestawscdkawseksKubectlProviderframeworkonEventC681B49AArn"
     ]
    },
    "Manifest": {
     "Fn::Join": [
      "",
      [
       "[{\"apiVersion\":\"v1\",\"kind\":\"ConfigMap\",\"data\":{\"clusterName\":\"",
       {
        "Ref": "Cluster9EE0221C"
       },
       "\"},\"immutable\":false,\"metadata\":{\"name\":\"chart-config-map-c820e51c\",\"labels\":{\"aws.cdk.eks/prune-c89c99db0e333353528b2e912b1fb988b6870edc75\":\"\"}}}]"
      ]
     ]
    },
    "ClusterName": {
     "Ref": "Cluster9EE0221C"
    },
    "RoleArn": {
     "Fn::GetAtt": [
      "ClusterCreationRole360249B6",
      "Arn"
     ]
    },
    "PruneLabel": "aws.cdk.eks/prune-c89c99db0e333353528b2e912b1fb988b6870edc75"
   },
   "DependsOn": [
    "ClusterKubectlReadyBarrier200052AF"
   ],
   "UpdateReplacePolicy": "Delete",
   "DeletionPolicy": "Delete"
  },
  "ClustermanifestnginxnamespaceA68B4CE0": {
   "Type": "Custom::AWSCDK-EKS-KubernetesResource",
   "Properties": {
    "ServiceToken": {
     "Fn::GetAtt": [
      "awscdkawseksKubectlProviderNestedStackawscdkawseksKubectlProviderNestedStackResourceA7AEBA6B",
      "Outputs.awscdkeksclustertestawscdkawseksKubectlProviderframeworkonEventC681B49AArn"
     ]
    },
    "Manifest": "[{\"apiVersion\":\"v1\",\"kind\":\"Namespace\",\"metadata\":{\"name\":\"nginx\",\"labels\":{\"aws.cdk.eks/prune-c84fd26f70b01a84daa5d3646e813820af6fde0970\":\"\"}}}]",
    "ClusterName": {
     "Ref": "Cluster9EE0221C"
    },
    "RoleArn": {
     "Fn::GetAtt": [
      "ClusterCreationRole360249B6",
      "Arn"
     ]
    },
    "PruneLabel": "aws.cdk.eks/prune-c84fd26f70b01a84daa5d3646e813820af6fde0970"
   },
   "DependsOn": [
    "ClusterKubectlReadyBarrier200052AF"
   ],
   "UpdateReplacePolicy": "Delete",
   "DeletionPolicy": "Delete"
  },
  "Clusterchartnginxingress1193EC3F": {
   "Type": "Custom::AWSCDK-EKS-HelmChart",
   "Properties": {
    "ServiceToken": {
     "Fn::GetAtt": [
      "awscdkawseksKubectlProviderNestedStackawscdkawseksKubectlProviderNestedStackResourceA7AEBA6B",
      "Outputs.awscdkeksclustertestawscdkawseksKubectlProviderframeworkonEventC681B49AArn"
     ]
    },
    "ClusterName": {
     "Ref": "Cluster9EE0221C"
    },
    "RoleArn": {
     "Fn::GetAtt": [
      "ClusterCreationRole360249B6",
      "Arn"
     ]
    },
    "Release": "awscdkeksclustertestclusterchartnginxingressa7f70129",
    "Chart": "nginx-ingress",
    "Wait": true,
    "Timeout": "900s",
    "Namespace": "nginx",
    "Repository": "https://helm.nginx.com/stable"
   },
   "DependsOn": [
    "ClusterKubectlReadyBarrier200052AF",
    "ClustermanifestnginxnamespaceA68B4CE0"
   ],
   "UpdateReplacePolicy": "Delete",
   "DeletionPolicy": "Delete"
  },
  "ClusterMyServiceAccountConditionJson671C0633": {
   "Type": "Custom::AWSCDKCfnJson",
   "Properties": {
    "ServiceToken": {
     "Fn::GetAtt": [
      "AWSCDKCfnUtilsProviderCustomResourceProviderHandlerCF82AA57",
      "Arn"
     ]
    },
    "Value": {
     "Fn::Join": [
      "",
      [
       "{\"",
       {
        "Fn::Select": [
         1,
         {
          "Fn::Split": [
           ":oidc-provider/",
           {
            "Ref": "ClusterOpenIdConnectProviderE7EB0530"
           }
          ]
         }
        ]
       },
       ":aud\":\"sts.amazonaws.com\",\"",
       {
        "Fn::Select": [
         1,
         {
          "Fn::Split": [
           ":oidc-provider/",
           {
            "Ref": "ClusterOpenIdConnectProviderE7EB0530"
           }
          ]
         }
        ]
       },
       ":sub\":\"system:serviceaccount:default:awscdkeksclustertestclustermyserviceaccount4080bcdd\"}"
      ]
     ]
    }
   },
   "UpdateReplacePolicy": "Delete",
   "DeletionPolicy": "Delete"
  },
  "ClusterMyServiceAccountRole85337B29": {
   "Type": "AWS::IAM::Role",
   "Properties": {
    "AssumeRolePolicyDocument": {
     "Statement": [
      {
       "Action": "sts:AssumeRoleWithWebIdentity",
       "Condition": {
        "StringEquals": {
         "Fn::GetAtt": [
          "ClusterMyServiceAccountConditionJson671C0633",
          "Value"
         ]
        }
       },
       "Effect": "Allow",
       "Principal": {
        "Federated": {
         "Ref": "ClusterOpenIdConnectProviderE7EB0530"
        }
       }
      }
     ],
     "Version": "2012-10-17"
    }
   }
  },
  "ClusterMyServiceAccountmanifestMyServiceAccountServiceAccountResource67018F11": {
   "Type": "Custom::AWSCDK-EKS-KubernetesResource",
   "Properties": {
    "ServiceToken": {
     "Fn::GetAtt": [
      "awscdkawseksKubectlProviderNestedStackawscdkawseksKubectlProviderNestedStackResourceA7AEBA6B",
      "Outputs.awscdkeksclustertestawscdkawseksKubectlProviderframeworkonEventC681B49AArn"
     ]
    },
    "Manifest": {
     "Fn::Join": [
      "",
      [
       "[{\"apiVersion\":\"v1\",\"kind\":\"ServiceAccount\",\"metadata\":{\"name\":\"awscdkeksclustertestclustermyserviceaccount4080bcdd\",\"namespace\":\"default\",\"labels\":{\"aws.cdk.eks/prune-c8f8dbf23319159cc2fef46283f7450b814e818252\":\"\",\"app.kubernetes.io/name\":\"awscdkeksclustertestclustermyserviceaccount4080bcdd\"},\"annotations\":{\"eks.amazonaws.com/role-arn\":\"",
       {
        "Fn::GetAtt": [
         "ClusterMyServiceAccountRole85337B29",
         "Arn"
        ]
       },
       "\"}}}]"
      ]
     ]
    },
    "ClusterName": {
     "Ref": "Cluster9EE0221C"
    },
    "RoleArn": {
     "Fn::GetAtt": [
      "ClusterCreationRole360249B6",
      "Arn"
     ]
    },
    "PruneLabel": "aws.cdk.eks/prune-c8f8dbf23319159cc2fef46283f7450b814e818252"
   },
   "DependsOn": [
    "ClusterKubectlReadyBarrier200052AF"
   ],
   "UpdateReplacePolicy": "Delete",
   "DeletionPolicy": "Delete"
  },
  "ClusterOpenIdConnectProviderE7EB0530": {
   "Type": "Custom::AWSCDKOpenIdConnectProvider",
   "Properties": {
    "ServiceToken": {
     "Fn::GetAtt": [
      "CustomAWSCDKOpenIdConnectProviderCustomResourceProviderHandlerF2C543E0",
      "Arn"
     ]
    },
    "ClientIDList": [
     "sts.amazonaws.com"
    ],
    "Url": {
     "Fn::GetAtt": [
      "Cluster9EE0221C",
      "OpenIdConnectIssuerUrl"
     ]
    },
    "CodeHash": "2df5a59d801a1efa337d7f2787d401cc48d736faa94d1f42eccad2d88f3ce2e3"
   },
   "UpdateReplacePolicy": "Delete",
   "DeletionPolicy": "Delete"
  },
  "ClusterMyExtendedServiceAccountConditionJsonF780F28A": {
   "Type": "Custom::AWSCDKCfnJson",
   "Properties": {
    "ServiceToken": {
     "Fn::GetAtt": [
      "AWSCDKCfnUtilsProviderCustomResourceProviderHandlerCF82AA57",
      "Arn"
     ]
    },
    "Value": {
     "Fn::Join": [
      "",
      [
       "{\"",
       {
        "Fn::Select": [
         1,
         {
          "Fn::Split": [
           ":oidc-provider/",
           {
            "Ref": "ClusterOpenIdConnectProviderE7EB0530"
           }
          ]
         }
        ]
       },
       ":aud\":\"sts.amazonaws.com\",\"",
       {
        "Fn::Select": [
         1,
         {
          "Fn::Split": [
           ":oidc-provider/",
           {
            "Ref": "ClusterOpenIdConnectProviderE7EB0530"
           }
          ]
         }
        ]
       },
       ":sub\":\"system:serviceaccount:default:awscdkeksclustertestclustermyextendedserviceaccounte1ac12ae\"}"
      ]
     ]
    }
   },
   "UpdateReplacePolicy": "Delete",
   "DeletionPolicy": "Delete"
  },
  "ClusterMyExtendedServiceAccountRole064047AA": {
   "Type": "AWS::IAM::Role",
   "Properties": {
    "AssumeRolePolicyDocument": {
     "Statement": [
      {
       "Action": "sts:AssumeRoleWithWebIdentity",
       "Condition": {
        "StringEquals": {
         "Fn::GetAtt": [
          "ClusterMyExtendedServiceAccountConditionJsonF780F28A",
          "Value"
         ]
        }
       },
       "Effect": "Allow",
       "Principal": {
        "Federated": {
         "Ref": "ClusterOpenIdConnectProviderE7EB0530"
        }
       }
      }
     ],
     "Version": "2012-10-17"
    }
   }
  },
  "ClusterMyExtendedServiceAccountmanifestMyExtendedServiceAccountServiceAccountResource90162712": {
   "Type": "Custom::AWSCDK-EKS-KubernetesResource",
   "Properties": {
    "ServiceToken": {
     "Fn::GetAtt": [
      "awscdkawseksKubectlProviderNestedStackawscdkawseksKubectlProviderNestedStackResourceA7AEBA6B",
      "Outputs.awscdkeksclustertestawscdkawseksKubectlProviderframeworkonEventC681B49AArn"
     ]
    },
    "Manifest": {
     "Fn::Join": [
      "",
      [
       "[{\"apiVersion\":\"v1\",\"kind\":\"ServiceAccount\",\"metadata\":{\"name\":\"awscdkeksclustertestclustermyextendedserviceaccounte1ac12ae\",\"namespace\":\"default\",\"labels\":{\"aws.cdk.eks/prune-c8794052a8684d4683f84b33861d88bc4524fe40a4\":\"\",\"app.kubernetes.io/name\":\"awscdkeksclustertestclustermyextendedserviceaccounte1ac12ae\",\"some-label\":\"with-some-value\"},\"annotations\":{\"eks.amazonaws.com/role-arn\":\"",
       {
        "Fn::GetAtt": [
         "ClusterMyExtendedServiceAccountRole064047AA",
         "Arn"
        ]
       },
       "\",\"eks.amazonaws.com/sts-regional-endpoints\":\"false\"}}}]"
      ]
     ]
    },
    "ClusterName": {
     "Ref": "Cluster9EE0221C"
    },
    "RoleArn": {
     "Fn::GetAtt": [
      "ClusterCreationRole360249B6",
      "Arn"
     ]
    },
    "PruneLabel": "aws.cdk.eks/prune-c8794052a8684d4683f84b33861d88bc4524fe40a4"
   },
   "DependsOn": [
    "ClusterKubectlReadyBarrier200052AF"
   ],
   "UpdateReplacePolicy": "Delete",
   "DeletionPolicy": "Delete"
  },
  "awscdkawseksClusterResourceProviderNestedStackawscdkawseksClusterResourceProviderNestedStackResource9827C454": {
   "Type": "AWS::CloudFormation::Stack",
   "Properties": {
    "TemplateURL": {
     "Fn::Join": [
      "",
      [
       "https://s3.us-east-1.",
       {
        "Ref": "AWS::URLSuffix"
       },
       "/",
       {
        "Fn::Sub": "cdk-hnb659fds-assets-${AWS::AccountId}-us-east-1"
       },
<<<<<<< HEAD
       "/75fd222d3cfcd10500fc5f21c62741c1f6073af502f726a7395c5a9ce7baeb02.json"
=======
       "/5ad32d3779c377d583b69cdb21780913d0d71329afefdcb5b5f22f12c9397c6e.json"
>>>>>>> 5a30ea65
      ]
     ]
    },
    "Parameters": {
     "referencetoawscdkeksclustertestClusterCreationRole95F44854Arn": {
      "Fn::GetAtt": [
       "ClusterCreationRole360249B6",
       "Arn"
      ]
     }
    }
   },
   "UpdateReplacePolicy": "Delete",
   "DeletionPolicy": "Delete"
  },
  "awscdkawseksKubectlProviderNestedStackawscdkawseksKubectlProviderNestedStackResourceA7AEBA6B": {
   "Type": "AWS::CloudFormation::Stack",
   "Properties": {
    "TemplateURL": {
     "Fn::Join": [
      "",
      [
       "https://s3.us-east-1.",
       {
        "Ref": "AWS::URLSuffix"
       },
       "/",
       {
        "Fn::Sub": "cdk-hnb659fds-assets-${AWS::AccountId}-us-east-1"
       },
<<<<<<< HEAD
       "/d54a107ad08d7ce3731fff25fa8dd33fd5dabdaf0217dff11f26a92fdd34cdd5.json"
=======
       "/5ae9306474c5c23767a5fd25baabe8b6bc0784ab276ad7318f1a2152323b253a.json"
>>>>>>> 5a30ea65
      ]
     ]
    },
    "Parameters": {
     "referencetoawscdkeksclustertestClusterD76DFF87Arn": {
      "Fn::GetAtt": [
       "Cluster9EE0221C",
       "Arn"
      ]
     },
     "referencetoawscdkeksclustertestClusterCreationRole95F44854Arn": {
      "Fn::GetAtt": [
       "ClusterCreationRole360249B6",
       "Arn"
      ]
     },
     "referencetoawscdkeksclustertestKubectlLayerD8FA674ERef": {
      "Ref": "KubectlLayer600207B5"
     },
     "referencetoawscdkeksclustertestVpcPrivateSubnet1Subnet32A4EC2ARef": {
      "Ref": "VpcPrivateSubnet1Subnet536B997A"
     },
     "referencetoawscdkeksclustertestVpcPrivateSubnet2Subnet5CC53627Ref": {
      "Ref": "VpcPrivateSubnet2Subnet3788AAA1"
     },
     "referencetoawscdkeksclustertestClusterD76DFF87ClusterSecurityGroupId": {
      "Fn::GetAtt": [
       "Cluster9EE0221C",
       "ClusterSecurityGroupId"
      ]
     }
    }
   },
   "DependsOn": [
    "VpcPrivateSubnet1DefaultRouteBE02A9ED",
    "VpcPrivateSubnet1RouteTableAssociation70C59FA6",
    "VpcPrivateSubnet2DefaultRoute060D2087",
    "VpcPrivateSubnet2RouteTableAssociationA89CAD56"
   ],
   "UpdateReplacePolicy": "Delete",
   "DeletionPolicy": "Delete"
  },
  "LaunchTemplate": {
   "Type": "AWS::EC2::LaunchTemplate",
   "Properties": {
    "LaunchTemplateData": {
     "ImageId": {
      "Ref": "SsmParameterValueawsserviceeksoptimizedami121amazonlinux2recommendedimageidC96584B6F00A464EAD1953AFF4B05118Parameter"
     },
     "InstanceType": "t3.small",
     "UserData": {
      "Fn::Base64": {
       "Fn::Join": [
        "",
        [
         "#!/bin/bash\nset -o xtrace\n/etc/eks/bootstrap.sh ",
         {
          "Ref": "Cluster9EE0221C"
         }
        ]
       ]
      }
     }
    }
   }
  },
  "HelloAppWithoutValidation7C638ACB": {
   "Type": "Custom::AWSCDK-EKS-KubernetesResource",
   "Properties": {
    "ServiceToken": {
     "Fn::GetAtt": [
      "awscdkawseksKubectlProviderNestedStackawscdkawseksKubectlProviderNestedStackResourceA7AEBA6B",
      "Outputs.awscdkeksclustertestawscdkawseksKubectlProviderframeworkonEventC681B49AArn"
     ]
    },
    "Manifest": "[{\"apiVersion\":\"v1\",\"kind\":\"ConfigMap\",\"data\":{\"hello\":\"world\"},\"metadata\":{\"name\":\"config-map\",\"labels\":{\"aws.cdk.eks/prune-c89cbcc5d9bdd35cfc69c0334c0a9af21d1e0e372e\":\"\"}},\"unknown\":{\"key\":\"value\"}}]",
    "ClusterName": {
     "Ref": "Cluster9EE0221C"
    },
    "RoleArn": {
     "Fn::GetAtt": [
      "ClusterCreationRole360249B6",
      "Arn"
     ]
    },
    "PruneLabel": "aws.cdk.eks/prune-c89cbcc5d9bdd35cfc69c0334c0a9af21d1e0e372e",
    "SkipValidation": true
   },
   "DependsOn": [
    "ClusterKubectlReadyBarrier200052AF"
   ],
   "UpdateReplacePolicy": "Delete",
   "DeletionPolicy": "Delete"
  },
  "CustomAWSCDKOpenIdConnectProviderCustomResourceProviderRole517FED65": {
   "Type": "AWS::IAM::Role",
   "Properties": {
    "AssumeRolePolicyDocument": {
     "Version": "2012-10-17",
     "Statement": [
      {
       "Action": "sts:AssumeRole",
       "Effect": "Allow",
       "Principal": {
        "Service": "lambda.amazonaws.com"
       }
      }
     ]
    },
    "ManagedPolicyArns": [
     {
      "Fn::Sub": "arn:${AWS::Partition}:iam::aws:policy/service-role/AWSLambdaBasicExecutionRole"
     }
    ],
    "Policies": [
     {
      "PolicyName": "Inline",
      "PolicyDocument": {
       "Version": "2012-10-17",
       "Statement": [
        {
         "Effect": "Allow",
         "Resource": "*",
         "Action": [
          "iam:CreateOpenIDConnectProvider",
          "iam:DeleteOpenIDConnectProvider",
          "iam:UpdateOpenIDConnectProviderThumbprint",
          "iam:AddClientIDToOpenIDConnectProvider",
          "iam:RemoveClientIDFromOpenIDConnectProvider"
         ]
        }
       ]
      }
     }
    ]
   }
  },
  "CustomAWSCDKOpenIdConnectProviderCustomResourceProviderHandlerF2C543E0": {
   "Type": "AWS::Lambda::Function",
   "Properties": {
    "Code": {
     "S3Bucket": {
      "Fn::Sub": "cdk-hnb659fds-assets-${AWS::AccountId}-us-east-1"
     },
     "S3Key": "2df5a59d801a1efa337d7f2787d401cc48d736faa94d1f42eccad2d88f3ce2e3.zip"
    },
    "Timeout": 900,
    "MemorySize": 128,
    "Handler": "__entrypoint__.handler",
    "Role": {
     "Fn::GetAtt": [
      "CustomAWSCDKOpenIdConnectProviderCustomResourceProviderRole517FED65",
      "Arn"
     ]
    },
    "Runtime": "nodejs16.x"
   },
   "DependsOn": [
    "CustomAWSCDKOpenIdConnectProviderCustomResourceProviderRole517FED65"
   ]
  },
  "AWSCDKCfnUtilsProviderCustomResourceProviderRoleFE0EE867": {
   "Type": "AWS::IAM::Role",
   "Properties": {
    "AssumeRolePolicyDocument": {
     "Version": "2012-10-17",
     "Statement": [
      {
       "Action": "sts:AssumeRole",
       "Effect": "Allow",
       "Principal": {
        "Service": "lambda.amazonaws.com"
       }
      }
     ]
    },
    "ManagedPolicyArns": [
     {
      "Fn::Sub": "arn:${AWS::Partition}:iam::aws:policy/service-role/AWSLambdaBasicExecutionRole"
     }
    ]
   }
  },
  "AWSCDKCfnUtilsProviderCustomResourceProviderHandlerCF82AA57": {
   "Type": "AWS::Lambda::Function",
   "Properties": {
    "Code": {
     "S3Bucket": {
      "Fn::Sub": "cdk-hnb659fds-assets-${AWS::AccountId}-us-east-1"
     },
     "S3Key": "f4599f463f56c5c9d584a8aca5b607b7bb0cead0b089b8ccd66b69f00b5ee98a.zip"
    },
    "Timeout": 900,
    "MemorySize": 128,
    "Handler": "__entrypoint__.handler",
    "Role": {
     "Fn::GetAtt": [
      "AWSCDKCfnUtilsProviderCustomResourceProviderRoleFE0EE867",
      "Arn"
     ]
    },
    "Runtime": "nodejs14.x"
   },
   "DependsOn": [
    "AWSCDKCfnUtilsProviderCustomResourceProviderRoleFE0EE867"
   ]
  }
 },
 "Outputs": {
  "ClusterConfigCommand43AAE40F": {
   "Value": {
    "Fn::Join": [
     "",
     [
      "aws eks update-kubeconfig --name ",
      {
       "Ref": "Cluster9EE0221C"
      },
      " --region us-east-1 --role-arn ",
      {
       "Fn::GetAtt": [
        "AdminRole38563C57",
        "Arn"
       ]
      }
     ]
    ]
   }
  },
  "ClusterGetTokenCommand06AE992E": {
   "Value": {
    "Fn::Join": [
     "",
     [
      "aws eks get-token --cluster-name ",
      {
       "Ref": "Cluster9EE0221C"
      },
      " --region us-east-1 --role-arn ",
      {
       "Fn::GetAtt": [
        "AdminRole38563C57",
        "Arn"
       ]
      }
     ]
    ]
   }
  },
  "ClusterEndpoint": {
   "Value": {
    "Fn::GetAtt": [
     "Cluster9EE0221C",
     "Endpoint"
    ]
   }
  },
  "ClusterArn": {
   "Value": {
    "Fn::GetAtt": [
     "Cluster9EE0221C",
     "Arn"
    ]
   }
  },
  "ClusterCertificateAuthorityData": {
   "Value": {
    "Fn::GetAtt": [
     "Cluster9EE0221C",
     "CertificateAuthorityData"
    ]
   }
  },
  "ClusterSecurityGroupId": {
   "Value": {
    "Fn::GetAtt": [
     "Cluster9EE0221C",
     "ClusterSecurityGroupId"
    ]
   }
  },
  "ClusterEncryptionConfigKeyArn": {
   "Value": {
    "Fn::GetAtt": [
     "Cluster9EE0221C",
     "EncryptionConfigKeyArn"
    ]
   }
  },
  "ClusterName": {
   "Value": {
    "Ref": "Cluster9EE0221C"
   }
  }
 },
 "Parameters": {
  "SsmParameterValueawsserviceeksoptimizedami124amazonlinux2recommendedimageidC96584B6F00A464EAD1953AFF4B05118Parameter": {
   "Type": "AWS::SSM::Parameter::Value<String>",
   "Default": "/aws/service/eks/optimized-ami/1.24/amazon-linux-2/recommended/image_id"
  },
  "SsmParameterValueawsserviceeksoptimizedami124amazonlinux2arm64recommendedimageidC96584B6F00A464EAD1953AFF4B05118Parameter": {
   "Type": "AWS::SSM::Parameter::Value<String>",
   "Default": "/aws/service/eks/optimized-ami/1.24/amazon-linux-2-arm64/recommended/image_id"
  },
  "SsmParameterValueawsservicebottlerocketawsk8s124x8664latestimageidC96584B6F00A464EAD1953AFF4B05118Parameter": {
   "Type": "AWS::SSM::Parameter::Value<String>",
   "Default": "/aws/service/bottlerocket/aws-k8s-1.24/x86_64/latest/image_id"
  },
  "SsmParameterValueawsserviceeksoptimizedami121amazonlinux2recommendedimageidC96584B6F00A464EAD1953AFF4B05118Parameter": {
   "Type": "AWS::SSM::Parameter::Value<String>",
   "Default": "/aws/service/eks/optimized-ami/1.21/amazon-linux-2/recommended/image_id"
  },
  "BootstrapVersion": {
   "Type": "AWS::SSM::Parameter::Value<String>",
   "Default": "/cdk-bootstrap/hnb659fds/version",
   "Description": "Version of the CDK Bootstrap resources in this environment, automatically retrieved from SSM Parameter Store. [cdk:skip]"
  }
 },
 "Rules": {
  "CheckBootstrapVersion": {
   "Assertions": [
    {
     "Assert": {
      "Fn::Not": [
       {
        "Fn::Contains": [
         [
          "1",
          "2",
          "3",
          "4",
          "5"
         ],
         {
          "Ref": "BootstrapVersion"
         }
        ]
       }
      ]
     },
     "AssertDescription": "CDK bootstrap stack version 6 required. Please run 'cdk bootstrap' with a recent version of the CDK CLI."
    }
   ]
  }
 }
}<|MERGE_RESOLUTION|>--- conflicted
+++ resolved
@@ -3375,11 +3375,7 @@
        {
         "Fn::Sub": "cdk-hnb659fds-assets-${AWS::AccountId}-us-east-1"
        },
-<<<<<<< HEAD
-       "/75fd222d3cfcd10500fc5f21c62741c1f6073af502f726a7395c5a9ce7baeb02.json"
-=======
        "/5ad32d3779c377d583b69cdb21780913d0d71329afefdcb5b5f22f12c9397c6e.json"
->>>>>>> 5a30ea65
       ]
      ]
     },
@@ -3410,11 +3406,7 @@
        {
         "Fn::Sub": "cdk-hnb659fds-assets-${AWS::AccountId}-us-east-1"
        },
-<<<<<<< HEAD
-       "/d54a107ad08d7ce3731fff25fa8dd33fd5dabdaf0217dff11f26a92fdd34cdd5.json"
-=======
        "/5ae9306474c5c23767a5fd25baabe8b6bc0784ab276ad7318f1a2152323b253a.json"
->>>>>>> 5a30ea65
       ]
      ]
     },
