--- conflicted
+++ resolved
@@ -66,11 +66,7 @@
         }
       }
     },
-<<<<<<< HEAD
-    "0cb0eab281aa2492f3770ddce7ef2ed95512a795264dfc2212350d1e04c24584": {
-=======
     "a4a73362d7721ed6b40d0234ada0e44f8297a34029c5ffc5e6c216a1f69d9e6a": {
->>>>>>> 1520d775
       "source": {
         "path": "aws-ecs-integ.template.json",
         "packaging": "file"
@@ -78,11 +74,7 @@
       "destinations": {
         "current_account-current_region": {
           "bucketName": "cdk-hnb659fds-assets-${AWS::AccountId}-${AWS::Region}",
-<<<<<<< HEAD
-          "objectKey": "0cb0eab281aa2492f3770ddce7ef2ed95512a795264dfc2212350d1e04c24584.json",
-=======
           "objectKey": "a4a73362d7721ed6b40d0234ada0e44f8297a34029c5ffc5e6c216a1f69d9e6a.json",
->>>>>>> 1520d775
           "assumeRoleArn": "arn:${AWS::Partition}:iam::${AWS::AccountId}:role/cdk-hnb659fds-file-publishing-role-${AWS::AccountId}-${AWS::Region}"
         }
       }
