{
  "name": "@aws-cdk/cloudformation-diff",
  "version": "0.0.0",
  "description": "Utilities to diff CDK stacks against CloudFormation templates",
  "main": "lib/index.js",
  "types": "lib/index.d.ts",
  "scripts": {
    "build": "cdk-build",
    "watch": "cdk-watch",
    "lint": "cdk-lint",
    "test": "cdk-test",
    "pkglint": "pkglint -f",
    "package": "cdk-package",
    "build+test+package": "yarn build+test && yarn package",
    "build+test": "yarn build && yarn test",
    "build+extract": "yarn build",
    "build+test+extract": "yarn build+test"
  },
  "author": {
    "name": "Amazon Web Services",
    "url": "https://aws.amazon.com",
    "organization": true
  },
  "license": "Apache-2.0",
  "dependencies": {
<<<<<<< HEAD
    "@aws-cdk/aws-service-spec": "^0.0.41",
    "@aws-cdk/service-spec-types": "^0.0.41",
    "aws-sdk": "2.1534.0",
=======
    "@aws-cdk/aws-service-spec": "^0.0.42",
    "@aws-cdk/service-spec-types": "^0.0.42",
>>>>>>> 6e9045fc
    "chalk": "^4",
    "diff": "^5.1.0",
    "fast-deep-equal": "^3.1.3",
    "string-width": "^4.2.3",
    "table": "^6.8.1"
  },
  "devDependencies": {
    "@aws-cdk/cdk-build-tools": "0.0.0",
    "@aws-cdk/pkglint": "0.0.0",
    "@types/jest": "^29.5.11",
    "@types/string-width": "^4.0.1",
    "fast-check": "^3.15.0",
    "jest": "^29.7.0",
    "ts-jest": "^29.1.1"
  },
  "repository": {
    "url": "https://github.com/aws/aws-cdk.git",
    "type": "git",
    "directory": "packages/@aws-cdk/cloudformation-diff"
  },
  "keywords": [
    "aws",
    "cdk"
  ],
  "homepage": "https://github.com/aws/aws-cdk",
  "engines": {
    "node": ">= 14.15.0"
  },
  "stability": "stable",
  "maturity": "stable",
  "publishConfig": {
    "tag": "latest"
  },
  "pkglint": {
    "exclude": [
      "dependencies/cdk-point-dependencies"
    ]
  }
}<|MERGE_RESOLUTION|>--- conflicted
+++ resolved
@@ -23,14 +23,8 @@
   },
   "license": "Apache-2.0",
   "dependencies": {
-<<<<<<< HEAD
-    "@aws-cdk/aws-service-spec": "^0.0.41",
-    "@aws-cdk/service-spec-types": "^0.0.41",
-    "aws-sdk": "2.1534.0",
-=======
     "@aws-cdk/aws-service-spec": "^0.0.42",
     "@aws-cdk/service-spec-types": "^0.0.42",
->>>>>>> 6e9045fc
     "chalk": "^4",
     "diff": "^5.1.0",
     "fast-deep-equal": "^3.1.3",
