--- conflicted
+++ resolved
@@ -27,11 +27,7 @@
      }
     },
     "flattenResponse": "false",
-<<<<<<< HEAD
-    "salt": "1699513005475"
-=======
     "salt": "1699563584313"
->>>>>>> 2272fe45
    },
    "UpdateReplacePolicy": "Delete",
    "DeletionPolicy": "Delete"
@@ -131,11 +127,7 @@
      "S3Bucket": {
       "Fn::Sub": "cdk-hnb659fds-assets-${AWS::AccountId}-${AWS::Region}"
      },
-<<<<<<< HEAD
-     "S3Key": "5dc6123387f48186befea8235f67522a8415162b86b07a456ba44684bdf32a29.zip"
-=======
      "S3Key": "6e5ba7464138b7720c27df56bcc0a5463093492a1f311ed8a4f4c6baf84acaa8.zip"
->>>>>>> 2272fe45
     },
     "Timeout": 120,
     "Handler": "index.handler",
