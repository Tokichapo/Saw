## Amazon S3 Construct Library
<!--BEGIN STABILITY BANNER-->
---

![cfn-resources: Stable](https://img.shields.io/badge/cfn--resources-stable-success.svg?style=for-the-badge)

![cdk-constructs: Stable](https://img.shields.io/badge/cdk--constructs-stable-success.svg?style=for-the-badge)

---
<!--END STABILITY BANNER-->

Define an unencrypted S3 bucket.

```ts
new Bucket(this, 'MyFirstBucket');
```

`Bucket` constructs expose the following deploy-time attributes:

 * `bucketArn` - the ARN of the bucket (i.e. `arn:aws:s3:::bucket_name`)
 * `bucketName` - the name of the bucket (i.e. `bucket_name`)
 * `bucketWebsiteUrl` - the Website URL of the bucket (i.e.
   `http://bucket_name.s3-website-us-west-1.amazonaws.com`)
 * `bucketDomainName` - the URL of the bucket (i.e. `bucket_name.s3.amazonaws.com`)
 * `bucketDualStackDomainName` - the dual-stack URL of the bucket (i.e.
   `bucket_name.s3.dualstack.eu-west-1.amazonaws.com`)
 * `bucketRegionalDomainName` - the regional URL of the bucket (i.e.
   `bucket_name.s3.eu-west-1.amazonaws.com`)
 * `arnForObjects(pattern)` - the ARN of an object or objects within the bucket (i.e.
   `arn:aws:s3:::bucket_name/exampleobject.png` or
   `arn:aws:s3:::bucket_name/Development/*`)
 * `urlForObject(key)` - the HTTP URL of an object within the bucket (i.e.
   `https://s3.cn-north-1.amazonaws.com.cn/china-bucket/mykey`)
 * `virtualHostedUrlForObject(key)` - the virtual-hosted style HTTP URL of an object
   within the bucket (i.e. `https://china-bucket-s3.cn-north-1.amazonaws.com.cn/mykey`)
 * `s3UrlForObject(key)` - the S3 URL of an object within the bucket (i.e.
   `s3://bucket/mykey`)

### Encryption

Define a KMS-encrypted bucket:

```ts
const bucket = new Bucket(this, 'MyUnencryptedBucket', {
    encryption: BucketEncryption.KMS
});

// you can access the encryption key:
assert(bucket.encryptionKey instanceof kms.Key);
```

You can also supply your own key:

```ts
const myKmsKey = new kms.Key(this, 'MyKey');

const bucket = new Bucket(this, 'MyEncryptedBucket', {
    encryption: BucketEncryption.KMS,
    encryptionKey: myKmsKey
});

assert(bucket.encryptionKey === myKmsKey);
```

Use `BucketEncryption.ManagedKms` to use the S3 master KMS key:

```ts
const bucket = new Bucket(this, 'Buck', {
    encryption: BucketEncryption.KMS_MANAGED
});

assert(bucket.encryptionKey == null);
```

### Permissions

A bucket policy will be automatically created for the bucket upon the first call to
`addToResourcePolicy(statement)`:

```ts
const bucket = new Bucket(this, 'MyBucket');
bucket.addToResourcePolicy(new iam.PolicyStatement({
  actions: ['s3:GetObject'],
  resources: [bucket.arnForObjects('file.txt')],
  principals: [new iam.AccountRootPrincipal()],
}));
```

The bucket policy can be directly accessed after creation to add statements or
adjust the removal policy.

```ts
bucket.policy?.applyRemovalPolicy(RemovalPolicy.RETAIN);
```

Most of the time, you won't have to manipulate the bucket policy directly.
Instead, buckets have "grant" methods called to give prepackaged sets of permissions
to other resources. For example:

```ts
const lambda = new lambda.Function(this, 'Lambda', { /* ... */ });

const bucket = new Bucket(this, 'MyBucket');
bucket.grantReadWrite(lambda);
```

Will give the Lambda's execution role permissions to read and write
from the bucket.

### Sharing buckets between stacks

To use a bucket in a different stack in the same CDK application, pass the object to the other stack:

[sharing bucket between stacks](test/integ.bucket-sharing.lit.ts)

### Importing existing buckets

To import an existing bucket into your CDK application, use the `Bucket.fromBucketAttributes`
factory method. This method accepts `BucketAttributes` which describes the properties of an already
existing bucket:

```ts
const bucket = Bucket.fromBucketAttributes(this, 'ImportedBucket', {
    bucketArn: 'arn:aws:s3:::my-bucket'
});

// now you can just call methods on the bucket
bucket.grantReadWrite(user);
```

Alternatively, short-hand factories are available as `Bucket.fromBucketName` and
`Bucket.fromBucketArn`, which will derive all bucket attributes from the bucket
name or ARN respectively:

```ts
const byName = Bucket.fromBucketName(this, 'BucketByName', 'my-bucket');
const byArn  = Bucket.fromBucketArn(this, 'BucketByArn', 'arn:aws:s3:::my-bucket');
```

The bucket's region defaults to the current stack's region, but can also be explicitly set in cases where one of the bucket's
regional properties needs to contain the correct values.

```ts
const myCrossRegionBucket = Bucket.fromBucketAttributes(this, 'CrossRegionImport', {
  bucketArn: 'arn:aws:s3:::my-bucket',
  region: 'us-east-1',
});
// myCrossRegionBucket.bucketRegionalDomainName === 'my-bucket.s3.us-east-1.amazonaws.com'
```

### Bucket Notifications

The Amazon S3 notification feature enables you to receive notifications when
certain events happen in your bucket as described under [S3 Bucket
Notifications] of the S3 Developer Guide.

To subscribe for bucket notifications, use the `bucket.addEventNotification` method. The
`bucket.addObjectCreatedNotification` and `bucket.addObjectRemovedNotification` can also be used for
these common use cases.

The following example will subscribe an SNS topic to be notified of all `s3:ObjectCreated:*` events:

```ts
import * as s3n from '@aws-cdk/aws-s3-notifications';

const myTopic = new sns.Topic(this, 'MyTopic');
bucket.addEventNotification(s3.EventType.OBJECT_CREATED, new s3n.SnsDestination(topic));
```

This call will also ensure that the topic policy can accept notifications for
this specific bucket.

Supported S3 notification targets are exposed by the `@aws-cdk/aws-s3-notifications` package.

It is also possible to specify S3 object key filters when subscribing. The
following example will notify `myQueue` when objects prefixed with `foo/` and
have the `.jpg` suffix are removed from the bucket.

```ts
bucket.addEventNotification(s3.EventType.OBJECT_REMOVED,
  new s3n.SqsDestination(myQueue),
  { prefix: 'foo/', suffix: '.jpg' });
```

[S3 Bucket Notifications]: https://docs.aws.amazon.com/AmazonS3/latest/dev/NotificationHowTo.html


### Block Public Access

Use `blockPublicAccess` to specify [block public access settings] on the bucket.

Enable all block public access settings:
```ts
const bucket = new Bucket(this, 'MyBlockedBucket', {
    blockPublicAccess: BlockPublicAccess.BLOCK_ALL
});
```

Block and ignore public ACLs:
```ts
const bucket = new Bucket(this, 'MyBlockedBucket', {
    blockPublicAccess: BlockPublicAccess.BLOCK_ACLS
});
```

Alternatively, specify the settings manually:
```ts
const bucket = new Bucket(this, 'MyBlockedBucket', {
    blockPublicAccess: new BlockPublicAccess({ blockPublicPolicy: true })
});
```

When `blockPublicPolicy` is set to `true`, `grantPublicRead()` throws an error.

[block public access settings]: https://docs.aws.amazon.com/AmazonS3/latest/dev/access-control-block-public-access.html

### Logging configuration

Use `serverAccessLogsBucket` to describe where server access logs are to be stored.

```ts
const accessLogsBucket = new Bucket(this, 'AccessLogsBucket');

const bucket = new Bucket(this, 'MyBucket', {
  serverAccessLogsBucket: accessLogsBucket,
});
```

It's also possible to specify a prefix for Amazon S3 to assign to all log object keys.

```ts
const bucket = new Bucket(this, 'MyBucket', {
  serverAccessLogsBucket: accessLogsBucket,
  serverAccessLogsPrefix: 'logs'
});
```

[S3 Server access logging]: https://docs.aws.amazon.com/AmazonS3/latest/dev/ServerLogs.html

### S3 Inventory

An [inventory](https://docs.aws.amazon.com/AmazonS3/latest/dev/storage-inventory.html) contains a list of the objects in the source bucket and metadata for each object. The inventory lists are stored in the destination bucket as a CSV file compressed with GZIP, as an Apache optimized row columnar (ORC) file compressed with ZLIB, or as an Apache Parquet (Parquet) file compressed with Snappy.

You can configure multiple inventory lists for a bucket. You can configure what object metadata to include in the inventory, whether to list all object versions or only current versions, where to store the inventory list file output, and whether to generate the inventory on a daily or weekly basis.

```ts
const inventoryBucket = new s3.Bucket(this, 'InventoryBucket');

const dataBucket = new s3.Bucket(this, 'DataBucket', {
  inventories: [
    {
      frequency: s3.InventoryFrequency.DAILY,
      includeObjectVersions: s3.InventoryObjectVersion.CURRENT,
      destination: {
        bucket: inventoryBucket,
      },
    },
    {
      frequency: s3.InventoryFrequency.WEEKLY,
      includeObjectVersions: s3.InventoryObjectVersion.ALL,
      destination: {
        bucket: inventoryBucket,
        prefix: 'with-all-versions',
      },
    }
  ]
});
```

If the destination bucket is created as part of the same CDK application, the necessary permissions will be automatically added to the bucket policy.
However, if you use an imported bucket (i.e `Bucket.fromXXX()`), you'll have to make sure it contains the following policy document:

```
{
  "Version": "2012-10-17",
  "Statement": [
    {
      "Sid": "InventoryAndAnalyticsExamplePolicy",
      "Effect": "Allow",
      "Principal": { "Service": "s3.amazonaws.com" },
      "Action": "s3:PutObject",
      "Resource": ["arn:aws:s3:::destinationBucket/*"]
    }
  ]
}
```

### Website redirection

You can use the two following properties to specify the bucket [redirection policy]. Please note that these methods cannot both be applied to the same bucket.

[redirection policy]: https://docs.aws.amazon.com/AmazonS3/latest/dev/how-to-page-redirect.html#advanced-conditional-redirects

#### Static redirection

You can statically redirect a to a given Bucket URL or any other host name with `websiteRedirect`:

```ts
const bucket = new Bucket(this, 'MyRedirectedBucket', {
    websiteRedirect: { hostName: 'www.example.com' }
});
```

#### Routing rules

Alternatively, you can also define multiple `websiteRoutingRules`, to define complex, conditional redirections:

```ts
const bucket = new Bucket(this, 'MyRedirectedBucket', {
  websiteRoutingRules: [{
    hostName: 'www.example.com',
    httpRedirectCode: '302',
    protocol: RedirectProtocol.HTTPS,
    replaceKey: ReplaceKey.prefixWith('test/'),
    condition: {
      httpErrorCodeReturnedEquals: '200',
      keyPrefixEquals: 'prefix',
    }
  }]
});
```

### Filling the bucket as part of deployment

To put files into a bucket as part of a deployment (for example, to host a
website), see the `@aws-cdk/aws-s3-deployment` package, which provides a
resource that can do just that.

<<<<<<< HEAD
### Bucket deletion

By default, when a bucket is removed from a stack (or the stack is deleted),
the S3 bucket will be removed according to its removal policy (which by
default, will simply orphan the bucket and leave it in your AWS account).
However, even if the removal policy is set to DESTROY, the bucket will get
skipped by default if it still has objects inside.

To override this, enable the `autoDeleteObjects` property.

```ts
const bucket = new Bucket(this, 'MyTempFileBucket', {
  removalPolicy: RemovalPolicy.DESTROY,
  autoDeleteObjects: true,
});
=======
### The URL for objects

S3 provides two types of URLs for accessing objects via HTTP(S). Path-Style and
[Virtual Hosted-Style](https://docs.aws.amazon.com/AmazonS3/latest/dev/VirtualHosting.html)
URL. Path-Style is a classic way and will be
[deprecated](https://aws.amazon.com/jp/blogs/aws/amazon-s3-path-deprecation-plan-the-rest-of-the-story).
We recommend to use Virtual Hosted-Style URL for newly made bucket.

You can generate both of them.

```ts
bucket.urlForObject('objectname'); // Path-Style URL
bucket.virtualHostedUrlForObject('objectname'); // Virtual Hosted-Style URL
bucket.virtualHostedUrlForObject('objectname', { regional: false }); // Virtual Hosted-Style URL but non-regional
>>>>>>> aebac926
```<|MERGE_RESOLUTION|>--- conflicted
+++ resolved
@@ -326,7 +326,22 @@
 website), see the `@aws-cdk/aws-s3-deployment` package, which provides a
 resource that can do just that.
 
-<<<<<<< HEAD
+### The URL for objects
+
+S3 provides two types of URLs for accessing objects via HTTP(S). Path-Style and
+[Virtual Hosted-Style](https://docs.aws.amazon.com/AmazonS3/latest/dev/VirtualHosting.html)
+URL. Path-Style is a classic way and will be
+[deprecated](https://aws.amazon.com/jp/blogs/aws/amazon-s3-path-deprecation-plan-the-rest-of-the-story).
+We recommend to use Virtual Hosted-Style URL for newly made bucket.
+
+You can generate both of them.
+
+```ts
+bucket.urlForObject('objectname'); // Path-Style URL
+bucket.virtualHostedUrlForObject('objectname'); // Virtual Hosted-Style URL
+bucket.virtualHostedUrlForObject('objectname', { regional: false }); // Virtual Hosted-Style URL but non-regional
+```
+
 ### Bucket deletion
 
 By default, when a bucket is removed from a stack (or the stack is deleted),
@@ -341,21 +356,4 @@
 const bucket = new Bucket(this, 'MyTempFileBucket', {
   removalPolicy: RemovalPolicy.DESTROY,
   autoDeleteObjects: true,
-});
-=======
-### The URL for objects
-
-S3 provides two types of URLs for accessing objects via HTTP(S). Path-Style and
-[Virtual Hosted-Style](https://docs.aws.amazon.com/AmazonS3/latest/dev/VirtualHosting.html)
-URL. Path-Style is a classic way and will be
-[deprecated](https://aws.amazon.com/jp/blogs/aws/amazon-s3-path-deprecation-plan-the-rest-of-the-story).
-We recommend to use Virtual Hosted-Style URL for newly made bucket.
-
-You can generate both of them.
-
-```ts
-bucket.urlForObject('objectname'); // Path-Style URL
-bucket.virtualHostedUrlForObject('objectname'); // Virtual Hosted-Style URL
-bucket.virtualHostedUrlForObject('objectname', { regional: false }); // Virtual Hosted-Style URL but non-regional
->>>>>>> aebac926
-```+});