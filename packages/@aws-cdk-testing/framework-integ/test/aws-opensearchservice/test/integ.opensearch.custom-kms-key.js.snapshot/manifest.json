--- conflicted
+++ resolved
@@ -17,11 +17,7 @@
         "validateOnSynth": false,
         "assumeRoleArn": "arn:${AWS::Partition}:iam::${AWS::AccountId}:role/cdk-hnb659fds-deploy-role-${AWS::AccountId}-${AWS::Region}",
         "cloudFormationExecutionRoleArn": "arn:${AWS::Partition}:iam::${AWS::AccountId}:role/cdk-hnb659fds-cfn-exec-role-${AWS::AccountId}-${AWS::Region}",
-<<<<<<< HEAD
-        "stackTemplateAssetObjectUrl": "s3://cdk-hnb659fds-assets-${AWS::AccountId}-${AWS::Region}/02fa0708cb0b947eba74ab09723a44032fb289246212dfbe5938fff42eb41d7e.json",
-=======
-        "stackTemplateAssetObjectUrl": "s3://cdk-hnb659fds-assets-${AWS::AccountId}-${AWS::Region}/b761d3e2c2aed02ce78f5c71fbd5d9abec8fd19d86e2c95a5bb191a76e8b32ff.json",
->>>>>>> ffd4b7d7
+        "stackTemplateAssetObjectUrl": "s3://cdk-hnb659fds-assets-${AWS::AccountId}-${AWS::Region}/7a11d23edd2c83410dd054378a452c0b9810da0a1c9f9df78c54fd97de5aad37.json",
         "requiresBootstrapStackVersion": 6,
         "bootstrapStackVersionSsmParameter": "/cdk-bootstrap/hnb659fds/version",
         "additionalDependencies": [
@@ -47,12 +43,6 @@
           {
             "type": "aws:cdk:logicalId",
             "data": "Domain66AC69E0"
-          }
-        ],
-        "/cdk-integ-opensearch-custom-kms-key/Domain/AccessPolicy": [
-          {
-            "type": "aws:cdk:warning",
-            "data": "installLatestAwsSdk was not specified, and defaults to true. You probably do not want this. Set the global context flag '@aws-cdk/customresources:installLatestAwsSdkDefault' to false to switch this behavior off project-wide, or set the property explicitly to true if you know you need to call APIs that are not in Lambda's built-in SDK version. [ack: @aws-cdk/custom-resources:installLatestAwsSdkNotSpecified]"
           }
         ],
         "/cdk-integ-opensearch-custom-kms-key/Domain/AccessPolicy/Resource/Default": [
