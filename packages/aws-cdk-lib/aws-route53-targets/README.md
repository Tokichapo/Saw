# Route53 Alias Record Targets for the CDK Route53 Library

This library contains Route53 Alias Record targets for:

- API Gateway custom domains

```ts
import * as apigw from 'aws-cdk-lib/aws-apigateway';

declare const zone: route53.HostedZone;
declare const restApi: apigw.LambdaRestApi;

new route53.ARecord(this, 'AliasRecord', {
  zone,
  target: route53.RecordTarget.fromAlias(new targets.ApiGateway(restApi)),
  // or - route53.RecordTarget.fromAlias(new alias.ApiGatewayDomain(domainName)),
});
```

- API Gateway V2 custom domains

```ts
import * as apigwv2 from 'aws-cdk-lib/aws-apigatewayv2';

declare const zone: route53.HostedZone;
declare const domainName: apigwv2.DomainName;

new route53.ARecord(this, 'AliasRecord', {
  zone,
  target: route53.RecordTarget.fromAlias(new targets.ApiGatewayv2DomainProperties(domainName.regionalDomainName, domainName.regionalHostedZoneId)),
});
```

<<<<<<< HEAD
- CloudFront distributions
=======
* AppSync custom domains

  ```ts
  import * as appsync from 'aws-cdk-lib/aws-appsync';

  declare const zone: route53.HostedZone;
  declare const graphqlApi: appsync.GraphqlApi;

  new route53.ARecord(this, 'AliasRecord', {
    zone,
    target: route53.RecordTarget.fromAlias(new targets.AppSyncTarget(graphqlApi))
  });
  ```

* CloudFront distributions
>>>>>>> c78ef1b4

```ts
import * as cloudfront from 'aws-cdk-lib/aws-cloudfront';

declare const zone: route53.HostedZone;
declare const distribution: cloudfront.CloudFrontWebDistribution;

new route53.ARecord(this, 'AliasRecord', {
  zone,
  target: route53.RecordTarget.fromAlias(new targets.CloudFrontTarget(distribution)),
});
```

- ELBv2 load balancers

By providing optional properties, you can specify whether to evaluate target health.

```ts
import * as elbv2 from 'aws-cdk-lib/aws-elasticloadbalancingv2';

declare const zone: route53.HostedZone;
declare const lb: elbv2.ApplicationLoadBalancer;

new route53.ARecord(this, 'AliasRecord', {
  zone,
  target: route53.RecordTarget.fromAlias(
    new targets.LoadBalancerTarget(lb, {
      evaluateTargetHealth: true,
    }),
  ),
});
```

- Classic load balancers

By providing optional properties, you can specify whether to evaluate target health.

```ts
import * as elb from 'aws-cdk-lib/aws-elasticloadbalancing';

declare const zone: route53.HostedZone;
declare const lb: elb.LoadBalancer;

new route53.ARecord(this, 'AliasRecord', {
  zone,
  target: route53.RecordTarget.fromAlias(
    new targets.ClassicLoadBalancerTarget(lb, {
      evaluateTargetHealth: true,
    }),
  ),
});
```

**Important:** Based on [AWS documentation](https://aws.amazon.com/de/premiumsupport/knowledge-center/alias-resource-record-set-route53-cli/), all alias record in Route 53 that points to a Elastic Load Balancer will always include _dualstack_ for the DNSName to resolve IPv4/IPv6 addresses (without _dualstack_ IPv6 will not resolve).

For example, if the Amazon-provided DNS for the load balancer is `ALB-xxxxxxx.us-west-2.elb.amazonaws.com`, CDK will create alias target in Route 53 will be `dualstack.ALB-xxxxxxx.us-west-2.elb.amazonaws.com`.

- GlobalAccelerator

By providing optional properties, you can specify whether to evaluate target health.

```ts
import * as globalaccelerator from 'aws-cdk-lib/aws-globalaccelerator';

declare const zone: route53.HostedZone;
declare const accelerator: globalaccelerator.Accelerator;

new route53.ARecord(this, 'AliasRecord', {
  zone,
  target: route53.RecordTarget.fromAlias(
    new targets.GlobalAcceleratorTarget(accelerator, {
      evaluateTargetHealth: true,
    }),
  ),
  // or
  // route53.RecordTarget.fromAlias(new targets.GlobalAcceleratorDomainTarget('xyz.awsglobalaccelerator.com',{
  //   evaluateTargetHealth: true,
  // })),
});
```

**Important:** If you use GlobalAcceleratorDomainTarget, passing a string rather than an instance of IAccelerator, ensure that the string is a valid domain name of an existing Global Accelerator instance.
See [the documentation on DNS addressing](https://docs.aws.amazon.com/global-accelerator/latest/dg/dns-addressing-custom-domains.dns-addressing.html) with Global Accelerator for more info.

- InterfaceVpcEndpoints

**Important:** Based on the CFN docs for VPCEndpoints - [see here](https://docs.aws.amazon.com/AWSCloudFormation/latest/UserGuide/aws-resource-ec2-vpcendpoint.html#aws-resource-ec2-vpcendpoint-return-values) - the attributes returned for DnsEntries in CloudFormation is a combination of the hosted zone ID and the DNS name. The entries are ordered as follows: regional public DNS, zonal public DNS, private DNS, and wildcard DNS. This order is not enforced for AWS Marketplace services, and therefore this CDK construct is ONLY guaranteed to work with non-marketplace services.

```ts
import * as ec2 from 'aws-cdk-lib/aws-ec2';

declare const zone: route53.HostedZone;
declare const interfaceVpcEndpoint: ec2.InterfaceVpcEndpoint;

new route53.ARecord(this, 'AliasRecord', {
  zone,
  target: route53.RecordTarget.fromAlias(new targets.InterfaceVpcEndpointTarget(interfaceVpcEndpoint)),
});
```

- S3 Bucket Website:

**Important:** The Bucket name must strictly match the full DNS name.
See [the Developer Guide](https://docs.aws.amazon.com/Route53/latest/DeveloperGuide/getting-started.html) for more info.

By providing optional properties, you can specify whether to evaluate target health.

```ts
import * as s3 from 'aws-cdk-lib/aws-s3';

const recordName = 'www';
const domainName = 'example.com';

const bucketWebsite = new s3.Bucket(this, 'BucketWebsite', {
  bucketName: [recordName, domainName].join('.'), // www.example.com
  publicReadAccess: true,
  websiteIndexDocument: 'index.html',
});

const zone = route53.HostedZone.fromLookup(this, 'Zone', { domainName }); // example.com

new route53.ARecord(this, 'AliasRecord', {
  zone,
  recordName, // www
  target: route53.RecordTarget.fromAlias(
    new targets.BucketWebsiteTarget(bucketWebsite, {
      evaluateTargetHealth: true,
    }),
  ),
});
```

- User pool domain

```ts
import * as cognito from 'aws-cdk-lib/aws-cognito';

declare const zone: route53.HostedZone;
declare const domain: cognito.UserPoolDomain;
new route53.ARecord(this, 'AliasRecord', {
  zone,
  target: route53.RecordTarget.fromAlias(new targets.UserPoolDomainTarget(domain)),
});
```

- Route 53 record

```ts
declare const zone: route53.HostedZone;
declare const record: route53.ARecord;
new route53.ARecord(this, 'AliasRecord', {
  zone,
  target: route53.RecordTarget.fromAlias(new targets.Route53RecordTarget(record)),
});
```

- Elastic Beanstalk environment:

**Important:** Only supports Elastic Beanstalk environments created after 2016 that have a regional endpoint.

By providing optional properties, you can specify whether to evaluate target health.

```ts
declare const zone: route53.HostedZone;
declare const ebsEnvironmentUrl: string;

new route53.ARecord(this, 'AliasRecord', {
  zone,
  target: route53.RecordTarget.fromAlias(
    new targets.ElasticBeanstalkEnvironmentEndpointTarget(ebsEnvironmentUrl, {
      evaluateTargetHealth: true,
    }),
  ),
});
```

See the documentation of `aws-cdk-lib/aws-route53` for more information.<|MERGE_RESOLUTION|>--- conflicted
+++ resolved
@@ -31,25 +31,21 @@
 });
 ```
 
-<<<<<<< HEAD
+- AppSync custom domains
+
+```ts
+import * as appsync from 'aws-cdk-lib/aws-appsync';
+
+declare const zone: route53.HostedZone;
+declare const graphqlApi: appsync.GraphqlApi;
+
+new route53.ARecord(this, 'AliasRecord', {
+  zone,
+  target: route53.RecordTarget.fromAlias(new targets.AppSyncTarget(graphqlApi)),
+});
+```
+
 - CloudFront distributions
-=======
-* AppSync custom domains
-
-  ```ts
-  import * as appsync from 'aws-cdk-lib/aws-appsync';
-
-  declare const zone: route53.HostedZone;
-  declare const graphqlApi: appsync.GraphqlApi;
-
-  new route53.ARecord(this, 'AliasRecord', {
-    zone,
-    target: route53.RecordTarget.fromAlias(new targets.AppSyncTarget(graphqlApi))
-  });
-  ```
-
-* CloudFront distributions
->>>>>>> c78ef1b4
 
 ```ts
 import * as cloudfront from 'aws-cdk-lib/aws-cloudfront';
