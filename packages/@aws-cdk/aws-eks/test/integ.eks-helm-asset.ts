--- conflicted
+++ resolved
@@ -59,7 +59,7 @@
       namespace: 'ack-system',
       createNamespace: true,
     });
-<<<<<<< HEAD
+
     // there is no opinionated way of testing charts from private ECR, so there is description of manual steps needed to reproduce:
     // 1. `export AWS_PROFILE=youraccountprofile; aws ecr create-repository --repository-name helm-charts-test/s3-chart --region YOUR_REGION`
     // 2. `helm pull oci://public.ecr.aws/aws-controllers-k8s/s3-chart --version v0.1.0`
@@ -67,8 +67,6 @@
     // 4. `helm push s3-chart-v0.1.0.tgz oci://YOUR_ACCOUNT_ID.dkr.ecr.YOUR_REGION.amazonaws.com/helm-charts-test/`
     // 5. Change `repository` in above test to oci://YOUR_ACCOUNT_ID.dkr.ecr.YOUR_REGION.amazonaws.com/helm-charts-test
     // 6. Run integration tests as usual
-
-=======
 
     this.cluster.addHelmChart('test-oci-chart-different-release-name', {
       chart: 'lambda-chart',
@@ -78,7 +76,6 @@
       namespace: 'ack-system',
       createNamespace: true,
     });
->>>>>>> 070f5ece
   }
 }
 
