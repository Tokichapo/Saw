--- conflicted
+++ resolved
@@ -19,13 +19,8 @@
   },
   "dependencies": {
     "@jsii/spec": "^1.50.0",
-<<<<<<< HEAD
     "camelcase": "^6.3.0",
-    "colors": "^1.4.0",
-=======
-    "camelcase": "^6.2.1",
     "colors": "1.4.0",
->>>>>>> f28b867f
     "fs-extra": "^9.1.0",
     "jsii-reflect": "^1.50.0",
     "yargs": "^16.2.0"
