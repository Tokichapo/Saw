{
  "version": "36.0.0",
  "files": {
    "bde7b5c89cb43285f884c94f0b9e17cdb0f5eb5345005114dd60342e0b8a85a1": {
      "source": {
        "path": "asset.bde7b5c89cb43285f884c94f0b9e17cdb0f5eb5345005114dd60342e0b8a85a1",
        "packaging": "zip"
      },
      "destinations": {
        "current_account-current_region": {
          "bucketName": "cdk-hnb659fds-assets-${AWS::AccountId}-${AWS::Region}",
          "objectKey": "bde7b5c89cb43285f884c94f0b9e17cdb0f5eb5345005114dd60342e0b8a85a1.zip",
          "assumeRoleArn": "arn:${AWS::Partition}:iam::${AWS::AccountId}:role/cdk-hnb659fds-file-publishing-role-${AWS::AccountId}-${AWS::Region}"
        }
      }
    },
    "bfbdea4d45250c8162c204fe0687cb775e24d61c895ad89e4ca6e9a7fc90b0f0": {
      "source": {
        "path": "asset.bfbdea4d45250c8162c204fe0687cb775e24d61c895ad89e4ca6e9a7fc90b0f0.zip",
        "packaging": "file"
      },
      "destinations": {
        "current_account-current_region": {
          "bucketName": "cdk-hnb659fds-assets-${AWS::AccountId}-${AWS::Region}",
          "objectKey": "bfbdea4d45250c8162c204fe0687cb775e24d61c895ad89e4ca6e9a7fc90b0f0.zip",
          "assumeRoleArn": "arn:${AWS::Partition}:iam::${AWS::AccountId}:role/cdk-hnb659fds-file-publishing-role-${AWS::AccountId}-${AWS::Region}"
        }
      }
    },
    "22de69e75b55e15d4d49905d8a4901edd66d1367f617c2a01ac6e86ca2b7eb84": {
      "source": {
        "path": "asset.22de69e75b55e15d4d49905d8a4901edd66d1367f617c2a01ac6e86ca2b7eb84.zip",
        "packaging": "file"
      },
      "destinations": {
        "current_account-current_region": {
          "bucketName": "cdk-hnb659fds-assets-${AWS::AccountId}-${AWS::Region}",
          "objectKey": "22de69e75b55e15d4d49905d8a4901edd66d1367f617c2a01ac6e86ca2b7eb84.zip",
          "assumeRoleArn": "arn:${AWS::Partition}:iam::${AWS::AccountId}:role/cdk-hnb659fds-file-publishing-role-${AWS::AccountId}-${AWS::Region}"
        }
      }
    },
<<<<<<< HEAD
    "96e08078ff1c0c6f320ab729994f87b461011e4d042244927d1208c4db523c76": {
      "source": {
        "path": "asset.96e08078ff1c0c6f320ab729994f87b461011e4d042244927d1208c4db523c76",
=======
    "98b432f1b1df9de4026df7e718c23783d833d67973da5291085b4dc7be1a568a": {
      "source": {
        "path": "asset.98b432f1b1df9de4026df7e718c23783d833d67973da5291085b4dc7be1a568a",
>>>>>>> 8f4d4d75
        "packaging": "zip"
      },
      "destinations": {
        "current_account-current_region": {
          "bucketName": "cdk-hnb659fds-assets-${AWS::AccountId}-${AWS::Region}",
<<<<<<< HEAD
          "objectKey": "96e08078ff1c0c6f320ab729994f87b461011e4d042244927d1208c4db523c76.zip",
=======
          "objectKey": "98b432f1b1df9de4026df7e718c23783d833d67973da5291085b4dc7be1a568a.zip",
>>>>>>> 8f4d4d75
          "assumeRoleArn": "arn:${AWS::Partition}:iam::${AWS::AccountId}:role/cdk-hnb659fds-file-publishing-role-${AWS::AccountId}-${AWS::Region}"
        }
      }
    },
    "15197a5512179542fe2cff74af89bb047793c9c4e0b4395f114641a81cd52ae5": {
      "source": {
        "path": "asset.15197a5512179542fe2cff74af89bb047793c9c4e0b4395f114641a81cd52ae5",
        "packaging": "zip"
      },
      "destinations": {
        "current_account-current_region": {
          "bucketName": "cdk-hnb659fds-assets-${AWS::AccountId}-${AWS::Region}",
          "objectKey": "15197a5512179542fe2cff74af89bb047793c9c4e0b4395f114641a81cd52ae5.zip",
          "assumeRoleArn": "arn:${AWS::Partition}:iam::${AWS::AccountId}:role/cdk-hnb659fds-file-publishing-role-${AWS::AccountId}-${AWS::Region}"
        }
      }
    },
    "abc70c90ded969d12235ca11768293cb20557cff54518518480c0d9fb344a098": {
      "source": {
        "path": "asset.abc70c90ded969d12235ca11768293cb20557cff54518518480c0d9fb344a098",
        "packaging": "zip"
      },
      "destinations": {
        "current_account-current_region": {
          "bucketName": "cdk-hnb659fds-assets-${AWS::AccountId}-${AWS::Region}",
          "objectKey": "abc70c90ded969d12235ca11768293cb20557cff54518518480c0d9fb344a098.zip",
          "assumeRoleArn": "arn:${AWS::Partition}:iam::${AWS::AccountId}:role/cdk-hnb659fds-file-publishing-role-${AWS::AccountId}-${AWS::Region}"
        }
      }
    },
    "3322b7049fb0ed2b7cbb644a2ada8d1116ff80c32dca89e6ada846b5de26f961": {
      "source": {
        "path": "asset.3322b7049fb0ed2b7cbb644a2ada8d1116ff80c32dca89e6ada846b5de26f961.zip",
        "packaging": "file"
      },
      "destinations": {
        "current_account-current_region": {
          "bucketName": "cdk-hnb659fds-assets-${AWS::AccountId}-${AWS::Region}",
          "objectKey": "3322b7049fb0ed2b7cbb644a2ada8d1116ff80c32dca89e6ada846b5de26f961.zip",
          "assumeRoleArn": "arn:${AWS::Partition}:iam::${AWS::AccountId}:role/cdk-hnb659fds-file-publishing-role-${AWS::AccountId}-${AWS::Region}"
        }
      }
    },
<<<<<<< HEAD
    "7447367c1ca03e3969727d29e6fa1b2fb7a943800787624e0940d9316aa25b93": {
=======
    "6fbd84620b59082df8ff25796f55a646708fe76dc6c670dbe1364c57c6d32dcb": {
>>>>>>> 8f4d4d75
      "source": {
        "path": "awscdkeksclusterstackawscdkawseksClusterResourceProviderD3E096A1.nested.template.json",
        "packaging": "file"
      },
      "destinations": {
        "current_account-current_region": {
          "bucketName": "cdk-hnb659fds-assets-${AWS::AccountId}-${AWS::Region}",
<<<<<<< HEAD
          "objectKey": "7447367c1ca03e3969727d29e6fa1b2fb7a943800787624e0940d9316aa25b93.json",
=======
          "objectKey": "6fbd84620b59082df8ff25796f55a646708fe76dc6c670dbe1364c57c6d32dcb.json",
>>>>>>> 8f4d4d75
          "assumeRoleArn": "arn:${AWS::Partition}:iam::${AWS::AccountId}:role/cdk-hnb659fds-file-publishing-role-${AWS::AccountId}-${AWS::Region}"
        }
      }
    },
    "457d9e5fcdceec85e596398ccfad7c35ccb890af7f8160f73a0372b7bd67d27d": {
      "source": {
        "path": "awscdkeksclusterstackawscdkawseksKubectlProviderB17EB2CD.nested.template.json",
        "packaging": "file"
      },
      "destinations": {
        "current_account-current_region": {
          "bucketName": "cdk-hnb659fds-assets-${AWS::AccountId}-${AWS::Region}",
          "objectKey": "457d9e5fcdceec85e596398ccfad7c35ccb890af7f8160f73a0372b7bd67d27d.json",
          "assumeRoleArn": "arn:${AWS::Partition}:iam::${AWS::AccountId}:role/cdk-hnb659fds-file-publishing-role-${AWS::AccountId}-${AWS::Region}"
        }
      }
    },
<<<<<<< HEAD
    "477d42f9557f268cd563a513055bdf2af9fcffc820a084ec4982f66218e71af7": {
=======
    "fd81532934a050c848ea0bcc7c129786f43b969fb7e17485022cf858003efd69": {
>>>>>>> 8f4d4d75
      "source": {
        "path": "aws-cdk-eks-cluster-stack.template.json",
        "packaging": "file"
      },
      "destinations": {
        "current_account-current_region": {
          "bucketName": "cdk-hnb659fds-assets-${AWS::AccountId}-${AWS::Region}",
<<<<<<< HEAD
          "objectKey": "477d42f9557f268cd563a513055bdf2af9fcffc820a084ec4982f66218e71af7.json",
=======
          "objectKey": "fd81532934a050c848ea0bcc7c129786f43b969fb7e17485022cf858003efd69.json",
>>>>>>> 8f4d4d75
          "assumeRoleArn": "arn:${AWS::Partition}:iam::${AWS::AccountId}:role/cdk-hnb659fds-file-publishing-role-${AWS::AccountId}-${AWS::Region}"
        }
      }
    }
  },
  "dockerImages": {}
}<|MERGE_RESOLUTION|>--- conflicted
+++ resolved
@@ -40,25 +40,15 @@
         }
       }
     },
-<<<<<<< HEAD
     "96e08078ff1c0c6f320ab729994f87b461011e4d042244927d1208c4db523c76": {
       "source": {
         "path": "asset.96e08078ff1c0c6f320ab729994f87b461011e4d042244927d1208c4db523c76",
-=======
-    "98b432f1b1df9de4026df7e718c23783d833d67973da5291085b4dc7be1a568a": {
-      "source": {
-        "path": "asset.98b432f1b1df9de4026df7e718c23783d833d67973da5291085b4dc7be1a568a",
->>>>>>> 8f4d4d75
         "packaging": "zip"
       },
       "destinations": {
         "current_account-current_region": {
           "bucketName": "cdk-hnb659fds-assets-${AWS::AccountId}-${AWS::Region}",
-<<<<<<< HEAD
           "objectKey": "96e08078ff1c0c6f320ab729994f87b461011e4d042244927d1208c4db523c76.zip",
-=======
-          "objectKey": "98b432f1b1df9de4026df7e718c23783d833d67973da5291085b4dc7be1a568a.zip",
->>>>>>> 8f4d4d75
           "assumeRoleArn": "arn:${AWS::Partition}:iam::${AWS::AccountId}:role/cdk-hnb659fds-file-publishing-role-${AWS::AccountId}-${AWS::Region}"
         }
       }
@@ -102,11 +92,7 @@
         }
       }
     },
-<<<<<<< HEAD
     "7447367c1ca03e3969727d29e6fa1b2fb7a943800787624e0940d9316aa25b93": {
-=======
-    "6fbd84620b59082df8ff25796f55a646708fe76dc6c670dbe1364c57c6d32dcb": {
->>>>>>> 8f4d4d75
       "source": {
         "path": "awscdkeksclusterstackawscdkawseksClusterResourceProviderD3E096A1.nested.template.json",
         "packaging": "file"
@@ -114,11 +100,7 @@
       "destinations": {
         "current_account-current_region": {
           "bucketName": "cdk-hnb659fds-assets-${AWS::AccountId}-${AWS::Region}",
-<<<<<<< HEAD
           "objectKey": "7447367c1ca03e3969727d29e6fa1b2fb7a943800787624e0940d9316aa25b93.json",
-=======
-          "objectKey": "6fbd84620b59082df8ff25796f55a646708fe76dc6c670dbe1364c57c6d32dcb.json",
->>>>>>> 8f4d4d75
           "assumeRoleArn": "arn:${AWS::Partition}:iam::${AWS::AccountId}:role/cdk-hnb659fds-file-publishing-role-${AWS::AccountId}-${AWS::Region}"
         }
       }
@@ -136,11 +118,7 @@
         }
       }
     },
-<<<<<<< HEAD
     "477d42f9557f268cd563a513055bdf2af9fcffc820a084ec4982f66218e71af7": {
-=======
-    "fd81532934a050c848ea0bcc7c129786f43b969fb7e17485022cf858003efd69": {
->>>>>>> 8f4d4d75
       "source": {
         "path": "aws-cdk-eks-cluster-stack.template.json",
         "packaging": "file"
@@ -148,11 +126,7 @@
       "destinations": {
         "current_account-current_region": {
           "bucketName": "cdk-hnb659fds-assets-${AWS::AccountId}-${AWS::Region}",
-<<<<<<< HEAD
           "objectKey": "477d42f9557f268cd563a513055bdf2af9fcffc820a084ec4982f66218e71af7.json",
-=======
-          "objectKey": "fd81532934a050c848ea0bcc7c129786f43b969fb7e17485022cf858003efd69.json",
->>>>>>> 8f4d4d75
           "assumeRoleArn": "arn:${AWS::Partition}:iam::${AWS::AccountId}:role/cdk-hnb659fds-file-publishing-role-${AWS::AccountId}-${AWS::Region}"
         }
       }
