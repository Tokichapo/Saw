--- conflicted
+++ resolved
@@ -61,19 +61,12 @@
     "organization": true
   },
   "license": "Apache-2.0",
-  "devDependencies": {
-    "@aws-cdk/assert": "1.22.0",
-    "cdk-build-tools": "1.22.0",
-    "cdk-integ-tools": "1.22.0",
-    "jest": "25.1.0",
-    "pkglint": "1.22.0"
-  },
   "dependencies": {
-    "@aws-cdk/aws-ec2": "1.22.0",
-    "@aws-cdk/aws-ecr": "1.22.0",
-    "@aws-cdk/aws-ecs": "1.22.0",
-    "@aws-cdk/aws-iam": "1.22.0",
-    "@aws-cdk/core": "1.22.0"
+    "@aws-cdk/aws-ec2": "1.25.0",
+    "@aws-cdk/aws-ecr": "1.25.0",
+    "@aws-cdk/aws-ecs": "1.25.0",
+    "@aws-cdk/aws-iam": "1.25.0",
+    "@aws-cdk/core": "1.25.0"
   },
   "jest": {
     "moduleFileExtensions": [
@@ -92,30 +85,22 @@
       "text-summary"
     ]
   },
-<<<<<<< HEAD
-  "homepage": "https://github.com/aws/aws-cdk",
   "peerDependencies": {
-    "@aws-cdk/aws-ec2": "1.22.0",
-    "@aws-cdk/aws-ecs": "1.22.0",
-    "@aws-cdk/aws-iam": "1.22.0",
-    "@aws-cdk/core": "1.22.0",
-    "@aws-cdk/aws-ecr": "1.22.0"
-=======
-  "license": "Apache-2.0",
+    "@aws-cdk/aws-ec2": "1.25.0",
+    "@aws-cdk/aws-ecs": "1.25.0",
+    "@aws-cdk/aws-iam": "1.25.0",
+    "@aws-cdk/core": "1.25.0",
+    "@aws-cdk/aws-ecr": "1.25.0"
+  },
   "devDependencies": {
     "@aws-cdk/assert": "1.25.0",
     "cdk-build-tools": "1.25.0",
+    "cdk-integ-tools": "1.25.0",
     "cfn2ts": "1.25.0",
+    "jest": "25.1.0",
     "pkglint": "1.25.0"
   },
-  "dependencies": {
-    "@aws-cdk/core": "1.25.0"
-  },
   "homepage": "https://github.com/aws/aws-cdk",
-  "peerDependencies": {
-    "@aws-cdk/core": "1.25.0"
->>>>>>> bb68f7c3
-  },
   "engines": {
     "node": ">= 10.3.0"
   },
