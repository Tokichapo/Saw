--- conflicted
+++ resolved
@@ -15,11 +15,7 @@
         }
       }
     },
-<<<<<<< HEAD
     "ccc4c2cfc1a5e4ddfff948ef48f10dc649ce97f1a141949961a06713cbc28a5b": {
-=======
-    "fba0e7bb10fe98265cda3e329729be15e78355eb0e537a2b589a5ff98aaf42e2": {
->>>>>>> 634d67d0
       "source": {
         "path": "child-opt-in-stack.template.json",
         "packaging": "file"
@@ -27,11 +23,7 @@
       "destinations": {
         "234567890123-af-south-1": {
           "bucketName": "cdk-hnb659fds-assets-234567890123-af-south-1",
-<<<<<<< HEAD
           "objectKey": "ccc4c2cfc1a5e4ddfff948ef48f10dc649ce97f1a141949961a06713cbc28a5b.json",
-=======
-          "objectKey": "fba0e7bb10fe98265cda3e329729be15e78355eb0e537a2b589a5ff98aaf42e2.json",
->>>>>>> 634d67d0
           "region": "af-south-1",
           "assumeRoleArn": "arn:${AWS::Partition}:iam::234567890123:role/cdk-hnb659fds-file-publishing-role-234567890123-af-south-1"
         }
