import { promises as fs, existsSync } from 'fs';
import * as os from 'os';
import * as path from 'path';
import {
  CreateStackCommand,
  DescribeStackResourcesCommand,
  DescribeStacksCommand,
  GetTemplateCommand,
  ListChangeSetsCommand,
} from '@aws-sdk/client-cloudformation';
import { DescribeServicesCommand } from '@aws-sdk/client-ecs';
import {
  CreateRoleCommand,
  DeleteRoleCommand,
  DeleteRolePolicyCommand,
  ListRolePoliciesCommand,
  PutRolePolicyCommand,
} from '@aws-sdk/client-iam';
import { InvokeCommand } from '@aws-sdk/client-lambda';
import { CreateTopicCommand, DeleteTopicCommand } from '@aws-sdk/client-sns';
import { AssumeRoleCommand, GetCallerIdentityCommand } from '@aws-sdk/client-sts';
import * as chalk from 'chalk';
import {
  integTest,
  cloneDirectory,
  shell,
  withDefaultFixture,
  retry,
  sleep,
  randomInteger,
  withSamIntegrationFixture,
  RESOURCES_DIR,
  withCDKMigrateFixture,
  withExtendedTimeoutFixture,
  randomString,
<<<<<<< HEAD
  withSpecificFixture,
=======
  withoutBootstrap,
>>>>>>> c9709d4b
} from '../../lib';

jest.setTimeout(2 * 60 * 60_000); // Includes the time to acquire locks, worst-case single-threaded runtime

describe('ci', () => {
  integTest(
    'output to stderr',
    withDefaultFixture(async (fixture) => {
      const deployOutput = await fixture.cdkDeploy('test-2', { captureStderr: true, onlyStderr: true });
      const diffOutput = await fixture.cdk(['diff', fixture.fullStackName('test-2')], {
        captureStderr: true,
        onlyStderr: true,
      });
      const destroyOutput = await fixture.cdkDestroy('test-2', { captureStderr: true, onlyStderr: true });
      expect(deployOutput).not.toEqual('');
      expect(destroyOutput).not.toEqual('');
      expect(diffOutput).not.toEqual('');
    }),
  );
  describe('ci=true', () => {
    integTest(
      'output to stdout',
      withDefaultFixture(async (fixture) => {
        const execOptions = {
          captureStderr: true,
          onlyStderr: true,
          modEnv: {
            CI: 'true',
            JSII_SILENCE_WARNING_KNOWN_BROKEN_NODE_VERSION: 'true',
            JSII_SILENCE_WARNING_UNTESTED_NODE_VERSION: 'true',
            JSII_SILENCE_WARNING_DEPRECATED_NODE_VERSION: 'true',
          },
        };

        const deployOutput = await fixture.cdkDeploy('test-2', execOptions);
        const diffOutput = await fixture.cdk(['diff', fixture.fullStackName('test-2')], execOptions);
        const destroyOutput = await fixture.cdkDestroy('test-2', execOptions);
        expect(deployOutput).toEqual('');
        expect(destroyOutput).toEqual('');
        expect(diffOutput).toEqual('');
      }),
    );
  });
});

integTest(
  'VPC Lookup',
  withDefaultFixture(async (fixture) => {
    fixture.log('Making sure we are clean before starting.');
    await fixture.cdkDestroy('define-vpc', { modEnv: { ENABLE_VPC_TESTING: 'DEFINE' } });

    fixture.log('Setting up: creating a VPC with known tags');
    await fixture.cdkDeploy('define-vpc', { modEnv: { ENABLE_VPC_TESTING: 'DEFINE' } });
    fixture.log('Setup complete!');

    fixture.log('Verifying we can now import that VPC');
    await fixture.cdkDeploy('import-vpc', { modEnv: { ENABLE_VPC_TESTING: 'IMPORT' } });
  }),
);

// testing a construct with a builtin Nodejs Lambda Function.
// In this case we are testing the s3.Bucket construct with the
// autoDeleteObjects prop set to true, which creates a Lambda backed
// CustomResource. Since the compiled Lambda code (e.g. __entrypoint__.js)
// is bundled as part of the CDK package, we want to make sure we don't
// introduce changes to the compiled code that could prevent the Lambda from
// executing. If we do, this test will timeout and fail.
integTest(
  'Construct with builtin Lambda function',
  withDefaultFixture(async (fixture) => {
    await fixture.cdkDeploy('builtin-lambda-function');
    fixture.log('Setup complete!');
    await fixture.cdkDestroy('builtin-lambda-function');
  }),
);

// this is to ensure that asset bundling for apps under a stage does not break
integTest(
  'Stage with bundled Lambda function',
  withDefaultFixture(async (fixture) => {
    await fixture.cdkDeploy('bundling-stage/BundlingStack');
    fixture.log('Setup complete!');
    await fixture.cdkDestroy('bundling-stage/BundlingStack');
  }),
);

integTest(
  'Two ways of showing the version',
  withDefaultFixture(async (fixture) => {
    const version1 = await fixture.cdk(['version'], { verbose: false });
    const version2 = await fixture.cdk(['--version'], { verbose: false });

    expect(version1).toEqual(version2);
  }),
);

integTest(
  'Termination protection',
  withDefaultFixture(async (fixture) => {
    const stackName = 'termination-protection';
    await fixture.cdkDeploy(stackName);

    // Try a destroy that should fail
    await expect(fixture.cdkDestroy(stackName)).rejects.toThrow('exited with error');

    // Can update termination protection even though the change set doesn't contain changes
    await fixture.cdkDeploy(stackName, { modEnv: { TERMINATION_PROTECTION: 'FALSE' } });
    await fixture.cdkDestroy(stackName);
  }),
);

integTest(
  'cdk synth',
  withDefaultFixture(async (fixture) => {
    await fixture.cdk(['synth', fixture.fullStackName('test-1')]);
    expect(fixture.template('test-1')).toEqual(
      expect.objectContaining({
        Resources: {
          topic69831491: {
            Type: 'AWS::SNS::Topic',
            Metadata: {
              'aws:cdk:path': `${fixture.stackNamePrefix}-test-1/topic/Resource`,
            },
          },
        },
      }),
    );

    expect(
      await fixture.cdkSynth({
        options: [fixture.fullStackName('test-1')],
      }),
    ).not.toEqual(
      expect.stringContaining(`
Rules:
  CheckBootstrapVersion:`),
    );

    await fixture.cdk(['synth', fixture.fullStackName('test-2')], { verbose: false });
    expect(fixture.template('test-2')).toEqual(
      expect.objectContaining({
        Resources: {
          topic152D84A37: {
            Type: 'AWS::SNS::Topic',
            Metadata: {
              'aws:cdk:path': `${fixture.stackNamePrefix}-test-2/topic1/Resource`,
            },
          },
          topic2A4FB547F: {
            Type: 'AWS::SNS::Topic',
            Metadata: {
              'aws:cdk:path': `${fixture.stackNamePrefix}-test-2/topic2/Resource`,
            },
          },
        },
      }),
    );
  }),
);

integTest(
  'ssm parameter provider error',
  withDefaultFixture(async (fixture) => {
    await expect(
      fixture.cdk(
        ['synth', fixture.fullStackName('missing-ssm-parameter'), '-c', 'test:ssm-parameter-name=/does/not/exist'],
        {
          allowErrExit: true,
        },
      ),
    ).resolves.toContain('SSM parameter not available in account');
  }),
);

integTest(
  'automatic ordering',
  withDefaultFixture(async (fixture) => {
    // Deploy the consuming stack which will include the producing stack
    await fixture.cdkDeploy('order-consuming');

    // Destroy the providing stack which will include the consuming stack
    await fixture.cdkDestroy('order-providing');
  }),
);

integTest(
  'automatic ordering with concurrency',
  withDefaultFixture(async (fixture) => {
    // Deploy the consuming stack which will include the producing stack
    await fixture.cdkDeploy('order-consuming', { options: ['--concurrency', '2'] });

    // Destroy the providing stack which will include the consuming stack
    await fixture.cdkDestroy('order-providing');
  }),
);

integTest(
  '--exclusively selects only selected stack',
  withDefaultFixture(async (fixture) => {
    // Deploy the "depends-on-failed" stack, with --exclusively. It will NOT fail (because
    // of --exclusively) and it WILL create an output we can check for to confirm that it did
    // get deployed.
    const outputsFile = path.join(fixture.integTestDir, 'outputs', 'outputs.json');
    await fs.mkdir(path.dirname(outputsFile), { recursive: true });

    await fixture.cdkDeploy('depends-on-failed', {
      options: ['--exclusively', '--outputs-file', outputsFile],
    });

    // Verify the output to see that the stack deployed
    const outputs = JSON.parse((await fs.readFile(outputsFile, { encoding: 'utf-8' })).toString());
    expect(outputs).toEqual({
      [`${fixture.stackNamePrefix}-depends-on-failed`]: {
        TopicName: `${fixture.stackNamePrefix}-depends-on-failedMyTopic`,
      },
    });
  }),
);

integTest(
  'context setting',
  withDefaultFixture(async (fixture) => {
    await fs.writeFile(
      path.join(fixture.integTestDir, 'cdk.context.json'),
      JSON.stringify({
        contextkey: 'this is the context value',
      }),
    );
    try {
      await expect(fixture.cdk(['context'])).resolves.toContain('this is the context value');

      // Test that deleting the contextkey works
      await fixture.cdk(['context', '--reset', 'contextkey']);
      await expect(fixture.cdk(['context'])).resolves.not.toContain('this is the context value');

      // Test that forced delete of the context key does not throw
      await fixture.cdk(['context', '-f', '--reset', 'contextkey']);
    } finally {
      await fs.unlink(path.join(fixture.integTestDir, 'cdk.context.json'));
    }
  }),
);

// bootstrapping also performs synthesis. As it turns out, bootstrap-stage synthesis still causes the lookups to be cached, meaning that the lookup never
// happens when we actually call `cdk synth --no-lookups`. This results in the error never being thrown, because it never tries to lookup anything.
// Fix this by not trying to bootstrap; there's no need to bootstrap anyway, since the test never tries to deploy anything.
integTest(
  'context in stage propagates to top',
  withoutBootstrap(async (fixture) => {
    await expect(
      fixture.cdkSynth({
        // This will make it error to prove that the context bubbles up, and also that we can fail on command
        options: ['--no-lookups'],
        modEnv: {
          INTEG_STACK_SET: 'stage-using-context',
        },
        allowErrExit: true,
      }),
    ).resolves.toContain('Context lookups have been disabled');
  }),
);

integTest(
  'deploy',
  withDefaultFixture(async (fixture) => {
    const stackArn = await fixture.cdkDeploy('test-2', { captureStderr: false });

    // verify the number of resources in the stack
    const response = await fixture.aws.cloudFormation.send(
      new DescribeStackResourcesCommand({
        StackName: stackArn,
      }),
    );
    expect(response.StackResources?.length).toEqual(2);
  }),
);

integTest(
  'deploy --method=direct',
  withDefaultFixture(async (fixture) => {
    const stackArn = await fixture.cdkDeploy('test-2', {
      options: ['--method=direct'],
      captureStderr: false,
    });

    // verify the number of resources in the stack
    const response = await fixture.aws.cloudFormation.send(
      new DescribeStackResourcesCommand({
        StackName: stackArn,
      }),
    );
    expect(response.StackResources?.length).toBeGreaterThan(0);
  }),
);

integTest(
  'deploy all',
  withDefaultFixture(async (fixture) => {
    const arns = await fixture.cdkDeploy('test-*', { captureStderr: false });

    // verify that we only deployed both stacks (there are 2 ARNs in the output)
    expect(arns.split('\n').length).toEqual(2);
  }),
);

integTest(
  'deploy all concurrently',
  withDefaultFixture(async (fixture) => {
    const arns = await fixture.cdkDeploy('test-*', {
      captureStderr: false,
      options: ['--concurrency', '2'],
    });

    // verify that we only deployed both stacks (there are 2 ARNs in the output)
    expect(arns.split('\n').length).toEqual(2);
  }),
);

integTest(
  'nested stack with parameters',
  withDefaultFixture(async (fixture) => {
    // STACK_NAME_PREFIX is used in MyTopicParam to allow multiple instances
    // of this test to run in parallel, othewise they will attempt to create the same SNS topic.
    const stackArn = await fixture.cdkDeploy('with-nested-stack-using-parameters', {
      options: ['--parameters', `MyTopicParam=${fixture.stackNamePrefix}ThereIsNoSpoon`],
      captureStderr: false,
    });

    // verify that we only deployed a single stack (there's a single ARN in the output)
    expect(stackArn.split('\n').length).toEqual(1);

    // verify the number of resources in the stack
    const response = await fixture.aws.cloudFormation.send(
      new DescribeStackResourcesCommand({
        StackName: stackArn,
      }),
    );
    expect(response.StackResources?.length).toEqual(1);
  }),
);

integTest(
  'deploy without execute a named change set',
  withDefaultFixture(async (fixture) => {
    const changeSetName = 'custom-change-set-name';
    const stackArn = await fixture.cdkDeploy('test-2', {
      options: ['--no-execute', '--change-set-name', changeSetName],
      captureStderr: false,
    });
    // verify that we only deployed a single stack (there's a single ARN in the output)
    expect(stackArn.split('\n').length).toEqual(1);

    const response = await fixture.aws.cloudFormation.send(
      new DescribeStacksCommand({
        StackName: stackArn,
      }),
    );
    expect(response.Stacks?.[0].StackStatus).toEqual('REVIEW_IN_PROGRESS');

    //verify a change set was created with the provided name
    const changeSetResponse = await fixture.aws.cloudFormation.send(
      new ListChangeSetsCommand({
        StackName: stackArn,
      }),
    );
    const changeSets = changeSetResponse.Summaries || [];
    expect(changeSets.length).toEqual(1);
    expect(changeSets[0].ChangeSetName).toEqual(changeSetName);
    expect(changeSets[0].Status).toEqual('CREATE_COMPLETE');
  }),
);

integTest(
  'security related changes without a CLI are expected to fail',
  withDefaultFixture(async (fixture) => {
    // redirect /dev/null to stdin, which means there will not be tty attached
    // since this stack includes security-related changes, the deployment should
    // immediately fail because we can't confirm the changes
    const stackName = 'iam-test';
    await expect(
      fixture.cdkDeploy(stackName, {
        options: ['<', '/dev/null'], // H4x, this only works because I happen to know we pass shell: true.
        neverRequireApproval: false,
      }),
    ).rejects.toThrow('exited with error');

    // Ensure stack was not deployed
    await expect(
      fixture.aws.cloudFormation.send(
        new DescribeStacksCommand({
          StackName: fixture.fullStackName(stackName),
        }),
      ),
    ).rejects.toThrow('does not exist');
  }),
);

integTest(
  'deploy wildcard with outputs',
  withDefaultFixture(async (fixture) => {
    const outputsFile = path.join(fixture.integTestDir, 'outputs', 'outputs.json');
    await fs.mkdir(path.dirname(outputsFile), { recursive: true });

    await fixture.cdkDeploy(['outputs-test-*'], {
      options: ['--outputs-file', outputsFile],
    });

    const outputs = JSON.parse((await fs.readFile(outputsFile, { encoding: 'utf-8' })).toString());
    expect(outputs).toEqual({
      [`${fixture.stackNamePrefix}-outputs-test-1`]: {
        TopicName: `${fixture.stackNamePrefix}-outputs-test-1MyTopic`,
      },
      [`${fixture.stackNamePrefix}-outputs-test-2`]: {
        TopicName: `${fixture.stackNamePrefix}-outputs-test-2MyOtherTopic`,
      },
    });
  }),
);

integTest(
  'deploy with parameters',
  withDefaultFixture(async (fixture) => {
    const stackArn = await fixture.cdkDeploy('param-test-1', {
      options: ['--parameters', `TopicNameParam=${fixture.stackNamePrefix}bazinga`],
      captureStderr: false,
    });

    const response = await fixture.aws.cloudFormation.send(
      new DescribeStacksCommand({
        StackName: stackArn,
      }),
    );

    expect(response.Stacks?.[0].Parameters).toContainEqual({
      ParameterKey: 'TopicNameParam',
      ParameterValue: `${fixture.stackNamePrefix}bazinga`,
    });
  }),
);

integTest(
  'update to stack in ROLLBACK_COMPLETE state will delete stack and create a new one',
  withDefaultFixture(async (fixture) => {
    // GIVEN
    await expect(
      fixture.cdkDeploy('param-test-1', {
        options: ['--parameters', `TopicNameParam=${fixture.stackNamePrefix}@aww`],
        captureStderr: false,
      }),
    ).rejects.toThrow('exited with error');

    const response = await fixture.aws.cloudFormation.send(
      new DescribeStacksCommand({
        StackName: fixture.fullStackName('param-test-1'),
      }),
    );

    const stackArn = response.Stacks?.[0].StackId;
    expect(response.Stacks?.[0].StackStatus).toEqual('ROLLBACK_COMPLETE');

    // WHEN
    const newStackArn = await fixture.cdkDeploy('param-test-1', {
      options: ['--parameters', `TopicNameParam=${fixture.stackNamePrefix}allgood`],
      captureStderr: false,
    });

    const newStackResponse = await fixture.aws.cloudFormation.send(
      new DescribeStacksCommand({
        StackName: newStackArn,
      }),
    );

    // THEN
    expect(stackArn).not.toEqual(newStackArn); // new stack was created
    expect(newStackResponse.Stacks?.[0].StackStatus).toEqual('CREATE_COMPLETE');
    expect(newStackResponse.Stacks?.[0].Parameters).toContainEqual({
      ParameterKey: 'TopicNameParam',
      ParameterValue: `${fixture.stackNamePrefix}allgood`,
    });
  }),
);

integTest(
  'stack in UPDATE_ROLLBACK_COMPLETE state can be updated',
  withDefaultFixture(async (fixture) => {
    // GIVEN
    const stackArn = await fixture.cdkDeploy('param-test-1', {
      options: ['--parameters', `TopicNameParam=${fixture.stackNamePrefix}nice`],
      captureStderr: false,
    });

    let response = await fixture.aws.cloudFormation.send(
      new DescribeStacksCommand({
        StackName: stackArn,
      }),
    );

    expect(response.Stacks?.[0].StackStatus).toEqual('CREATE_COMPLETE');

    // bad parameter name with @ will put stack into UPDATE_ROLLBACK_COMPLETE
    await expect(
      fixture.cdkDeploy('param-test-1', {
        options: ['--parameters', `TopicNameParam=${fixture.stackNamePrefix}@aww`],
        captureStderr: false,
      }),
    ).rejects.toThrow('exited with error');

    response = await fixture.aws.cloudFormation.send(
      new DescribeStacksCommand({
        StackName: stackArn,
      }),
    );

    expect(response.Stacks?.[0].StackStatus).toEqual('UPDATE_ROLLBACK_COMPLETE');

    // WHEN
    await fixture.cdkDeploy('param-test-1', {
      options: ['--parameters', `TopicNameParam=${fixture.stackNamePrefix}allgood`],
      captureStderr: false,
    });

    response = await fixture.aws.cloudFormation.send(
      new DescribeStacksCommand({
        StackName: stackArn,
      }),
    );

    // THEN
    expect(response.Stacks?.[0].StackStatus).toEqual('UPDATE_COMPLETE');
    expect(response.Stacks?.[0].Parameters).toContainEqual({
      ParameterKey: 'TopicNameParam',
      ParameterValue: `${fixture.stackNamePrefix}allgood`,
    });
  }),
);

integTest(
  'deploy with wildcard and parameters',
  withDefaultFixture(async (fixture) => {
    await fixture.cdkDeploy('param-test-*', {
      options: [
        '--parameters',
        `${fixture.stackNamePrefix}-param-test-1:TopicNameParam=${fixture.stackNamePrefix}bazinga`,
        '--parameters',
        `${fixture.stackNamePrefix}-param-test-2:OtherTopicNameParam=${fixture.stackNamePrefix}ThatsMySpot`,
        '--parameters',
        `${fixture.stackNamePrefix}-param-test-3:DisplayNameParam=${fixture.stackNamePrefix}HeyThere`,
        '--parameters',
        `${fixture.stackNamePrefix}-param-test-3:OtherDisplayNameParam=${fixture.stackNamePrefix}AnotherOne`,
      ],
    });
  }),
);

integTest(
  'deploy with parameters multi',
  withDefaultFixture(async (fixture) => {
    const paramVal1 = `${fixture.stackNamePrefix}bazinga`;
    const paramVal2 = `${fixture.stackNamePrefix}=jagshemash`;

    const stackArn = await fixture.cdkDeploy('param-test-3', {
      options: ['--parameters', `DisplayNameParam=${paramVal1}`, '--parameters', `OtherDisplayNameParam=${paramVal2}`],
      captureStderr: false,
    });

    const response = await fixture.aws.cloudFormation.send(
      new DescribeStacksCommand({
        StackName: stackArn,
      }),
    );

    expect(response.Stacks?.[0].Parameters).toContainEqual({
      ParameterKey: 'DisplayNameParam',
      ParameterValue: paramVal1,
    });
    expect(response.Stacks?.[0].Parameters).toContainEqual({
      ParameterKey: 'OtherDisplayNameParam',
      ParameterValue: paramVal2,
    });
  }),
);

integTest(
  'deploy with notification ARN as flag',
  withDefaultFixture(async (fixture) => {
    const topicName = `${fixture.stackNamePrefix}-test-topic-flag`;

    const response = await fixture.aws.sns.send(new CreateTopicCommand({ Name: topicName }));
    const topicArn = response.TopicArn!;

    try {
      await fixture.cdkDeploy('test-2', {
        options: ['--notification-arns', topicArn],
      });

      // verify that the stack we deployed has our notification ARN
      const describeResponse = await fixture.aws.cloudFormation.send(
        new DescribeStacksCommand({
          StackName: fixture.fullStackName('test-2'),
        }),
      );
      expect(describeResponse.Stacks?.[0].NotificationARNs).toEqual([topicArn]);
    } finally {
      await fixture.aws.sns.send(
        new DeleteTopicCommand({
          TopicArn: topicArn,
        }),
      );
    }
  }),
);

integTest('deploy with notification ARN as prop', withDefaultFixture(async (fixture) => {
  const topicName = `${fixture.stackNamePrefix}-test-topic-prop`;

  const response = await fixture.aws.sns.send(new CreateTopicCommand({ Name: topicName }));
  const topicArn = response.TopicArn!;

  try {
    await fixture.cdkDeploy('notification-arn-prop');

    // verify that the stack we deployed has our notification ARN
    const describeResponse = await fixture.aws.cloudFormation.send(
      new DescribeStacksCommand({
        StackName: fixture.fullStackName('notification-arn-prop'),
      }),
    );
    expect(describeResponse.Stacks?.[0].NotificationARNs).toEqual([topicArn]);
  } finally {
    await fixture.aws.sns.send(
      new DeleteTopicCommand({
        TopicArn: topicArn,
      }),
    );
  }
}));

// NOTE: this doesn't currently work with modern-style synthesis, as the bootstrap
// role by default will not have permission to iam:PassRole the created role.
integTest(
  'deploy with role',
  withDefaultFixture(async (fixture) => {
    if (fixture.packages.majorVersion() !== '1') {
      return; // Nothing to do
    }

    const roleName = `${fixture.stackNamePrefix}-test-role`;

    await deleteRole();

    const createResponse = await fixture.aws.iam.send(
      new CreateRoleCommand({
        RoleName: roleName,
        AssumeRolePolicyDocument: JSON.stringify({
          Version: '2012-10-17',
          Statement: [
            {
              Action: 'sts:AssumeRole',
              Principal: { Service: 'cloudformation.amazonaws.com' },
              Effect: 'Allow',
            },
            {
              Action: 'sts:AssumeRole',
              Principal: { AWS: (await fixture.aws.sts.send(new GetCallerIdentityCommand({}))).Arn },
              Effect: 'Allow',
            },
          ],
        }),
      }),
    );

    if (!createResponse.Role) {
      throw new Error('Role is expected to be present!!');
    }

    if (!createResponse.Role.Arn) {
      throw new Error('Role arn is expected to be present!!');
    }

    const roleArn = createResponse.Role.Arn;
    try {
      await fixture.aws.iam.send(
        new PutRolePolicyCommand({
          RoleName: roleName,
          PolicyName: 'DefaultPolicy',
          PolicyDocument: JSON.stringify({
            Version: '2012-10-17',
            Statement: [
              {
                Action: '*',
                Resource: '*',
                Effect: 'Allow',
              },
            ],
          }),
        }),
      );

      await retry(fixture.output, 'Trying to assume fresh role', retry.forSeconds(300), async () => {
        await fixture.aws.sts.send(
          new AssumeRoleCommand({
            RoleArn: roleArn,
            RoleSessionName: 'testing',
          }),
        );
      });

      // In principle, the role has replicated from 'us-east-1' to wherever we're testing.
      // Give it a little more sleep to make sure CloudFormation is not hitting a box
      // that doesn't have it yet.
      await sleep(5000);

      await fixture.cdkDeploy('test-2', {
        options: ['--role-arn', roleArn],
      });

      // Immediately delete the stack again before we delete the role.
      //
      // Since roles are sticky, if we delete the role before the stack, subsequent DeleteStack
      // operations will fail when CloudFormation tries to assume the role that's already gone.
      await fixture.cdkDestroy('test-2');
    } finally {
      await deleteRole();
    }

    async function deleteRole() {
      try {
        const response = await fixture.aws.iam.send(new ListRolePoliciesCommand({ RoleName: roleName }));

        if (!response.PolicyNames) {
          throw new Error('Policy names cannot be undefined for deleteRole() function');
        }

        for (const policyName of response.PolicyNames) {
          await fixture.aws.iam.send(
            new DeleteRolePolicyCommand({
              RoleName: roleName,
              PolicyName: policyName,
            }),
          );
        }
        await fixture.aws.iam.send(new DeleteRoleCommand({ RoleName: roleName }));
      } catch (e: any) {
        if (e.message.indexOf('cannot be found') > -1) {
          return;
        }
        throw e;
      }
    }
  }),
);

// TODO add more testing that ensures the symmetry of the generated constructs to the resources.
['typescript', 'python', 'csharp', 'java'].forEach((language) => {
  integTest(
    `cdk migrate ${language} deploys successfully`,
    withCDKMigrateFixture(language, async (fixture) => {
      if (language === 'python') {
        await fixture.shell(['pip', 'install', '-r', 'requirements.txt']);
      }

      const stackArn = await fixture.cdkDeploy(
        fixture.stackNamePrefix,
        { neverRequireApproval: true, verbose: true, captureStderr: false },
        true,
      );
      const response = await fixture.aws.cloudFormation.send(
        new DescribeStacksCommand({
          StackName: stackArn,
        }),
      );

      expect(response.Stacks?.[0].StackStatus).toEqual('CREATE_COMPLETE');
      await fixture.cdkDestroy(fixture.stackNamePrefix);
    }),
  );
});

integTest(
  'cdk migrate generates migrate.json',
  withCDKMigrateFixture('typescript', async (fixture) => {
    const migrateFile = await fs.readFile(path.join(fixture.integTestDir, 'migrate.json'), 'utf8');
    const expectedFile = `{
    \"//\": \"This file is generated by cdk migrate. It will be automatically deleted after the first successful deployment of this app to the environment of the original resources.\",
    \"Source\": \"localfile\"
  }`;
    expect(JSON.parse(migrateFile)).toEqual(JSON.parse(expectedFile));
    await fixture.cdkDestroy(fixture.stackNamePrefix);
  }),
);

// integTest('cdk migrate --from-scan with AND/OR filters correctly filters resources', withExtendedTimeoutFixture(async (fixture) => {
//   const stackName = `cdk-migrate-integ-${fixture.randomString}`;

//   await fixture.cdkDeploy('migrate-stack', {
//     modEnv: { SAMPLE_RESOURCES: '1' },
//   });
//   await fixture.cdk(
//     ['migrate', '--stack-name', stackName, '--from-scan', 'new', '--filter', 'type=AWS::SNS::Topic,tag-key=tag1', 'type=AWS::SQS::Queue,tag-key=tag3'],
//     { modEnv: { MIGRATE_INTEG_TEST: '1' }, neverRequireApproval: true, verbose: true, captureStderr: false },
//   );

//   try {
//     const response = await fixture.aws.cloudFormation('describeGeneratedTemplate', {
//       GeneratedTemplateName: stackName,
//     });
//     const resourceNames = [];
//     for (const resource of response.Resources || []) {
//       if (resource.LogicalResourceId) {
//         resourceNames.push(resource.LogicalResourceId);
//       }
//     }
//     fixture.log(`Resources: ${resourceNames}`);
//     expect(resourceNames.some(ele => ele && ele.includes('migratetopic1'))).toBeTruthy();
//     expect(resourceNames.some(ele => ele && ele.includes('migratequeue1'))).toBeTruthy();
//   } finally {
//     await fixture.cdkDestroy('migrate-stack');
//     await fixture.aws.cloudFormation('deleteGeneratedTemplate', {
//       GeneratedTemplateName: stackName,
//     });
//   }
// }));

// integTest('cdk migrate --from-scan for resources with Write Only Properties generates warnings', withExtendedTimeoutFixture(async (fixture) => {
//   const stackName = `cdk-migrate-integ-${fixture.randomString}`;

//   await fixture.cdkDeploy('migrate-stack', {
//     modEnv: {
//       LAMBDA_RESOURCES: '1',
//     },
//   });
//   await fixture.cdk(
//     ['migrate', '--stack-name', stackName, '--from-scan', 'new', '--filter', 'type=AWS::Lambda::Function,tag-key=lambda-tag'],
//     { modEnv: { MIGRATE_INTEG_TEST: '1' }, neverRequireApproval: true, verbose: true, captureStderr: false },
//   );

//   try {

//     const response = await fixture.aws.cloudFormation('describeGeneratedTemplate', {
//       GeneratedTemplateName: stackName,
//     });
//     const resourceNames = [];
//     for (const resource of response.Resources || []) {
//       if (resource.LogicalResourceId && resource.ResourceType === 'AWS::Lambda::Function') {
//         resourceNames.push(resource.LogicalResourceId);
//       }
//     }
//     fixture.log(`Resources: ${resourceNames}`);
//     const readmePath = path.join(fixture.integTestDir, stackName, 'README.md');
//     const readme = await fs.readFile(readmePath, 'utf8');
//     expect(readme).toContain('## Warnings');
//     for (const resourceName of resourceNames) {
//       expect(readme).toContain(`### ${resourceName}`);
//     }
//   } finally {
//     await fixture.cdkDestroy('migrate-stack');
//     await fixture.aws.cloudFormation('deleteGeneratedTemplate', {
//       GeneratedTemplateName: stackName,
//     });
//   }
// }));

['typescript', 'python', 'csharp', 'java'].forEach((language) => {
  integTest(
    `cdk migrate --from-stack creates deployable ${language} app`,
    withExtendedTimeoutFixture(async (fixture) => {
      const migrateStackName = fixture.fullStackName('migrate-stack');
      await fixture.aws.cloudFormation.send(
        new CreateStackCommand({
          StackName: migrateStackName,
          TemplateBody: await fs.readFile(
            path.join(__dirname, '..', '..', 'resources', 'templates', 'sqs-template.json'),
            'utf8',
          ),
        }),
      );
      try {
        let stackStatus = 'CREATE_IN_PROGRESS';
        while (stackStatus === 'CREATE_IN_PROGRESS') {
          stackStatus = await (
            await fixture.aws.cloudFormation.send(new DescribeStacksCommand({ StackName: migrateStackName }))
          ).Stacks?.[0].StackStatus!;
          await sleep(1000);
        }
        await fixture.cdk(['migrate', '--stack-name', migrateStackName, '--from-stack'], {
          modEnv: { MIGRATE_INTEG_TEST: '1' },
          neverRequireApproval: true,
          verbose: true,
          captureStderr: false,
        });
        await fixture.shell(['cd', path.join(fixture.integTestDir, migrateStackName)]);
        await fixture.cdk(['deploy', migrateStackName], {
          neverRequireApproval: true,
          verbose: true,
          captureStderr: false,
        });
        const response = await fixture.aws.cloudFormation.send(
          new DescribeStacksCommand({
            StackName: migrateStackName,
          }),
        );

        expect(response.Stacks?.[0].StackStatus).toEqual('UPDATE_COMPLETE');
      } finally {
        await fixture.cdkDestroy('migrate-stack');
      }
    }),
  );
});

integTest(
  'cdk diff',
  withDefaultFixture(async (fixture) => {
    const diff1 = await fixture.cdk(['diff', fixture.fullStackName('test-1')]);
    expect(diff1).toContain('AWS::SNS::Topic');

    const diff2 = await fixture.cdk(['diff', fixture.fullStackName('test-2')]);
    expect(diff2).toContain('AWS::SNS::Topic');

    // We can make it fail by passing --fail
    await expect(fixture.cdk(['diff', '--fail', fixture.fullStackName('test-1')])).rejects.toThrow('exited with error');
  }),
);

integTest(
  'enableDiffNoFail',
  withDefaultFixture(async (fixture) => {
    await diffShouldSucceedWith({ fail: false, enableDiffNoFail: false });
    await diffShouldSucceedWith({ fail: false, enableDiffNoFail: true });
    await diffShouldFailWith({ fail: true, enableDiffNoFail: false });
    await diffShouldFailWith({ fail: true, enableDiffNoFail: true });
    await diffShouldFailWith({ fail: undefined, enableDiffNoFail: false });
    await diffShouldSucceedWith({ fail: undefined, enableDiffNoFail: true });

    async function diffShouldSucceedWith(props: DiffParameters) {
      await expect(diff(props)).resolves.not.toThrowError();
    }

    async function diffShouldFailWith(props: DiffParameters) {
      await expect(diff(props)).rejects.toThrow('exited with error');
    }

    async function diff(props: DiffParameters): Promise<string> {
      await updateContext(props.enableDiffNoFail);
      const flag = props.fail != null ? (props.fail ? '--fail' : '--no-fail') : '';

      return fixture.cdk(['diff', flag, fixture.fullStackName('test-1')]);
    }

    async function updateContext(enableDiffNoFail: boolean) {
      const cdkJson = JSON.parse(await fs.readFile(path.join(fixture.integTestDir, 'cdk.json'), 'utf8'));
      cdkJson.context = {
        ...cdkJson.context,
        'aws-cdk:enableDiffNoFail': enableDiffNoFail,
      };
      await fs.writeFile(path.join(fixture.integTestDir, 'cdk.json'), JSON.stringify(cdkJson));
    }

    type DiffParameters = { fail?: boolean; enableDiffNoFail: boolean };
  }),
);

integTest(
  'cdk diff --fail on multiple stacks exits with error if any of the stacks contains a diff',
  withDefaultFixture(async (fixture) => {
    // GIVEN
    const diff1 = await fixture.cdk(['diff', fixture.fullStackName('test-1')]);
    expect(diff1).toContain('AWS::SNS::Topic');

    await fixture.cdkDeploy('test-2');
    const diff2 = await fixture.cdk(['diff', fixture.fullStackName('test-2')]);
    expect(diff2).toContain('There were no differences');

    // WHEN / THEN
    await expect(
      fixture.cdk(['diff', '--fail', fixture.fullStackName('test-1'), fixture.fullStackName('test-2')]),
    ).rejects.toThrow('exited with error');
  }),
);

integTest(
  'cdk diff --fail with multiple stack exits with if any of the stacks contains a diff',
  withDefaultFixture(async (fixture) => {
    // GIVEN
    await fixture.cdkDeploy('test-1');
    const diff1 = await fixture.cdk(['diff', fixture.fullStackName('test-1')]);
    expect(diff1).toContain('There were no differences');

    const diff2 = await fixture.cdk(['diff', fixture.fullStackName('test-2')]);
    expect(diff2).toContain('AWS::SNS::Topic');

    // WHEN / THEN
    await expect(
      fixture.cdk(['diff', '--fail', fixture.fullStackName('test-1'), fixture.fullStackName('test-2')]),
    ).rejects.toThrow('exited with error');
  }),
);

integTest(
  'cdk diff --security-only successfully outputs sso-permission-set-without-managed-policy information',
  withDefaultFixture(async (fixture) => {
    const diff = await fixture.cdk([
      'diff',
      '--security-only',
      fixture.fullStackName('sso-perm-set-without-managed-policy'),
    ]);
    `┌───┬──────────────────────────────────────────┬──────────────────────────────────┬────────────────────┬───────────────────────────────────┬─────────────────────────────────┐
   │   │ Resource                                 │ InstanceArn                      │ PermissionSet name │ PermissionsBoundary               │ CustomerManagedPolicyReferences │
   ├───┼──────────────────────────────────────────┼──────────────────────────────────┼────────────────────┼───────────────────────────────────┼─────────────────────────────────┤
   │ + │\${permission-set-without-managed-policy} │ arn:aws:sso:::instance/testvalue │ testName           │ CustomerManagedPolicyReference: { │                                 │
   │   │                                          │                                  │                    │   Name: why, Path: /how/          │                                 │
   │   │                                          │                                  │                    │ }                                 │                                 │
`;
    expect(diff).toContain('Resource');
    expect(diff).toContain('permission-set-without-managed-policy');

    expect(diff).toContain('InstanceArn');
    expect(diff).toContain('arn:aws:sso:::instance/testvalue');

    expect(diff).toContain('PermissionSet name');
    expect(diff).toContain('testName');

    expect(diff).toContain('PermissionsBoundary');
    expect(diff).toContain('CustomerManagedPolicyReference: {');
    expect(diff).toContain('Name: why, Path: /how/');
    expect(diff).toContain('}');

    expect(diff).toContain('CustomerManagedPolicyReferences');
  }),
);

integTest(
  'cdk diff --security-only successfully outputs sso-permission-set-with-managed-policy information',
  withDefaultFixture(async (fixture) => {
    const diff = await fixture.cdk([
      'diff',
      '--security-only',
      fixture.fullStackName('sso-perm-set-with-managed-policy'),
    ]);
    `┌───┬──────────────────────────────────────────┬──────────────────────────────────┬────────────────────┬───────────────────────────────────────────────────────────────┬─────────────────────────────────┐
   │   │ Resource                                 │ InstanceArn                      │ PermissionSet name │ PermissionsBoundary                                           │ CustomerManagedPolicyReferences │
   ├───┼──────────────────────────────────────────┼──────────────────────────────────┼────────────────────┼───────────────────────────────────────────────────────────────┼─────────────────────────────────┤
   │ + │\${permission-set-with-managed-policy}    │ arn:aws:sso:::instance/testvalue │ niceWork           │ ManagedPolicyArn: arn:aws:iam::aws:policy/AdministratorAccess │ Name: forSSO, Path:             │
`;

    expect(diff).toContain('Resource');
    expect(diff).toContain('permission-set-with-managed-policy');

    expect(diff).toContain('InstanceArn');
    expect(diff).toContain('arn:aws:sso:::instance/testvalue');

    expect(diff).toContain('PermissionSet name');
    expect(diff).toContain('niceWork');

    expect(diff).toContain('PermissionsBoundary');
    expect(diff).toContain('ManagedPolicyArn: arn:aws:iam::aws:policy/AdministratorAccess');

    expect(diff).toContain('CustomerManagedPolicyReferences');
    expect(diff).toContain('Name: forSSO, Path:');
  }),
);

integTest(
  'cdk diff --security-only successfully outputs sso-assignment information',
  withDefaultFixture(async (fixture) => {
    const diff = await fixture.cdk(['diff', '--security-only', fixture.fullStackName('sso-assignment')]);
    `┌───┬───────────────┬──────────────────────────────────┬─────────────────────────┬──────────────────────────────┬───────────────┬──────────────┬─────────────┐
   │   │ Resource      │ InstanceArn                      │ PermissionSetArn        │ PrincipalId                  │ PrincipalType │ TargetId     │ TargetType  │
   ├───┼───────────────┼──────────────────────────────────┼─────────────────────────┼──────────────────────────────┼───────────────┼──────────────┼─────────────┤
   │ + │\${assignment} │ arn:aws:sso:::instance/testvalue │ arn:aws:sso:::testvalue │ 11111111-2222-3333-4444-test │ USER          │ 111111111111 │ AWS_ACCOUNT │
   └───┴───────────────┴──────────────────────────────────┴─────────────────────────┴──────────────────────────────┴───────────────┴──────────────┴─────────────┘
`;
    expect(diff).toContain('Resource');
    expect(diff).toContain('assignment');

    expect(diff).toContain('InstanceArn');
    expect(diff).toContain('arn:aws:sso:::instance/testvalue');

    expect(diff).toContain('PermissionSetArn');
    expect(diff).toContain('arn:aws:sso:::testvalue');

    expect(diff).toContain('PrincipalId');
    expect(diff).toContain('11111111-2222-3333-4444-test');

    expect(diff).toContain('PrincipalType');
    expect(diff).toContain('USER');

    expect(diff).toContain('TargetId');
    expect(diff).toContain('111111111111');

    expect(diff).toContain('TargetType');
    expect(diff).toContain('AWS_ACCOUNT');
  }),
);

integTest(
  'cdk diff --security-only successfully outputs sso-access-control information',
  withDefaultFixture(async (fixture) => {
    const diff = await fixture.cdk(['diff', '--security-only', fixture.fullStackName('sso-access-control')]);
    `┌───┬────────────────────────────────┬────────────────────────┬─────────────────────────────────┐
   │   │ Resource                       │ InstanceArn            │ AccessControlAttributes         │
   ├───┼────────────────────────────────┼────────────────────────┼─────────────────────────────────┤
   │ + │\${instanceAccessControlConfig} │ arn:aws:test:testvalue │ Key: first, Values: [a]         │
   │   │                                │                        │ Key: second, Values: [b]        │
   │   │                                │                        │ Key: third, Values: [c]         │
   │   │                                │                        │ Key: fourth, Values: [d]        │
   │   │                                │                        │ Key: fifth, Values: [e]         │
   │   │                                │                        │ Key: sixth, Values: [f]         │
   └───┴────────────────────────────────┴────────────────────────┴─────────────────────────────────┘
`;
    expect(diff).toContain('Resource');
    expect(diff).toContain('instanceAccessControlConfig');

    expect(diff).toContain('InstanceArn');
    expect(diff).toContain('arn:aws:sso:::instance/testvalue');

    expect(diff).toContain('AccessControlAttributes');
    expect(diff).toContain('Key: first, Values: [a]');
    expect(diff).toContain('Key: second, Values: [b]');
    expect(diff).toContain('Key: third, Values: [c]');
    expect(diff).toContain('Key: fourth, Values: [d]');
    expect(diff).toContain('Key: fifth, Values: [e]');
    expect(diff).toContain('Key: sixth, Values: [f]');
  }),
);

integTest(
  'cdk diff --security-only --fail exits when security diff for sso access control config',
  withDefaultFixture(async (fixture) => {
    await expect(
      fixture.cdk(['diff', '--security-only', '--fail', fixture.fullStackName('sso-access-control')]),
    ).rejects.toThrow('exited with error');
  }),
);

integTest(
  'cdk diff --security-only --fail exits when security diff for sso-perm-set-without-managed-policy',
  withDefaultFixture(async (fixture) => {
    await expect(
      fixture.cdk(['diff', '--security-only', '--fail', fixture.fullStackName('sso-perm-set-without-managed-policy')]),
    ).rejects.toThrow('exited with error');
  }),
);

integTest(
  'cdk diff --security-only --fail exits when security diff for sso-perm-set-with-managed-policy',
  withDefaultFixture(async (fixture) => {
    await expect(
      fixture.cdk(['diff', '--security-only', '--fail', fixture.fullStackName('sso-perm-set-with-managed-policy')]),
    ).rejects.toThrow('exited with error');
  }),
);

integTest(
  'cdk diff --security-only --fail exits when security diff for sso-assignment',
  withDefaultFixture(async (fixture) => {
    await expect(
      fixture.cdk(['diff', '--security-only', '--fail', fixture.fullStackName('sso-assignment')]),
    ).rejects.toThrow('exited with error');
  }),
);

integTest(
  'cdk diff --security-only --fail exits when security changes are present',
  withDefaultFixture(async (fixture) => {
    const stackName = 'iam-test';
    await expect(fixture.cdk(['diff', '--security-only', '--fail', fixture.fullStackName(stackName)])).rejects.toThrow(
      'exited with error',
    );
  }),
);

integTest(
  "cdk diff --quiet does not print 'There were no differences' message for stacks which have no differences",
  withDefaultFixture(async (fixture) => {
    // GIVEN
    await fixture.cdkDeploy('test-1');

    // WHEN
    const diff = await fixture.cdk(['diff', '--quiet', fixture.fullStackName('test-1')]);

    // THEN
    expect(diff).not.toContain('Stack test-1');
    expect(diff).not.toContain('There were no differences');
  }),
);

integTest(
  'deploy stack with docker asset',
  withDefaultFixture(async (fixture) => {
    await fixture.cdkDeploy('docker');
  }),
);

integTest(
  'deploy and test stack with lambda asset',
  withDefaultFixture(async (fixture) => {
    const stackArn = await fixture.cdkDeploy('lambda', { captureStderr: false });

    const response = await fixture.aws.cloudFormation.send(
      new DescribeStacksCommand({
        StackName: stackArn,
      }),
    );
    const lambdaArn = response.Stacks?.[0].Outputs?.[0].OutputValue;
    if (lambdaArn === undefined) {
      throw new Error('Stack did not have expected Lambda ARN output');
    }

    const output = await fixture.aws.lambda.send(
      new InvokeCommand({
        FunctionName: lambdaArn,
      }),
    );

    expect(JSON.stringify(output.Payload?.transformToString())).toContain('dear asset');
  }),
);

integTest(
  'cdk ls',
  withDefaultFixture(async (fixture) => {
    const listing = await fixture.cdk(['ls'], { captureStderr: false });

    const expectedStacks = [
      'conditional-resource',
      'docker',
      'docker-with-custom-file',
      'failed',
      'iam-test',
      'lambda',
      'missing-ssm-parameter',
      'order-providing',
      'outputs-test-1',
      'outputs-test-2',
      'param-test-1',
      'param-test-2',
      'param-test-3',
      'termination-protection',
      'test-1',
      'test-2',
      'with-nested-stack',
      'with-nested-stack-using-parameters',
      'order-consuming',
    ];

    for (const stack of expectedStacks) {
      expect(listing).toContain(fixture.fullStackName(stack));
    }
  }),
);

/**
 * Type to store stack dependencies recursively
 */
type DependencyDetails = {
  id: string;
  dependencies: DependencyDetails[];
};

type StackDetails = {
  id: string;
  dependencies: DependencyDetails[];
};

integTest(
  'cdk ls --show-dependencies --json',
  withDefaultFixture(async (fixture) => {
    const listing = await fixture.cdk(['ls --show-dependencies --json'], { captureStderr: false });

    const expectedStacks = [
      {
        id: 'test-1',
        dependencies: [],
      },
      {
        id: 'order-providing',
        dependencies: [],
      },
      {
        id: 'order-consuming',
        dependencies: [
          {
            id: 'order-providing',
            dependencies: [],
          },
        ],
      },
      {
        id: 'with-nested-stack',
        dependencies: [],
      },
      {
        id: 'list-stacks',
        dependencies: [
          {
            id: 'list-stacks/DependentStack',
            dependencies: [
              {
                id: 'list-stacks/DependentStack/InnerDependentStack',
                dependencies: [],
              },
            ],
          },
        ],
      },
      {
        id: 'list-multiple-dependent-stacks',
        dependencies: [
          {
            id: 'list-multiple-dependent-stacks/DependentStack1',
            dependencies: [],
          },
          {
            id: 'list-multiple-dependent-stacks/DependentStack2',
            dependencies: [],
          },
        ],
      },
    ];

    function validateStackDependencies(stack: StackDetails) {
      expect(listing).toContain(stack.id);

      function validateDependencies(dependencies: DependencyDetails[]) {
        for (const dependency of dependencies) {
          expect(listing).toContain(dependency.id);
          if (dependency.dependencies.length > 0) {
            validateDependencies(dependency.dependencies);
          }
        }
      }

      if (stack.dependencies.length > 0) {
        validateDependencies(stack.dependencies);
      }
    }

    for (const stack of expectedStacks) {
      validateStackDependencies(stack);
    }
  }),
);

integTest(
  'cdk ls --show-dependencies --json --long',
  withDefaultFixture(async (fixture) => {
    const listing = await fixture.cdk(['ls --show-dependencies --json --long'], { captureStderr: false });

    const expectedStacks = [
      {
        id: 'order-providing',
        name: 'order-providing',
        enviroment: {
          account: 'unknown-account',
          region: 'unknown-region',
          name: 'aws://unknown-account/unknown-region',
        },
        dependencies: [],
      },
      {
        id: 'order-consuming',
        name: 'order-consuming',
        enviroment: {
          account: 'unknown-account',
          region: 'unknown-region',
          name: 'aws://unknown-account/unknown-region',
        },
        dependencies: [
          {
            id: 'order-providing',
            dependencies: [],
          },
        ],
      },
    ];

    for (const stack of expectedStacks) {
      expect(listing).toContain(fixture.fullStackName(stack.id));
      expect(listing).toContain(fixture.fullStackName(stack.name));
      expect(listing).toContain(stack.enviroment.account);
      expect(listing).toContain(stack.enviroment.name);
      expect(listing).toContain(stack.enviroment.region);
      for (const dependency of stack.dependencies) {
        expect(listing).toContain(fixture.fullStackName(dependency.id));
      }
    }
  }),
);

integTest(
  'synthing a stage with errors leads to failure',
  withDefaultFixture(async (fixture) => {
    const output = await fixture.cdk(['synth'], {
      allowErrExit: true,
      modEnv: {
        INTEG_STACK_SET: 'stage-with-errors',
      },
    });

    expect(output).toContain('This is an error');
  }),
);

integTest(
  'synthing a stage with errors can be suppressed',
  withDefaultFixture(async (fixture) => {
    await fixture.cdk(['synth', '--no-validation'], {
      modEnv: {
        INTEG_STACK_SET: 'stage-with-errors',
      },
    });
  }),
);

integTest(
  'synth --quiet can be specified in cdk.json',
  withDefaultFixture(async (fixture) => {
    let cdkJson = JSON.parse(await fs.readFile(path.join(fixture.integTestDir, 'cdk.json'), 'utf8'));
    cdkJson = {
      ...cdkJson,
      quiet: true,
    };
    await fs.writeFile(path.join(fixture.integTestDir, 'cdk.json'), JSON.stringify(cdkJson));
    const synthOutput = await fixture.cdk(['synth', fixture.fullStackName('test-2')]);
    expect(synthOutput).not.toContain('topic152D84A37');
  }),
);

integTest(
  'deploy stack without resource',
  withDefaultFixture(async (fixture) => {
    // Deploy the stack without resources
    await fixture.cdkDeploy('conditional-resource', { modEnv: { NO_RESOURCE: 'TRUE' } });

    // This should have succeeded but not deployed the stack.
    await expect(
      fixture.aws.cloudFormation.send(
        new DescribeStacksCommand({ StackName: fixture.fullStackName('conditional-resource') }),
      ),
    ).rejects.toThrow('conditional-resource does not exist');

    // Deploy the stack with resources
    await fixture.cdkDeploy('conditional-resource');

    // Then again WITHOUT resources (this should destroy the stack)
    await fixture.cdkDeploy('conditional-resource', { modEnv: { NO_RESOURCE: 'TRUE' } });

    await expect(
      fixture.aws.cloudFormation.send(
        new DescribeStacksCommand({ StackName: fixture.fullStackName('conditional-resource') }),
      ),
    ).rejects.toThrow('conditional-resource does not exist');
  }),
);

integTest(
  'deploy no stacks with --ignore-no-stacks',
  withDefaultFixture(async (fixture) => {
    // empty array for stack names
    await fixture.cdkDeploy([], {
      options: ['--ignore-no-stacks'],
      modEnv: {
        INTEG_STACK_SET: 'stage-with-no-stacks',
      },
    });
  }),
);

integTest(
  'deploy no stacks error',
  withDefaultFixture(async (fixture) => {
    // empty array for stack names
    await expect(
      fixture.cdkDeploy([], {
        modEnv: {
          INTEG_STACK_SET: 'stage-with-no-stacks',
        },
      }),
    ).rejects.toThrow('exited with error');
  }),
);

integTest(
  'IAM diff',
  withDefaultFixture(async (fixture) => {
    const output = await fixture.cdk(['diff', fixture.fullStackName('iam-test')]);

    // Roughly check for a table like this:
    //
    // ┌───┬─────────────────┬────────┬────────────────┬────────────────────────────-──┬───────────┐
    // │   │ Resource        │ Effect │ Action         │ Principal                     │ Condition │
    // ├───┼─────────────────┼────────┼────────────────┼───────────────────────────────┼───────────┤
    // │ + │ ${SomeRole.Arn} │ Allow  │ sts:AssumeRole │ Service:ec2.amazonaws.com     │           │
    // └───┴─────────────────┴────────┴────────────────┴───────────────────────────────┴───────────┘

    expect(output).toContain('${SomeRole.Arn}');
    expect(output).toContain('sts:AssumeRole');
    expect(output).toContain('ec2.amazonaws.com');
  }),
);

integTest(
  'fast deploy',
  withDefaultFixture(async (fixture) => {
    // we are using a stack with a nested stack because CFN will always attempt to
    // update a nested stack, which will allow us to verify that updates are actually
    // skipped unless --force is specified.
    const stackArn = await fixture.cdkDeploy('with-nested-stack', { captureStderr: false });
    const changeSet1 = await getLatestChangeSet();

    // Deploy the same stack again, there should be no new change set created
    await fixture.cdkDeploy('with-nested-stack');
    const changeSet2 = await getLatestChangeSet();
    expect(changeSet2.ChangeSetId).toEqual(changeSet1.ChangeSetId);

    // Deploy the stack again with --force, now we should create a changeset
    await fixture.cdkDeploy('with-nested-stack', { options: ['--force'] });
    const changeSet3 = await getLatestChangeSet();
    expect(changeSet3.ChangeSetId).not.toEqual(changeSet2.ChangeSetId);

    // Deploy the stack again with tags, expected to create a new changeset
    // even though the resources didn't change.
    await fixture.cdkDeploy('with-nested-stack', { options: ['--tags', 'key=value'] });
    const changeSet4 = await getLatestChangeSet();
    expect(changeSet4.ChangeSetId).not.toEqual(changeSet3.ChangeSetId);

    async function getLatestChangeSet() {
      const response = await fixture.aws.cloudFormation.send(new DescribeStacksCommand({ StackName: stackArn }));
      if (!response.Stacks?.[0]) {
        throw new Error('Did not get a ChangeSet at all');
      }
      fixture.log(`Found Change Set ${response.Stacks?.[0].ChangeSetId}`);
      return response.Stacks?.[0];
    }
  }),
);

integTest(
  'failed deploy does not hang',
  withDefaultFixture(async (fixture) => {
    // this will hang if we introduce https://github.com/aws/aws-cdk/issues/6403 again.
    await expect(fixture.cdkDeploy('failed')).rejects.toThrow('exited with error');
  }),
);

integTest(
  'can still load old assemblies',
  withDefaultFixture(async (fixture) => {
    const cxAsmDir = path.join(os.tmpdir(), 'cdk-integ-cx');

    const testAssembliesDirectory = path.join(RESOURCES_DIR, 'cloud-assemblies');
    for (const asmdir of await listChildDirs(testAssembliesDirectory)) {
      fixture.log(`ASSEMBLY ${asmdir}`);
      await cloneDirectory(asmdir, cxAsmDir);

      // Some files in the asm directory that have a .js extension are
      // actually treated as templates. Evaluate them using NodeJS.
      const templates = await listChildren(cxAsmDir, (fullPath) => Promise.resolve(fullPath.endsWith('.js')));
      for (const template of templates) {
        const targetName = template.replace(/.js$/, '');
        await shell([process.execPath, template, '>', targetName], {
          cwd: cxAsmDir,
          output: fixture.output,
          modEnv: {
            TEST_ACCOUNT: await fixture.aws.account(),
            TEST_REGION: fixture.aws.region,
          },
        });
      }

      // Use this directory as a Cloud Assembly
      const output = await fixture.cdk(['--app', cxAsmDir, '-v', 'synth']);

      // Assert that there was no providerError in CDK's stderr
      // Because we rely on the app/framework to actually error in case the
      // provider fails, we inspect the logs here.
      expect(output).not.toContain('$providerError');
    }
  }),
);

integTest(
  'generating and loading assembly',
  withDefaultFixture(async (fixture) => {
    const asmOutputDir = `${fixture.integTestDir}-cdk-integ-asm`;
    await fixture.shell(['rm', '-rf', asmOutputDir]);

    // Synthesize a Cloud Assembly tothe default directory (cdk.out) and a specific directory.
    await fixture.cdk(['synth']);
    await fixture.cdk(['synth', '--output', asmOutputDir]);

    // cdk.out in the current directory and the indicated --output should be the same
    await fixture.shell(['diff', 'cdk.out', asmOutputDir]);

    // Check that we can 'ls' the synthesized asm.
    // Change to some random directory to make sure we're not accidentally loading cdk.json
    const list = await fixture.cdk(['--app', asmOutputDir, 'ls'], { cwd: os.tmpdir() });
    // Same stacks we know are in the app
    expect(list).toContain(`${fixture.stackNamePrefix}-lambda`);
    expect(list).toContain(`${fixture.stackNamePrefix}-test-1`);
    expect(list).toContain(`${fixture.stackNamePrefix}-test-2`);

    // Check that we can use '.' and just synth ,the generated asm
    const stackTemplate = await fixture.cdk(['--app', '.', 'synth', fixture.fullStackName('test-2')], {
      cwd: asmOutputDir,
    });
    expect(stackTemplate).toContain('topic152D84A37');

    // Deploy a Lambda from the copied asm
    await fixture.cdkDeploy('lambda', { options: ['-a', '.'], cwd: asmOutputDir });

    // Remove (rename) the original custom docker file that was used during synth.
    // this verifies that the assemly has a copy of it and that the manifest uses
    // relative paths to reference to it.
    const customDockerFile = path.join(fixture.integTestDir, 'docker', 'Dockerfile.Custom');
    await fs.rename(customDockerFile, `${customDockerFile}~`);
    try {
      // deploy a docker image with custom file without synth (uses assets)
      await fixture.cdkDeploy('docker-with-custom-file', { options: ['-a', '.'], cwd: asmOutputDir });
    } finally {
      // Rename back to restore fixture to original state
      await fs.rename(`${customDockerFile}~`, customDockerFile);
    }
  }),
);

integTest(
  'templates on disk contain metadata resource, also in nested assemblies',
  withDefaultFixture(async (fixture) => {
    // Synth first, and switch on version reporting because cdk.json is disabling it
    await fixture.cdk(['synth', '--version-reporting=true']);

    // Load template from disk from root assembly
    const templateContents = await fixture.shell(['cat', 'cdk.out/*-lambda.template.json']);

    expect(JSON.parse(templateContents).Resources.CDKMetadata).toBeTruthy();

    // Load template from nested assembly
    const nestedTemplateContents = await fixture.shell([
      'cat',
      'cdk.out/assembly-*-stage/*StackInStage*.template.json',
    ]);

    expect(JSON.parse(nestedTemplateContents).Resources.CDKMetadata).toBeTruthy();
  }),
);

integTest(
  'CDK synth add the metadata properties expected by sam',
  withSamIntegrationFixture(async (fixture) => {
    // Synth first
    await fixture.cdkSynth();

    const template = fixture.template('TestStack');

    const expectedResources = [
      {
        // Python Layer Version
        id: 'PythonLayerVersion39495CEF',
        cdkId: 'PythonLayerVersion',
        isBundled: true,
        property: 'Content',
      },
      {
        // Layer Version
        id: 'LayerVersion3878DA3A',
        cdkId: 'LayerVersion',
        isBundled: false,
        property: 'Content',
      },
      {
        // Bundled layer version
        id: 'BundledLayerVersionPythonRuntime6BADBD6E',
        cdkId: 'BundledLayerVersionPythonRuntime',
        isBundled: true,
        property: 'Content',
      },
      {
        // Python Function
        id: 'PythonFunction0BCF77FD',
        cdkId: 'PythonFunction',
        isBundled: true,
        property: 'Code',
      },
      {
        // Log Retention Function
        id: 'LogRetentionaae0aa3c5b4d4f87b02d85b201efdd8aFD4BFC8A',
        cdkId: 'LogRetentionaae0aa3c5b4d4f87b02d85b201efdd8a',
        isBundled: false,
        property: 'Code',
      },
      {
        // Function
        id: 'FunctionPythonRuntime28CBDA05',
        cdkId: 'FunctionPythonRuntime',
        isBundled: false,
        property: 'Code',
      },
      {
        // Bundled Function
        id: 'BundledFunctionPythonRuntime4D9A0918',
        cdkId: 'BundledFunctionPythonRuntime',
        isBundled: true,
        property: 'Code',
      },
      {
        // NodeJs Function
        id: 'NodejsFunction09C1F20F',
        cdkId: 'NodejsFunction',
        isBundled: true,
        property: 'Code',
      },
      {
        // Go Function
        id: 'GoFunctionCA95FBAA',
        cdkId: 'GoFunction',
        isBundled: true,
        property: 'Code',
      },
      {
        // Docker Image Function
        id: 'DockerImageFunction28B773E6',
        cdkId: 'DockerImageFunction',
        dockerFilePath: 'Dockerfile',
        property: 'Code.ImageUri',
      },
      {
        // Spec Rest Api
        id: 'SpecRestAPI7D4B3A34',
        cdkId: 'SpecRestAPI',
        property: 'BodyS3Location',
      },
    ];

    for (const resource of expectedResources) {
      fixture.output.write(`validate assets metadata for resource ${resource}`);
      expect(resource.id in template.Resources).toBeTruthy();
      expect(template.Resources[resource.id]).toEqual(
        expect.objectContaining({
          Metadata: {
            'aws:cdk:path': `${fixture.fullStackName('TestStack')}/${resource.cdkId}/Resource`,
            'aws:asset:path': expect.stringMatching(/asset\.[0-9a-zA-Z]{64}/),
            'aws:asset:is-bundled': resource.isBundled,
            'aws:asset:dockerfile-path': resource.dockerFilePath,
            'aws:asset:property': resource.property,
          },
        }),
      );
    }

    // Nested Stack
    fixture.output.write('validate assets metadata for nested stack resource');
    expect('NestedStackNestedStackNestedStackNestedStackResourceB70834FD' in template.Resources).toBeTruthy();
    expect(template.Resources.NestedStackNestedStackNestedStackNestedStackResourceB70834FD).toEqual(
      expect.objectContaining({
        Metadata: {
          'aws:cdk:path': `${fixture.fullStackName(
            'TestStack',
          )}/NestedStack.NestedStack/NestedStack.NestedStackResource`,
          'aws:asset:path': expect.stringMatching(
            `${fixture.stackNamePrefix.replace(/-/, '')}TestStackNestedStack[0-9A-Z]{8}\.nested\.template\.json`,
          ),
          'aws:asset:property': 'TemplateURL',
        },
      }),
    );
  }),
);

integTest(
  'CDK synth bundled functions as expected',
  withSamIntegrationFixture(async (fixture) => {
    // Synth first
    await fixture.cdkSynth();

    const template = fixture.template('TestStack');

    const expectedBundledAssets = [
      {
        // Python Layer Version
        id: 'PythonLayerVersion39495CEF',
        files: [
          'python/layer_version_dependency.py',
          'python/geonamescache/__init__.py',
          'python/geonamescache-1.3.0.dist-info',
        ],
      },
      {
        // Layer Version
        id: 'LayerVersion3878DA3A',
        files: ['layer_version_dependency.py', 'requirements.txt'],
      },
      {
        // Bundled layer version
        id: 'BundledLayerVersionPythonRuntime6BADBD6E',
        files: [
          'python/layer_version_dependency.py',
          'python/geonamescache/__init__.py',
          'python/geonamescache-1.3.0.dist-info',
        ],
      },
      {
        // Python Function
        id: 'PythonFunction0BCF77FD',
        files: ['app.py', 'geonamescache/__init__.py', 'geonamescache-1.3.0.dist-info'],
      },
      {
        // Function
        id: 'FunctionPythonRuntime28CBDA05',
        files: ['app.py', 'requirements.txt'],
      },
      {
        // Bundled Function
        id: 'BundledFunctionPythonRuntime4D9A0918',
        files: ['app.py', 'geonamescache/__init__.py', 'geonamescache-1.3.0.dist-info'],
      },
      {
        // NodeJs Function
        id: 'NodejsFunction09C1F20F',
        files: ['index.js'],
      },
      {
        // Go Function
        id: 'GoFunctionCA95FBAA',
        files: ['bootstrap'],
      },
      {
        // Docker Image Function
        id: 'DockerImageFunction28B773E6',
        files: ['app.js', 'Dockerfile', 'package.json'],
      },
    ];

    for (const resource of expectedBundledAssets) {
      const assetPath = template.Resources[resource.id].Metadata['aws:asset:path'];
      for (const file of resource.files) {
        fixture.output.write(`validate Path ${file} for resource ${resource}`);
        expect(existsSync(path.join(fixture.integTestDir, 'cdk.out', assetPath, file))).toBeTruthy();
      }
    }
  }),
);

integTest(
  'sam can locally test the synthesized cdk application',
  withSamIntegrationFixture(async (fixture) => {
    // Synth first
    await fixture.cdkSynth();

    const result = await fixture.samLocalStartApi(
      'TestStack',
      false,
      randomInteger(30000, 40000),
      '/restapis/spec/pythonFunction',
    );
    expect(result.actionSucceeded).toBeTruthy();
    expect(result.actionOutput).toEqual(
      expect.objectContaining({
        message: 'Hello World',
      }),
    );
  }),
);

integTest(
  'skips notice refresh',
  withDefaultFixture(async (fixture) => {
    const output = await fixture.cdkSynth({
      options: ['--no-notices'],
      modEnv: {
        INTEG_STACK_SET: 'stage-using-context',
      },
      allowErrExit: true,
    });

    // Neither succeeds nor fails, but skips the refresh
    await expect(output).not.toContain('Notices refreshed');
    await expect(output).not.toContain('Notices refresh failed');
  }),
);

/**
 * Create a queue, orphan that queue, then import the queue.
 *
 * We want to test with a large template to make sure large templates can work with import.
 */
integTest(
  'test resource import',
  withDefaultFixture(async (fixture) => {
    // GIVEN
    const randomPrefix = randomString();
    const uniqueOutputsFileName = `${randomPrefix}Outputs.json`; // other tests use the outputs file. Make sure we don't collide.
    const outputsFile = path.join(fixture.integTestDir, 'outputs', uniqueOutputsFileName);
    await fs.mkdir(path.dirname(outputsFile), { recursive: true });

    // First, create a stack that includes many queues, and one queue that will be removed from the stack but NOT deleted from AWS.
    await fixture.cdkDeploy('importable-stack', {
      modEnv: { LARGE_TEMPLATE: '1', INCLUDE_SINGLE_QUEUE: '1', RETAIN_SINGLE_QUEUE: '1' },
      options: ['--outputs-file', outputsFile],
    });

    try {
      // Second, now the queue we will remove is in the stack and has a logicalId. We can now make the resource mapping file.
      // This resource mapping file will be used to tell the import operation what queue to bring into the stack.
      const fullStackName = fixture.fullStackName('importable-stack');
      const outputs = JSON.parse((await fs.readFile(outputsFile, { encoding: 'utf-8' })).toString());
      const queueLogicalId = outputs[fullStackName].QueueLogicalId;
      const queueResourceMap = {
        [queueLogicalId]: { QueueUrl: outputs[fullStackName].QueueUrl },
      };
      const mappingFile = path.join(fixture.integTestDir, 'outputs', `${randomPrefix}Mapping.json`);
      await fs.writeFile(mappingFile, JSON.stringify(queueResourceMap), { encoding: 'utf-8' });

      // Third, remove the queue from the stack, but don't delete the queue from AWS.
      await fixture.cdkDeploy('importable-stack', {
        modEnv: { LARGE_TEMPLATE: '1', INCLUDE_SINGLE_QUEUE: '0', RETAIN_SINGLE_QUEUE: '0' },
      });
      const cfnTemplateBeforeImport = await fixture.aws.cloudFormation.send(
        new GetTemplateCommand({ StackName: fullStackName }),
      );
      expect(cfnTemplateBeforeImport.TemplateBody).not.toContain(queueLogicalId);

      // WHEN
      await fixture.cdk(['import', '--resource-mapping', mappingFile, fixture.fullStackName('importable-stack')], {
        modEnv: { LARGE_TEMPLATE: '1', INCLUDE_SINGLE_QUEUE: '1', RETAIN_SINGLE_QUEUE: '0' },
      });

      // THEN
      const describeStacksResponse = await fixture.aws.cloudFormation.send(
        new DescribeStacksCommand({ StackName: fullStackName }),
      );
      const cfnTemplateAfterImport = await fixture.aws.cloudFormation.send(
        new GetTemplateCommand({ StackName: fullStackName }),
      );
      expect(describeStacksResponse.Stacks![0].StackStatus).toEqual('IMPORT_COMPLETE');
      expect(cfnTemplateAfterImport.TemplateBody).toContain(queueLogicalId);
    } finally {
      // Clean up
      await fixture.cdkDestroy('importable-stack');
    }
  }),
);

integTest(
  'test migrate deployment for app with localfile source in migrate.json',
  withDefaultFixture(async (fixture) => {
    const outputsFile = path.join(fixture.integTestDir, 'outputs', 'outputs.json');
    await fs.mkdir(path.dirname(outputsFile), { recursive: true });

    // Initial deploy
    await fixture.cdkDeploy('migrate-stack', {
      modEnv: { ORPHAN_TOPIC: '1' },
      options: ['--outputs-file', outputsFile],
    });

    const outputs = JSON.parse((await fs.readFile(outputsFile, { encoding: 'utf-8' })).toString());
    const stackName = fixture.fullStackName('migrate-stack');
    const queueName = outputs[stackName].QueueName;
    const queueUrl = outputs[stackName].QueueUrl;
    const queueLogicalId = outputs[stackName].QueueLogicalId;
    fixture.log(`Created queue ${queueUrl} in stack ${fixture.fullStackName}`);

    // Write the migrate file based on the ID from step one, then deploy the app with migrate
    const migrateFile = path.join(fixture.integTestDir, 'migrate.json');
    await fs.writeFile(
      migrateFile,
      JSON.stringify({
        Source: 'localfile',
        Resources: [
          {
            ResourceType: 'AWS::SQS::Queue',
            LogicalResourceId: queueLogicalId,
            ResourceIdentifier: { QueueUrl: queueUrl },
          },
        ],
      }),
      { encoding: 'utf-8' },
    );

    await fixture.cdkDestroy('migrate-stack');
    fixture.log(`Deleted stack ${fixture.fullStackName}, orphaning ${queueName}`);

    // Create new stack from existing queue
    try {
      fixture.log(`Deploying new stack ${fixture.fullStackName}, migrating ${queueName} into stack`);
      await fixture.cdkDeploy('migrate-stack');
    } finally {
      // Cleanup
      await fixture.cdkDestroy('migrate-stack');
    }
  }),
);

integTest(
  "hotswap deployment supports Lambda function's description and environment variables",
  withDefaultFixture(async (fixture) => {
    // GIVEN
    const stackArn = await fixture.cdkDeploy('lambda-hotswap', {
      captureStderr: false,
      modEnv: {
        DYNAMIC_LAMBDA_PROPERTY_VALUE: 'original value',
      },
    });

    // WHEN
    const deployOutput = await fixture.cdkDeploy('lambda-hotswap', {
      options: ['--hotswap'],
      captureStderr: true,
      onlyStderr: true,
      modEnv: {
        DYNAMIC_LAMBDA_PROPERTY_VALUE: 'new value',
      },
    });

    const response = await fixture.aws.cloudFormation.send(
      new DescribeStacksCommand({
        StackName: stackArn,
      }),
    );
    const functionName = response.Stacks?.[0].Outputs?.[0].OutputValue;

    // THEN

    // The deployment should not trigger a full deployment, thus the stack's status must remains
    // "CREATE_COMPLETE"
    expect(response.Stacks?.[0].StackStatus).toEqual('CREATE_COMPLETE');
    expect(deployOutput).toContain(`Lambda Function '${functionName}' hotswapped!`);
  }),
);

integTest(
  'hotswap deployment supports Fn::ImportValue intrinsic',
  withDefaultFixture(async (fixture) => {
    // GIVEN
    try {
      await fixture.cdkDeploy('export-value-stack');
      const stackArn = await fixture.cdkDeploy('lambda-hotswap', {
        captureStderr: false,
        modEnv: {
          DYNAMIC_LAMBDA_PROPERTY_VALUE: 'original value',
          USE_IMPORT_VALUE_LAMBDA_PROPERTY: 'true',
        },
      });

      // WHEN
      const deployOutput = await fixture.cdkDeploy('lambda-hotswap', {
        options: ['--hotswap'],
        captureStderr: true,
        onlyStderr: true,
        modEnv: {
          DYNAMIC_LAMBDA_PROPERTY_VALUE: 'new value',
          USE_IMPORT_VALUE_LAMBDA_PROPERTY: 'true',
        },
      });

      const response = await fixture.aws.cloudFormation.send(
        new DescribeStacksCommand({
          StackName: stackArn,
        }),
      );
      const functionName = response.Stacks?.[0].Outputs?.[0].OutputValue;

      // THEN

      // The deployment should not trigger a full deployment, thus the stack's status must remains
      // "CREATE_COMPLETE"
      expect(response.Stacks?.[0].StackStatus).toEqual('CREATE_COMPLETE');
      expect(deployOutput).toContain(`Lambda Function '${functionName}' hotswapped!`);
    } finally {
      // Ensure cleanup in reverse order due to use of import/export
      await fixture.cdkDestroy('lambda-hotswap');
      await fixture.cdkDestroy('export-value-stack');
    }
  }),
);

integTest(
  'hotswap deployment supports ecs service',
  withDefaultFixture(async (fixture) => {
    // GIVEN
    const stackArn = await fixture.cdkDeploy('ecs-hotswap', {
      captureStderr: false,
    });

    // WHEN
    const deployOutput = await fixture.cdkDeploy('ecs-hotswap', {
      options: ['--hotswap'],
      captureStderr: true,
      onlyStderr: true,
      modEnv: {
        DYNAMIC_ECS_PROPERTY_VALUE: 'new value',
      },
    });

    const response = await fixture.aws.cloudFormation.send(
      new DescribeStacksCommand({
        StackName: stackArn,
      }),
    );
    const serviceName = response.Stacks?.[0].Outputs?.find((output) => output.OutputKey == 'ServiceName')?.OutputValue;

    // THEN

    // The deployment should not trigger a full deployment, thus the stack's status must remains
    // "CREATE_COMPLETE"
    expect(response.Stacks?.[0].StackStatus).toEqual('CREATE_COMPLETE');
    expect(deployOutput).toContain(`ECS Service '${serviceName}' hotswapped!`);
  }),
);

integTest(
  'hotswap deployment for ecs service waits for deployment to complete',
  withDefaultFixture(async (fixture) => {
    // GIVEN
    const stackArn = await fixture.cdkDeploy('ecs-hotswap', {
      captureStderr: false,
    });

    // WHEN
    await fixture.cdkDeploy('ecs-hotswap', {
      options: ['--hotswap'],
      modEnv: {
        DYNAMIC_ECS_PROPERTY_VALUE: 'new value',
      },
    });

    const describeStacksResponse = await fixture.aws.cloudFormation.send(
      new DescribeStacksCommand({
        StackName: stackArn,
      }),
    );
    const clusterName = describeStacksResponse.Stacks?.[0].Outputs?.find((output) => output.OutputKey == 'ClusterName')
      ?.OutputValue!;
    const serviceName = describeStacksResponse.Stacks?.[0].Outputs?.find((output) => output.OutputKey == 'ServiceName')
      ?.OutputValue!;

    // THEN

    const describeServicesResponse = await fixture.aws.ecs.send(
      new DescribeServicesCommand({
        cluster: clusterName,
        services: [serviceName],
      }),
    );
    expect(describeServicesResponse.services?.[0].deployments).toHaveLength(1); // only one deployment present
  }),
);

integTest(
  'hotswap deployment for ecs service detects failed deployment and errors',
  withDefaultFixture(async (fixture) => {
    // GIVEN
    await fixture.cdkDeploy('ecs-hotswap');

    // WHEN
    const deployOutput = await fixture.cdkDeploy('ecs-hotswap', {
      options: ['--hotswap'],
      modEnv: {
        USE_INVALID_ECS_HOTSWAP_IMAGE: 'true',
      },
      allowErrExit: true,
    });

    const stackName = `${fixture.stackNamePrefix}-ecs-hotswap`;
    const expectedSubstring = `❌  ${chalk.bold(stackName)} failed: ResourceNotReady: Resource is not in the state deploymentCompleted`;

    expect(deployOutput).toContain(expectedSubstring);
    expect(deployOutput).not.toContain('hotswapped!');
  }),
);

integTest('hotswap deployment supports AppSync APIs with many functions',
  withDefaultFixture(async (fixture) => {
    // GIVEN
    const stackArn = await fixture.cdkDeploy('appsync-hotswap', {
      captureStderr: false,
    });

    // WHEN
    const deployOutput = await fixture.cdkDeploy('appsync-hotswap', {
      options: ['--hotswap'],
      captureStderr: true,
      onlyStderr: true,
      modEnv: {
        DYNAMIC_APPSYNC_PROPERTY_VALUE: '$util.qr($ctx.stash.put("newTemplate", []))\n$util.toJson({})',
      },
    });

    const response = await fixture.aws.cloudFormation.send(
      new DescribeStacksCommand({
        StackName: stackArn,
      }),
    );

    expect(response.Stacks?.[0].StackStatus).toEqual('CREATE_COMPLETE');
    // assert all 50 functions were hotswapped
    for (const i of Array(50).keys()) {
      expect(deployOutput).toContain(`AWS::AppSync::FunctionConfiguration 'appsync_function${i}' hotswapped!`);
    }
  }),
);

async function listChildren(parent: string, pred: (x: string) => Promise<boolean>) {
  const ret = new Array<string>();
  for (const child of await fs.readdir(parent, { encoding: 'utf-8' })) {
    const fullPath = path.join(parent, child.toString());
    if (await pred(fullPath)) {
      ret.push(fullPath);
    }
  }
  return ret;
}

async function listChildDirs(parent: string) {
  return listChildren(parent, async (fullPath: string) => (await fs.stat(fullPath)).isDirectory());
}

integTest(
  'cdk notices with --unacknowledged',
  withDefaultFixture(async (fixture) => {
    const noticesUnacknowledged = await fixture.cdk(['notices', '--unacknowledged'], { verbose: false });
    const noticesUnacknowledgedAlias = await fixture.cdk(['notices', '-u'], { verbose: false });
    expect(noticesUnacknowledged).toEqual(expect.stringMatching(/There are \d{1,} unacknowledged notice\(s\)./));
    expect(noticesUnacknowledged).toEqual(noticesUnacknowledgedAlias);
  }),
);

integTest(
  'test cdk rollback',
  withSpecificFixture('rollback-test-app', async (fixture) => {
    let phase = '1';

    // Should succeed
    await fixture.cdkDeploy('test-rollback', {
      options: ['--no-rollback'],
      modEnv: { PHASE: phase },
      verbose: false,
    });
    try {
      phase = '2';

      // Should fail
      const deployOutput = await fixture.cdkDeploy('test-rollback', {
        options: ['--no-rollback'],
        modEnv: { PHASE: phase },
        verbose: false,
        allowErrExit: true,
      });
      if (!deployOutput.includes('UPDATE_FAILED')) {
        throw new Error(`Expected output to contain UPDATE_FAILED, got: ${deployOutput}`);
      }

      // Should still fail
      const rollbackOutput = await fixture.cdk(['rollback'], {
        modEnv: { PHASE: phase },
        verbose: false,
        allowErrExit: true,
      });
      if (!rollbackOutput.includes('Failing rollback')) {
        throw new Error(`Expected output to contain "Failing rollback", got: ${rollbackOutput}`);
      }

      // Rollback and force cleanup
      await fixture.cdk(['rollback', '--force'], {
        modEnv: { PHASE: phase },
        verbose: false,
      });
    } finally {
      await fixture.cdkDestroy('test-rollback');
    }
  }),
);<|MERGE_RESOLUTION|>--- conflicted
+++ resolved
@@ -33,11 +33,8 @@
   withCDKMigrateFixture,
   withExtendedTimeoutFixture,
   randomString,
-<<<<<<< HEAD
   withSpecificFixture,
-=======
   withoutBootstrap,
->>>>>>> c9709d4b
 } from '../../lib';
 
 jest.setTimeout(2 * 60 * 60_000); // Includes the time to acquire locks, worst-case single-threaded runtime
