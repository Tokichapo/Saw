--- conflicted
+++ resolved
@@ -18,19 +18,11 @@
     "awslint": "bin/awslint"
   },
   "dependencies": {
-<<<<<<< HEAD
-    "@jsii/spec": "^1.49.0",
-    "camelcase": "^6.2.1",
-    "colors": "^1.4.0",
-    "fs-extra": "^9.1.0",
-    "jsii-reflect": "^1.49.0",
-=======
     "@jsii/spec": "^1.50.0",
     "camelcase": "^6.2.1",
     "colors": "^1.4.0",
     "fs-extra": "^9.1.0",
     "jsii-reflect": "^1.50.0",
->>>>>>> 63330add
     "yargs": "^16.2.0"
   },
   "devDependencies": {
