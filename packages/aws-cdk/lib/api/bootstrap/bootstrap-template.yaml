--- conflicted
+++ resolved
@@ -703,11 +703,7 @@
       Type: String
       Name:
         Fn::Sub: '/cdk-bootstrap/${Qualifier}/version'
-<<<<<<< HEAD
-      Value: '21'
-=======
-      Value: '22'
->>>>>>> 6e962349
+      Value: '23'
 Outputs:
   BucketName:
     Description: The name of the S3 bucket owned by the CDK toolkit stack
