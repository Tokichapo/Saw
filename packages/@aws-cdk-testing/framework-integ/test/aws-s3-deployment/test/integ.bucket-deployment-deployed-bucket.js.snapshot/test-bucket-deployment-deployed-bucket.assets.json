{
  "version": "36.0.0",
  "files": {
    "54e6f07bf3aea46d100719f3b21fe0fb45ae789ee372d42d8cdfb97e21aba96c": {
      "source": {
        "path": "asset.54e6f07bf3aea46d100719f3b21fe0fb45ae789ee372d42d8cdfb97e21aba96c",
        "packaging": "zip"
      },
      "destinations": {
        "current_account-current_region": {
          "bucketName": "cdk-hnb659fds-assets-${AWS::AccountId}-${AWS::Region}",
          "objectKey": "54e6f07bf3aea46d100719f3b21fe0fb45ae789ee372d42d8cdfb97e21aba96c.zip",
          "assumeRoleArn": "arn:${AWS::Partition}:iam::${AWS::AccountId}:role/cdk-hnb659fds-file-publishing-role-${AWS::AccountId}-${AWS::Region}"
        }
      }
    },
    "3322b7049fb0ed2b7cbb644a2ada8d1116ff80c32dca89e6ada846b5de26f961": {
      "source": {
        "path": "asset.3322b7049fb0ed2b7cbb644a2ada8d1116ff80c32dca89e6ada846b5de26f961.zip",
        "packaging": "file"
      },
      "destinations": {
        "current_account-current_region": {
          "bucketName": "cdk-hnb659fds-assets-${AWS::AccountId}-${AWS::Region}",
          "objectKey": "3322b7049fb0ed2b7cbb644a2ada8d1116ff80c32dca89e6ada846b5de26f961.zip",
          "assumeRoleArn": "arn:${AWS::Partition}:iam::${AWS::AccountId}:role/cdk-hnb659fds-file-publishing-role-${AWS::AccountId}-${AWS::Region}"
        }
      }
    },
    "e976a796f036a5efbf44b99e44cfb5a961df08d8dbf7cd37e60bf216fb982a00": {
      "source": {
        "path": "asset.e976a796f036a5efbf44b99e44cfb5a961df08d8dbf7cd37e60bf216fb982a00",
        "packaging": "zip"
      },
      "destinations": {
        "current_account-current_region": {
          "bucketName": "cdk-hnb659fds-assets-${AWS::AccountId}-${AWS::Region}",
          "objectKey": "e976a796f036a5efbf44b99e44cfb5a961df08d8dbf7cd37e60bf216fb982a00.zip",
          "assumeRoleArn": "arn:${AWS::Partition}:iam::${AWS::AccountId}:role/cdk-hnb659fds-file-publishing-role-${AWS::AccountId}-${AWS::Region}"
        }
      }
    },
    "a94977ede0211fd3b45efa33d6d8d1d7bbe0c5a96d977139d8b16abfa96fe9cb": {
      "source": {
        "path": "asset.a94977ede0211fd3b45efa33d6d8d1d7bbe0c5a96d977139d8b16abfa96fe9cb",
        "packaging": "zip"
      },
      "destinations": {
        "current_account-current_region": {
          "bucketName": "cdk-hnb659fds-assets-${AWS::AccountId}-${AWS::Region}",
          "objectKey": "a94977ede0211fd3b45efa33d6d8d1d7bbe0c5a96d977139d8b16abfa96fe9cb.zip",
          "assumeRoleArn": "arn:${AWS::Partition}:iam::${AWS::AccountId}:role/cdk-hnb659fds-file-publishing-role-${AWS::AccountId}-${AWS::Region}"
        }
      }
    },
<<<<<<< HEAD
    "0e7eb77e0802f91bf496bba870c64da61be5098a565ad783d6a71458e96ae90d": {
=======
    "aa56289a9ba20b2db7d6f83d25fdb676855a82ba30502bed83679f23f06dd5cd": {
>>>>>>> efccfcb9
      "source": {
        "path": "test-bucket-deployment-deployed-bucket.template.json",
        "packaging": "file"
      },
      "destinations": {
        "current_account-current_region": {
          "bucketName": "cdk-hnb659fds-assets-${AWS::AccountId}-${AWS::Region}",
<<<<<<< HEAD
          "objectKey": "0e7eb77e0802f91bf496bba870c64da61be5098a565ad783d6a71458e96ae90d.json",
=======
          "objectKey": "aa56289a9ba20b2db7d6f83d25fdb676855a82ba30502bed83679f23f06dd5cd.json",
>>>>>>> efccfcb9
          "assumeRoleArn": "arn:${AWS::Partition}:iam::${AWS::AccountId}:role/cdk-hnb659fds-file-publishing-role-${AWS::AccountId}-${AWS::Region}"
        }
      }
    }
  },
  "dockerImages": {}
}<|MERGE_RESOLUTION|>--- conflicted
+++ resolved
@@ -53,11 +53,7 @@
         }
       }
     },
-<<<<<<< HEAD
-    "0e7eb77e0802f91bf496bba870c64da61be5098a565ad783d6a71458e96ae90d": {
-=======
     "aa56289a9ba20b2db7d6f83d25fdb676855a82ba30502bed83679f23f06dd5cd": {
->>>>>>> efccfcb9
       "source": {
         "path": "test-bucket-deployment-deployed-bucket.template.json",
         "packaging": "file"
@@ -65,11 +61,7 @@
       "destinations": {
         "current_account-current_region": {
           "bucketName": "cdk-hnb659fds-assets-${AWS::AccountId}-${AWS::Region}",
-<<<<<<< HEAD
-          "objectKey": "0e7eb77e0802f91bf496bba870c64da61be5098a565ad783d6a71458e96ae90d.json",
-=======
           "objectKey": "aa56289a9ba20b2db7d6f83d25fdb676855a82ba30502bed83679f23f06dd5cd.json",
->>>>>>> efccfcb9
           "assumeRoleArn": "arn:${AWS::Partition}:iam::${AWS::AccountId}:role/cdk-hnb659fds-file-publishing-role-${AWS::AccountId}-${AWS::Region}"
         }
       }
