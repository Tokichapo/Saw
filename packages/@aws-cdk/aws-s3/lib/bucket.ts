import { EOL } from 'os';
import * as path from 'path';
import * as events from '@aws-cdk/aws-events';
import * as iam from '@aws-cdk/aws-iam';
import * as kms from '@aws-cdk/aws-kms';
import {
  Fn, IResource, Lazy, RemovalPolicy, Resource, ResourceProps, Stack, Token,
  CustomResource, CustomResourceProvider, CustomResourceProviderRuntime, FeatureFlags, Tags, Duration,
} from '@aws-cdk/core';
import * as cxapi from '@aws-cdk/cx-api';
import { Construct } from 'constructs';
import { BucketPolicy } from './bucket-policy';
import { IBucketNotificationDestination } from './destination';
import { BucketNotifications } from './notifications-resource';
import * as perms from './perms';
import { LifecycleRule } from './rule';
import { CfnBucket } from './s3.generated';
import { parseBucketArn, parseBucketName } from './util';

const AUTO_DELETE_OBJECTS_RESOURCE_TYPE = 'Custom::S3AutoDeleteObjects';
const AUTO_DELETE_OBJECTS_TAG = 'aws-cdk:auto-delete-objects';

export interface IBucket extends IResource {
  /**
   * The ARN of the bucket.
   * @attribute
   */
  readonly bucketArn: string;

  /**
   * The name of the bucket.
   * @attribute
   */
  readonly bucketName: string;

  /**
   * The URL of the static website.
   * @attribute
   */
  readonly bucketWebsiteUrl: string;

  /**
   * The Domain name of the static website.
   * @attribute
   */
  readonly bucketWebsiteDomainName: string;

  /**
   * The IPv4 DNS name of the specified bucket.
   * @attribute
   */
  readonly bucketDomainName: string;

  /**
   * The IPv6 DNS name of the specified bucket.
   * @attribute
   */
  readonly bucketDualStackDomainName: string;

  /**
   * The regional domain name of the specified bucket.
   * @attribute
   */
  readonly bucketRegionalDomainName: string;

  /**
   * If this bucket has been configured for static website hosting.
   */
  readonly isWebsite?: boolean;

  /**
   * Optional KMS encryption key associated with this bucket.
   */
  readonly encryptionKey?: kms.IKey;

  /**
   * The resource policy associated with this bucket.
   *
   * If `autoCreatePolicy` is true, a `BucketPolicy` will be created upon the
   * first call to addToResourcePolicy(s).
   */
  policy?: BucketPolicy;

  /**
   * Adds a statement to the resource policy for a principal (i.e.
   * account/role/service) to perform actions on this bucket and/or its
   * contents. Use `bucketArn` and `arnForObjects(keys)` to obtain ARNs for
   * this bucket or objects.
   *
   * Note that the policy statement may or may not be added to the policy.
   * For example, when an `IBucket` is created from an existing bucket,
   * it's not possible to tell whether the bucket already has a policy
   * attached, let alone to re-use that policy to add more statements to it.
   * So it's safest to do nothing in these cases.
   *
   * @param permission the policy statement to be added to the bucket's
   * policy.
   * @returns metadata about the execution of this method. If the policy
   * was not added, the value of `statementAdded` will be `false`. You
   * should always check this value to make sure that the operation was
   * actually carried out. Otherwise, synthesis and deploy will terminate
   * silently, which may be confusing.
   */
  addToResourcePolicy(permission: iam.PolicyStatement): iam.AddToResourcePolicyResult;

  /**
   * The https URL of an S3 object. For example:
   *
   * - `https://s3.us-west-1.amazonaws.com/onlybucket`
   * - `https://s3.us-west-1.amazonaws.com/bucket/key`
   * - `https://s3.cn-north-1.amazonaws.com.cn/china-bucket/mykey`
   * @param key The S3 key of the object. If not specified, the URL of the
   *      bucket is returned.
   * @returns an ObjectS3Url token
   */
  urlForObject(key?: string): string;

  /**
   * The https Transfer Acceleration URL of an S3 object. Specify `dualStack: true` at the options
   * for dual-stack endpoint (connect to the bucket over IPv6). For example:
   *
   * - `https://bucket.s3-accelerate.amazonaws.com`
   * - `https://bucket.s3-accelerate.amazonaws.com/key`
   *
   * @param key The S3 key of the object. If not specified, the URL of the
   *      bucket is returned.
   * @param options Options for generating URL.
   * @returns an TransferAccelerationUrl token
   */
  transferAccelerationUrlForObject(key?: string, options?: TransferAccelerationUrlOptions): string;

  /**
   * The virtual hosted-style URL of an S3 object. Specify `regional: false` at
   * the options for non-regional URL. For example:
   *
   * - `https://only-bucket.s3.us-west-1.amazonaws.com`
   * - `https://bucket.s3.us-west-1.amazonaws.com/key`
   * - `https://bucket.s3.amazonaws.com/key`
   * - `https://china-bucket.s3.cn-north-1.amazonaws.com.cn/mykey`
   * @param key The S3 key of the object. If not specified, the URL of the
   *      bucket is returned.
   * @param options Options for generating URL.
   * @returns an ObjectS3Url token
   */
  virtualHostedUrlForObject(key?: string, options?: VirtualHostedStyleUrlOptions): string;

  /**
   * The S3 URL of an S3 object. For example:
   * - `s3://onlybucket`
   * - `s3://bucket/key`
   * @param key The S3 key of the object. If not specified, the S3 URL of the
   *      bucket is returned.
   * @returns an ObjectS3Url token
   */
  s3UrlForObject(key?: string): string;

  /**
   * Returns an ARN that represents all objects within the bucket that match
   * the key pattern specified. To represent all keys, specify ``"*"``.
   */
  arnForObjects(keyPattern: string): string;

  /**
   * Grant read permissions for this bucket and it's contents to an IAM
   * principal (Role/Group/User).
   *
   * If encryption is used, permission to use the key to decrypt the contents
   * of the bucket will also be granted to the same principal.
   *
   * @param identity The principal
   * @param objectsKeyPattern Restrict the permission to a certain key pattern (default '*')
   */
  grantRead(identity: iam.IGrantable, objectsKeyPattern?: any): iam.Grant;

  /**
   * Grant write permissions to this bucket to an IAM principal.
   *
   * If encryption is used, permission to use the key to encrypt the contents
   * of written files will also be granted to the same principal.
   *
   * Before CDK version 1.85.0, this method granted the `s3:PutObject*` permission that included `s3:PutObjectAcl`,
   * which could be used to grant read/write object access to IAM principals in other accounts.
   * If you want to get rid of that behavior, update your CDK version to 1.85.0 or later,
   * and make sure the `@aws-cdk/aws-s3:grantWriteWithoutAcl` feature flag is set to `true`
   * in the `context` key of your cdk.json file.
   * If you've already updated, but still need the principal to have permissions to modify the ACLs,
   * use the {@link grantPutAcl} method.
   *
   * @param identity The principal
   * @param objectsKeyPattern Restrict the permission to a certain key pattern (default '*')
   */
  grantWrite(identity: iam.IGrantable, objectsKeyPattern?: any): iam.Grant;

  /**
   * Grants s3:PutObject* and s3:Abort* permissions for this bucket to an IAM principal.
   *
   * If encryption is used, permission to use the key to encrypt the contents
   * of written files will also be granted to the same principal.
   * @param identity The principal
   * @param objectsKeyPattern Restrict the permission to a certain key pattern (default '*')
   */
  grantPut(identity: iam.IGrantable, objectsKeyPattern?: any): iam.Grant;

  /**
   * Grant the given IAM identity permissions to modify the ACLs of objects in the given Bucket.
   *
   * If your application has the '@aws-cdk/aws-s3:grantWriteWithoutAcl' feature flag set,
   * calling {@link grantWrite} or {@link grantReadWrite} no longer grants permissions to modify the ACLs of the objects;
   * in this case, if you need to modify object ACLs, call this method explicitly.
   *
   * @param identity The principal
   * @param objectsKeyPattern Restrict the permission to a certain key pattern (default '*')
   */
  grantPutAcl(identity: iam.IGrantable, objectsKeyPattern?: string): iam.Grant;

  /**
   * Grants s3:DeleteObject* permission to an IAM principal for objects
   * in this bucket.
   *
   * @param identity The principal
   * @param objectsKeyPattern Restrict the permission to a certain key pattern (default '*')
   */
  grantDelete(identity: iam.IGrantable, objectsKeyPattern?: any): iam.Grant;

  /**
   * Grants read/write permissions for this bucket and it's contents to an IAM
   * principal (Role/Group/User).
   *
   * If an encryption key is used, permission to use the key for
   * encrypt/decrypt will also be granted.
   *
   * Before CDK version 1.85.0, this method granted the `s3:PutObject*` permission that included `s3:PutObjectAcl`,
   * which could be used to grant read/write object access to IAM principals in other accounts.
   * If you want to get rid of that behavior, update your CDK version to 1.85.0 or later,
   * and make sure the `@aws-cdk/aws-s3:grantWriteWithoutAcl` feature flag is set to `true`
   * in the `context` key of your cdk.json file.
   * If you've already updated, but still need the principal to have permissions to modify the ACLs,
   * use the {@link grantPutAcl} method.
   *
   * @param identity The principal
   * @param objectsKeyPattern Restrict the permission to a certain key pattern (default '*')
   */
  grantReadWrite(identity: iam.IGrantable, objectsKeyPattern?: any): iam.Grant;

  /**
   * Allows unrestricted access to objects from this bucket.
   *
   * IMPORTANT: This permission allows anyone to perform actions on S3 objects
   * in this bucket, which is useful for when you configure your bucket as a
   * website and want everyone to be able to read objects in the bucket without
   * needing to authenticate.
   *
   * Without arguments, this method will grant read ("s3:GetObject") access to
   * all objects ("*") in the bucket.
   *
   * The method returns the `iam.Grant` object, which can then be modified
   * as needed. For example, you can add a condition that will restrict access only
   * to an IPv4 range like this:
   *
   *     const grant = bucket.grantPublicAccess();
   *     grant.resourceStatement!.addCondition(‘IpAddress’, { “aws:SourceIp”: “54.240.143.0/24” });
   *
   *
   * @param keyPrefix the prefix of S3 object keys (e.g. `home/*`). Default is "*".
   * @param allowedActions the set of S3 actions to allow. Default is "s3:GetObject".
   * @returns The `iam.PolicyStatement` object, which can be used to apply e.g. conditions.
   */
  grantPublicAccess(keyPrefix?: string, ...allowedActions: string[]): iam.Grant;

  /**
   * Defines a CloudWatch event that triggers when something happens to this bucket
   *
   * Requires that there exists at least one CloudTrail Trail in your account
   * that captures the event. This method will not create the Trail.
   *
   * @param id The id of the rule
   * @param options Options for adding the rule
   */
  onCloudTrailEvent(id: string, options?: OnCloudTrailBucketEventOptions): events.Rule;

  /**
   * Defines an AWS CloudWatch event that triggers when an object is uploaded
   * to the specified paths (keys) in this bucket using the PutObject API call.
   *
   * Note that some tools like `aws s3 cp` will automatically use either
   * PutObject or the multipart upload API depending on the file size,
   * so using `onCloudTrailWriteObject` may be preferable.
   *
   * Requires that there exists at least one CloudTrail Trail in your account
   * that captures the event. This method will not create the Trail.
   *
   * @param id The id of the rule
   * @param options Options for adding the rule
   */
  onCloudTrailPutObject(id: string, options?: OnCloudTrailBucketEventOptions): events.Rule;

  /**
   * Defines an AWS CloudWatch event that triggers when an object at the
   * specified paths (keys) in this bucket are written to.  This includes
   * the events PutObject, CopyObject, and CompleteMultipartUpload.
   *
   * Note that some tools like `aws s3 cp` will automatically use either
   * PutObject or the multipart upload API depending on the file size,
   * so using this method may be preferable to `onCloudTrailPutObject`.
   *
   * Requires that there exists at least one CloudTrail Trail in your account
   * that captures the event. This method will not create the Trail.
   *
   * @param id The id of the rule
   * @param options Options for adding the rule
   */
  onCloudTrailWriteObject(id: string, options?: OnCloudTrailBucketEventOptions): events.Rule;

  /**
   * Adds a bucket notification event destination.
   * @param event The event to trigger the notification
   * @param dest The notification destination (Lambda, SNS Topic or SQS Queue)
   *
   * @param filters S3 object key filter rules to determine which objects
   * trigger this event. Each filter must include a `prefix` and/or `suffix`
   * that will be matched against the s3 object key. Refer to the S3 Developer Guide
   * for details about allowed filter rules.
   *
   * @see https://docs.aws.amazon.com/AmazonS3/latest/dev/NotificationHowTo.html#notification-how-to-filtering
   *
   * @example
   *
   *    declare const myLambda: lambda.Function;
   *    const bucket = new s3.Bucket(this, 'MyBucket');
   *    bucket.addEventNotification(s3.EventType.OBJECT_CREATED, new s3n.LambdaDestination(myLambda), {prefix: 'home/myusername/*'})
   *
   * @see
   * https://docs.aws.amazon.com/AmazonS3/latest/dev/NotificationHowTo.html
   */
  addEventNotification(event: EventType, dest: IBucketNotificationDestination, ...filters: NotificationKeyFilter[]): void;

  /**
   * Subscribes a destination to receive notifications when an object is
   * created in the bucket. This is identical to calling
   * `onEvent(s3.EventType.OBJECT_CREATED)`.
   *
   * @param dest The notification destination (see onEvent)
   * @param filters Filters (see onEvent)
   */
  addObjectCreatedNotification(dest: IBucketNotificationDestination, ...filters: NotificationKeyFilter[]): void

  /**
   * Subscribes a destination to receive notifications when an object is
   * removed from the bucket. This is identical to calling
   * `onEvent(EventType.OBJECT_REMOVED)`.
   *
   * @param dest The notification destination (see onEvent)
   * @param filters Filters (see onEvent)
   */
  addObjectRemovedNotification(dest: IBucketNotificationDestination, ...filters: NotificationKeyFilter[]): void;
}

/**
 * A reference to a bucket outside this stack
 */
export interface BucketAttributes {
  /**
   * The ARN of the bucket. At least one of bucketArn or bucketName must be
   * defined in order to initialize a bucket ref.
   */
  readonly bucketArn?: string;

  /**
   * The name of the bucket. If the underlying value of ARN is a string, the
   * name will be parsed from the ARN. Otherwise, the name is optional, but
   * some features that require the bucket name such as auto-creating a bucket
   * policy, won't work.
   */
  readonly bucketName?: string;

  /**
   * The domain name of the bucket.
   *
   * @default Inferred from bucket name
   */
  readonly bucketDomainName?: string;

  /**
   * The website URL of the bucket (if static web hosting is enabled).
   *
   * @default Inferred from bucket name
   */
  readonly bucketWebsiteUrl?: string;

  /**
   * The regional domain name of the specified bucket.
   */
  readonly bucketRegionalDomainName?: string;

  /**
   * The IPv6 DNS name of the specified bucket.
   */
  readonly bucketDualStackDomainName?: string;

  /**
   * The format of the website URL of the bucket. This should be true for
   * regions launched since 2014.
   *
   * @default false
   */
  readonly bucketWebsiteNewUrlFormat?: boolean;

  readonly encryptionKey?: kms.IKey;

  /**
   * If this bucket has been configured for static website hosting.
   *
   * @default false
   */
  readonly isWebsite?: boolean;

  /**
   * The account this existing bucket belongs to.
   *
   * @default - it's assumed the bucket belongs to the same account as the scope it's being imported into
   */
  readonly account?: string;

  /**
   * The region this existing bucket is in.
   *
   * @default - it's assumed the bucket is in the same region as the scope it's being imported into
   */
  readonly region?: string;

  /**
   * The role to be used by the notifications handler
   *
   * @default - a new role will be created.
   */
  readonly notificationsHandlerRole?: iam.IRole;
}

/**
 * Represents an S3 Bucket.
 *
 * Buckets can be either defined within this stack:
 *
 *   new Bucket(this, 'MyBucket', { props });
 *
 * Or imported from an existing bucket:
 *
 *   Bucket.import(this, 'MyImportedBucket', { bucketArn: ... });
 *
 * You can also export a bucket and import it into another stack:
 *
 *   const ref = myBucket.export();
 *   Bucket.import(this, 'MyImportedBucket', ref);
 *
 */
export abstract class BucketBase extends Resource implements IBucket {
  public abstract readonly bucketArn: string;
  public abstract readonly bucketName: string;
  public abstract readonly bucketDomainName: string;
  public abstract readonly bucketWebsiteUrl: string;
  public abstract readonly bucketWebsiteDomainName: string;
  public abstract readonly bucketRegionalDomainName: string;
  public abstract readonly bucketDualStackDomainName: string;

  /**
   * Optional KMS encryption key associated with this bucket.
   */
  public abstract readonly encryptionKey?: kms.IKey;

  /**
   * If this bucket has been configured for static website hosting.
   */
  public abstract readonly isWebsite?: boolean;

  /**
   * The resource policy associated with this bucket.
   *
   * If `autoCreatePolicy` is true, a `BucketPolicy` will be created upon the
   * first call to addToResourcePolicy(s).
   */
  public abstract policy?: BucketPolicy;

  /**
   * Indicates if a bucket resource policy should automatically created upon
   * the first call to `addToResourcePolicy`.
   */
  protected abstract autoCreatePolicy: boolean;

  /**
   * Whether to disallow public access
   */
  protected abstract disallowPublicAccess?: boolean;

  private notifications?: BucketNotifications;

  protected notificationsHandlerRole?: iam.IRole;

  constructor(scope: Construct, id: string, props: ResourceProps = {}) {
    super(scope, id, props);
  }

  /**
   * Define a CloudWatch event that triggers when something happens to this repository
   *
   * Requires that there exists at least one CloudTrail Trail in your account
   * that captures the event. This method will not create the Trail.
   *
   * @param id The id of the rule
   * @param options Options for adding the rule
   */
  public onCloudTrailEvent(id: string, options: OnCloudTrailBucketEventOptions = {}): events.Rule {
    const rule = new events.Rule(this, id, options);
    rule.addTarget(options.target);
    rule.addEventPattern({
      source: ['aws.s3'],
      detailType: ['AWS API Call via CloudTrail'],
      detail: {
        resources: {
          ARN: options.paths?.map(p => this.arnForObjects(p)) ?? [this.bucketArn],
        },
      },
    });
    return rule;
  }

  /**
   * Defines an AWS CloudWatch event that triggers when an object is uploaded
   * to the specified paths (keys) in this bucket using the PutObject API call.
   *
   * Note that some tools like `aws s3 cp` will automatically use either
   * PutObject or the multipart upload API depending on the file size,
   * so using `onCloudTrailWriteObject` may be preferable.
   *
   * Requires that there exists at least one CloudTrail Trail in your account
   * that captures the event. This method will not create the Trail.
   *
   * @param id The id of the rule
   * @param options Options for adding the rule
   */
  public onCloudTrailPutObject(id: string, options: OnCloudTrailBucketEventOptions = {}): events.Rule {
    const rule = this.onCloudTrailEvent(id, options);
    rule.addEventPattern({
      detail: {
        eventName: ['PutObject'],
      },
    });
    return rule;
  }

  /**
   * Defines an AWS CloudWatch event that triggers when an object at the
   * specified paths (keys) in this bucket are written to.  This includes
   * the events PutObject, CopyObject, and CompleteMultipartUpload.
   *
   * Note that some tools like `aws s3 cp` will automatically use either
   * PutObject or the multipart upload API depending on the file size,
   * so using this method may be preferable to `onCloudTrailPutObject`.
   *
   * Requires that there exists at least one CloudTrail Trail in your account
   * that captures the event. This method will not create the Trail.
   *
   * @param id The id of the rule
   * @param options Options for adding the rule
   */
  public onCloudTrailWriteObject(id: string, options: OnCloudTrailBucketEventOptions = {}): events.Rule {
    const rule = this.onCloudTrailEvent(id, options);
    rule.addEventPattern({
      detail: {
        eventName: [
          'CompleteMultipartUpload',
          'CopyObject',
          'PutObject',
        ],
        requestParameters: {
          bucketName: [this.bucketName],
          key: options.paths,
        },
      },
    });
    return rule;
  }

  /**
   * Adds a statement to the resource policy for a principal (i.e.
   * account/role/service) to perform actions on this bucket and/or its
   * contents. Use `bucketArn` and `arnForObjects(keys)` to obtain ARNs for
   * this bucket or objects.
   *
   * Note that the policy statement may or may not be added to the policy.
   * For example, when an `IBucket` is created from an existing bucket,
   * it's not possible to tell whether the bucket already has a policy
   * attached, let alone to re-use that policy to add more statements to it.
   * So it's safest to do nothing in these cases.
   *
   * @param permission the policy statement to be added to the bucket's
   * policy.
   * @returns metadata about the execution of this method. If the policy
   * was not added, the value of `statementAdded` will be `false`. You
   * should always check this value to make sure that the operation was
   * actually carried out. Otherwise, synthesis and deploy will terminate
   * silently, which may be confusing.
   */
  public addToResourcePolicy(permission: iam.PolicyStatement): iam.AddToResourcePolicyResult {
    if (!this.policy && this.autoCreatePolicy) {
      this.policy = new BucketPolicy(this, 'Policy', { bucket: this });
    }

    if (this.policy) {
      this.policy.document.addStatements(permission);
      return { statementAdded: true, policyDependable: this.policy };
    }

    return { statementAdded: false };
  }

  protected validate(): string[] {
    const errors = super.validate();
    errors.push(...this.policy?.document.validateForResourcePolicy() || []);
    return errors;
  }

  /**
   * The https URL of an S3 object. Specify `regional: false` at the options
   * for non-regional URLs. For example:
   *
   * - `https://s3.us-west-1.amazonaws.com/onlybucket`
   * - `https://s3.us-west-1.amazonaws.com/bucket/key`
   * - `https://s3.cn-north-1.amazonaws.com.cn/china-bucket/mykey`
   *
   * @param key The S3 key of the object. If not specified, the URL of the
   *      bucket is returned.
   * @returns an ObjectS3Url token
   */
  public urlForObject(key?: string): string {
    const stack = Stack.of(this);
    const prefix = `https://s3.${this.env.region}.${stack.urlSuffix}/`;
    if (typeof key !== 'string') {
      return this.urlJoin(prefix, this.bucketName);
    }
    return this.urlJoin(prefix, this.bucketName, key);
  }

  /**
   * The https Transfer Acceleration URL of an S3 object. Specify `dualStack: true` at the options
   * for dual-stack endpoint (connect to the bucket over IPv6). For example:
   *
   * - `https://bucket.s3-accelerate.amazonaws.com`
   * - `https://bucket.s3-accelerate.amazonaws.com/key`
   *
   * @param key The S3 key of the object. If not specified, the URL of the
   *      bucket is returned.
   * @param options Options for generating URL.
   * @returns an TransferAccelerationUrl token
   */
  public transferAccelerationUrlForObject(key?: string, options?: TransferAccelerationUrlOptions): string {
    const dualStack = options?.dualStack ? '.dualstack' : '';
    const prefix = `https://${this.bucketName}.s3-accelerate${dualStack}.amazonaws.com/`;
    if (typeof key !== 'string') {
      return this.urlJoin(prefix);
    }
    return this.urlJoin(prefix, key);
  }

  /**
   * The virtual hosted-style URL of an S3 object. Specify `regional: false` at
   * the options for non-regional URL. For example:
   *
   * - `https://only-bucket.s3.us-west-1.amazonaws.com`
   * - `https://bucket.s3.us-west-1.amazonaws.com/key`
   * - `https://bucket.s3.amazonaws.com/key`
   * - `https://china-bucket.s3.cn-north-1.amazonaws.com.cn/mykey`
   *
   * @param key The S3 key of the object. If not specified, the URL of the
   *      bucket is returned.
   * @param options Options for generating URL.
   * @returns an ObjectS3Url token
   */
  public virtualHostedUrlForObject(key?: string, options?: VirtualHostedStyleUrlOptions): string {
    const domainName = options?.regional ?? true ? this.bucketRegionalDomainName : this.bucketDomainName;
    const prefix = `https://${domainName}`;
    if (typeof key !== 'string') {
      return prefix;
    }
    return this.urlJoin(prefix, key);
  }

  /**
   * The S3 URL of an S3 object. For example:
   *
   * - `s3://onlybucket`
   * - `s3://bucket/key`
   *
   * @param key The S3 key of the object. If not specified, the S3 URL of the
   *      bucket is returned.
   * @returns an ObjectS3Url token
   */
  public s3UrlForObject(key?: string): string {
    const prefix = 's3://';
    if (typeof key !== 'string') {
      return this.urlJoin(prefix, this.bucketName);
    }
    return this.urlJoin(prefix, this.bucketName, key);
  }

  /**
   * Returns an ARN that represents all objects within the bucket that match
   * the key pattern specified. To represent all keys, specify ``"*"``.
   *
   * If you need to specify a keyPattern with multiple components, concatenate them into a single string, e.g.:
   *
   *   arnForObjects(`home/${team}/${user}/*`)
   *
   */
  public arnForObjects(keyPattern: string): string {
    return `${this.bucketArn}/${keyPattern}`;
  }

  /**
   * Grant read permissions for this bucket and it's contents to an IAM
   * principal (Role/Group/User).
   *
   * If encryption is used, permission to use the key to decrypt the contents
   * of the bucket will also be granted to the same principal.
   *
   * @param identity The principal
   * @param objectsKeyPattern Restrict the permission to a certain key pattern (default '*')
   */
  public grantRead(identity: iam.IGrantable, objectsKeyPattern: any = '*') {
    return this.grant(identity, perms.BUCKET_READ_ACTIONS, perms.KEY_READ_ACTIONS,
      this.bucketArn,
      this.arnForObjects(objectsKeyPattern));
  }

  public grantWrite(identity: iam.IGrantable, objectsKeyPattern: any = '*') {
    return this.grant(identity, this.writeActions, perms.KEY_WRITE_ACTIONS,
      this.bucketArn,
      this.arnForObjects(objectsKeyPattern));
  }

  /**
   * Grants s3:PutObject* and s3:Abort* permissions for this bucket to an IAM principal.
   *
   * If encryption is used, permission to use the key to encrypt the contents
   * of written files will also be granted to the same principal.
   * @param identity The principal
   * @param objectsKeyPattern Restrict the permission to a certain key pattern (default '*')
   */
  public grantPut(identity: iam.IGrantable, objectsKeyPattern: any = '*') {
    return this.grant(identity, this.putActions, perms.KEY_WRITE_ACTIONS,
      this.arnForObjects(objectsKeyPattern));
  }

  public grantPutAcl(identity: iam.IGrantable, objectsKeyPattern: string = '*') {
    return this.grant(identity, perms.BUCKET_PUT_ACL_ACTIONS, [],
      this.arnForObjects(objectsKeyPattern));
  }

  /**
   * Grants s3:DeleteObject* permission to an IAM principal for objects
   * in this bucket.
   *
   * @param identity The principal
   * @param objectsKeyPattern Restrict the permission to a certain key pattern (default '*')
   */
  public grantDelete(identity: iam.IGrantable, objectsKeyPattern: any = '*') {
    return this.grant(identity, perms.BUCKET_DELETE_ACTIONS, [],
      this.arnForObjects(objectsKeyPattern));
  }

  public grantReadWrite(identity: iam.IGrantable, objectsKeyPattern: any = '*') {
    const bucketActions = perms.BUCKET_READ_ACTIONS.concat(this.writeActions);
    // we need unique permissions because some permissions are common between read and write key actions
    const keyActions = [...new Set([...perms.KEY_READ_ACTIONS, ...perms.KEY_WRITE_ACTIONS])];

    return this.grant(identity,
      bucketActions,
      keyActions,
      this.bucketArn,
      this.arnForObjects(objectsKeyPattern));
  }

  /**
   * Allows unrestricted access to objects from this bucket.
   *
   * IMPORTANT: This permission allows anyone to perform actions on S3 objects
   * in this bucket, which is useful for when you configure your bucket as a
   * website and want everyone to be able to read objects in the bucket without
   * needing to authenticate.
   *
   * Without arguments, this method will grant read ("s3:GetObject") access to
   * all objects ("*") in the bucket.
   *
   * The method returns the `iam.Grant` object, which can then be modified
   * as needed. For example, you can add a condition that will restrict access only
   * to an IPv4 range like this:
   *
   *     const grant = bucket.grantPublicAccess();
   *     grant.resourceStatement!.addCondition(‘IpAddress’, { “aws:SourceIp”: “54.240.143.0/24” });
   *
   * Note that if this `IBucket` refers to an existing bucket, possibly not
   * managed by CloudFormation, this method will have no effect, since it's
   * impossible to modify the policy of an existing bucket.
   *
   * @param keyPrefix the prefix of S3 object keys (e.g. `home/*`). Default is "*".
   * @param allowedActions the set of S3 actions to allow. Default is "s3:GetObject".
   */
  public grantPublicAccess(keyPrefix = '*', ...allowedActions: string[]) {
    if (this.disallowPublicAccess) {
      throw new Error("Cannot grant public access when 'blockPublicPolicy' is enabled");
    }

    allowedActions = allowedActions.length > 0 ? allowedActions : ['s3:GetObject'];

    return iam.Grant.addToPrincipalOrResource({
      actions: allowedActions,
      resourceArns: [this.arnForObjects(keyPrefix)],
      grantee: new iam.AnyPrincipal(),
      resource: this,
    });
  }

  /**
   * Adds a bucket notification event destination.
   * @param event The event to trigger the notification
   * @param dest The notification destination (Lambda, SNS Topic or SQS Queue)
   *
   * @param filters S3 object key filter rules to determine which objects
   * trigger this event. Each filter must include a `prefix` and/or `suffix`
   * that will be matched against the s3 object key. Refer to the S3 Developer Guide
   * for details about allowed filter rules.
   *
   * @see https://docs.aws.amazon.com/AmazonS3/latest/dev/NotificationHowTo.html#notification-how-to-filtering
   *
   * @example
   *
   *    declare const myLambda: lambda.Function;
   *    const bucket = new s3.Bucket(this, 'MyBucket');
   *    bucket.addEventNotification(s3.EventType.OBJECT_CREATED, new s3n.LambdaDestination(myLambda), {prefix: 'home/myusername/*'});
   *
   * @see
   * https://docs.aws.amazon.com/AmazonS3/latest/dev/NotificationHowTo.html
   */
  public addEventNotification(event: EventType, dest: IBucketNotificationDestination, ...filters: NotificationKeyFilter[]) {
    this.withNotifications(notifications => notifications.addNotification(event, dest, ...filters));
  }

  private withNotifications(cb: (notifications: BucketNotifications) => void) {
    if (!this.notifications) {
      this.notifications = new BucketNotifications(this, 'Notifications', {
        bucket: this,
        handlerRole: this.notificationsHandlerRole,
      });
    }
    cb(this.notifications);
  }

  /**
   * Subscribes a destination to receive notifications when an object is
   * created in the bucket. This is identical to calling
   * `onEvent(EventType.OBJECT_CREATED)`.
   *
   * @param dest The notification destination (see onEvent)
   * @param filters Filters (see onEvent)
   */
  public addObjectCreatedNotification(dest: IBucketNotificationDestination, ...filters: NotificationKeyFilter[]) {
    return this.addEventNotification(EventType.OBJECT_CREATED, dest, ...filters);
  }

  /**
   * Subscribes a destination to receive notifications when an object is
   * removed from the bucket. This is identical to calling
   * `onEvent(EventType.OBJECT_REMOVED)`.
   *
   * @param dest The notification destination (see onEvent)
   * @param filters Filters (see onEvent)
   */
  public addObjectRemovedNotification(dest: IBucketNotificationDestination, ...filters: NotificationKeyFilter[]) {
    return this.addEventNotification(EventType.OBJECT_REMOVED, dest, ...filters);
  }

  protected enableEventBridgeNotification() {
    this.withNotifications(notifications => notifications.enableEventBridgeNotification());
  }

  private get writeActions(): string[] {
    return [
      ...perms.BUCKET_DELETE_ACTIONS,
      ...this.putActions,
    ];
  }

  private get putActions(): string[] {
    return FeatureFlags.of(this).isEnabled(cxapi.S3_GRANT_WRITE_WITHOUT_ACL)
      ? perms.BUCKET_PUT_ACTIONS
      : perms.LEGACY_BUCKET_PUT_ACTIONS;
  }

  private urlJoin(...components: string[]): string {
    return components.reduce((result, component) => {
      if (result.endsWith('/')) {
        result = result.slice(0, -1);
      }
      if (component.startsWith('/')) {
        component = component.slice(1);
      }
      return `${result}/${component}`;
    });
  }

  private grant(
    grantee: iam.IGrantable,
    bucketActions: string[],
    keyActions: string[],
    resourceArn: string, ...otherResourceArns: string[]) {
    const resources = [resourceArn, ...otherResourceArns];

    const ret = iam.Grant.addToPrincipalOrResource({
      grantee,
      actions: bucketActions,
      resourceArns: resources,
      resource: this,
    });

    if (this.encryptionKey && keyActions && keyActions.length !== 0) {
      this.encryptionKey.grant(grantee, ...keyActions);
    }

    return ret;
  }
}

export interface BlockPublicAccessOptions {
  /**
   * Whether to block public ACLs
   *
   * @see https://docs.aws.amazon.com/AmazonS3/latest/dev/access-control-block-public-access.html#access-control-block-public-access-options
   */
  readonly blockPublicAcls?: boolean;

  /**
   * Whether to block public policy
   *
   * @see https://docs.aws.amazon.com/AmazonS3/latest/dev/access-control-block-public-access.html#access-control-block-public-access-options
   */
  readonly blockPublicPolicy?: boolean;

  /**
   * Whether to ignore public ACLs
   *
   * @see https://docs.aws.amazon.com/AmazonS3/latest/dev/access-control-block-public-access.html#access-control-block-public-access-options
   */
  readonly ignorePublicAcls?: boolean;

  /**
   * Whether to restrict public access
   *
   * @see https://docs.aws.amazon.com/AmazonS3/latest/dev/access-control-block-public-access.html#access-control-block-public-access-options
   */
  readonly restrictPublicBuckets?: boolean;
}

export class BlockPublicAccess {
  public static readonly BLOCK_ALL = new BlockPublicAccess({
    blockPublicAcls: true,
    blockPublicPolicy: true,
    ignorePublicAcls: true,
    restrictPublicBuckets: true,
  });

  public static readonly BLOCK_ACLS = new BlockPublicAccess({
    blockPublicAcls: true,
    ignorePublicAcls: true,
  });

  public blockPublicAcls: boolean | undefined;
  public blockPublicPolicy: boolean | undefined;
  public ignorePublicAcls: boolean | undefined;
  public restrictPublicBuckets: boolean | undefined;

  constructor(options: BlockPublicAccessOptions) {
    this.blockPublicAcls = options.blockPublicAcls;
    this.blockPublicPolicy = options.blockPublicPolicy;
    this.ignorePublicAcls = options.ignorePublicAcls;
    this.restrictPublicBuckets = options.restrictPublicBuckets;
  }
}

/**
 * Specifies a metrics configuration for the CloudWatch request metrics from an Amazon S3 bucket.
 */
export interface BucketMetrics {
  /**
   * The ID used to identify the metrics configuration.
   */
  readonly id: string;
  /**
   * The prefix that an object must have to be included in the metrics results.
   */
  readonly prefix?: string;
  /**
   * Specifies a list of tag filters to use as a metrics configuration filter.
   * The metrics configuration includes only objects that meet the filter's criteria.
   */
  readonly tagFilters?: { [tag: string]: any };
}

/**
 * All http request methods
 */
export enum HttpMethods {
  /**
   * The GET method requests a representation of the specified resource.
   */
  GET = 'GET',
  /**
   * The PUT method replaces all current representations of the target resource with the request payload.
   */
  PUT = 'PUT',
  /**
   * The HEAD method asks for a response identical to that of a GET request, but without the response body.
   */
  HEAD = 'HEAD',
  /**
   * The POST method is used to submit an entity to the specified resource, often causing a change in state or side effects on the server.
   */
  POST = 'POST',
  /**
   * The DELETE method deletes the specified resource.
   */
  DELETE = 'DELETE',
}

/**
 * Specifies a cross-origin access rule for an Amazon S3 bucket.
 */
export interface CorsRule {
  /**
   * A unique identifier for this rule.
   *
   * @default - No id specified.
   */
  readonly id?: string;
  /**
   * The time in seconds that your browser is to cache the preflight response for the specified resource.
   *
   * @default - No caching.
   */
  readonly maxAge?: number;
  /**
   * Headers that are specified in the Access-Control-Request-Headers header.
   *
   * @default - No headers allowed.
   */
  readonly allowedHeaders?: string[];
  /**
   * An HTTP method that you allow the origin to execute.
   */
  readonly allowedMethods: HttpMethods[];
  /**
   * One or more origins you want customers to be able to access the bucket from.
   */
  readonly allowedOrigins: string[];
  /**
   * One or more headers in the response that you want customers to be able to access from their applications.
   *
   * @default - No headers exposed.
   */
  readonly exposedHeaders?: string[];
}

/**
 * All http request methods
 */
export enum RedirectProtocol {
  HTTP = 'http',
  HTTPS = 'https',
}

/**
 * Specifies a redirect behavior of all requests to a website endpoint of a bucket.
 */
export interface RedirectTarget {
  /**
   * Name of the host where requests are redirected
   */
  readonly hostName: string;

  /**
   * Protocol to use when redirecting requests
   *
   * @default - The protocol used in the original request.
   */
  readonly protocol?: RedirectProtocol;
}

/**
 * All supported inventory list formats.
 */
export enum InventoryFormat {
  /**
   * Generate the inventory list as CSV.
   */
  CSV = 'CSV',
  /**
   * Generate the inventory list as Parquet.
   */
  PARQUET = 'Parquet',
  /**
   * Generate the inventory list as ORC.
   */
  ORC = 'ORC',
}

/**
 * All supported inventory frequencies.
 */
export enum InventoryFrequency {
  /**
   * A report is generated every day.
   */
  DAILY = 'Daily',
  /**
   * A report is generated every Sunday (UTC timezone) after the initial report.
   */
  WEEKLY = 'Weekly'
}

/**
 * Inventory version support.
 */
export enum InventoryObjectVersion {
  /**
   * Includes all versions of each object in the report.
   */
  ALL = 'All',
  /**
   * Includes only the current version of each object in the report.
   */
  CURRENT = 'Current',
}

/**
 * The destination of the inventory.
 */
export interface InventoryDestination {
  /**
   * Bucket where all inventories will be saved in.
   */
  readonly bucket: IBucket;
  /**
   * The prefix to be used when saving the inventory.
   *
   * @default - No prefix.
   */
  readonly prefix?: string;
  /**
   * The account ID that owns the destination S3 bucket.
   * If no account ID is provided, the owner is not validated before exporting data.
   * It's recommended to set an account ID to prevent problems if the destination bucket ownership changes.
   *
   * @default - No account ID.
   */
  readonly bucketOwner?: string;
}

/**
 * Specifies the inventory configuration of an S3 Bucket.
 *
 * @see https://docs.aws.amazon.com/AmazonS3/latest/dev/storage-inventory.html
 */
export interface Inventory {
  /**
   * The destination of the inventory.
   */
  readonly destination: InventoryDestination;
  /**
   * The inventory will only include objects that meet the prefix filter criteria.
   *
   * @default - No objects prefix
   */
  readonly objectsPrefix?: string;
  /**
   * The format of the inventory.
   *
   * @default InventoryFormat.CSV
   */
  readonly format?: InventoryFormat;
  /**
   * Whether the inventory is enabled or disabled.
   *
   * @default true
   */
  readonly enabled?: boolean;
  /**
   * The inventory configuration ID.
   *
   * @default - generated ID.
   */
  readonly inventoryId?: string;
  /**
   * Frequency at which the inventory should be generated.
   *
   * @default InventoryFrequency.WEEKLY
   */
  readonly frequency?: InventoryFrequency;
  /**
   * If the inventory should contain all the object versions or only the current one.
   *
   * @default InventoryObjectVersion.ALL
   */
  readonly includeObjectVersions?: InventoryObjectVersion;
  /**
   * A list of optional fields to be included in the inventory result.
   *
   * @default - No optional fields.
   */
  readonly optionalFields?: string[];
}
/**
   * The ObjectOwnership of the bucket.
   *
   * @see https://docs.aws.amazon.com/AmazonS3/latest/dev/about-object-ownership.html
   *
   */
export enum ObjectOwnership {
  /**
   * ACLs are disabled, and the bucket owner automatically owns
   * and has full control over every object in the bucket.
   * ACLs no longer affect permissions to data in the S3 bucket.
   * The bucket uses policies to define access control.
   */
  BUCKET_OWNER_ENFORCED = 'BucketOwnerEnforced',
  /**
   * Objects uploaded to the bucket change ownership to the bucket owner .
   */
  BUCKET_OWNER_PREFERRED = 'BucketOwnerPreferred',
  /**
   * The uploading account will own the object.
   */
  OBJECT_WRITER = 'ObjectWriter',
}
/**
 * The intelligent tiering configuration.
 */
export interface IntelligentTieringConfiguration {
  /**
   * Configuration name
   */
  readonly name: string;


  /**
   * Add a filter to limit the scope of this configuration to a single prefix.
   *
   * @default this configuration will apply to **all** objects in the bucket.
   */
  readonly prefix?: string;

  /**
   * You can limit the scope of this rule to the key value pairs added below.
   *
   * @default No filtering will be performed on tags
   */
  readonly tags?: Tag[];

  /**
   * When enabled, Intelligent-Tiering will automatically move objects that
   * haven’t been accessed for a minimum of 90 days to the Archive Access tier.
   *
   * @default Objects will not move to Glacier
   */
  readonly archiveAccessTierTime?: Duration;

  /**
   * When enabled, Intelligent-Tiering will automatically move objects that
   * haven’t been accessed for a minimum of 180 days to the Deep Archive Access
   * tier.
   *
   * @default Objects will not move to Glacier Deep Access
   */
  readonly deepArchiveAccessTierTime?: Duration;
}

export interface BucketProps {
  /**
   * The kind of server-side encryption to apply to this bucket.
   *
   * If you choose KMS, you can specify a KMS key via `encryptionKey`. If
   * encryption key is not specified, a key will automatically be created.
   *
   * @default - `Kms` if `encryptionKey` is specified, or `Unencrypted` otherwise.
   */
  readonly encryption?: BucketEncryption;

  /**
   * External KMS key to use for bucket encryption.
   *
   * The 'encryption' property must be either not specified or set to "Kms".
   * An error will be emitted if encryption is set to "Unencrypted" or
   * "Managed".
   *
   * @default - If encryption is set to "Kms" and this property is undefined,
   * a new KMS key will be created and associated with this bucket.
   */
  readonly encryptionKey?: kms.IKey;

  /**
  * Enforces SSL for requests. S3.5 of the AWS Foundational Security Best Practices Regarding S3.
  * @see https://docs.aws.amazon.com/config/latest/developerguide/s3-bucket-ssl-requests-only.html
  *
  * @default false
  */
  readonly enforceSSL?: boolean;

  /**
   * Specifies whether Amazon S3 should use an S3 Bucket Key with server-side
   * encryption using KMS (SSE-KMS) for new objects in the bucket.
   *
   * Only relevant, when Encryption is set to {@link BucketEncryption.KMS}
   *
   * @default - false
   */
  readonly bucketKeyEnabled?: boolean;

  /**
   * Physical name of this bucket.
   *
   * @default - Assigned by CloudFormation (recommended).
   */
  readonly bucketName?: string;

  /**
   * Policy to apply when the bucket is removed from this stack.
   *
   * @default - The bucket will be orphaned.
   */
  readonly removalPolicy?: RemovalPolicy;

  /**
   * Whether all objects should be automatically deleted when the bucket is
   * removed from the stack or when the stack is deleted.
   *
   * Requires the `removalPolicy` to be set to `RemovalPolicy.DESTROY`.
   *
   * **Warning** if you have deployed a bucket with `autoDeleteObjects: true`,
   * switching this to `false` in a CDK version *before* `1.126.0` will lead to
   * all objects in the bucket being deleted. Be sure to update your bucket resources
   * by deploying with CDK version `1.126.0` or later **before** switching this value to `false`.
   *
   * @default false
   */
  readonly autoDeleteObjects?: boolean;

  /**
   * Whether this bucket should have versioning turned on or not.
   *
   * @default false
   */
  readonly versioned?: boolean;

  /**
   * Whether this bucket should send notifications to Amazon EventBridge or not.
   *
   * @default false
   */
  readonly eventBridgeEnabled?: boolean;

  /**
   * Rules that define how Amazon S3 manages objects during their lifetime.
   *
   * @default - No lifecycle rules.
   */
  readonly lifecycleRules?: LifecycleRule[];

  /**
   * The name of the index document (e.g. "index.html") for the website. Enables static website
   * hosting for this bucket.
   *
   * @default - No index document.
   */
  readonly websiteIndexDocument?: string;

  /**
   * The name of the error document (e.g. "404.html") for the website.
   * `websiteIndexDocument` must also be set if this is set.
   *
   * @default - No error document.
   */
  readonly websiteErrorDocument?: string;

  /**
   * Specifies the redirect behavior of all requests to a website endpoint of a bucket.
   *
   * If you specify this property, you can't specify "websiteIndexDocument", "websiteErrorDocument" nor , "websiteRoutingRules".
   *
   * @default - No redirection.
   */
  readonly websiteRedirect?: RedirectTarget;

  /**
   * Rules that define when a redirect is applied and the redirect behavior
   *
   * @default - No redirection rules.
   */
  readonly websiteRoutingRules?: RoutingRule[];

  /**
   * Specifies a canned ACL that grants predefined permissions to the bucket.
   *
   * @default BucketAccessControl.PRIVATE
   */
  readonly accessControl?: BucketAccessControl;

  /**
   * Grants public read access to all objects in the bucket.
   * Similar to calling `bucket.grantPublicAccess()`
   *
   * @default false
   */
  readonly publicReadAccess?: boolean;

  /**
   * The block public access configuration of this bucket.
   *
   * @see https://docs.aws.amazon.com/AmazonS3/latest/dev/access-control-block-public-access.html
   *
   *
   * @default - CloudFormation defaults will apply. New buckets and objects don't allow public access, but users can modify bucket policies or object permissions to allow public access
   */
  readonly blockPublicAccess?: BlockPublicAccess;

  /**
   * The metrics configuration of this bucket.
   *
   * @see https://docs.aws.amazon.com/AWSCloudFormation/latest/UserGuide/aws-properties-s3-bucket-metricsconfiguration.html
   *
   * @default - No metrics configuration.
   */
  readonly metrics?: BucketMetrics[];

  /**
   * The CORS configuration of this bucket.
   *
   * @see https://docs.aws.amazon.com/AWSCloudFormation/latest/UserGuide/aws-properties-s3-bucket-cors.html
   *
   * @default - No CORS configuration.
   */
  readonly cors?: CorsRule[];

  /**
   * Destination bucket for the server access logs.
   * @default - If "serverAccessLogsPrefix" undefined - access logs disabled, otherwise - log to current bucket.
   */
  readonly serverAccessLogsBucket?: IBucket;

  /**
   * Optional log file prefix to use for the bucket's access logs.
   * If defined without "serverAccessLogsBucket", enables access logs to current bucket with this prefix.
   * @default - No log file prefix
   */
  readonly serverAccessLogsPrefix?: string;

  /**
   * The inventory configuration of the bucket.
   *
   * @see https://docs.aws.amazon.com/AmazonS3/latest/dev/storage-inventory.html
   *
   * @default - No inventory configuration
   */
  readonly inventories?: Inventory[];
  /**
   * The objectOwnership of the bucket.
   *
   * @see https://docs.aws.amazon.com/AmazonS3/latest/dev/about-object-ownership.html
   *
   * @default - No ObjectOwnership configuration, uploading account will own the object.
   *
   */
  readonly objectOwnership?: ObjectOwnership;

  /**
   * Whether this bucket should have transfer acceleration turned on or not.
   *
   * @default false
   */
  readonly transferAcceleration?: boolean;

  /**
   * The role to be used by the notifications handler
   *
   * @default - a new role will be created.
   */
  readonly notificationsHandlerRole?: iam.IRole;

  /**
   * Inteligent Tiering Configurations
   *
   * @see https://docs.aws.amazon.com/AmazonS3/latest/userguide/intelligent-tiering.html
   *
   * @default No Intelligent Tiiering Configurations.
   */
  readonly intelligentTieringConfigurations?: IntelligentTieringConfiguration[];
}


/**
 * Tag
 */
export interface Tag {

  /**
   * key to e tagged
   */
  readonly key: string;
  /**
   * additional value
   */
  readonly value: string;
}

/**
 * An S3 bucket with associated policy objects
 *
 * This bucket does not yet have all features that exposed by the underlying
 * BucketResource.
 */
export class Bucket extends BucketBase {

  public static fromBucketArn(scope: Construct, id: string, bucketArn: string): IBucket {
    return Bucket.fromBucketAttributes(scope, id, { bucketArn });
  }

  public static fromBucketName(scope: Construct, id: string, bucketName: string): IBucket {
    return Bucket.fromBucketAttributes(scope, id, { bucketName });
  }

  /**
   * Creates a Bucket construct that represents an external bucket.
   *
   * @param scope The parent creating construct (usually `this`).
   * @param id The construct's name.
   * @param attrs A `BucketAttributes` object. Can be obtained from a call to
   * `bucket.export()` or manually created.
   */
  public static fromBucketAttributes(scope: Construct, id: string, attrs: BucketAttributes): IBucket {
    const stack = Stack.of(scope);
    const region = attrs.region ?? stack.region;
    const urlSuffix = stack.urlSuffix;

    const bucketName = parseBucketName(scope, attrs);
    if (!bucketName) {
      throw new Error('Bucket name is required');
    }
    Bucket.validateBucketName(bucketName);

    const newUrlFormat = attrs.bucketWebsiteNewUrlFormat === undefined
      ? false
      : attrs.bucketWebsiteNewUrlFormat;

    const websiteDomain = newUrlFormat
      ? `${bucketName}.s3-website.${region}.${urlSuffix}`
      : `${bucketName}.s3-website-${region}.${urlSuffix}`;

    class Import extends BucketBase {
      public readonly bucketName = bucketName!;
      public readonly bucketArn = parseBucketArn(scope, attrs);
      public readonly bucketDomainName = attrs.bucketDomainName || `${bucketName}.s3.${urlSuffix}`;
      public readonly bucketWebsiteUrl = attrs.bucketWebsiteUrl || `http://${websiteDomain}`;
      public readonly bucketWebsiteDomainName = attrs.bucketWebsiteUrl ? Fn.select(2, Fn.split('/', attrs.bucketWebsiteUrl)) : websiteDomain;
      public readonly bucketRegionalDomainName = attrs.bucketRegionalDomainName || `${bucketName}.s3.${region}.${urlSuffix}`;
      public readonly bucketDualStackDomainName = attrs.bucketDualStackDomainName || `${bucketName}.s3.dualstack.${region}.${urlSuffix}`;
      public readonly bucketWebsiteNewUrlFormat = newUrlFormat;
      public readonly encryptionKey = attrs.encryptionKey;
      public readonly isWebsite = attrs.isWebsite ?? false;
      public policy?: BucketPolicy = undefined;
      protected autoCreatePolicy = false;
      protected disallowPublicAccess = false;
      protected notificationsHandlerRole = attrs.notificationsHandlerRole;

      /**
       * Exports this bucket from the stack.
       */
      public export() {
        return attrs;
      }
    }

    return new Import(scope, id, {
      account: attrs.account,
      region: attrs.region,
    });
  }

  /**
   * Thrown an exception if the given bucket name is not valid.
   *
   * @param physicalName name of the bucket.
   */
  public static validateBucketName(physicalName: string): void {
    const bucketName = physicalName;
    if (!bucketName || Token.isUnresolved(bucketName)) {
      // the name is a late-bound value, not a defined string,
      // so skip validation
      return;
    }

    const errors: string[] = [];

    // Rules codified from https://docs.aws.amazon.com/AmazonS3/latest/dev/BucketRestrictions.html
    if (bucketName.length < 3 || bucketName.length > 63) {
      errors.push('Bucket name must be at least 3 and no more than 63 characters');
    }
    const charsetMatch = bucketName.match(/[^a-z0-9.-]/);
    if (charsetMatch) {
      errors.push('Bucket name must only contain lowercase characters and the symbols, period (.) and dash (-) '
        + `(offset: ${charsetMatch.index})`);
    }
    if (!/[a-z0-9]/.test(bucketName.charAt(0))) {
      errors.push('Bucket name must start and end with a lowercase character or number '
        + '(offset: 0)');
    }
    if (!/[a-z0-9]/.test(bucketName.charAt(bucketName.length - 1))) {
      errors.push('Bucket name must start and end with a lowercase character or number '
        + `(offset: ${bucketName.length - 1})`);
    }
    const consecSymbolMatch = bucketName.match(/\.-|-\.|\.\./);
    if (consecSymbolMatch) {
      errors.push('Bucket name must not have dash next to period, or period next to dash, or consecutive periods '
        + `(offset: ${consecSymbolMatch.index})`);
    }
    if (/^\d{1,3}\.\d{1,3}\.\d{1,3}\.\d{1,3}$/.test(bucketName)) {
      errors.push('Bucket name must not resemble an IP address');
    }

    if (errors.length > 0) {
      throw new Error(`Invalid S3 bucket name (value: ${bucketName})${EOL}${errors.join(EOL)}`);
    }
  }

  public readonly bucketArn: string;
  public readonly bucketName: string;
  public readonly bucketDomainName: string;
  public readonly bucketWebsiteUrl: string;
  public readonly bucketWebsiteDomainName: string;
  public readonly bucketDualStackDomainName: string;
  public readonly bucketRegionalDomainName: string;

  public readonly encryptionKey?: kms.IKey;
  public readonly isWebsite?: boolean;
  public policy?: BucketPolicy;
  protected autoCreatePolicy = true;
  protected disallowPublicAccess?: boolean;
  private accessControl?: BucketAccessControl;
  private readonly lifecycleRules: LifecycleRule[] = [];
  private readonly versioned?: boolean;
  private readonly eventBridgeEnabled?: boolean;
  private readonly metrics: BucketMetrics[] = [];
  private readonly cors: CorsRule[] = [];
  private readonly inventories: Inventory[] = [];
  private readonly _resource: CfnBucket;

  constructor(scope: Construct, id: string, props: BucketProps = {}) {
    super(scope, id, {
      physicalName: props.bucketName,
    });

    this.notificationsHandlerRole = props.notificationsHandlerRole;

    const { bucketEncryption, encryptionKey } = this.parseEncryption(props);

    Bucket.validateBucketName(this.physicalName);

    const websiteConfiguration = this.renderWebsiteConfiguration(props);
    this.isWebsite = (websiteConfiguration !== undefined);

    const resource = new CfnBucket(this, 'Resource', {
      bucketName: this.physicalName,
      bucketEncryption,
      versioningConfiguration: props.versioned ? { status: 'Enabled' } : undefined,
      lifecycleConfiguration: Lazy.any({ produce: () => this.parseLifecycleConfiguration() }),
      websiteConfiguration,
      publicAccessBlockConfiguration: props.blockPublicAccess,
      metricsConfigurations: Lazy.any({ produce: () => this.parseMetricConfiguration() }),
      corsConfiguration: Lazy.any({ produce: () => this.parseCorsConfiguration() }),
      accessControl: Lazy.string({ produce: () => this.accessControl }),
      loggingConfiguration: this.parseServerAccessLogs(props),
      inventoryConfigurations: Lazy.any({ produce: () => this.parseInventoryConfiguration() }),
      ownershipControls: this.parseOwnershipControls(props),
      accelerateConfiguration: props.transferAcceleration ? { accelerationStatus: 'Enabled' } : undefined,
      intelligentTieringConfigurations: this.parseTieringConfig(props),
    });
    this._resource = resource;

    resource.applyRemovalPolicy(props.removalPolicy);

    this.versioned = props.versioned;
    this.encryptionKey = encryptionKey;
    this.eventBridgeEnabled = props.eventBridgeEnabled;

    this.bucketName = this.getResourceNameAttribute(resource.ref);
    this.bucketArn = this.getResourceArnAttribute(resource.attrArn, {
      region: '',
      account: '',
      service: 's3',
      resource: this.physicalName,
    });

    this.bucketDomainName = resource.attrDomainName;
    this.bucketWebsiteUrl = resource.attrWebsiteUrl;
    this.bucketWebsiteDomainName = Fn.select(2, Fn.split('/', this.bucketWebsiteUrl));
    this.bucketDualStackDomainName = resource.attrDualStackDomainName;
    this.bucketRegionalDomainName = resource.attrRegionalDomainName;

    this.disallowPublicAccess = props.blockPublicAccess && props.blockPublicAccess.blockPublicPolicy;
    this.accessControl = props.accessControl;

    // Enforce AWS Foundational Security Best Practice
    if (props.enforceSSL) {
      this.enforceSSLStatement();
    }

    if (props.serverAccessLogsBucket instanceof Bucket) {
      props.serverAccessLogsBucket.allowLogDelivery();
    }

    for (const inventory of props.inventories ?? []) {
      this.addInventory(inventory);
    }

    // Add all bucket metric configurations rules
    (props.metrics || []).forEach(this.addMetric.bind(this));
    // Add all cors configuration rules
    (props.cors || []).forEach(this.addCorsRule.bind(this));

    // Add all lifecycle rules
    (props.lifecycleRules || []).forEach(this.addLifecycleRule.bind(this));

    if (props.publicReadAccess) {
      this.grantPublicAccess();
    }

    if (props.autoDeleteObjects) {
      if (props.removalPolicy !== RemovalPolicy.DESTROY) {
        throw new Error('Cannot use \'autoDeleteObjects\' property on a bucket without setting removal policy to \'DESTROY\'.');
      }

      this.enableAutoDeleteObjects();
    }

    if (this.eventBridgeEnabled) {
      this.enableEventBridgeNotification();
    }
  }

  /**
   * Add a lifecycle rule to the bucket
   *
   * @param rule The rule to add
   */
  public addLifecycleRule(rule: LifecycleRule) {
    if ((rule.noncurrentVersionExpiration !== undefined
      || (rule.noncurrentVersionTransitions && rule.noncurrentVersionTransitions.length > 0))
      && !this.versioned) {
      throw new Error("Cannot use 'noncurrent' rules on a nonversioned bucket");
    }

    this.lifecycleRules.push(rule);
  }

  /**
   * Adds a metrics configuration for the CloudWatch request metrics from the bucket.
   *
   * @param metric The metric configuration to add
   */
  public addMetric(metric: BucketMetrics) {
    this.metrics.push(metric);
  }

  /**
   * Adds a cross-origin access configuration for objects in an Amazon S3 bucket
   *
   * @param rule The CORS configuration rule to add
   */
  public addCorsRule(rule: CorsRule) {
    this.cors.push(rule);
  }

  /**
   * Add an inventory configuration.
   *
   * @param inventory configuration to add
   */
  public addInventory(inventory: Inventory): void {
    this.inventories.push(inventory);
  }

  /**
   * Adds an iam statement to enforce SSL requests only.
   */
  private enforceSSLStatement() {
    const statement = new iam.PolicyStatement({
      actions: ['s3:*'],
      conditions: {
        Bool: { 'aws:SecureTransport': 'false' },
      },
      effect: iam.Effect.DENY,
      resources: [
        this.bucketArn,
        this.arnForObjects('*'),
      ],
      principals: [new iam.AnyPrincipal()],
    });
    this.addToResourcePolicy(statement);
  }

  /**
   * Set up key properties and return the Bucket encryption property from the
   * user's configuration.
   */
  private parseEncryption(props: BucketProps): {
    bucketEncryption?: CfnBucket.BucketEncryptionProperty,
    encryptionKey?: kms.IKey
  } {

    // default based on whether encryptionKey is specified
    let encryptionType = props.encryption;
    if (encryptionType === undefined) {
      encryptionType = props.encryptionKey ? BucketEncryption.KMS : BucketEncryption.UNENCRYPTED;
    }

    // if encryption key is set, encryption must be set to KMS.
    if (encryptionType !== BucketEncryption.KMS && props.encryptionKey) {
      throw new Error(`encryptionKey is specified, so 'encryption' must be set to KMS (value: ${encryptionType})`);
    }

    // if bucketKeyEnabled is set, encryption must be set to KMS.
    if (props.bucketKeyEnabled && encryptionType !== BucketEncryption.KMS) {
      throw new Error(`bucketKeyEnabled is specified, so 'encryption' must be set to KMS (value: ${encryptionType})`);
    }

    if (encryptionType === BucketEncryption.UNENCRYPTED) {
      return { bucketEncryption: undefined, encryptionKey: undefined };
    }

    if (encryptionType === BucketEncryption.KMS) {
      const encryptionKey = props.encryptionKey || new kms.Key(this, 'Key', {
        description: `Created by ${this.node.path}`,
      });

      const bucketEncryption = {
        serverSideEncryptionConfiguration: [
          {
            bucketKeyEnabled: props.bucketKeyEnabled,
            serverSideEncryptionByDefault: {
              sseAlgorithm: 'aws:kms',
              kmsMasterKeyId: encryptionKey.keyArn,
            },
          },
        ],
      };
      return { encryptionKey, bucketEncryption };
    }

    if (encryptionType === BucketEncryption.S3_MANAGED) {
      const bucketEncryption = {
        serverSideEncryptionConfiguration: [
          { serverSideEncryptionByDefault: { sseAlgorithm: 'AES256' } },
        ],
      };

      return { bucketEncryption };
    }

    if (encryptionType === BucketEncryption.KMS_MANAGED) {
      const bucketEncryption = {
        serverSideEncryptionConfiguration: [
          { serverSideEncryptionByDefault: { sseAlgorithm: 'aws:kms' } },
        ],
      };
      return { bucketEncryption };
    }

    throw new Error(`Unexpected 'encryptionType': ${encryptionType}`);
  }

  /**
   * Parse the lifecycle configuration out of the bucket props
   * @param props Par
   */
  private parseLifecycleConfiguration(): CfnBucket.LifecycleConfigurationProperty | undefined {
    if (!this.lifecycleRules || this.lifecycleRules.length === 0) {
      return undefined;
    }

    const self = this;

    return { rules: this.lifecycleRules.map(parseLifecycleRule) };

    function parseLifecycleRule(rule: LifecycleRule): CfnBucket.RuleProperty {
      const enabled = rule.enabled ?? true;

      const x: CfnBucket.RuleProperty = {
        // eslint-disable-next-line max-len
        abortIncompleteMultipartUpload: rule.abortIncompleteMultipartUploadAfter !== undefined ? { daysAfterInitiation: rule.abortIncompleteMultipartUploadAfter.toDays() } : undefined,
        expirationDate: rule.expirationDate,
        expirationInDays: rule.expiration?.toDays(),
        id: rule.id,
        noncurrentVersionExpiration: rule.noncurrentVersionExpiration && {
          noncurrentDays: rule.noncurrentVersionExpiration.toDays(),
          newerNoncurrentVersions: rule.noncurrentVersionsToRetain,
        },
        noncurrentVersionTransitions: mapOrUndefined(rule.noncurrentVersionTransitions, t => ({
          storageClass: t.storageClass.value,
          transitionInDays: t.transitionAfter.toDays(),
          newerNoncurrentVersions: t.noncurrentVersionsToRetain,
        })),
        prefix: rule.prefix,
        status: enabled ? 'Enabled' : 'Disabled',
        transitions: mapOrUndefined(rule.transitions, t => ({
          storageClass: t.storageClass.value,
          transitionDate: t.transitionDate,
          transitionInDays: t.transitionAfter && t.transitionAfter.toDays(),
        })),
        expiredObjectDeleteMarker: rule.expiredObjectDeleteMarker,
        tagFilters: self.parseTagFilters(rule.tagFilters),
<<<<<<< HEAD
        objectSizeLessThan: rule.objectSizeLessThan,
=======
        objectSizeGreaterThan: rule.objectSizeGreaterThan,
>>>>>>> 3e6ec5c4
      };

      return x;
    }
  }

  private parseServerAccessLogs(props: BucketProps): CfnBucket.LoggingConfigurationProperty | undefined {
    if (!props.serverAccessLogsBucket && !props.serverAccessLogsPrefix) {
      return undefined;
    }

    return {
      destinationBucketName: props.serverAccessLogsBucket?.bucketName,
      logFilePrefix: props.serverAccessLogsPrefix,
    };
  }

  private parseMetricConfiguration(): CfnBucket.MetricsConfigurationProperty[] | undefined {
    if (!this.metrics || this.metrics.length === 0) {
      return undefined;
    }

    const self = this;

    return this.metrics.map(parseMetric);

    function parseMetric(metric: BucketMetrics): CfnBucket.MetricsConfigurationProperty {
      return {
        id: metric.id,
        prefix: metric.prefix,
        tagFilters: self.parseTagFilters(metric.tagFilters),
      };
    }
  }

  private parseCorsConfiguration(): CfnBucket.CorsConfigurationProperty | undefined {
    if (!this.cors || this.cors.length === 0) {
      return undefined;
    }

    return { corsRules: this.cors.map(parseCors) };

    function parseCors(rule: CorsRule): CfnBucket.CorsRuleProperty {
      return {
        id: rule.id,
        maxAge: rule.maxAge,
        allowedHeaders: rule.allowedHeaders,
        allowedMethods: rule.allowedMethods,
        allowedOrigins: rule.allowedOrigins,
        exposedHeaders: rule.exposedHeaders,
      };
    }
  }

  private parseTagFilters(tagFilters?: { [tag: string]: any }) {
    if (!tagFilters || tagFilters.length === 0) {
      return undefined;
    }

    return Object.keys(tagFilters).map(tag => ({
      key: tag,
      value: tagFilters[tag],
    }));
  }

  private parseOwnershipControls({ objectOwnership }: BucketProps): CfnBucket.OwnershipControlsProperty | undefined {
    if (!objectOwnership) {
      return undefined;
    }
    return {
      rules: [{
        objectOwnership,
      }],
    };
  }

  private parseTieringConfig({ intelligentTieringConfigurations }: BucketProps): CfnBucket.IntelligentTieringConfigurationProperty[] | undefined {
    if (!intelligentTieringConfigurations) {
      return undefined;
    }

    return intelligentTieringConfigurations.map(config => {
      const tierings = [];
      if (config.archiveAccessTierTime) {
        tierings.push({
          accessTier: 'ARCHIVE_ACCESS',
          days: config.archiveAccessTierTime.toDays({ integral: true }),
        });
      }
      if (config.deepArchiveAccessTierTime) {
        tierings.push({
          accessTier: 'DEEP_ARCHIVE_ACCESS',
          days: config.deepArchiveAccessTierTime.toDays({ integral: true }),
        });
      }
      return {
        id: config.name,
        prefix: config.prefix,
        status: 'Enabled',
        tagFilters: config.tags,
        tierings: tierings,
      };
    });
  }

  private renderWebsiteConfiguration(props: BucketProps): CfnBucket.WebsiteConfigurationProperty | undefined {
    if (!props.websiteErrorDocument && !props.websiteIndexDocument && !props.websiteRedirect && !props.websiteRoutingRules) {
      return undefined;
    }

    if (props.websiteErrorDocument && !props.websiteIndexDocument) {
      throw new Error('"websiteIndexDocument" is required if "websiteErrorDocument" is set');
    }

    if (props.websiteRedirect && (props.websiteErrorDocument || props.websiteIndexDocument || props.websiteRoutingRules)) {
      throw new Error('"websiteIndexDocument", "websiteErrorDocument" and, "websiteRoutingRules" cannot be set if "websiteRedirect" is used');
    }

    const routingRules = props.websiteRoutingRules ? props.websiteRoutingRules.map<CfnBucket.RoutingRuleProperty>((rule) => {
      if (rule.condition && !rule.condition.httpErrorCodeReturnedEquals && !rule.condition.keyPrefixEquals) {
        throw new Error('The condition property cannot be an empty object');
      }

      return {
        redirectRule: {
          hostName: rule.hostName,
          httpRedirectCode: rule.httpRedirectCode,
          protocol: rule.protocol,
          replaceKeyWith: rule.replaceKey && rule.replaceKey.withKey,
          replaceKeyPrefixWith: rule.replaceKey && rule.replaceKey.prefixWithKey,
        },
        routingRuleCondition: rule.condition,
      };
    }) : undefined;

    return {
      indexDocument: props.websiteIndexDocument,
      errorDocument: props.websiteErrorDocument,
      redirectAllRequestsTo: props.websiteRedirect,
      routingRules,
    };
  }

  /**
   * Allows the LogDelivery group to write, fails if ACL was set differently.
   *
   * @see
   * https://docs.aws.amazon.com/AmazonS3/latest/dev/acl-overview.html#canned-acl
   */
  private allowLogDelivery() {
    if (this.accessControl && this.accessControl !== BucketAccessControl.LOG_DELIVERY_WRITE) {
      throw new Error("Cannot enable log delivery to this bucket because the bucket's ACL has been set and can't be changed");
    }

    this.accessControl = BucketAccessControl.LOG_DELIVERY_WRITE;
  }

  private parseInventoryConfiguration(): CfnBucket.InventoryConfigurationProperty[] | undefined {
    if (!this.inventories || this.inventories.length === 0) {
      return undefined;
    }

    return this.inventories.map((inventory, index) => {
      const format = inventory.format ?? InventoryFormat.CSV;
      const frequency = inventory.frequency ?? InventoryFrequency.WEEKLY;
      const id = inventory.inventoryId ?? `${this.node.id}Inventory${index}`;

      if (inventory.destination.bucket instanceof Bucket) {
        inventory.destination.bucket.addToResourcePolicy(new iam.PolicyStatement({
          effect: iam.Effect.ALLOW,
          actions: ['s3:PutObject'],
          resources: [
            inventory.destination.bucket.bucketArn,
            inventory.destination.bucket.arnForObjects(`${inventory.destination.prefix ?? ''}*`),
          ],
          principals: [new iam.ServicePrincipal('s3.amazonaws.com')],
          conditions: {
            ArnLike: {
              'aws:SourceArn': this.bucketArn,
            },
          },
        }));
      }

      return {
        id,
        destination: {
          bucketArn: inventory.destination.bucket.bucketArn,
          bucketAccountId: inventory.destination.bucketOwner,
          prefix: inventory.destination.prefix,
          format,
        },
        enabled: inventory.enabled ?? true,
        includedObjectVersions: inventory.includeObjectVersions ?? InventoryObjectVersion.ALL,
        scheduleFrequency: frequency,
        optionalFields: inventory.optionalFields,
        prefix: inventory.objectsPrefix,
      };
    });
  }

  private enableAutoDeleteObjects() {
    const provider = CustomResourceProvider.getOrCreateProvider(this, AUTO_DELETE_OBJECTS_RESOURCE_TYPE, {
      codeDirectory: path.join(__dirname, 'auto-delete-objects-handler'),
      runtime: CustomResourceProviderRuntime.NODEJS_12_X,
      description: `Lambda function for auto-deleting objects in ${this.bucketName} S3 bucket.`,
    });

    // Use a bucket policy to allow the custom resource to delete
    // objects in the bucket
    this.addToResourcePolicy(new iam.PolicyStatement({
      actions: [
        // list objects
        ...perms.BUCKET_READ_METADATA_ACTIONS,
        ...perms.BUCKET_DELETE_ACTIONS, // and then delete them
      ],
      resources: [
        this.bucketArn,
        this.arnForObjects('*'),
      ],
      principals: [new iam.ArnPrincipal(provider.roleArn)],
    }));

    const customResource = new CustomResource(this, 'AutoDeleteObjectsCustomResource', {
      resourceType: AUTO_DELETE_OBJECTS_RESOURCE_TYPE,
      serviceToken: provider.serviceToken,
      properties: {
        BucketName: this.bucketName,
      },
    });

    // Ensure bucket policy is deleted AFTER the custom resource otherwise
    // we don't have permissions to list and delete in the bucket.
    // (add a `if` to make TS happy)
    if (this.policy) {
      customResource.node.addDependency(this.policy);
    }

    // We also tag the bucket to record the fact that we want it autodeleted.
    // The custom resource will check this tag before actually doing the delete.
    // Because tagging and untagging will ALWAYS happen before the CR is deleted,
    // we can set `autoDeleteObjects: false` without the removal of the CR emptying
    // the bucket as a side effect.
    Tags.of(this._resource).add(AUTO_DELETE_OBJECTS_TAG, 'true');
  }
}

/**
 * What kind of server-side encryption to apply to this bucket
 */
export enum BucketEncryption {
  /**
   * Objects in the bucket are not encrypted.
   */
  UNENCRYPTED = 'NONE',

  /**
   * Server-side KMS encryption with a master key managed by KMS.
   */
  KMS_MANAGED = 'MANAGED',

  /**
   * Server-side encryption with a master key managed by S3.
   */
  S3_MANAGED = 'S3MANAGED',

  /**
   * Server-side encryption with a KMS key managed by the user.
   * If `encryptionKey` is specified, this key will be used, otherwise, one will be defined.
   */
  KMS = 'KMS',
}

/**
 * Notification event types.
 * @link https://docs.aws.amazon.com/AmazonS3/latest/userguide/notification-how-to-event-types-and-destinations.html#supported-notification-event-types
 */
export enum EventType {
  /**
   * Amazon S3 APIs such as PUT, POST, and COPY can create an object. Using
   * these event types, you can enable notification when an object is created
   * using a specific API, or you can use the s3:ObjectCreated:* event type to
   * request notification regardless of the API that was used to create an
   * object.
   */
  OBJECT_CREATED = 's3:ObjectCreated:*',

  /**
   * Amazon S3 APIs such as PUT, POST, and COPY can create an object. Using
   * these event types, you can enable notification when an object is created
   * using a specific API, or you can use the s3:ObjectCreated:* event type to
   * request notification regardless of the API that was used to create an
   * object.
   */
  OBJECT_CREATED_PUT = 's3:ObjectCreated:Put',

  /**
   * Amazon S3 APIs such as PUT, POST, and COPY can create an object. Using
   * these event types, you can enable notification when an object is created
   * using a specific API, or you can use the s3:ObjectCreated:* event type to
   * request notification regardless of the API that was used to create an
   * object.
   */
  OBJECT_CREATED_POST = 's3:ObjectCreated:Post',

  /**
   * Amazon S3 APIs such as PUT, POST, and COPY can create an object. Using
   * these event types, you can enable notification when an object is created
   * using a specific API, or you can use the s3:ObjectCreated:* event type to
   * request notification regardless of the API that was used to create an
   * object.
   */
  OBJECT_CREATED_COPY = 's3:ObjectCreated:Copy',

  /**
   * Amazon S3 APIs such as PUT, POST, and COPY can create an object. Using
   * these event types, you can enable notification when an object is created
   * using a specific API, or you can use the s3:ObjectCreated:* event type to
   * request notification regardless of the API that was used to create an
   * object.
   */
  OBJECT_CREATED_COMPLETE_MULTIPART_UPLOAD = 's3:ObjectCreated:CompleteMultipartUpload',

  /**
   * By using the ObjectRemoved event types, you can enable notification when
   * an object or a batch of objects is removed from a bucket.
   *
   * You can request notification when an object is deleted or a versioned
   * object is permanently deleted by using the s3:ObjectRemoved:Delete event
   * type. Or you can request notification when a delete marker is created for
   * a versioned object by using s3:ObjectRemoved:DeleteMarkerCreated. For
   * information about deleting versioned objects, see Deleting Object
   * Versions. You can also use a wildcard s3:ObjectRemoved:* to request
   * notification anytime an object is deleted.
   *
   * You will not receive event notifications from automatic deletes from
   * lifecycle policies or from failed operations.
   */
  OBJECT_REMOVED = 's3:ObjectRemoved:*',

  /**
   * By using the ObjectRemoved event types, you can enable notification when
   * an object or a batch of objects is removed from a bucket.
   *
   * You can request notification when an object is deleted or a versioned
   * object is permanently deleted by using the s3:ObjectRemoved:Delete event
   * type. Or you can request notification when a delete marker is created for
   * a versioned object by using s3:ObjectRemoved:DeleteMarkerCreated. For
   * information about deleting versioned objects, see Deleting Object
   * Versions. You can also use a wildcard s3:ObjectRemoved:* to request
   * notification anytime an object is deleted.
   *
   * You will not receive event notifications from automatic deletes from
   * lifecycle policies or from failed operations.
   */
  OBJECT_REMOVED_DELETE = 's3:ObjectRemoved:Delete',

  /**
   * By using the ObjectRemoved event types, you can enable notification when
   * an object or a batch of objects is removed from a bucket.
   *
   * You can request notification when an object is deleted or a versioned
   * object is permanently deleted by using the s3:ObjectRemoved:Delete event
   * type. Or you can request notification when a delete marker is created for
   * a versioned object by using s3:ObjectRemoved:DeleteMarkerCreated. For
   * information about deleting versioned objects, see Deleting Object
   * Versions. You can also use a wildcard s3:ObjectRemoved:* to request
   * notification anytime an object is deleted.
   *
   * You will not receive event notifications from automatic deletes from
   * lifecycle policies or from failed operations.
   */
  OBJECT_REMOVED_DELETE_MARKER_CREATED = 's3:ObjectRemoved:DeleteMarkerCreated',

  /**
   * Using restore object event types you can receive notifications for
   * initiation and completion when restoring objects from the S3 Glacier
   * storage class.
   *
   * You use s3:ObjectRestore:Post to request notification of object restoration
   * initiation.
   */
  OBJECT_RESTORE_POST = 's3:ObjectRestore:Post',

  /**
   * Using restore object event types you can receive notifications for
   * initiation and completion when restoring objects from the S3 Glacier
   * storage class.
   *
   * You use s3:ObjectRestore:Completed to request notification of
   * restoration completion.
   */
  OBJECT_RESTORE_COMPLETED = 's3:ObjectRestore:Completed',

  /**
   * Using restore object event types you can receive notifications for
   * initiation and completion when restoring objects from the S3 Glacier
   * storage class.
   *
   * You use s3:ObjectRestore:Delete to request notification of
   * restoration completion.
   */
  OBJECT_RESTORE_DELETE = 's3:ObjectRestore:Delete',

  /**
   * You can use this event type to request Amazon S3 to send a notification
   * message when Amazon S3 detects that an object of the RRS storage class is
   * lost.
   */
  REDUCED_REDUNDANCY_LOST_OBJECT = 's3:ReducedRedundancyLostObject',

  /**
   * You receive this notification event when an object that was eligible for
   * replication using Amazon S3 Replication Time Control failed to replicate.
   */
  REPLICATION_OPERATION_FAILED_REPLICATION = 's3:Replication:OperationFailedReplication',

  /**
   * You receive this notification event when an object that was eligible for
   * replication using Amazon S3 Replication Time Control exceeded the 15-minute
   * threshold for replication.
   */
  REPLICATION_OPERATION_MISSED_THRESHOLD = 's3:Replication:OperationMissedThreshold',

  /**
   * You receive this notification event for an object that was eligible for
   * replication using the Amazon S3 Replication Time Control feature replicated
   * after the 15-minute threshold.
   */
  REPLICATION_OPERATION_REPLICATED_AFTER_THRESHOLD = 's3:Replication:OperationReplicatedAfterThreshold',

  /**
   * You receive this notification event for an object that was eligible for
   * replication using Amazon S3 Replication Time Control but is no longer tracked
   * by replication metrics.
   */
  REPLICATION_OPERATION_NOT_TRACKED = 's3:Replication:OperationNotTracked',

  /**
   * By using the LifecycleExpiration event types, you can receive a notification
   * when Amazon S3 deletes an object based on your S3 Lifecycle configuration.
   */
  LIFECYCLE_EXPIRATION = 's3:LifecycleExpiration:*',

  /**
   * The s3:LifecycleExpiration:Delete event type notifies you when an object
   * in an unversioned bucket is deleted.
   * It also notifies you when an object version is permanently deleted by an
   * S3 Lifecycle configuration.
   */
  LIFECYCLE_EXPIRATION_DELETE = 's3:LifecycleExpiration:Delete',

  /**
   * The s3:LifecycleExpiration:DeleteMarkerCreated event type notifies you
   * when S3 Lifecycle creates a delete marker when a current version of an
   * object in versioned bucket is deleted.
   */
  LIFECYCLE_EXPIRATION_DELETE_MARKER_CREATED = 's3:LifecycleExpiration:DeleteMarkerCreated',

  /**
   * You receive this notification event when an object is transitioned to
   * another Amazon S3 storage class by an S3 Lifecycle configuration.
   */
  LIFECYCLE_TRANSITION = 's3:LifecycleTransition',

  /**
   * You receive this notification event when an object within the
   * S3 Intelligent-Tiering storage class moved to the Archive Access tier or
   * Deep Archive Access tier.
   */
  INTELLIGENT_TIERING = 's3:IntelligentTiering',

  /**
   * By using the ObjectTagging event types, you can enable notification when
   * an object tag is added or deleted from an object.
   */
  OBJECT_TAGGING = 's3:ObjectTagging:*',

  /**
   * The s3:ObjectTagging:Put event type notifies you when a tag is PUT on an
   * object or an existing tag is updated.

   */
  OBJECT_TAGGING_PUT = 's3:ObjectTagging:Put',

  /**
   * The s3:ObjectTagging:Delete event type notifies you when a tag is removed
   * from an object.
   */
  OBJECT_TAGGING_DELETE = 's3:ObjectTagging:Delete',

  /**
   * You receive this notification event when an ACL is PUT on an object or when
   * an existing ACL is changed.
   * An event is not generated when a request results in no change to an
   * object’s ACL.
   */
  OBJECT_ACL_PUT = 's3:ObjectAcl:Put',
}

export interface NotificationKeyFilter {
  /**
   * S3 keys must have the specified prefix.
   */
  readonly prefix?: string;

  /**
   * S3 keys must have the specified suffix.
   */
  readonly suffix?: string;
}

/**
 * Options for the onCloudTrailPutObject method
 */
export interface OnCloudTrailBucketEventOptions extends events.OnEventOptions {
  /**
   * Only watch changes to these object paths
   *
   * @default - Watch changes to all objects
   */
  readonly paths?: string[];
}

/**
 * Default bucket access control types.
 *
 * @see https://docs.aws.amazon.com/AmazonS3/latest/dev/acl-overview.html
 */
export enum BucketAccessControl {
  /**
   * Owner gets FULL_CONTROL. No one else has access rights.
   */
  PRIVATE = 'Private',

  /**
   * Owner gets FULL_CONTROL. The AllUsers group gets READ access.
   */
  PUBLIC_READ = 'PublicRead',

  /**
   * Owner gets FULL_CONTROL. The AllUsers group gets READ and WRITE access.
   * Granting this on a bucket is generally not recommended.
   */
  PUBLIC_READ_WRITE = 'PublicReadWrite',

  /**
   * Owner gets FULL_CONTROL. The AuthenticatedUsers group gets READ access.
   */
  AUTHENTICATED_READ = 'AuthenticatedRead',

  /**
   * The LogDelivery group gets WRITE and READ_ACP permissions on the bucket.
   * @see https://docs.aws.amazon.com/AmazonS3/latest/dev/ServerLogs.html
   */
  LOG_DELIVERY_WRITE = 'LogDeliveryWrite',

  /**
   * Object owner gets FULL_CONTROL. Bucket owner gets READ access.
   * If you specify this canned ACL when creating a bucket, Amazon S3 ignores it.
   */
  BUCKET_OWNER_READ = 'BucketOwnerRead',

  /**
   * Both the object owner and the bucket owner get FULL_CONTROL over the object.
   * If you specify this canned ACL when creating a bucket, Amazon S3 ignores it.
   */
  BUCKET_OWNER_FULL_CONTROL = 'BucketOwnerFullControl',

  /**
   * Owner gets FULL_CONTROL. Amazon EC2 gets READ access to GET an Amazon Machine Image (AMI) bundle from Amazon S3.
   */
  AWS_EXEC_READ = 'AwsExecRead',
}

export interface RoutingRuleCondition {
  /**
   * The HTTP error code when the redirect is applied
   *
   * In the event of an error, if the error code equals this value, then the specified redirect is applied.
   *
   * If both condition properties are specified, both must be true for the redirect to be applied.
   *
   * @default - The HTTP error code will not be verified
   */
  readonly httpErrorCodeReturnedEquals?: string;

  /**
   * The object key name prefix when the redirect is applied
   *
   * If both condition properties are specified, both must be true for the redirect to be applied.
   *
   * @default - The object key name will not be verified
   */
  readonly keyPrefixEquals?: string;
}

export class ReplaceKey {
  /**
   * The specific object key to use in the redirect request
   */
  public static with(keyReplacement: string) {
    return new this(keyReplacement);
  }

  /**
   * The object key prefix to use in the redirect request
   */
  public static prefixWith(keyReplacement: string) {
    return new this(undefined, keyReplacement);
  }

  private constructor(public readonly withKey?: string, public readonly prefixWithKey?: string) {
  }
}

/**
 * Rule that define when a redirect is applied and the redirect behavior.
 *
 * @see https://docs.aws.amazon.com/AmazonS3/latest/dev/how-to-page-redirect.html
 */
export interface RoutingRule {
  /**
   * The host name to use in the redirect request
   *
   * @default - The host name used in the original request.
   */
  readonly hostName?: string;

  /**
   * The HTTP redirect code to use on the response
   *
   * @default "301" - Moved Permanently
   */
  readonly httpRedirectCode?: string;

  /**
   * Protocol to use when redirecting requests
   *
   * @default - The protocol used in the original request.
   */
  readonly protocol?: RedirectProtocol;

  /**
   * Specifies the object key prefix to use in the redirect request
   *
   * @default - The key will not be replaced
   */
  readonly replaceKey?: ReplaceKey;

  /**
   * Specifies a condition that must be met for the specified redirect to apply.
   *
   * @default - No condition
   */
  readonly condition?: RoutingRuleCondition;
}

/**
 * Options for creating Virtual-Hosted style URL.
 */
export interface VirtualHostedStyleUrlOptions {
  /**
   * Specifies the URL includes the region.
   *
   * @default - true
   */
  readonly regional?: boolean;
}

/**
 * Options for creating a Transfer Acceleration URL.
 */
export interface TransferAccelerationUrlOptions {
  /**
   * Dual-stack support to connect to the bucket over IPv6.
   *
   * @default - false
   */
  readonly dualStack?: boolean;
}

function mapOrUndefined<T, U>(list: T[] | undefined, callback: (element: T) => U): U[] | undefined {
  if (!list || list.length === 0) {
    return undefined;
  }

  return list.map(callback);
}<|MERGE_RESOLUTION|>--- conflicted
+++ resolved
@@ -1923,11 +1923,8 @@
         })),
         expiredObjectDeleteMarker: rule.expiredObjectDeleteMarker,
         tagFilters: self.parseTagFilters(rule.tagFilters),
-<<<<<<< HEAD
         objectSizeLessThan: rule.objectSizeLessThan,
-=======
         objectSizeGreaterThan: rule.objectSizeGreaterThan,
->>>>>>> 3e6ec5c4
       };
 
       return x;
