--- conflicted
+++ resolved
@@ -1745,11 +1745,7 @@
                           {
                             "Fn::Sub": "cdk-hnb659fds-assets-${AWS::AccountId}-${AWS::Region}"
                           },
-<<<<<<< HEAD
-                          "/f02d111901ad7a58cec348bcddd4e1eedb869523ffcc08c6215f833de509c563.json"
-=======
                           "/9b9001daf8f61286650547525632438d88f5da19960bffa81934912c947db820.json"
->>>>>>> a21e4298
                         ]
                       ]
                     }
