{
  "version": "32.0.0",
  "artifacts": {
    "log-group-events.assets": {
      "type": "cdk:asset-manifest",
      "properties": {
        "file": "log-group-events.assets.json",
        "requiresBootstrapStackVersion": 6,
        "bootstrapStackVersionSsmParameter": "/cdk-bootstrap/hnb659fds/version"
      }
    },
    "log-group-events": {
      "type": "aws:cloudformation:stack",
      "environment": "aws://unknown-account/unknown-region",
      "properties": {
        "templateFile": "log-group-events.template.json",
        "validateOnSynth": false,
        "assumeRoleArn": "arn:${AWS::Partition}:iam::${AWS::AccountId}:role/cdk-hnb659fds-deploy-role-${AWS::AccountId}-${AWS::Region}",
        "cloudFormationExecutionRoleArn": "arn:${AWS::Partition}:iam::${AWS::AccountId}:role/cdk-hnb659fds-cfn-exec-role-${AWS::AccountId}-${AWS::Region}",
<<<<<<< HEAD
        "stackTemplateAssetObjectUrl": "s3://cdk-hnb659fds-assets-${AWS::AccountId}-${AWS::Region}/d98576755c3f0c3f66c6eeaacc62389c2bd80d9ad6c60aa01f0f79df86d17497.json",
=======
        "stackTemplateAssetObjectUrl": "s3://cdk-hnb659fds-assets-${AWS::AccountId}-${AWS::Region}/ca631bdae163a4a3f42dccfa6942e591d5fcbbe08775c3c772218159660f46a6.json",
>>>>>>> 0e808d81
        "requiresBootstrapStackVersion": 6,
        "bootstrapStackVersionSsmParameter": "/cdk-bootstrap/hnb659fds/version",
        "additionalDependencies": [
          "log-group-events.assets"
        ],
        "lookupRole": {
          "arn": "arn:${AWS::Partition}:iam::${AWS::AccountId}:role/cdk-hnb659fds-lookup-role-${AWS::AccountId}-${AWS::Region}",
          "requiresBootstrapStackVersion": 8,
          "bootstrapStackVersionSsmParameter": "/cdk-bootstrap/hnb659fds/version"
        }
      },
      "dependencies": [
        "log-group-events.assets"
      ],
      "metadata": {
        "/log-group-events/log-group/Resource": [
          {
            "type": "aws:cdk:logicalId",
            "data": "loggroupB02AAEB1"
          }
        ],
        "/log-group-events/log-group2/Resource": [
          {
            "type": "aws:cdk:logicalId",
            "data": "loggroup2F19C5C9B"
          }
        ],
        "/log-group-events/log-group-imported/Resource": [
          {
            "type": "aws:cdk:logicalId",
            "data": "loggroupimportedD91682B5"
          }
        ],
        "/log-group-events/Timer/Resource": [
          {
            "type": "aws:cdk:logicalId",
            "data": "TimerBF6F831F"
          }
        ],
        "/log-group-events/EventsLogGroupPolicyloggroupeventsTimerC63340B0/Resource/Default": [
          {
            "type": "aws:cdk:logicalId",
            "data": "EventsLogGroupPolicyloggroupeventsTimerC63340B0C92153CD"
          }
        ],
        "/log-group-events/EventsLogGroupPolicyloggroupeventsTimerC63340B0/CustomResourcePolicy/Resource": [
          {
            "type": "aws:cdk:logicalId",
            "data": "EventsLogGroupPolicyloggroupeventsTimerC63340B0CustomResourcePolicy67B796AA"
          }
        ],
        "/log-group-events/AWS679f53fac002430cb0da5b7982bd2287/ServiceRole/Resource": [
          {
            "type": "aws:cdk:logicalId",
            "data": "AWS679f53fac002430cb0da5b7982bd2287ServiceRoleC1EA0FF2"
          }
        ],
        "/log-group-events/AWS679f53fac002430cb0da5b7982bd2287/Resource": [
          {
            "type": "aws:cdk:logicalId",
            "data": "AWS679f53fac002430cb0da5b7982bd22872D164C4C"
          }
        ],
        "/log-group-events/CustomRule/Resource": [
          {
            "type": "aws:cdk:logicalId",
            "data": "CustomRuleB1CBBADE"
          }
        ],
        "/log-group-events/EventsLogGroupPolicyloggroupeventsCustomRule99E1EEF6/Resource/Default": [
          {
            "type": "aws:cdk:logicalId",
            "data": "EventsLogGroupPolicyloggroupeventsCustomRule99E1EEF6C647CDBC"
          }
        ],
        "/log-group-events/EventsLogGroupPolicyloggroupeventsCustomRule99E1EEF6/CustomResourcePolicy/Resource": [
          {
            "type": "aws:cdk:logicalId",
            "data": "EventsLogGroupPolicyloggroupeventsCustomRule99E1EEF6CustomResourcePolicy361E9A96"
          }
        ],
        "/log-group-events/dlq/Resource": [
          {
            "type": "aws:cdk:logicalId",
            "data": "dlq09C78ACC"
          }
        ],
        "/log-group-events/Timer3/Resource": [
          {
            "type": "aws:cdk:logicalId",
            "data": "Timer30894E3BB"
          }
        ],
        "/log-group-events/EventsLogGroupPolicyloggroupeventsTimer37DF74C17/Resource/Default": [
          {
            "type": "aws:cdk:logicalId",
            "data": "EventsLogGroupPolicyloggroupeventsTimer37DF74C174B3D705D"
          }
        ],
        "/log-group-events/EventsLogGroupPolicyloggroupeventsTimer37DF74C17/CustomResourcePolicy/Resource": [
          {
            "type": "aws:cdk:logicalId",
            "data": "EventsLogGroupPolicyloggroupeventsTimer37DF74C17CustomResourcePolicyAE930E1E"
          }
        ],
        "/log-group-events/Exports/Output{\"Ref\":\"loggroup2F19C5C9B\"}": [
          {
            "type": "aws:cdk:logicalId",
            "data": "ExportsOutputRefloggroup2F19C5C9B4F4C6918"
          }
        ],
        "/log-group-events/BootstrapVersion": [
          {
            "type": "aws:cdk:logicalId",
            "data": "BootstrapVersion"
          }
        ],
        "/log-group-events/CheckBootstrapVersion": [
          {
            "type": "aws:cdk:logicalId",
            "data": "CheckBootstrapVersion"
          }
        ]
      },
      "displayName": "log-group-events"
    },
    "LogGroupDefaultTestDeployAssert353EE07A.assets": {
      "type": "cdk:asset-manifest",
      "properties": {
        "file": "LogGroupDefaultTestDeployAssert353EE07A.assets.json",
        "requiresBootstrapStackVersion": 6,
        "bootstrapStackVersionSsmParameter": "/cdk-bootstrap/hnb659fds/version"
      }
    },
    "LogGroupDefaultTestDeployAssert353EE07A": {
      "type": "aws:cloudformation:stack",
      "environment": "aws://unknown-account/unknown-region",
      "properties": {
        "templateFile": "LogGroupDefaultTestDeployAssert353EE07A.template.json",
        "validateOnSynth": false,
        "assumeRoleArn": "arn:${AWS::Partition}:iam::${AWS::AccountId}:role/cdk-hnb659fds-deploy-role-${AWS::AccountId}-${AWS::Region}",
        "cloudFormationExecutionRoleArn": "arn:${AWS::Partition}:iam::${AWS::AccountId}:role/cdk-hnb659fds-cfn-exec-role-${AWS::AccountId}-${AWS::Region}",
<<<<<<< HEAD
        "stackTemplateAssetObjectUrl": "s3://cdk-hnb659fds-assets-${AWS::AccountId}-${AWS::Region}/bd772eb207a17a2e776e85310994b4c01c6dee85eee68f68d89a5cadfba0c236.json",
=======
        "stackTemplateAssetObjectUrl": "s3://cdk-hnb659fds-assets-${AWS::AccountId}-${AWS::Region}/8ad4fe483187ab6dc2b5622e01bb683709ac9d93e10212da47e29892af51b28f.json",
>>>>>>> 0e808d81
        "requiresBootstrapStackVersion": 6,
        "bootstrapStackVersionSsmParameter": "/cdk-bootstrap/hnb659fds/version",
        "additionalDependencies": [
          "LogGroupDefaultTestDeployAssert353EE07A.assets"
        ],
        "lookupRole": {
          "arn": "arn:${AWS::Partition}:iam::${AWS::AccountId}:role/cdk-hnb659fds-lookup-role-${AWS::AccountId}-${AWS::Region}",
          "requiresBootstrapStackVersion": 8,
          "bootstrapStackVersionSsmParameter": "/cdk-bootstrap/hnb659fds/version"
        }
      },
      "dependencies": [
        "log-group-events",
        "LogGroupDefaultTestDeployAssert353EE07A.assets"
      ],
      "metadata": {
<<<<<<< HEAD
        "/LogGroup/DefaultTest/DeployAssert/AwsApiCallEventBridgeputEvents3bbd57f3a546eb2de2243449c56b004d/Default/Default": [
          {
            "type": "aws:cdk:logicalId",
            "data": "AwsApiCallEventBridgeputEvents3bbd57f3a546eb2de2243449c56b004d"
=======
        "/LogGroup/DefaultTest/DeployAssert/AwsApiCallEventBridgeputEventsaa08ea66980e9d74dc18b7ea4802d4dd/Default/Default": [
          {
            "type": "aws:cdk:logicalId",
            "data": "AwsApiCallEventBridgeputEventsaa08ea66980e9d74dc18b7ea4802d4dd"
>>>>>>> 0e808d81
          }
        ],
        "/LogGroup/DefaultTest/DeployAssert/SingletonFunction1488541a7b23466481b69b4408076b81/Role": [
          {
            "type": "aws:cdk:logicalId",
            "data": "SingletonFunction1488541a7b23466481b69b4408076b81Role37ABCE73"
          }
        ],
        "/LogGroup/DefaultTest/DeployAssert/SingletonFunction1488541a7b23466481b69b4408076b81/Handler": [
          {
            "type": "aws:cdk:logicalId",
            "data": "SingletonFunction1488541a7b23466481b69b4408076b81HandlerCD40AE9F"
          }
        ],
<<<<<<< HEAD
        "/LogGroup/DefaultTest/DeployAssert/AwsApiCallCloudWatchLogsfilterLogEvents4748196e43e6c6b4082a9865e9c950e1/Default/Default": [
          {
            "type": "aws:cdk:logicalId",
            "data": "AwsApiCallCloudWatchLogsfilterLogEvents4748196e43e6c6b4082a9865e9c950e1"
          }
        ],
        "/LogGroup/DefaultTest/DeployAssert/AwsApiCallCloudWatchLogsfilterLogEvents4748196e43e6c6b4082a9865e9c950e1/AssertionResults": [
          {
            "type": "aws:cdk:logicalId",
            "data": "AssertionResultsAwsApiCallCloudWatchLogsfilterLogEvents4748196e43e6c6b4082a9865e9c950e1"
=======
        "/LogGroup/DefaultTest/DeployAssert/AwsApiCallCloudWatchLogsfilterLogEvents15b68063ca13f83ed13be974c0af79ac/Default/Default": [
          {
            "type": "aws:cdk:logicalId",
            "data": "AwsApiCallCloudWatchLogsfilterLogEvents15b68063ca13f83ed13be974c0af79ac"
          }
        ],
        "/LogGroup/DefaultTest/DeployAssert/AwsApiCallCloudWatchLogsfilterLogEvents15b68063ca13f83ed13be974c0af79ac/AssertionResults": [
          {
            "type": "aws:cdk:logicalId",
            "data": "AssertionResultsAwsApiCallCloudWatchLogsfilterLogEvents15b68063ca13f83ed13be974c0af79ac"
>>>>>>> 0e808d81
          }
        ],
        "/LogGroup/DefaultTest/DeployAssert/BootstrapVersion": [
          {
            "type": "aws:cdk:logicalId",
            "data": "BootstrapVersion"
          }
        ],
        "/LogGroup/DefaultTest/DeployAssert/CheckBootstrapVersion": [
          {
            "type": "aws:cdk:logicalId",
            "data": "CheckBootstrapVersion"
          }
        ]
      },
      "displayName": "LogGroup/DefaultTest/DeployAssert"
    },
    "Tree": {
      "type": "cdk:tree",
      "properties": {
        "file": "tree.json"
      }
    }
  }
}<|MERGE_RESOLUTION|>--- conflicted
+++ resolved
@@ -17,11 +17,7 @@
         "validateOnSynth": false,
         "assumeRoleArn": "arn:${AWS::Partition}:iam::${AWS::AccountId}:role/cdk-hnb659fds-deploy-role-${AWS::AccountId}-${AWS::Region}",
         "cloudFormationExecutionRoleArn": "arn:${AWS::Partition}:iam::${AWS::AccountId}:role/cdk-hnb659fds-cfn-exec-role-${AWS::AccountId}-${AWS::Region}",
-<<<<<<< HEAD
-        "stackTemplateAssetObjectUrl": "s3://cdk-hnb659fds-assets-${AWS::AccountId}-${AWS::Region}/d98576755c3f0c3f66c6eeaacc62389c2bd80d9ad6c60aa01f0f79df86d17497.json",
-=======
         "stackTemplateAssetObjectUrl": "s3://cdk-hnb659fds-assets-${AWS::AccountId}-${AWS::Region}/ca631bdae163a4a3f42dccfa6942e591d5fcbbe08775c3c772218159660f46a6.json",
->>>>>>> 0e808d81
         "requiresBootstrapStackVersion": 6,
         "bootstrapStackVersionSsmParameter": "/cdk-bootstrap/hnb659fds/version",
         "additionalDependencies": [
@@ -164,11 +160,7 @@
         "validateOnSynth": false,
         "assumeRoleArn": "arn:${AWS::Partition}:iam::${AWS::AccountId}:role/cdk-hnb659fds-deploy-role-${AWS::AccountId}-${AWS::Region}",
         "cloudFormationExecutionRoleArn": "arn:${AWS::Partition}:iam::${AWS::AccountId}:role/cdk-hnb659fds-cfn-exec-role-${AWS::AccountId}-${AWS::Region}",
-<<<<<<< HEAD
-        "stackTemplateAssetObjectUrl": "s3://cdk-hnb659fds-assets-${AWS::AccountId}-${AWS::Region}/bd772eb207a17a2e776e85310994b4c01c6dee85eee68f68d89a5cadfba0c236.json",
-=======
         "stackTemplateAssetObjectUrl": "s3://cdk-hnb659fds-assets-${AWS::AccountId}-${AWS::Region}/8ad4fe483187ab6dc2b5622e01bb683709ac9d93e10212da47e29892af51b28f.json",
->>>>>>> 0e808d81
         "requiresBootstrapStackVersion": 6,
         "bootstrapStackVersionSsmParameter": "/cdk-bootstrap/hnb659fds/version",
         "additionalDependencies": [
@@ -185,17 +177,10 @@
         "LogGroupDefaultTestDeployAssert353EE07A.assets"
       ],
       "metadata": {
-<<<<<<< HEAD
-        "/LogGroup/DefaultTest/DeployAssert/AwsApiCallEventBridgeputEvents3bbd57f3a546eb2de2243449c56b004d/Default/Default": [
-          {
-            "type": "aws:cdk:logicalId",
-            "data": "AwsApiCallEventBridgeputEvents3bbd57f3a546eb2de2243449c56b004d"
-=======
         "/LogGroup/DefaultTest/DeployAssert/AwsApiCallEventBridgeputEventsaa08ea66980e9d74dc18b7ea4802d4dd/Default/Default": [
           {
             "type": "aws:cdk:logicalId",
             "data": "AwsApiCallEventBridgeputEventsaa08ea66980e9d74dc18b7ea4802d4dd"
->>>>>>> 0e808d81
           }
         ],
         "/LogGroup/DefaultTest/DeployAssert/SingletonFunction1488541a7b23466481b69b4408076b81/Role": [
@@ -210,18 +195,6 @@
             "data": "SingletonFunction1488541a7b23466481b69b4408076b81HandlerCD40AE9F"
           }
         ],
-<<<<<<< HEAD
-        "/LogGroup/DefaultTest/DeployAssert/AwsApiCallCloudWatchLogsfilterLogEvents4748196e43e6c6b4082a9865e9c950e1/Default/Default": [
-          {
-            "type": "aws:cdk:logicalId",
-            "data": "AwsApiCallCloudWatchLogsfilterLogEvents4748196e43e6c6b4082a9865e9c950e1"
-          }
-        ],
-        "/LogGroup/DefaultTest/DeployAssert/AwsApiCallCloudWatchLogsfilterLogEvents4748196e43e6c6b4082a9865e9c950e1/AssertionResults": [
-          {
-            "type": "aws:cdk:logicalId",
-            "data": "AssertionResultsAwsApiCallCloudWatchLogsfilterLogEvents4748196e43e6c6b4082a9865e9c950e1"
-=======
         "/LogGroup/DefaultTest/DeployAssert/AwsApiCallCloudWatchLogsfilterLogEvents15b68063ca13f83ed13be974c0af79ac/Default/Default": [
           {
             "type": "aws:cdk:logicalId",
@@ -232,7 +205,6 @@
           {
             "type": "aws:cdk:logicalId",
             "data": "AssertionResultsAwsApiCallCloudWatchLogsfilterLogEvents15b68063ca13f83ed13be974c0af79ac"
->>>>>>> 0e808d81
           }
         ],
         "/LogGroup/DefaultTest/DeployAssert/BootstrapVersion": [
