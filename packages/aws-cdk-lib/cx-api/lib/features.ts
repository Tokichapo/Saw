import { FlagInfo, FlagType } from './private/flag-modeling';

////////////////////////////////////////////////////////////////////////
//
// This file defines context keys that enable certain features that are
// implemented behind a flag in order to preserve backwards compatibility for
// existing apps. When a new app is initialized through `cdk init`, the CLI will
// automatically add enable these features by adding them to the generated
// `cdk.json` file.
//
////////////////////////////////////////////////////////////////////////
//
//  !!! IMPORTANT !!!
//
//  When you introduce a new flag, set its 'introducedIn.v2' value to the literal string
// 'V2·NEXT', without the dot.
//
//  DO NOT USE A VARIABLE. DO NOT DEFINE A CONSTANT. The actual value will be string-replaced at
//  version bump time.
//
////////////////////////////////////////////////////////////////////////
//
// There are three types of flags: ApiDefault, BugFix, and VisibleContext flags.
//
// - ApiDefault flags: change the behavior or defaults of the construct library. When
//   set, the infrastructure that is generated may be different but there is
//   a way to get the old infrastructure setup by using the API in a different way.
//
// - BugFix flags: the old infra we used to generate is no longer recommended,
//   and there is no way to achieve that result anymore except by making sure the
//   flag is unset, or set to `false`. Mostly used for infra-impacting bugfixes or
//   enhanced security defaults.
//
// - VisibleContext flags: not really a feature flag, but configurable context which is
//   advertised by putting the context in the `cdk.json` file of new projects.
//
// In future major versions, the "newProjectValues" will become the version
// default for both DefaultBehavior and BugFix flags, and DefaultBehavior flags
// will be removed (i.e., their new behavior will become the *only* behavior).
//
// See https://github.com/aws/aws-cdk-rfcs/blob/master/text/0055-feature-flags.md
// --------------------------------------------------------------------------------


export const ENABLE_STACK_NAME_DUPLICATES_CONTEXT = '@aws-cdk/core:enableStackNameDuplicates';
export const ENABLE_DIFF_NO_FAIL_CONTEXT = 'aws-cdk:enableDiffNoFail';
/** @deprecated use `ENABLE_DIFF_NO_FAIL_CONTEXT` */
export const ENABLE_DIFF_NO_FAIL = ENABLE_DIFF_NO_FAIL_CONTEXT;
export const NEW_STYLE_STACK_SYNTHESIS_CONTEXT = '@aws-cdk/core:newStyleStackSynthesis';
export const STACK_RELATIVE_EXPORTS_CONTEXT = '@aws-cdk/core:stackRelativeExports';
export const DOCKER_IGNORE_SUPPORT = '@aws-cdk/aws-ecr-assets:dockerIgnoreSupport';
export const SECRETS_MANAGER_PARSE_OWNED_SECRET_NAME = '@aws-cdk/aws-secretsmanager:parseOwnedSecretName';
export const KMS_DEFAULT_KEY_POLICIES = '@aws-cdk/aws-kms:defaultKeyPolicies';
export const S3_GRANT_WRITE_WITHOUT_ACL = '@aws-cdk/aws-s3:grantWriteWithoutAcl';
export const ECS_REMOVE_DEFAULT_DESIRED_COUNT = '@aws-cdk/aws-ecs-patterns:removeDefaultDesiredCount';
export const RDS_LOWERCASE_DB_IDENTIFIER = '@aws-cdk/aws-rds:lowercaseDbIdentifier';
export const APIGATEWAY_USAGEPLANKEY_ORDERINSENSITIVE_ID = '@aws-cdk/aws-apigateway:usagePlanKeyOrderInsensitiveId';
export const EFS_DEFAULT_ENCRYPTION_AT_REST = '@aws-cdk/aws-efs:defaultEncryptionAtRest';
export const LAMBDA_RECOGNIZE_VERSION_PROPS = '@aws-cdk/aws-lambda:recognizeVersionProps';
export const LAMBDA_RECOGNIZE_LAYER_VERSION = '@aws-cdk/aws-lambda:recognizeLayerVersion';
export const CLOUDFRONT_DEFAULT_SECURITY_POLICY_TLS_V1_2_2021 = '@aws-cdk/aws-cloudfront:defaultSecurityPolicyTLSv1.2_2021';
export const CHECK_SECRET_USAGE = '@aws-cdk/core:checkSecretUsage';
export const TARGET_PARTITIONS = '@aws-cdk/core:target-partitions';
export const ECS_SERVICE_EXTENSIONS_ENABLE_DEFAULT_LOG_DRIVER = '@aws-cdk-containers/ecs-service-extensions:enableDefaultLogDriver';
export const EC2_UNIQUE_IMDSV2_LAUNCH_TEMPLATE_NAME = '@aws-cdk/aws-ec2:uniqueImdsv2TemplateName';
export const ECS_ARN_FORMAT_INCLUDES_CLUSTER_NAME = '@aws-cdk/aws-ecs:arnFormatIncludesClusterName';
export const IAM_MINIMIZE_POLICIES = '@aws-cdk/aws-iam:minimizePolicies';
export const IAM_IMPORTED_ROLE_STACK_SAFE_DEFAULT_POLICY_NAME = '@aws-cdk/aws-iam:importedRoleStackSafeDefaultPolicyName';
export const VALIDATE_SNAPSHOT_REMOVAL_POLICY = '@aws-cdk/core:validateSnapshotRemovalPolicy';
export const CODEPIPELINE_CROSS_ACCOUNT_KEY_ALIAS_STACK_SAFE_RESOURCE_NAME = '@aws-cdk/aws-codepipeline:crossAccountKeyAliasStackSafeResourceName';
export const S3_CREATE_DEFAULT_LOGGING_POLICY = '@aws-cdk/aws-s3:createDefaultLoggingPolicy';
export const SNS_SUBSCRIPTIONS_SQS_DECRYPTION_POLICY = '@aws-cdk/aws-sns-subscriptions:restrictSqsDescryption';
export const APIGATEWAY_DISABLE_CLOUDWATCH_ROLE = '@aws-cdk/aws-apigateway:disableCloudWatchRole';
export const ENABLE_PARTITION_LITERALS = '@aws-cdk/core:enablePartitionLiterals';
export const EVENTS_TARGET_QUEUE_SAME_ACCOUNT = '@aws-cdk/aws-events:eventsTargetQueueSameAccount';
export const IAM_STANDARDIZED_SERVICE_PRINCIPALS = '@aws-cdk/aws-iam:standardizedServicePrincipals';
export const ECS_DISABLE_EXPLICIT_DEPLOYMENT_CONTROLLER_FOR_CIRCUIT_BREAKER = '@aws-cdk/aws-ecs:disableExplicitDeploymentControllerForCircuitBreaker';
export const S3_SERVER_ACCESS_LOGS_USE_BUCKET_POLICY = '@aws-cdk/aws-s3:serverAccessLogsUseBucketPolicy';
export const ROUTE53_PATTERNS_USE_CERTIFICATE = '@aws-cdk/aws-route53-patters:useCertificate';
export const AWS_CUSTOM_RESOURCE_LATEST_SDK_DEFAULT = '@aws-cdk/customresources:installLatestAwsSdkDefault';
export const DATABASE_PROXY_UNIQUE_RESOURCE_NAME = '@aws-cdk/aws-rds:databaseProxyUniqueResourceName';
export const CODEDEPLOY_REMOVE_ALARMS_FROM_DEPLOYMENT_GROUP = '@aws-cdk/aws-codedeploy:removeAlarmsFromDeploymentGroup';
export const APIGATEWAY_AUTHORIZER_CHANGE_DEPLOYMENT_LOGICAL_ID = '@aws-cdk/aws-apigateway:authorizerChangeDeploymentLogicalId';
export const EC2_LAUNCH_TEMPLATE_DEFAULT_USER_DATA = '@aws-cdk/aws-ec2:launchTemplateDefaultUserData';
export const SECRETS_MANAGER_TARGET_ATTACHMENT_RESOURCE_POLICY = '@aws-cdk/aws-secretsmanager:useAttachedSecretResourcePolicyForSecretTargetAttachments';
export const REDSHIFT_COLUMN_ID = '@aws-cdk/aws-redshift:columnId';
export const ENABLE_EMR_SERVICE_POLICY_V2 = '@aws-cdk/aws-stepfunctions-tasks:enableEmrServicePolicyV2';
<<<<<<< HEAD
export const EC2_RESTRICT_DEFAULT_SECURITY_GROUP = '@aws-cdk/aws-ec2:restrictDefaultSecurityGroup';
=======
export const APIGATEWAY_REQUEST_VALIDATOR_UNIQUE_ID = '@aws-cdk/aws-apigateway:requestValidatorUniqueId';
>>>>>>> c27c2768

export const FLAGS: Record<string, FlagInfo> = {
  //////////////////////////////////////////////////////////////////////
  [ENABLE_STACK_NAME_DUPLICATES_CONTEXT]: {
    type: FlagType.ApiDefault,
    summary: 'Allow multiple stacks with the same name',
    detailsMd: `
      If this is set, multiple stacks can use the same stack name (e.g. deployed to
      different environments). This means that the name of the synthesized template
      file will be based on the construct path and not on the defined \`stackName\`
      of the stack.`,
    recommendedValue: true,
    introducedIn: { v1: '1.16.0' },
    defaults: { v2: true },
    compatibilityWithOldBehaviorMd: 'Pass stack identifiers to the CLI instead of stack names.',
  },

  //////////////////////////////////////////////////////////////////////
  [ENABLE_DIFF_NO_FAIL_CONTEXT]: {
    type: FlagType.ApiDefault,
    summary: 'Make `cdk diff` not fail when there are differences',
    detailsMd: `
      Determines what status code \`cdk diff\` should return when the specified stack
      differs from the deployed stack or the local CloudFormation template:

      * \`aws-cdk:enableDiffNoFail=true\` => status code == 0
      * \`aws-cdk:enableDiffNoFail=false\` => status code == 1

      You can override this behavior with the --fail flag:

      * \`--fail\` => status code == 1
      * \`--no-fail\` => status code == 0`,
    introducedIn: { v1: '1.19.0' },
    defaults: { v2: true },
    recommendedValue: true,
    compatibilityWithOldBehaviorMd: 'Specify `--fail` to the CLI.',
  },

  //////////////////////////////////////////////////////////////////////
  [NEW_STYLE_STACK_SYNTHESIS_CONTEXT]: {
    type: FlagType.BugFix,
    summary: 'Switch to new stack synthesis method which enables CI/CD',
    detailsMd: `
      If this flag is specified, all \`Stack\`s will use the \`DefaultStackSynthesizer\` by
      default. If it is not set, they will use the \`LegacyStackSynthesizer\`.`,
    introducedIn: { v1: '1.39.0', v2: '2.0.0' },
    defaults: { v2: true },
    recommendedValue: true,
  },

  //////////////////////////////////////////////////////////////////////
  [STACK_RELATIVE_EXPORTS_CONTEXT]: {
    type: FlagType.BugFix,
    summary: 'Name exports based on the construct paths relative to the stack, rather than the global construct path',
    detailsMd: `
      Combined with the stack name this relative construct path is good enough to
      ensure uniqueness, and makes the export names robust against refactoring
      the location of the stack in the construct tree (specifically, moving the Stack
      into a Stage).`,
    introducedIn: { v1: '1.58.0', v2: '2.0.0' },
    defaults: { v2: true },
    recommendedValue: true,
  },

  //////////////////////////////////////////////////////////////////////
  [DOCKER_IGNORE_SUPPORT]: {
    type: FlagType.ApiDefault,
    summary: 'DockerImageAsset properly supports `.dockerignore` files by default',
    detailsMd: `
      If this flag is not set, the default behavior for \`DockerImageAsset\` is to use
      glob semantics for \`.dockerignore\` files. If this flag is set, the default behavior
      is standard Docker ignore semantics.

      This is a feature flag as the old behavior was technically incorrect but
      users may have come to depend on it.`,
    introducedIn: { v1: '1.73.0' },
    defaults: { v2: true },
    recommendedValue: true,
    compatibilityWithOldBehaviorMd: 'Update your `.dockerignore` file to match standard Docker ignore rules, if necessary.',
  },

  //////////////////////////////////////////////////////////////////////
  [SECRETS_MANAGER_PARSE_OWNED_SECRET_NAME]: {
    type: FlagType.ApiDefault,
    summary: 'Fix the referencing of SecretsManager names from ARNs',
    detailsMd: `
      Secret.secretName for an "owned" secret will attempt to parse the secretName from the ARN,
      rather than the default full resource name, which includes the SecretsManager suffix.

      If this flag is not set, Secret.secretName will include the SecretsManager suffix, which cannot be directly
      used by SecretsManager.DescribeSecret, and must be parsed by the user first (e.g., Fn:Join, Fn:Select, Fn:Split).`,
    introducedIn: { v1: '1.77.0' },
    defaults: { v2: true },
    recommendedValue: true,
    compatibilityWithOldBehaviorMd: 'Use `parseArn(secret.secretName).resourceName` to emulate the incorrect old parsing.',
  },

  //////////////////////////////////////////////////////////////////////
  [KMS_DEFAULT_KEY_POLICIES]: {
    type: FlagType.ApiDefault,
    summary: 'Tighten default KMS key policies',
    detailsMd: `
      KMS Keys start with a default key policy that grants the account access to administer the key,
      mirroring the behavior of the KMS SDK/CLI/Console experience. Users may override the default key
      policy by specifying their own.

      If this flag is not set, the default key policy depends on the setting of the \`trustAccountIdentities\`
      flag. If false (the default, for backwards-compatibility reasons), the default key policy somewhat
      resembles the default admin key policy, but with the addition of 'GenerateDataKey' permissions. If
      true, the policy matches what happens when this feature flag is set.

      Additionally, if this flag is not set and the user supplies a custom key policy, this will be appended
      to the key's default policy (rather than replacing it).`,
    introducedIn: { v1: '1.78.0' },
    defaults: { v2: true },
    recommendedValue: true,
    compatibilityWithOldBehaviorMd: 'Pass `trustAccountIdentities: false` to `Key` construct to restore the old behavior.',
  },

  //////////////////////////////////////////////////////////////////////
  [S3_GRANT_WRITE_WITHOUT_ACL]: {
    type: FlagType.ApiDefault,
    summary: 'Remove `PutObjectAcl` from Bucket.grantWrite',
    detailsMd: `
      Change the old 's3:PutObject*' permission to 's3:PutObject' on Bucket,
      as the former includes 's3:PutObjectAcl',
      which could be used to grant read/write object access to IAM principals in other accounts.
      Use a feature flag to make sure existing customers who might be relying
      on the overly-broad permissions are not broken.`,
    introducedIn: { v1: '1.85.0' },
    defaults: { v2: true },
    recommendedValue: true,
    compatibilityWithOldBehaviorMd: 'Call `bucket.grantPutAcl()` in addition to `bucket.grantWrite()` to grant ACL permissions.',
  },

  //////////////////////////////////////////////////////////////////////
  [ECS_REMOVE_DEFAULT_DESIRED_COUNT]: {
    type: FlagType.ApiDefault,
    summary: 'Do not specify a default DesiredCount for ECS services',
    detailsMd: `
      ApplicationLoadBalancedServiceBase, ApplicationMultipleTargetGroupServiceBase,
      NetworkLoadBalancedServiceBase, NetworkMultipleTargetGroupServiceBase, and
      QueueProcessingServiceBase currently determine a default value for the desired count of
      a CfnService if a desiredCount is not provided. The result of this is that on every
      deployment, the service count is reset to the fixed value, even if it was autoscaled.

      If this flag is not set, the default behaviour for CfnService.desiredCount is to set a
      desiredCount of 1, if one is not provided. If true, a default will not be defined for
      CfnService.desiredCount and as such desiredCount will be undefined, if one is not provided.`,
    introducedIn: { v1: '1.92.0' },
    defaults: { v2: true },
    recommendedValue: true,
    compatibilityWithOldBehaviorMd: 'You can pass `desiredCount: 1` explicitly, but you should never need this.',
  },

  //////////////////////////////////////////////////////////////////////
  [RDS_LOWERCASE_DB_IDENTIFIER]: {
    type: FlagType.BugFix,
    summary: 'Force lowercasing of RDS Cluster names in CDK',
    detailsMd: `
      Cluster names must be lowercase, and the service will lowercase the name when the cluster
      is created. However, CDK did not use to know about this, and would use the user-provided name
      referencing the cluster, which would fail if it happened to be mixed-case.

      With this flag, lowercase the name in CDK so we can reference it properly.

      Must be behind a permanent flag because changing a name from mixed case to lowercase between deployments
      would lead CloudFormation to think the name was changed and would trigger a cluster replacement
      (losing data!).`,
    introducedIn: { v1: '1.97.0', v2: '2.0.0' },
    defaults: { v2: true },
    recommendedValue: true,
  },

  //////////////////////////////////////////////////////////////////////
  [APIGATEWAY_USAGEPLANKEY_ORDERINSENSITIVE_ID]: {
    type: FlagType.BugFix,
    summary: 'Allow adding/removing multiple UsagePlanKeys independently',
    detailsMd: `
      The UsagePlanKey resource connects an ApiKey with a UsagePlan. API Gateway does not allow more than one UsagePlanKey
      for any given UsagePlan and ApiKey combination. For this reason, CloudFormation cannot replace this resource without
      either the UsagePlan or ApiKey changing.

      The feature addition to support multiple UsagePlanKey resources - 142bd0e2 - recognized this and attempted to keep
      existing UsagePlanKey logical ids unchanged.
      However, this intentionally caused the logical id of the UsagePlanKey to be sensitive to order. That is, when
      the 'first' UsagePlanKey resource is removed, the logical id of the 'second' assumes what was originally the 'first',
      which again is disallowed.

      In effect, there is no way to get out of this mess in a backwards compatible way, while supporting existing stacks.
      This flag changes the logical id layout of UsagePlanKey to not be sensitive to order.`,
    introducedIn: { v1: '1.98.0', v2: '2.0.0' },
    defaults: { v2: true },
    recommendedValue: true,
  },

  //////////////////////////////////////////////////////////////////////
  [EFS_DEFAULT_ENCRYPTION_AT_REST]: {
    type: FlagType.ApiDefault,
    summary: 'Enable this feature flag to have elastic file systems encrypted at rest by default.',
    detailsMd: `
      Encryption can also be configured explicitly using the \`encrypted\` property.
      `,
    introducedIn: { v1: '1.98.0' },
    defaults: { v2: true },
    recommendedValue: true,
    compatibilityWithOldBehaviorMd: 'Pass the `encrypted: false` property to the `FileSystem` construct to disable encryption.',
  },

  //////////////////////////////////////////////////////////////////////
  [LAMBDA_RECOGNIZE_VERSION_PROPS]: {
    type: FlagType.BugFix,
    summary: 'Enable this feature flag to opt in to the updated logical id calculation for Lambda Version created using the  `fn.currentVersion`.',
    detailsMd: `
      The previous calculation incorrectly considered properties of the \`AWS::Lambda::Function\` resource that did
      not constitute creating a new Version.

      See 'currentVersion' section in the aws-lambda module's README for more details.`,
    introducedIn: { v1: '1.106.0', v2: '2.0.0' },
    defaults: { v2: true },
    recommendedValue: true,
  },

  //////////////////////////////////////////////////////////////////////
  [LAMBDA_RECOGNIZE_LAYER_VERSION]: {
    type: FlagType.BugFix,
    summary: 'Enable this feature flag to opt in to the updated logical id calculation for Lambda Version created using the `fn.currentVersion`.',
    detailsMd: `
      This flag correct incorporates Lambda Layer properties into the Lambda Function Version.

      See 'currentVersion' section in the aws-lambda module's README for more details.`,
    introducedIn: { v1: '1.159.0', v2: '2.27.0' },
    recommendedValue: true,
  },

  //////////////////////////////////////////////////////////////////////
  [CLOUDFRONT_DEFAULT_SECURITY_POLICY_TLS_V1_2_2021]: {
    type: FlagType.BugFix,
    summary: 'Enable this feature flag to have cloudfront distributions use the security policy TLSv1.2_2021 by default.',
    detailsMd: `
      The security policy can also be configured explicitly using the \`minimumProtocolVersion\` property.`,
    introducedIn: { v1: '1.117.0', v2: '2.0.0' },
    defaults: { v2: true },
    recommendedValue: true,
  },

  //////////////////////////////////////////////////////////////////////
  [CHECK_SECRET_USAGE]: {
    type: FlagType.VisibleContext,
    summary: 'Enable this flag to make it impossible to accidentally use SecretValues in unsafe locations',
    detailsMd: `
      With this flag enabled, \`SecretValue\` instances can only be passed to
      constructs that accept \`SecretValue\`s; otherwise, \`unsafeUnwrap()\` must be
      called to use it as a regular string.`,
    introducedIn: { v1: '1.153.0', v2: '2.21.0' },
    recommendedValue: true,
  },

  //////////////////////////////////////////////////////////////////////
  [TARGET_PARTITIONS]: {
    type: FlagType.VisibleContext,
    summary: 'What regions to include in lookup tables of environment agnostic stacks',
    detailsMd: `
      Has no effect on stacks that have a defined region, but will limit the amount
      of unnecessary regions included in stacks without a known region.

      The type of this value should be a list of strings.`,
    introducedIn: { v1: '1.137.0', v2: '2.4.0' },
    recommendedValue: ['aws', 'aws-cn'],
  },

  //////////////////////////////////////////////////////////////////////
  [ECS_SERVICE_EXTENSIONS_ENABLE_DEFAULT_LOG_DRIVER]: {
    type: FlagType.ApiDefault,
    summary: 'ECS extensions will automatically add an `awslogs` driver if no logging is specified',
    detailsMd: `
      Enable this feature flag to configure default logging behavior for the ECS Service Extensions. This will enable the
      \`awslogs\` log driver for the application container of the service to send the container logs to CloudWatch Logs.

      This is a feature flag as the new behavior provides a better default experience for the users.`,
    introducedIn: { v1: '1.140.0', v2: '2.8.0' },
    recommendedValue: true,
    compatibilityWithOldBehaviorMd: 'Specify a log driver explicitly.',
  },

  //////////////////////////////////////////////////////////////////////
  [EC2_UNIQUE_IMDSV2_LAUNCH_TEMPLATE_NAME]: {
    type: FlagType.BugFix,
    summary: 'Enable this feature flag to have Launch Templates generated by the `InstanceRequireImdsv2Aspect` use unique names.',
    detailsMd: `
      Previously, the generated Launch Template names were only unique within a stack because they were based only on the
      \`Instance\` construct ID. If another stack that has an \`Instance\` with the same construct ID is deployed in the same
      account and region, the deployments would always fail as the generated Launch Template names were the same.

      The new implementation addresses this issue by generating the Launch Template name with the \`Names.uniqueId\` method.`,
    introducedIn: { v1: '1.140.0', v2: '2.8.0' },
    recommendedValue: true,
  },

  //////////////////////////////////////////////////////////////////////
  [ECS_ARN_FORMAT_INCLUDES_CLUSTER_NAME]: {
    type: FlagType.BugFix,
    summary: 'ARN format used by ECS. In the new ARN format, the cluster name is part of the resource ID.',
    detailsMd: `
      If this flag is not set, the old ARN format (without cluster name) for ECS is used.
      If this flag is set, the new ARN format (with cluster name) for ECS is used.

      This is a feature flag as the old format is still valid for existing ECS clusters.

      See https://docs.aws.amazon.com/AmazonECS/latest/developerguide/ecs-account-settings.html#ecs-resource-ids
      `,
    introducedIn: { v2: '2.35.0' },
    recommendedValue: true,
  },

  //////////////////////////////////////////////////////////////////////
  [IAM_MINIMIZE_POLICIES]: {
    type: FlagType.VisibleContext,
    summary: 'Minimize IAM policies by combining Statements',
    detailsMd: `
      Minimize IAM policies by combining Principals, Actions and Resources of two
      Statements in the policies, as long as it doesn't change the meaning of the
      policy.`,
    introducedIn: { v1: '1.150.0', v2: '2.18.0' },
    recommendedValue: true,
  },

  //////////////////////////////////////////////////////////////////////
  [VALIDATE_SNAPSHOT_REMOVAL_POLICY]: {
    type: FlagType.ApiDefault,
    summary: 'Error on snapshot removal policies on resources that do not support it.',
    detailsMd: `
      Makes sure we do not allow snapshot removal policy on resources that do not support it.
      If supplied on an unsupported resource, CloudFormation ignores the policy altogether.
      This flag will reduce confusion and unexpected loss of data when erroneously supplying
      the snapshot removal policy.`,
    introducedIn: { v2: '2.28.0' },
    recommendedValue: true,
    compatibilityWithOldBehaviorMd: 'The old behavior was incorrect. Update your source to not specify SNAPSHOT policies on resources that do not support it.',
  },

  //////////////////////////////////////////////////////////////////////
  [CODEPIPELINE_CROSS_ACCOUNT_KEY_ALIAS_STACK_SAFE_RESOURCE_NAME]: {
    type: FlagType.BugFix,
    summary: 'Generate key aliases that include the stack name',
    detailsMd: `
      Enable this feature flag to have CodePipeline generate a unique cross account key alias name using the stack name.

      Previously, when creating multiple pipelines with similar naming conventions and when crossAccountKeys is true,
      the KMS key alias name created for these pipelines may be the same due to how the uniqueId is generated.

      This new implementation creates a stack safe resource name for the alias using the stack name instead of the stack ID.
      `,
    introducedIn: { v2: '2.29.0' },
    recommendedValue: true,
  },

  //////////////////////////////////////////////////////////////////////
  [S3_CREATE_DEFAULT_LOGGING_POLICY]: {
    type: FlagType.BugFix,
    summary: 'Enable this feature flag to create an S3 bucket policy by default in cases where an AWS service would automatically create the Policy if one does not exist.',
    detailsMd: `
      For example, in order to send VPC flow logs to an S3 bucket, there is a specific Bucket Policy
      that needs to be attached to the bucket. If you create the bucket without a policy and then add the
      bucket as the flow log destination, the service will automatically create the bucket policy with the
      necessary permissions. If you were to then try and add your own bucket policy CloudFormation will throw
      and error indicating that a bucket policy already exists.

      In cases where we know what the required policy is we can go ahead and create the policy so we can
      remain in control of it.

      @see https://docs.aws.amazon.com/AmazonCloudWatch/latest/logs/AWS-logs-and-resource-policy.html#AWS-logs-infrastructure-S3
      `,
    introducedIn: { v2: '2.31.0' },
    recommendedValue: true,
  },

  //////////////////////////////////////////////////////////////////////
  [SNS_SUBSCRIPTIONS_SQS_DECRYPTION_POLICY]: {
    type: FlagType.BugFix,
    summary: 'Restrict KMS key policy for encrypted Queues a bit more',
    detailsMd: `
      Enable this feature flag to restrict the decryption of a SQS queue, which is subscribed to a SNS topic, to
      only the topic which it is subscribed to and not the whole SNS service of an account.

      Previously the decryption was only restricted to the SNS service principal. To make the SQS subscription more
      secure, it is a good practice to restrict the decryption further and only allow the connected SNS topic to decryption
      the subscribed queue.`,
    introducedIn: { v2: '2.32.0' },
    recommendedValue: true,
  },

  //////////////////////////////////////////////////////////////////////
  [APIGATEWAY_DISABLE_CLOUDWATCH_ROLE]: {
    type: FlagType.BugFix,
    summary: 'Make default CloudWatch Role behavior safe for multiple API Gateways in one environment',
    detailsMd: `
      Enable this feature flag to change the default behavior for aws-apigateway.RestApi and aws-apigateway.SpecRestApi
      to _not_ create a CloudWatch role and Account. There is only a single ApiGateway account per AWS
      environment which means that each time you create a RestApi in your account the ApiGateway account
      is overwritten. If at some point the newest RestApi is deleted, the ApiGateway Account and CloudWatch
      role will also be deleted, breaking any existing ApiGateways that were depending on them.

      When this flag is enabled you should either create the ApiGateway account and CloudWatch role
      separately _or_ only enable the cloudWatchRole on a single RestApi.
      `,
    introducedIn: { v2: '2.38.0' },
    recommendedValue: true,
  },

  //////////////////////////////////////////////////////////////////////
  [ENABLE_PARTITION_LITERALS]: {
    type: FlagType.BugFix,
    summary: 'Make ARNs concrete if AWS partition is known',
    detailsMd: `
      Enable this feature flag to get partition names as string literals in Stacks with known regions defined in
      their environment, such as "aws" or "aws-cn".  Previously the CloudFormation intrinsic function
      "Ref: AWS::Partition" was used.  For example:

      \`\`\`yaml
      Principal:
        AWS:
          Fn::Join:
            - ""
            - - "arn:"
              - Ref: AWS::Partition
              - :iam::123456789876:root
      \`\`\`

      becomes:

      \`\`\`yaml
      Principal:
        AWS: "arn:aws:iam::123456789876:root"
      \`\`\`

      The intrinsic function will still be used in Stacks where no region is defined or the region's partition
      is unknown.
      `,
    introducedIn: { v2: '2.38.0' },
    recommendedValue: true,
  },

  //////////////////////////////////////////////////////////////////////
  [EVENTS_TARGET_QUEUE_SAME_ACCOUNT]: {
    type: FlagType.BugFix,
    summary: 'Event Rules may only push to encrypted SQS queues in the same account',
    detailsMd: `
      This flag applies to SQS Queues that are used as the target of event Rules. When enabled, only principals
      from the same account as the Rule can send messages. If a queue is unencrypted, this restriction will
      always apply, regardless of the value of this flag.
      `,
    introducedIn: { v2: '2.51.0' },
    recommendedValue: true,
  },

  //////////////////////////////////////////////////////////////////////
  [IAM_STANDARDIZED_SERVICE_PRINCIPALS]: {
    type: FlagType.BugFix,
    summary: 'Use standardized (global) service principals everywhere',
    detailsMd: `
      We used to maintain a database of exceptions to Service Principal names in various regions. This database
      is no longer necessary: all service principals names have been standardized to their global form (\`SERVICE.amazonaws.com\`).

      This flag disables use of that exceptions database and always uses the global service principal.
      `,
    introducedIn: { v2: '2.51.0' },
    recommendedValue: true,
  },

  //////////////////////////////////////////////////////////////////////
  [ECS_DISABLE_EXPLICIT_DEPLOYMENT_CONTROLLER_FOR_CIRCUIT_BREAKER]: {
    type: FlagType.BugFix,
    summary: 'Avoid setting the "ECS" deployment controller when adding a circuit breaker',
    detailsMd: `
      Enable this feature flag to avoid setting the "ECS" deployment controller when adding a circuit breaker to an
      ECS Service, as this will trigger a full replacement which fails to deploy when using set service names.
      This does not change any behaviour as the default deployment controller when it is not defined is ECS.

      This is a feature flag as the new behavior provides a better default experience for the users.
      `,
    introducedIn: { v2: '2.51.0' },
    recommendedValue: true,
  },

  //////////////////////////////////////////////////////////////////////
  [IAM_IMPORTED_ROLE_STACK_SAFE_DEFAULT_POLICY_NAME]: {
    type: FlagType.BugFix,
    summary: 'Enable this feature to by default create default policy names for imported roles that depend on the stack the role is in.',
    detailsMd: `
      Without this, importing the same role in multiple places could lead to the permissions given for one version of the imported role
      to overwrite permissions given to the role at a different place where it was imported. This was due to all imported instances
      of a role using the same default policy name.

      This new implementation creates default policy names based on the constructs node path in their stack.
      `,
    introducedIn: { v2: '2.60.0' },
    recommendedValue: true,
  },

  //////////////////////////////////////////////////////////////////////
  [S3_SERVER_ACCESS_LOGS_USE_BUCKET_POLICY]: {
    type: FlagType.BugFix,
    summary: 'Use S3 Bucket Policy instead of ACLs for Server Access Logging',
    detailsMd: `
      Enable this feature flag to use S3 Bucket Policy for granting permission fo Server Access Logging
      rather than using the canned \`LogDeliveryWrite\` ACL. ACLs do not work when Object Ownership is
      enabled on the bucket.

      This flag uses a Bucket Policy statement to allow Server Access Log delivery, following best
      practices for S3.

      @see https://docs.aws.amazon.com/AmazonS3/latest/userguide/enable-server-access-logging.html
    `,
    introducedIn: { v2: '2.59.0' },
    recommendedValue: true,
  },

  //////////////////////////////////////////////////////////////////////
  [ROUTE53_PATTERNS_USE_CERTIFICATE]: {
    type: FlagType.ApiDefault,
    summary: 'Use the official `Certificate` resource instead of `DnsValidatedCertificate`',
    detailsMd: `
      Enable this feature flag to use the official CloudFormation supported \`Certificate\` resource instead
      of the deprecated \`DnsValidatedCertificate\` construct. If this flag is enabled and you are creating
      the stack in a region other than us-east-1 then you must also set \`crossRegionReferences=true\` on the
      stack.
      `,
    introducedIn: { v2: 'V2·NEXT' },
    recommendedValue: true,
    compatibilityWithOldBehaviorMd: 'Define a `DnsValidatedCertificate` explicitly and pass in the `certificate` property',
  },

  //////////////////////////////////////////////////////////////////////
  [AWS_CUSTOM_RESOURCE_LATEST_SDK_DEFAULT]: {
    type: FlagType.ApiDefault,
    summary: 'Whether to install the latest SDK by default in AwsCustomResource',
    detailsMd: `
      This was originally introduced and enabled by default to not be limited by the SDK version
      that's installed on AWS Lambda. However, it creates issues for Lambdas bound to VPCs that
      do not have internet access, or in environments where 'npmjs.com' is not available.

      The recommended setting is to disable the default installation behavior, and pass the
      flag on a resource-by-resource basis to enable it if necessary.
    `,
    compatibilityWithOldBehaviorMd: 'Set installLatestAwsSdk: true on all resources that need it.',
    introducedIn: { v2: '2.60.0' },
    recommendedValue: false,
  },

  //////////////////////////////////////////////////////////////////////
  [DATABASE_PROXY_UNIQUE_RESOURCE_NAME]: {
    type: FlagType.BugFix,
    summary: 'Use unique resource name for Database Proxy',
    detailsMd: `
      If this flag is not set, the default behavior for \`DatabaseProxy\` is
      to use \`id\` of the constructor for \`dbProxyName\` when it's not specified in the argument.
      In this case, users can't deploy \`DatabaseProxy\`s that have the same \`id\` in the same region.

      If this flag is set, the default behavior is to use unique resource names for each \`DatabaseProxy\`.

      This is a feature flag as the old behavior was technically incorrect, but users may have come to depend on it.
    `,
    introducedIn: { v2: '2.65.0' },
    recommendedValue: true,
  },

  //////////////////////////////////////////////////////////////////////
  [CODEDEPLOY_REMOVE_ALARMS_FROM_DEPLOYMENT_GROUP]: {
    type: FlagType.BugFix,
    summary: 'Remove CloudWatch alarms from deployment group',
    detailsMd: `
      Enable this flag to be able to remove all CloudWatch alarms from a deployment group by removing
      the alarms from the construct. If this flag is not set, removing all alarms from the construct
      will still leave the alarms configured for the deployment group.
    `,
    introducedIn: { v2: '2.65.0' },
    recommendedValue: true,
  },

  //////////////////////////////////////////////////////////////////////
  [APIGATEWAY_AUTHORIZER_CHANGE_DEPLOYMENT_LOGICAL_ID]: {
    type: FlagType.BugFix,
    summary: 'Include authorizer configuration in the calculation of the API deployment logical ID.',
    detailsMd: `
      The logical ID of the AWS::ApiGateway::Deployment resource is calculated by hashing
      the API configuration, including methods, and resources, etc. Enable this feature flag
      to also include the configuration of any authorizer attached to the API in the
      calculation, so any changes made to an authorizer will create a new deployment.
      `,
    introducedIn: { v2: '2.66.0' },
    recommendedValue: true,
  },

  //////////////////////////////////////////////////////////////////////
  [EC2_LAUNCH_TEMPLATE_DEFAULT_USER_DATA]: {
    type: FlagType.BugFix,
    summary: 'Define user data for a launch template by default when a machine image is provided.',
    detailsMd: `
      The ec2.LaunchTemplate construct did not define user data when a machine image is
      provided despite the document. If this is set, a user data is automatically defined
      according to the OS of the machine image.
      `,
    recommendedValue: true,
    introducedIn: { v2: '2.67.0' },
  },

  //////////////////////////////////////////////////////////////////////
  [SECRETS_MANAGER_TARGET_ATTACHMENT_RESOURCE_POLICY]: {
    type: FlagType.BugFix,
    summary: 'SecretTargetAttachments uses the ResourcePolicy of the attached Secret.',
    detailsMd: `
      Enable this feature flag to make SecretTargetAttachments use the ResourcePolicy of the attached Secret.
      SecretTargetAttachments are created to connect a Secret to a target resource. 
      In CDK code, they behave like regular Secret and can be used as a stand-in in most situations.
      Previously, adding to the ResourcePolicy of a SecretTargetAttachment did attempt to create a separate ResourcePolicy for the same Secret.
      However Secrets can only have a single ResourcePolicy, causing the CloudFormation deployment to fail.

      When enabling this feature flag for an existing Stack, ResourcePolicies created via a SecretTargetAttachment will need replacement.
      This won't be possible without intervention due to limitation outlined above.
      First remove all permissions granted to the Secret and deploy without the ResourcePolicies.
      Then you can re-add the permissions and deploy again.
      `,
    recommendedValue: true,
    introducedIn: { v2: '2.67.0' },
  },

  //////////////////////////////////////////////////////////////////////
  [REDSHIFT_COLUMN_ID]: {
    type: FlagType.BugFix,
    summary: 'Whether to use an ID to track Redshift column changes',
    detailsMd: `
      Redshift columns are identified by their \`name\`. If a column is renamed, the old column
      will be dropped and a new column will be created. This can cause data loss.

      This flag enables the use of an \`id\` attribute for Redshift columns. If this flag is enabled, the
      internal CDK architecture will track changes of Redshift columns through their \`id\`, rather
      than their \`name\`. This will prevent data loss when columns are renamed.

      **NOTE** - Enabling this flag comes at a **risk**. When enabled, update the \`id\`s of all columns,
      **however** do not change the \`names\`s of the columns. If the \`name\`s of the columns are changed during
      initial deployment, the columns will be dropped and recreated, causing data loss. After the initial deployment
      of the \`id\`s, the \`name\`s of the columns can be changed without data loss.
      `,
    introducedIn: { v2: '2.68.0' },
    recommendedValue: true,
  },

  //////////////////////////////////////////////////////////////////////
  [ENABLE_EMR_SERVICE_POLICY_V2]: {
    type: FlagType.BugFix,
    summary: 'Enable AmazonEMRServicePolicy_v2 managed policies',
    detailsMd: `
      If this flag is not set, the default behavior for \`EmrCreateCluster\` is
      to use \`AmazonElasticMapReduceRole\` managed policies.

      If this flag is set, the default behavior is to use the new \`AmazonEMRServicePolicy_v2\`
      managed policies.

      This is a feature flag as the old behavior will be deprecated, but some resources may require manual
      intervention since they might not have the appropriate tags propagated automatically.
      `,
    introducedIn: { v2: '2.72.0' },
    recommendedValue: true,
  },

  //////////////////////////////////////////////////////////////////////
<<<<<<< HEAD
  [EC2_RESTRICT_DEFAULT_SECURITY_GROUP]: {
    type: FlagType.ApiDefault,
    summary: 'Restrict access to the VPC default security group',
    detailsMd: `
      Enable this feature flag to remove the default ingress/egress rules from the
      VPC default security group.

      When a VPC is created, a default security group is created as well and this cannot
      be deleted. The default security group is created with ingress/egress rules that allow
      _all_ traffic. [AWS Security best practices recommend](https://docs.aws.amazon.com/securityhub/latest/userguide/ec2-controls.html#ec2-2)
      removing these ingress/egress rules in order to restrict access to the default security group.
    `,
    introducedIn: { v2: 'V2·NEXT' },
    recommendedValue: true,
    compatibilityWithOldBehaviorMd: `
      To allow all ingress/egress traffic to the VPC default security group you
      can set the \`restrictDefaultSecurityGroup: false\`.
    `,
=======
  [APIGATEWAY_REQUEST_VALIDATOR_UNIQUE_ID]: {
    type: FlagType.BugFix,
    summary: 'Generate a unique id for each RequestValidator added to a method',
    detailsMd: `
      This flag allows multiple RequestValidators to be added to a RestApi when
      providing the \`RequestValidatorOptions\` in the \`addMethod()\` method.

      If the flag is not set then only a single RequestValidator can be added in this way.
      Any additional RequestValidators have to be created directly with \`new RequestValidator\`.
    `,
    introducedIn: { v2: 'V2·NEXT' },
    recommendedValue: true,
>>>>>>> c27c2768
  },
};

const CURRENT_MV = 'v2';

/**
 * The list of future flags that are now expired. This is going to be used to identify
 * and block usages of old feature flags in the new major version of CDK.
 */
export const CURRENT_VERSION_EXPIRED_FLAGS: string[] = Object.entries(FLAGS)
  .filter(([_, flag]) => flag.introducedIn[CURRENT_MV] === undefined)
  .map(([name, _]) => name).sort();

/**
 * Flag values that should apply for new projects
 *
 * Add a flag in here (typically with the value `true`), to enable
 * backwards-breaking behavior changes only for new projects.  New projects
 * generated through `cdk init` will include these flags in their generated
 *
 * Tests must cover the default (disabled) case and the future (enabled) case.
 */
export const NEW_PROJECT_CONTEXT = Object.fromEntries(
  Object.entries(FLAGS)
    .filter(([_, flag]) => flag.recommendedValue !== flag.defaults?.[CURRENT_MV] && flag.introducedIn[CURRENT_MV])
    .map(([name, flag]) => [name, flag.recommendedValue]),
);

/**
 * The default values of each of these flags in the current major version.
 *
 * This is the effective value of the flag, unless it's overriden via
 * context.
 *
 * Adding new flags here is only allowed during the pre-release period of a new
 * major version!
 */
export const CURRENT_VERSION_FLAG_DEFAULTS = Object.fromEntries(Object.entries(FLAGS)
  .filter(([_, flag]) => flag.defaults?.[CURRENT_MV] !== undefined)
  .map(([name, flag]) => [name, flag.defaults?.[CURRENT_MV]]));

export function futureFlagDefault(flag: string): boolean {
  const value = CURRENT_VERSION_FLAG_DEFAULTS[flag] ?? false;
  if (typeof value !== 'boolean') {
    throw new Error(`futureFlagDefault: default type of flag '${flag}' should be boolean, got '${typeof value}'`);
  }
  return value;
}

// Nobody should have been using any of this, but you never know

/** @deprecated use CURRENT_VERSION_EXPIRED_FLAGS instead */
export const FUTURE_FLAGS_EXPIRED = CURRENT_VERSION_EXPIRED_FLAGS;

/** @deprecated use NEW_PROJECT_CONTEXT instead */
export const FUTURE_FLAGS = Object.fromEntries(Object.entries(NEW_PROJECT_CONTEXT)
  .filter(([_, v]) => typeof v === 'boolean'));

/** @deprecated use NEW_PROJECT_CONTEXT instead */
export const NEW_PROJECT_DEFAULT_CONTEXT = Object.fromEntries(Object.entries(NEW_PROJECT_CONTEXT)
  .filter(([_, v]) => typeof v !== 'boolean'));<|MERGE_RESOLUTION|>--- conflicted
+++ resolved
@@ -85,11 +85,8 @@
 export const SECRETS_MANAGER_TARGET_ATTACHMENT_RESOURCE_POLICY = '@aws-cdk/aws-secretsmanager:useAttachedSecretResourcePolicyForSecretTargetAttachments';
 export const REDSHIFT_COLUMN_ID = '@aws-cdk/aws-redshift:columnId';
 export const ENABLE_EMR_SERVICE_POLICY_V2 = '@aws-cdk/aws-stepfunctions-tasks:enableEmrServicePolicyV2';
-<<<<<<< HEAD
 export const EC2_RESTRICT_DEFAULT_SECURITY_GROUP = '@aws-cdk/aws-ec2:restrictDefaultSecurityGroup';
-=======
 export const APIGATEWAY_REQUEST_VALIDATOR_UNIQUE_ID = '@aws-cdk/aws-apigateway:requestValidatorUniqueId';
->>>>>>> c27c2768
 
 export const FLAGS: Record<string, FlagInfo> = {
   //////////////////////////////////////////////////////////////////////
@@ -757,7 +754,6 @@
   },
 
   //////////////////////////////////////////////////////////////////////
-<<<<<<< HEAD
   [EC2_RESTRICT_DEFAULT_SECURITY_GROUP]: {
     type: FlagType.ApiDefault,
     summary: 'Restrict access to the VPC default security group',
@@ -776,7 +772,9 @@
       To allow all ingress/egress traffic to the VPC default security group you
       can set the \`restrictDefaultSecurityGroup: false\`.
     `,
-=======
+   },
+   
+  //////////////////////////////////////////////////////////////////////
   [APIGATEWAY_REQUEST_VALIDATOR_UNIQUE_ID]: {
     type: FlagType.BugFix,
     summary: 'Generate a unique id for each RequestValidator added to a method',
@@ -789,7 +787,6 @@
     `,
     introducedIn: { v2: 'V2·NEXT' },
     recommendedValue: true,
->>>>>>> c27c2768
   },
 };
 
