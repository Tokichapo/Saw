--- conflicted
+++ resolved
@@ -1,10 +1,6 @@
 import events = require('@aws-cdk/aws-events');
 import iam = require('@aws-cdk/aws-iam');
-<<<<<<< HEAD
-import { Construct, DeletionPolicy, IConstruct, IResource, Lazy, Resource, Token } from '@aws-cdk/cdk';
-=======
-import { Construct, DeletionPolicy, IConstruct, IResource, Resource, Stack, Token } from '@aws-cdk/cdk';
->>>>>>> 2e0848c5
+import { Construct, DeletionPolicy, IConstruct, IResource, Lazy, Resource, Stack, Token } from '@aws-cdk/cdk';
 import { CfnRepository } from './ecr.generated';
 import { CountType, LifecycleRule, TagStatus } from './lifecycle';
 
