--- conflicted
+++ resolved
@@ -65,12 +65,7 @@
     "@aws-cdk/cdk-build-tools": "0.0.0",
     "@aws-cdk/pkglint": "0.0.0",
     "@types/fs-extra": "^9.0.13",
-<<<<<<< HEAD
     "@types/jest": "^27.4.1",
-    "constructs": "^3.3.69",
-=======
-    "@types/jest": "^27.4.0",
->>>>>>> 9608b0d4
     "jest": "^27.5.1",
     "constructs": "^10.0.0",
     "ts-jest": "^27.1.3"
