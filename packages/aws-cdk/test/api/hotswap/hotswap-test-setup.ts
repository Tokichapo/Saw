--- conflicted
+++ resolved
@@ -1,23 +1,15 @@
 import * as cxapi from '@aws-cdk/cx-api';
-<<<<<<< HEAD
 import { ListStackResourcesCommand, StackResourceSummary, StackStatus } from '@aws-sdk/client-cloudformation';
 import { GetFunctionConfigurationCommand } from '@aws-sdk/client-lambda';
-import { DeployStackResult, ICloudFormationClient } from '../../../lib/api';
-=======
-import * as AWS from 'aws-sdk';
-import * as codebuild from 'aws-sdk/clients/codebuild';
-import * as lambda from 'aws-sdk/clients/lambda';
-import * as stepfunctions from 'aws-sdk/clients/stepfunctions';
-import { SuccessfulDeployStackResult } from '../../../lib/api';
->>>>>>> 18c19fd4
+import { ICloudFormationClient, SuccessfulDeployStackResult } from '../../../lib/api';
 import { HotswapMode, HotswapPropertyOverrides } from '../../../lib/api/hotswap/common';
 import * as deployments from '../../../lib/api/hotswap-deployments';
 import { CloudFormationStack, Template } from '../../../lib/api/util/cloudformation';
 import { testStack, TestStackArtifact } from '../../util';
 import {
-  MockSdkProvider,
   mockCloudFormationClient,
   mockLambdaClient,
+  MockSdkProvider,
   restoreSdkMocksToDefault,
   setDefaultSTSMocks,
 } from '../../util/mock-sdk';
