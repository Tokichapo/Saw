--- conflicted
+++ resolved
@@ -42,16 +42,10 @@
     "pkglint": "^0.7.3-beta"
   },
   "dependencies": {
-<<<<<<< HEAD
     "@aws-cdk/cdk-cloudformation-diff": "^0.7.3-beta",
     "@aws-cdk/cdk-cx-api": "^0.7.3-beta",
     "@aws-cdk/cdk-util": "^0.7.3-beta",
-=======
-    "@aws-cdk/cloudformation-diff": "^0.7.3-beta",
-    "@aws-cdk/cx-api": "^0.7.3-beta",
-    "@aws-cdk/util": "^0.7.3-beta",
     "archiver": "^2.1.1",
->>>>>>> 52095552
     "aws-sdk": "^2.259.1",
     "camelcase": "^5.0.0",
     "colors": "^1.2.1",
