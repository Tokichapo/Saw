--- conflicted
+++ resolved
@@ -82,7 +82,6 @@
 }
 
 export function recurseObject(obj: object | undefined, handlers: FieldHandlers, visited: object[] = []): object | undefined {
-<<<<<<< HEAD
   // If the argument received is not actually an object (string, number, boolean, undefined, ...) or null
   // just return it as is as there's nothing to be rendered. This should only happen in the original call to
   // recurseObject as any recursive calls to it are checking for typeof value === 'object' && value !== null
@@ -90,20 +89,11 @@
     return obj;
   }
 
-  if (visited.includes(obj)) {
-    return {};
-  } else {
-    visited.push(obj);
-  }
-=======
-  if (obj === undefined) { return undefined; }
-
   // Avoiding infinite recursion
   if (visited.includes(obj)) { return {}; }
 
   // Marking current object as visited for the current recursion path
   visited.push(obj);
->>>>>>> 91cf79bc
 
   const ret: any = {};
   for (const [key, value] of Object.entries(obj)) {
