--- conflicted
+++ resolved
@@ -168,14 +168,10 @@
   },
   "license": "Apache-2.0",
   "devDependencies": {
-<<<<<<< HEAD
-    "@types/aws-lambda": "^8.10.83",
-=======
     "@aws-cdk/cdk-build-tools": "0.0.0",
     "@aws-cdk/cfn2ts": "0.0.0",
     "@aws-cdk/pkglint": "0.0.0",
-    "@types/aws-lambda": "^8.10.79",
->>>>>>> 2f729c4d
+    "@types/aws-lambda": "^8.10.83",
     "@types/fs-extra": "^8.1.2",
     "@types/jest": "^26.0.24",
     "@types/lodash": "^4.14.175",
