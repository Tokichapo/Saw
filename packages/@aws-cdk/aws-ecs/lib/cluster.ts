import * as autoscaling from '@aws-cdk/aws-autoscaling';
import * as cloudwatch from '@aws-cdk/aws-cloudwatch';
import * as ec2 from '@aws-cdk/aws-ec2';
import * as iam from '@aws-cdk/aws-iam';
import * as kms from '@aws-cdk/aws-kms';
import * as cloudmap from '@aws-cdk/aws-servicediscovery';
import * as ssm from '@aws-cdk/aws-ssm';
import { CapacityProviderOpts, CapacityProvider, CapacityProviderStrategy  } from './capacity-provider';
import { InstanceDrainHook, InstanceDrainHookOpts } from './drain-hook/instance-drain-hook';
import { Duration, IResource, Resource, Stack, Lazy } from '@aws-cdk/core';
import { Construct } from 'constructs';
<<<<<<< HEAD
=======
import { InstanceDrainHook } from './drain-hook/instance-drain-hook';
import { ECSMetrics } from './ecs-canned-metrics.generated';
>>>>>>> 45d78f0b
import { CfnCluster } from './ecs.generated';

// v2 - keep this import as a separate section to reduce merge conflict when forward merging with the v2 branch.
// eslint-disable-next-line
import { Construct as CoreConstruct } from '@aws-cdk/core';

/**
 * The properties used to define an ECS cluster.
 */
export interface ClusterProps {
  /**
   * The name for the cluster.
   *
   * @default CloudFormation-generated name
   */
  readonly clusterName?: string;

  /**
   * The VPC where your ECS instances will be running or your ENIs will be deployed
   *
   * @default - creates a new VPC with two AZs
   */
  readonly vpc?: ec2.IVpc;

  /**
   * The service discovery namespace created in this cluster
   *
   * @default - no service discovery namespace created, you can use `addDefaultCloudMapNamespace` to add a
   * default service discovery namespace later.
   */
  readonly defaultCloudMapNamespace?: CloudMapNamespaceOptions;

  /**
   * The ec2 capacity to add to the cluster
   *
   * @default - no EC2 capacity will be added, you can use `addCapacity` to add capacity later.
   */
  readonly capacity?: AddCapacityOptions;

  /**
   * If true CloudWatch Container Insights will be enabled for the cluster
   *
   * @default - Container Insights will be disabled for this cluser.
   */
  readonly containerInsights?: boolean;

  readonly capacityProviders?: CapacityProvider[];

  readonly defaultCapacityProviderStrategy?: CapacityProviderStrategy[];
}

/**
 * The machine image type
 */
export enum MachineImageType {
  /**
   * Amazon ECS-optimized Amazon Linux 2 AMI
   */
  AMAZON_LINUX_2,
  /**
   * Bottlerocket AMI
   */
  BOTTLEROCKET
}

/**
 * A regional grouping of one or more container instances on which you can run tasks and services.
 */
export class Cluster extends Resource implements ICluster {
  /**
   * Import an existing cluster to the stack from its attributes.
   */
  public static fromClusterAttributes(scope: Construct, id: string, attrs: ClusterAttributes): ICluster {
    return new ImportedCluster(scope, id, attrs);
  }

  /**
   * Manage the allowed network connections for the cluster with Security Groups.
   */
  public readonly connections: ec2.Connections = new ec2.Connections();

  /**
   * The VPC associated with the cluster.
   */
  public readonly vpc: ec2.IVpc;

  /**
   * The Amazon Resource Name (ARN) that identifies the cluster.
   */
  public readonly clusterArn: string;

  /**
   * The name of the cluster.
   */
  public readonly clusterName: string;

  /**
   * capacity providers for this cluster
   */
  public readonly capacityProviders: CapacityProvider[] = [];

  /**
   * The AWS Cloud Map namespace to associate with the cluster.
   */
  private _defaultCloudMapNamespace?: cloudmap.INamespace;

  /**
   * Specifies whether the cluster has EC2 instance capacity.
   */
  private _hasEc2Capacity: boolean = false;

  /**
   * The autoscaling group for added Ec2 capacity
   */
  private _autoscalingGroup?: autoscaling.IAutoScalingGroup;

  /**
   * Constructs a new instance of the Cluster class.
   */
  constructor(scope: Construct, id: string, props: ClusterProps = {}) {
    super(scope, id, {
      physicalName: props.clusterName,
    });

<<<<<<< HEAD
    const containerInsights = props.containerInsights !== undefined ? props.containerInsights : false;
    const clusterSettings = containerInsights ? [{name: 'containerInsights', value: 'enabled'}] : undefined;
    this.clusterName = props.clusterName ?? `${Stack.of(this).stackName}-${id}`
=======
    /**
     * clusterSettings needs to be undefined if containerInsights is not explicitly set in order to allow any
     * containerInsights settings on the account to apply.  See:
     * https://docs.aws.amazon.com/AWSCloudFormation/latest/UserGuide/aws-properties-ecs-cluster-clustersettings.html#cfn-ecs-cluster-clustersettings-value
    */
    let clusterSettings = undefined;
    if (props.containerInsights !== undefined) {
      clusterSettings = [{ name: 'containerInsights', value: props.containerInsights ? ContainerInsights.ENABLED : ContainerInsights.DISABLED }];
    }
>>>>>>> 45d78f0b

    const cluster = new CfnCluster(this, 'Resource', {
      clusterName: this.clusterName,
      clusterSettings,
      capacityProviders: Lazy.listValue({
        produce: () => this.capacityProviders.map(m => m.name)
      }, { omitEmpty: true }),
      defaultCapacityProviderStrategy: Lazy.anyValue({
        produce: () => this.capacityProviders.map(m => ({
          capacityProvider: m.name,
          base: m.defaultStrategy.base,
          weight: m.defaultStrategy.weight,
        }))
      }),
    });

    this.clusterArn = Stack.of(this).formatArn({
      service: 'ecs',
      resource: 'cluster',
      resourceName: this.clusterName,
    })

    this.vpc = props.vpc || new ec2.Vpc(this, 'Vpc', { maxAzs: 2 });

    this._defaultCloudMapNamespace = props.defaultCloudMapNamespace !== undefined
      ? this.addDefaultCloudMapNamespace(props.defaultCloudMapNamespace)
      : undefined;

    this._autoscalingGroup = props.capacity !== undefined
      ? this.addCapacity('DefaultAutoScalingGroup', props.capacity)
      : undefined;
  }
  
  

  /**
   * Add the CapacityProvider to the cluster
   * @param options - the options to create the CapacityProvider
   */
  public addCapacityProvider(id: string, options: CapacityProviderOpts ): CapacityProvider {
    const asg = this.addCapacity(`${id}-capacity`, options.capacityOptions);
    const cp = new CapacityProvider(this, `${id}-capacityProvider`, {
      autoscalingGroup: asg,
      ...options,
    });
    this.capacityProviders.push(cp);
    return cp
  }

  /**
   * Add an AWS Cloud Map DNS namespace for this cluster.
   * NOTE: HttpNamespaces are not supported, as ECS always requires a DNSConfig when registering an instance to a Cloud
   * Map service.
   */
  public addDefaultCloudMapNamespace(options: CloudMapNamespaceOptions): cloudmap.INamespace {
    if (this._defaultCloudMapNamespace !== undefined) {
      throw new Error('Can only add default namespace once.');
    }

    const namespaceType = options.type !== undefined
      ? options.type
      : cloudmap.NamespaceType.DNS_PRIVATE;

    const sdNamespace = namespaceType === cloudmap.NamespaceType.DNS_PRIVATE ?
      new cloudmap.PrivateDnsNamespace(this, 'DefaultServiceDiscoveryNamespace', {
        name: options.name,
        vpc: this.vpc,
      }) :
      new cloudmap.PublicDnsNamespace(this, 'DefaultServiceDiscoveryNamespace', {
        name: options.name,
      });

    this._defaultCloudMapNamespace = sdNamespace;

    return sdNamespace;
  }

  /**
   * Getter for namespace added to cluster
   */
  public get defaultCloudMapNamespace(): cloudmap.INamespace | undefined {
    return this._defaultCloudMapNamespace;
  }

  /**
   * This method adds compute capacity to a cluster by creating an AutoScalingGroup with the specified options.
   *
   * Returns the AutoScalingGroup so you can add autoscaling settings to it.
   */
  public addCapacity(id: string, options: AddCapacityOptions): autoscaling.AutoScalingGroup {
    if (options.machineImage && options.machineImageType) {
      throw new Error('You can only specify either machineImage or machineImageType, not both.');
    }

    const machineImage = options.machineImage ?? options.machineImageType === MachineImageType.BOTTLEROCKET ?
      new BottleRocketImage() : new EcsOptimizedAmi();

    const autoScalingGroup = new autoscaling.AutoScalingGroup(this, id, {
      vpc: this.vpc,
      machineImage,
      updateType: options.updateType || autoscaling.UpdateType.REPLACING_UPDATE,
      ...options,
    });

    this.addAutoScalingGroup(autoScalingGroup, {
      machineImageType: options.machineImageType,
      ...options,
    });

    return autoScalingGroup;
  }

  /**
   * This method adds compute capacity to a cluster using the specified AutoScalingGroup.
   *
   * @param autoScalingGroup the ASG to add to this cluster.
   * [disable-awslint:ref-via-interface] is needed in order to install the ECS
   * agent by updating the ASGs user data.
   */
  public addAutoScalingGroup(autoScalingGroup: autoscaling.AutoScalingGroup, options: AddAutoScalingGroupCapacityOptions = {}) {
    this._hasEc2Capacity = true;
    this.connections.connections.addSecurityGroup(...autoScalingGroup.connections.securityGroups);

    // Tie instances to cluster
    switch (options.machineImageType) {
      // Bottlerocket AMI
      case MachineImageType.BOTTLEROCKET: {
        autoScalingGroup.addUserData(
          // Connect to the cluster
          // Source: https://github.com/bottlerocket-os/bottlerocket/blob/develop/QUICKSTART-ECS.md#connecting-to-your-cluster
          '[settings.ecs]',
          `cluster = "${this.clusterName}"`,
        );
        // Enabling SSM
        // Source: https://github.com/bottlerocket-os/bottlerocket/blob/develop/QUICKSTART-ECS.md#enabling-ssm
        autoScalingGroup.role.addManagedPolicy(iam.ManagedPolicy.fromAwsManagedPolicyName('AmazonSSMManagedInstanceCore'));
        // required managed policy
        autoScalingGroup.role.addManagedPolicy(iam.ManagedPolicy.fromAwsManagedPolicyName('service-role/AmazonEC2ContainerServiceforEC2Role'));
        break;
      }
      default:
        // Amazon ECS-optimized AMI for Amazon Linux 2
        autoScalingGroup.addUserData(`echo ECS_CLUSTER=${this.clusterName} >> /etc/ecs/ecs.config`);
        if (!options.canContainersAccessInstanceRole) {
          // Deny containers access to instance metadata service
          // Source: https://docs.aws.amazon.com/AmazonECS/latest/developerguide/instance_IAM_role.html
          autoScalingGroup.addUserData('sudo iptables --insert FORWARD 1 --in-interface docker+ --destination 169.254.169.254/32 --jump DROP');
          autoScalingGroup.addUserData('sudo service iptables save');
          // The following is only for AwsVpc networking mode, but doesn't hurt for the other modes.
          autoScalingGroup.addUserData('echo ECS_AWSVPC_BLOCK_IMDS=true >> /etc/ecs/ecs.config');
        }

        if (autoScalingGroup.spotPrice && options.spotInstanceDraining) {
          autoScalingGroup.addUserData('echo ECS_ENABLE_SPOT_INSTANCE_DRAINING=true >> /etc/ecs/ecs.config');
        }
    }

    // ECS instances must be able to do these things
    // Source: https://docs.aws.amazon.com/AmazonECS/latest/developerguide/instance_IAM_role.html
    // But, scoped down to minimal permissions required.
    //  Notes:
    //   - 'ecs:CreateCluster' removed. The cluster already exists.
    autoScalingGroup.addToRolePolicy(new iam.PolicyStatement({
      actions: [
        'ecs:DeregisterContainerInstance',
        'ecs:RegisterContainerInstance',
        'ecs:Submit*',
      ],
      resources: [
        this.clusterArn,
      ],
    }));
    autoScalingGroup.addToRolePolicy(new iam.PolicyStatement({
      actions: [
        // These act on a cluster instance, and the instance doesn't exist until the service starts.
        // Thus, scope to the cluster using a condition.
        // See: https://docs.aws.amazon.com/IAM/latest/UserGuide/list_amazonelasticcontainerservice.html
        'ecs:Poll',
        'ecs:StartTelemetrySession',
      ],
      resources: ['*'],
      conditions: {
        ArnEquals: { 'ecs:cluster': this.clusterArn },
      },
    }));
    autoScalingGroup.addToRolePolicy(new iam.PolicyStatement({
      actions: [
        // These do not support resource constraints, and must be resource '*'
        'ecs:DiscoverPollEndpoint',
        'ecr:GetAuthorizationToken',
        // Preserved for backwards compatibility.
        // Users are able to enable cloudwatch agent using CDK. Existing
        // customers might be installing CW agent as part of user-data so if we
        // remove these permissions we will break that customer use cases.
        'logs:CreateLogStream',
        'logs:PutLogEvents',
      ],
      resources: ['*'],
    }));

    // 0 disables, otherwise forward to underlying implementation which picks the sane default
    if (!options.taskDrainTime || options.taskDrainTime.toSeconds() !== 0) {
      this.addInstanceDrainHook(autoScalingGroup, {
        autoScalingGroup,
        drainTime: options.taskDrainTime,
        topicEncryptionKey: options.topicEncryptionKey,
      });
    }
  }

  /**
   * Create instance draining lifecycle hook for this autoscaling group
   * @param scope - the scope of this resource
   * @param options - the options to create the hook
   */
  public addInstanceDrainHook(scope: Construct,  options: InstanceDrainHookOpts) {
    new InstanceDrainHook(scope,'DrainECSHook', {
      clusterName: this.clusterName,
      ...options
    })
  }

  /**
   * Getter for autoscaling group added to cluster
   */
  public get autoscalingGroup(): autoscaling.IAutoScalingGroup | undefined {
    return this._autoscalingGroup;
  }

  /**
   * Whether the cluster has EC2 capacity associated with it
   */
  public get hasEc2Capacity(): boolean {
    return this._hasEc2Capacity;
  }

  /**
   * This method returns the CloudWatch metric for this clusters CPU reservation.
   *
   * @default average over 5 minutes
   */
  public metricCpuReservation(props?: cloudwatch.MetricOptions): cloudwatch.Metric {
    return this.cannedMetric(ECSMetrics.cpuReservationAverage, props);
  }

  /**
   * This method returns the CloudWatch metric for this clusters CPU utilization.
   *
   * @default average over 5 minutes
   */
  public metricCpuUtilization(props?: cloudwatch.MetricOptions): cloudwatch.Metric {
    return this.cannedMetric(ECSMetrics.cpuUtilizationAverage, props);
  }

  /**
   * This method returns the CloudWatch metric for this clusters memory reservation.
   *
   * @default average over 5 minutes
   */
  public metricMemoryReservation(props?: cloudwatch.MetricOptions): cloudwatch.Metric {
    return this.cannedMetric(ECSMetrics.memoryReservationAverage, props);
  }

  /**
   * This method returns the CloudWatch metric for this clusters memory utilization.
   *
   * @default average over 5 minutes
   */
  public metricMemoryUtilization(props?: cloudwatch.MetricOptions): cloudwatch.Metric {
    return this.cannedMetric(ECSMetrics.memoryUtilizationAverage, props);
  }

  /**
   * This method returns the specifed CloudWatch metric for this cluster.
   */
  public metric(metricName: string, props?: cloudwatch.MetricOptions): cloudwatch.Metric {
    return new cloudwatch.Metric({
      namespace: 'AWS/ECS',
      metricName,
      dimensions: { ClusterName: this.clusterName },
      ...props,
    }).attachTo(this);
  }

  private cannedMetric(
    fn: (dims: { ClusterName: string }) => cloudwatch.MetricProps,
    props?: cloudwatch.MetricOptions): cloudwatch.Metric {
    return new cloudwatch.Metric({
      ...fn({ ClusterName: this.clusterName }),
      ...props,
    }).attachTo(this);
  }
}

/**
 * ECS-optimized Windows version list
 */
export enum WindowsOptimizedVersion {
  SERVER_2019 = '2019',
  SERVER_2016 = '2016',
}

/*
 * TODO:v2.0.0
 *  * remove `export` keyword
 *  * remove @depracted
 */
/**
 * The properties that define which ECS-optimized AMI is used.
 *
 * @deprecated see {@link EcsOptimizedImage}
 */
export interface EcsOptimizedAmiProps {
  /**
   * The Amazon Linux generation to use.
   *
   * @default AmazonLinuxGeneration.AmazonLinux2
   */
  readonly generation?: ec2.AmazonLinuxGeneration;

  /**
   * The Windows Server version to use.
   *
   * @default none, uses Linux generation
   */
  readonly windowsVersion?: WindowsOptimizedVersion;

  /**
   * The ECS-optimized AMI variant to use.
   *
   * @default AmiHardwareType.Standard
   */
  readonly hardwareType?: AmiHardwareType;
}

/*
 * TODO:v2.0.0 remove EcsOptimizedAmi
 */
/**
 * Construct a Linux or Windows machine image from the latest ECS Optimized AMI published in SSM
 *
 * @deprecated see {@link EcsOptimizedImage#amazonLinux}, {@link EcsOptimizedImage#amazonLinux} and {@link EcsOptimizedImage#windows}
 */
export class EcsOptimizedAmi implements ec2.IMachineImage {
  private readonly generation?: ec2.AmazonLinuxGeneration;
  private readonly windowsVersion?: WindowsOptimizedVersion;
  private readonly hwType: AmiHardwareType;

  private readonly amiParameterName: string;

  /**
   * Constructs a new instance of the EcsOptimizedAmi class.
   */
  constructor(props?: EcsOptimizedAmiProps) {
    this.hwType = (props && props.hardwareType) || AmiHardwareType.STANDARD;
    if (props && props.generation) { // generation defined in the props object
      if (props.generation === ec2.AmazonLinuxGeneration.AMAZON_LINUX && this.hwType !== AmiHardwareType.STANDARD) {
        throw new Error('Amazon Linux does not support special hardware type. Use Amazon Linux 2 instead');
      } else if (props.windowsVersion) {
        throw new Error('"windowsVersion" and Linux image "generation" cannot be both set');
      } else {
        this.generation = props.generation;
      }
    } else if (props && props.windowsVersion) {
      if (this.hwType !== AmiHardwareType.STANDARD) {
        throw new Error('Windows Server does not support special hardware type');
      } else {
        this.windowsVersion = props.windowsVersion;
      }
    } else { // generation not defined in props object
      // always default to Amazon Linux v2 regardless of HW
      this.generation = ec2.AmazonLinuxGeneration.AMAZON_LINUX_2;
    }

    // set the SSM parameter name
    this.amiParameterName = '/aws/service/ecs/optimized-ami/'
      + (this.generation === ec2.AmazonLinuxGeneration.AMAZON_LINUX ? 'amazon-linux/' : '')
      + (this.generation === ec2.AmazonLinuxGeneration.AMAZON_LINUX_2 ? 'amazon-linux-2/' : '')
      + (this.windowsVersion ? `windows_server/${this.windowsVersion}/english/full/` : '')
      + (this.hwType === AmiHardwareType.GPU ? 'gpu/' : '')
      + (this.hwType === AmiHardwareType.ARM ? 'arm64/' : '')
      + 'recommended/image_id';
  }

  /**
   * Return the correct image
   */
  public getImage(scope: CoreConstruct): ec2.MachineImageConfig {
    const ami = ssm.StringParameter.valueForTypedStringParameter(scope, this.amiParameterName, ssm.ParameterType.AWS_EC2_IMAGE_ID);
    const osType = this.windowsVersion ? ec2.OperatingSystemType.WINDOWS : ec2.OperatingSystemType.LINUX;
    return {
      imageId: ami,
      osType,
      userData: ec2.UserData.forOperatingSystem(osType),
    };
  }
}

/**
 * Construct a Linux or Windows machine image from the latest ECS Optimized AMI published in SSM
 */
export class EcsOptimizedImage implements ec2.IMachineImage {
  /**
   * Construct an Amazon Linux 2 image from the latest ECS Optimized AMI published in SSM
   *
   * @param hardwareType ECS-optimized AMI variant to use
   */
  public static amazonLinux2(hardwareType = AmiHardwareType.STANDARD): EcsOptimizedImage {
    return new EcsOptimizedImage({ generation: ec2.AmazonLinuxGeneration.AMAZON_LINUX_2, hardwareType });
  }

  /**
   * Construct an Amazon Linux AMI image from the latest ECS Optimized AMI published in SSM
   */
  public static amazonLinux(): EcsOptimizedImage {
    return new EcsOptimizedImage({ generation: ec2.AmazonLinuxGeneration.AMAZON_LINUX });
  }

  /**
   * Construct a Windows image from the latest ECS Optimized AMI published in SSM
   *
   * @param windowsVersion Windows Version to use
   */
  public static windows(windowsVersion: WindowsOptimizedVersion): EcsOptimizedImage {
    return new EcsOptimizedImage({ windowsVersion });
  }

  private readonly generation?: ec2.AmazonLinuxGeneration;
  private readonly windowsVersion?: WindowsOptimizedVersion;
  private readonly hwType?: AmiHardwareType;

  private readonly amiParameterName: string;

  /**
   * Constructs a new instance of the EcsOptimizedAmi class.
   */
  private constructor(props: EcsOptimizedAmiProps) {
    this.hwType = props && props.hardwareType;

    if (props.windowsVersion) {
      this.windowsVersion = props.windowsVersion;
    } else if (props.generation) {
      this.generation = props.generation;
    } else {
      throw new Error('This error should never be thrown');
    }

    // set the SSM parameter name
    this.amiParameterName = '/aws/service/ecs/optimized-ami/'
      + (this.generation === ec2.AmazonLinuxGeneration.AMAZON_LINUX ? 'amazon-linux/' : '')
      + (this.generation === ec2.AmazonLinuxGeneration.AMAZON_LINUX_2 ? 'amazon-linux-2/' : '')
      + (this.windowsVersion ? `windows_server/${this.windowsVersion}/english/full/` : '')
      + (this.hwType === AmiHardwareType.GPU ? 'gpu/' : '')
      + (this.hwType === AmiHardwareType.ARM ? 'arm64/' : '')
      + 'recommended/image_id';
  }

  /**
   * Return the correct image
   */
  public getImage(scope: CoreConstruct): ec2.MachineImageConfig {
    const ami = ssm.StringParameter.valueForTypedStringParameter(scope, this.amiParameterName, ssm.ParameterType.AWS_EC2_IMAGE_ID);
    const osType = this.windowsVersion ? ec2.OperatingSystemType.WINDOWS : ec2.OperatingSystemType.LINUX;
    return {
      imageId: ami,
      osType,
      userData: ec2.UserData.forOperatingSystem(osType),
    };
  }
}

/**
 * Amazon ECS variant
 */
export enum BottlerocketEcsVariant {
  /**
   * aws-ecs-1 variant
   */
  AWS_ECS_1 = 'aws-ecs-1'

}

/**
 * Properties for BottleRocketImage
 */
export interface BottleRocketImageProps {
  /**
   * The Amazon ECS variant to use.
   * Only `aws-ecs-1` is currently available
   *
   * @default - BottlerocketEcsVariant.AWS_ECS_1
   */
  readonly variant?: BottlerocketEcsVariant;
}

/**
 * Construct an Bottlerocket image from the latest AMI published in SSM
 */
export class BottleRocketImage implements ec2.IMachineImage {
  private readonly amiParameterName: string;
  /**
   * Amazon ECS variant for Bottlerocket AMI
   */
  private readonly variant: string;

  /**
   * Constructs a new instance of the BottleRocketImage class.
   */
  public constructor(props: BottleRocketImageProps = {}) {
    this.variant = props.variant ?? BottlerocketEcsVariant.AWS_ECS_1;

    // set the SSM parameter name
    this.amiParameterName = `/aws/service/bottlerocket/${this.variant}/x86_64/latest/image_id`;
  }

  /**
   * Return the correct image
   */
  public getImage(scope: CoreConstruct): ec2.MachineImageConfig {
    const ami = ssm.StringParameter.valueForStringParameter(scope, this.amiParameterName);
    return {
      imageId: ami,
      osType: ec2.OperatingSystemType.LINUX,
      userData: ec2.UserData.custom(''),
    };
  }
}

/**
 * A regional grouping of one or more container instances on which you can run tasks and services.
 */
export interface ICluster extends IResource {
  /**
   * The name of the cluster.
   * @attribute
   */
  readonly clusterName: string;

  /**
   * The Amazon Resource Name (ARN) that identifies the cluster.
   * @attribute
   */
  readonly clusterArn: string;

  /**
   * The VPC associated with the cluster.
   */
  readonly vpc: ec2.IVpc;

  /**
   * Manage the allowed network connections for the cluster with Security Groups.
   */
  readonly connections: ec2.Connections;

  /**
   * Specifies whether the cluster has EC2 instance capacity.
   */
  readonly hasEc2Capacity: boolean;

  /**
   * The AWS Cloud Map namespace to associate with the cluster.
   */
  readonly defaultCloudMapNamespace?: cloudmap.INamespace;

  /**
   * The autoscaling group added to the cluster if capacity is associated to the cluster
   */
  readonly autoscalingGroup?: autoscaling.IAutoScalingGroup;
}

/**
 * The properties to import from the ECS cluster.
 */
export interface ClusterAttributes {
  /**
   * The name of the cluster.
   */
  readonly clusterName: string;

  /**
   * The Amazon Resource Name (ARN) that identifies the cluster.
   *
   * @default Derived from clusterName
   */
  readonly clusterArn?: string;

  /**
   * The VPC associated with the cluster.
   */
  readonly vpc: ec2.IVpc;

  /**
   * The security groups associated with the container instances registered to the cluster.
   */
  readonly securityGroups: ec2.ISecurityGroup[];

  /**
   * Specifies whether the cluster has EC2 instance capacity.
   *
   * @default true
   */
  readonly hasEc2Capacity?: boolean;

  /**
   * The AWS Cloud Map namespace to associate with the cluster.
   *
   * @default - No default namespace
   */
  readonly defaultCloudMapNamespace?: cloudmap.INamespace;

  /**
   * Autoscaling group added to the cluster if capacity is added
   *
   * @default - No default autoscaling group
   */
  readonly autoscalingGroup?: autoscaling.IAutoScalingGroup;
}

/**
 * An Cluster that has been imported
 */
class ImportedCluster extends Resource implements ICluster {
  /**
   * Name of the cluster
   */
  public readonly clusterName: string;

  /**
   * ARN of the cluster
   */
  public readonly clusterArn: string;

  /**
   * VPC that the cluster instances are running in
   */
  public readonly vpc: ec2.IVpc;

  /**
   * Security group of the cluster instances
   */
  public readonly connections = new ec2.Connections();

  /**
   * Whether the cluster has EC2 capacity
   */
  public readonly hasEc2Capacity: boolean;

  /**
   * Cloudmap namespace created in the cluster
   */
  private _defaultCloudMapNamespace?: cloudmap.INamespace;

  /**
   * Constructs a new instance of the ImportedCluster class.
   */
  constructor(scope: Construct, id: string, props: ClusterAttributes) {
    super(scope, id);
    this.clusterName = props.clusterName;
    this.vpc = props.vpc;
    this.hasEc2Capacity = props.hasEc2Capacity !== false;
    this._defaultCloudMapNamespace = props.defaultCloudMapNamespace;

    this.clusterArn = props.clusterArn !== undefined ? props.clusterArn : Stack.of(this).formatArn({
      service: 'ecs',
      resource: 'cluster',
      resourceName: props.clusterName,
    });

    this.connections = new ec2.Connections({
      securityGroups: props.securityGroups,
    });
  }

  public get defaultCloudMapNamespace(): cloudmap.INamespace | undefined {
    return this._defaultCloudMapNamespace;
  }
}

/**
 * The properties for adding an AutoScalingGroup.
 */
export interface AddAutoScalingGroupCapacityOptions {
  /**
   * Specifies whether the containers can access the container instance role.
   *
   * @default false
   */
  readonly canContainersAccessInstanceRole?: boolean;

  /**
   * The time period to wait before force terminating an instance that is draining.
   *
   * This creates a Lambda function that is used by a lifecycle hook for the
   * AutoScalingGroup that will delay instance termination until all ECS tasks
   * have drained from the instance. Set to 0 to disable task draining.
   *
   * Set to 0 to disable task draining.
   *
   * @default Duration.minutes(5)
   */
  readonly taskDrainTime?: Duration;

  /**
   * Specify whether to enable Automated Draining for Spot Instances running Amazon ECS Services.
   * For more information, see [Using Spot Instances](https://docs.aws.amazon.com/AmazonECS/latest/developerguide/container-instance-spot.html).
   *
   * @default false
   */
  readonly spotInstanceDraining?: boolean

  /**
   * If {@link AddAutoScalingGroupCapacityOptions.taskDrainTime} is non-zero, then the ECS cluster creates an
   * SNS Topic to as part of a system to drain instances of tasks when the instance is being shut down.
   * If this property is provided, then this key will be used to encrypt the contents of that SNS Topic.
   * See [SNS Data Encryption](https://docs.aws.amazon.com/sns/latest/dg/sns-data-encryption.html) for more information.
   *
   * @default The SNS Topic will not be encrypted.
   */
  readonly topicEncryptionKey?: kms.IKey;


  /**
   * Specify the machine image type.
   *
   * @default MachineImageType.AMAZON_LINUX_2
   */
  readonly machineImageType?: MachineImageType;
}

/**
 * The properties for adding instance capacity to an AutoScalingGroup.
 */
export interface AddCapacityOptions extends AddAutoScalingGroupCapacityOptions, autoscaling.CommonAutoScalingGroupProps {
  /**
   * The EC2 instance type to use when launching instances into the AutoScalingGroup.
   */
  readonly instanceType: ec2.InstanceType;

  /**
   * The ECS-optimized AMI variant to use. For more information, see
   * [Amazon ECS-optimized AMIs](https://docs.aws.amazon.com/AmazonECS/latest/developerguide/ecs-optimized_AMI.html).
   * You must define either `machineImage` or `machineImageType`, not both.
   *
   * @default - Amazon Linux 2
   */
  readonly machineImage?: ec2.IMachineImage;
}

/**
 * The options for creating an AWS Cloud Map namespace.
 */
export interface CloudMapNamespaceOptions {
  /**
   * The name of the namespace, such as example.com.
   */
  readonly name: string;

  /**
   * The type of CloudMap Namespace to create.
   *
   * @default PrivateDns
   */
  readonly type?: cloudmap.NamespaceType;

  /**
   * The VPC to associate the namespace with. This property is required for private DNS namespaces.
   *
   * @default VPC of the cluster for Private DNS Namespace, otherwise none
   */
  readonly vpc?: ec2.IVpc;
}

/**
 * The ECS-optimized AMI variant to use. For more information, see
 * [Amazon ECS-optimized AMIs](https://docs.aws.amazon.com/AmazonECS/latest/developerguide/ecs-optimized_AMI.html).
 */
export enum AmiHardwareType {

  /**
   * Use the standard Amazon ECS-optimized AMI.
   */
  STANDARD = 'Standard',

  /**
   * Use the Amazon ECS GPU-optimized AMI.
   */
  GPU = 'GPU',

  /**
   * Use the Amazon ECS-optimized Amazon Linux 2 (arm64) AMI.
   */
  ARM = 'ARM64',
}

enum ContainerInsights {
  /**
   * Enable CloudWatch Container Insights for the cluster
   */

  ENABLED = 'enabled',

  /**
   * Disable CloudWatch Container Insights for the cluster
   */
  DISABLED = 'disabled',
}<|MERGE_RESOLUTION|>--- conflicted
+++ resolved
@@ -9,11 +9,8 @@
 import { InstanceDrainHook, InstanceDrainHookOpts } from './drain-hook/instance-drain-hook';
 import { Duration, IResource, Resource, Stack, Lazy } from '@aws-cdk/core';
 import { Construct } from 'constructs';
-<<<<<<< HEAD
-=======
 import { InstanceDrainHook } from './drain-hook/instance-drain-hook';
 import { ECSMetrics } from './ecs-canned-metrics.generated';
->>>>>>> 45d78f0b
 import { CfnCluster } from './ecs.generated';
 
 // v2 - keep this import as a separate section to reduce merge conflict when forward merging with the v2 branch.
@@ -138,11 +135,9 @@
       physicalName: props.clusterName,
     });
 
-<<<<<<< HEAD
     const containerInsights = props.containerInsights !== undefined ? props.containerInsights : false;
     const clusterSettings = containerInsights ? [{name: 'containerInsights', value: 'enabled'}] : undefined;
     this.clusterName = props.clusterName ?? `${Stack.of(this).stackName}-${id}`
-=======
     /**
      * clusterSettings needs to be undefined if containerInsights is not explicitly set in order to allow any
      * containerInsights settings on the account to apply.  See:
@@ -152,7 +147,6 @@
     if (props.containerInsights !== undefined) {
       clusterSettings = [{ name: 'containerInsights', value: props.containerInsights ? ContainerInsights.ENABLED : ContainerInsights.DISABLED }];
     }
->>>>>>> 45d78f0b
 
     const cluster = new CfnCluster(this, 'Resource', {
       clusterName: this.clusterName,
