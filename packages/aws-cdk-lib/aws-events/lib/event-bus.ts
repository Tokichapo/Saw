--- conflicted
+++ resolved
@@ -2,11 +2,8 @@
 import { Archive, BaseArchiveProps } from './archive';
 import { CfnEventBus, CfnEventBusPolicy } from './events.generated';
 import * as iam from '../../aws-iam';
-<<<<<<< HEAD
+import * as kms from '../../aws-kms';
 import * as sqs from '../../aws-sqs';
-=======
-import * as kms from '../../aws-kms';
->>>>>>> f9fd00cd
 import { ArnFormat, IResource, Lazy, Names, Resource, Stack, Token } from '../../core';
 
 /**
@@ -85,7 +82,6 @@
   readonly eventSourceName?: string;
 
   /**
-<<<<<<< HEAD
    * Dead-letter queue for the event bus
    *
    * @see https://docs.aws.amazon.com/eventbridge/latest/userguide/eb-rule-event-delivery.html#eb-rule-dlq
@@ -93,13 +89,13 @@
    * @default - no dead-letter queue
    */
   readonly deadLetterQueue?: sqs.IQueue;
-=======
+
+  /**
   * The customer managed key that encrypt events on this event bus.
   *
   * @default - Use an AWS managed key
   */
   readonly kmsKey?: kms.IKey;
->>>>>>> f9fd00cd
 }
 
 /**
@@ -342,13 +338,10 @@
     const eventBus = new CfnEventBus(this, 'Resource', {
       name: this.physicalName,
       eventSourceName,
-<<<<<<< HEAD
       deadLetterConfig: props?.deadLetterQueue ? {
         arn: props.deadLetterQueue.queueArn,
       } : undefined,
-=======
       kmsKeyIdentifier: props?.kmsKey?.keyArn,
->>>>>>> f9fd00cd
     });
 
     this.eventBusArn = this.getResourceArnAttribute(eventBus.attrArn, {
