--- conflicted
+++ resolved
@@ -852,37 +852,6 @@
         snsCallerArn: props.smsRole.roleArn,
         externalId: props.smsRoleExternalId,
       };
-<<<<<<< HEAD
-    } else {
-      const smsRoleExternalId = this.node.uniqueId.substr(0, 1223); // sts:ExternalId max length of 1224
-      const smsRole = props.smsRole ?? new Role(this, 'smsRole', {
-        assumedBy: new ServicePrincipal('cognito-idp.amazonaws.com', {
-          conditions: {
-            StringEquals: { 'sts:ExternalId': smsRoleExternalId },
-          },
-        }),
-        inlinePolicies: {
-          /*
-           * The UserPool is very particular that it must contain an 'sns:Publish' action as an inline policy.
-           * Ideally, a conditional that restricts this action to 'sms' protocol needs to be attached, but the UserPool deployment fails validation.
-           * Seems like a case of being excessively strict.
-           */
-          'sns-publish': new PolicyDocument({
-            statements: [
-              new PolicyStatement({
-                actions: ['sns:Publish'],
-                resources: ['*'],
-              }),
-            ],
-          }),
-        },
-      });
-      return {
-        externalId: smsRoleExternalId,
-        snsCallerArn: smsRole.roleArn,
-      };
-=======
->>>>>>> a772fe84
     }
 
     if (props.enableSmsRole === false) {
@@ -931,7 +900,7 @@
       return undefined;
     } else if (props.mfaSecondFactor === undefined &&
       (props.mfa === Mfa.OPTIONAL || props.mfa === Mfa.REQUIRED)) {
-      return ['SMS_MFA'];
+      return [ 'SMS_MFA' ];
     } else {
       const enabledMfas = [];
       if (props.mfaSecondFactor!.sms) {
