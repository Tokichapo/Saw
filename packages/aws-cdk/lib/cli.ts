import 'source-map-support/register';
import * as cxapi from '@aws-cdk/cx-api';
import '@jsii/check-node/run';
import * as chalk from 'chalk';

import type { Argv } from 'yargs';
import { SdkProvider } from '../lib/api/aws-auth';
import { BootstrapSource, Bootstrapper } from '../lib/api/bootstrap';
import { CloudFormationDeployments } from '../lib/api/cloudformation-deployments';
import { StackSelector } from '../lib/api/cxapp/cloud-assembly';
import { CloudExecutable } from '../lib/api/cxapp/cloud-executable';
import { execProgram } from '../lib/api/cxapp/exec';
import { PluginHost } from '../lib/api/plugin';
import { ToolkitInfo } from '../lib/api/toolkit-info';
import { StackActivityProgress } from '../lib/api/util/cloudformation/stack-activity-monitor';
import { CdkToolkit } from '../lib/cdk-toolkit';
import { realHandler as context } from '../lib/commands/context';
import { realHandler as docs } from '../lib/commands/docs';
import { realHandler as doctor } from '../lib/commands/doctor';
import { RequireApproval } from '../lib/diff';
import { availableInitLanguages, cliInit, printAvailableTemplates } from '../lib/init';
import { data, debug, error, print, setLogLevel, setCI } from '../lib/logging';
import { displayNotices, refreshNotices } from '../lib/notices';
import { Command, Configuration, Settings } from '../lib/settings';
import * as version from '../lib/version';

// https://github.com/yargs/yargs/issues/1929
// https://github.com/evanw/esbuild/issues/1492
// eslint-disable-next-line @typescript-eslint/no-require-imports
const yargs = require('yargs');

/* eslint-disable max-len */
/* eslint-disable @typescript-eslint/no-shadow */ // yargs

async function parseCommandLineArguments() {
  // Use the following configuration for array arguments:
  //
  //     { type: 'array', default: [], nargs: 1, requiresArg: true }
  //
  // The default behavior of yargs is to eat all strings following an array argument:
  //
  //   ./prog --arg one two positional  => will parse to { arg: ['one', 'two', 'positional'], _: [] } (so no positional arguments)
  //   ./prog --arg one two -- positional  => does not help, for reasons that I can't understand. Still gets parsed incorrectly.
  //
  // By using the config above, every --arg will only consume one argument, so you can do the following:
  //
  //   ./prog --arg one --arg two position  =>  will parse to  { arg: ['one', 'two'], _: ['positional'] }.

  const defaultBrowserCommand: { [key in NodeJS.Platform]?: string } = {
    darwin: 'open %u',
    win32: 'start %u',
  };

  const initTemplateLanguages = await availableInitLanguages();
  return yargs
    .env('CDK')
    .usage('Usage: cdk -a <cdk-app> COMMAND')
    .option('app', { type: 'string', alias: 'a', desc: 'REQUIRED: command-line for executing your app or a cloud assembly directory (e.g. "node bin/my-app.js")', requiresArg: true })
    .option('build', { type: 'string', desc: 'Command-line for a pre-synth build' })
    .option('context', { type: 'array', alias: 'c', desc: 'Add contextual string parameter (KEY=VALUE)', nargs: 1, requiresArg: true })
    .option('plugin', { type: 'array', alias: 'p', desc: 'Name or path of a node package that extend the CDK features. Can be specified multiple times', nargs: 1 })
    .option('trace', { type: 'boolean', desc: 'Print trace for stack warnings' })
    .option('strict', { type: 'boolean', desc: 'Do not construct stacks with warnings' })
    .option('lookups', { type: 'boolean', desc: 'Perform context lookups (synthesis fails if this is disabled and context lookups need to be performed)', default: true })
    .option('ignore-errors', { type: 'boolean', default: false, desc: 'Ignores synthesis errors, which will likely produce an invalid output' })
    .option('json', { type: 'boolean', alias: 'j', desc: 'Use JSON output instead of YAML when templates are printed to STDOUT', default: false })
    .option('verbose', { type: 'boolean', alias: 'v', desc: 'Show debug logs (specify multiple times to increase verbosity)', default: false })
    .count('verbose')
    .option('debug', { type: 'boolean', desc: 'Enable emission of additional debugging information, such as creation stack traces of tokens', default: false })
    .option('profile', { type: 'string', desc: 'Use the indicated AWS profile as the default environment', requiresArg: true })
    .option('proxy', { type: 'string', desc: 'Use the indicated proxy. Will read from HTTPS_PROXY environment variable if not specified', requiresArg: true })
    .option('ca-bundle-path', { type: 'string', desc: 'Path to CA certificate to use when validating HTTPS requests. Will read from AWS_CA_BUNDLE environment variable if not specified', requiresArg: true })
    .option('ec2creds', { type: 'boolean', alias: 'i', default: undefined, desc: 'Force trying to fetch EC2 instance credentials. Default: guess EC2 instance status' })
    .option('version-reporting', { type: 'boolean', desc: 'Include the "AWS::CDK::Metadata" resource in synthesized templates (enabled by default)', default: undefined })
    .option('path-metadata', { type: 'boolean', desc: 'Include "aws:cdk:path" CloudFormation metadata for each resource (enabled by default)', default: true })
    .option('asset-metadata', { type: 'boolean', desc: 'Include "aws:asset:*" CloudFormation metadata for resources that uses assets (enabled by default)', default: true })
    .option('role-arn', { type: 'string', alias: 'r', desc: 'ARN of Role to use when invoking CloudFormation', default: undefined, requiresArg: true })
    .option('staging', { type: 'boolean', desc: 'Copy assets to the output directory (use --no-staging to disable, needed for local debugging the source files with SAM CLI)', default: true })
    .option('output', { type: 'string', alias: 'o', desc: 'Emits the synthesized cloud assembly into a directory (default: cdk.out)', requiresArg: true })
    .option('notices', { type: 'boolean', desc: 'Show relevant notices' })
    .option('no-color', { type: 'boolean', desc: 'Removes colors and other style from console output', default: false })
    .option('ci', { type: 'boolean', desc: 'Force CI detection. If CI=true then logs will be sent to stdout instead of stderr', default: process.env.CI !== undefined })
    .command(['list [STACKS..]', 'ls [STACKS..]'], 'Lists all stacks in the app', (yargs: Argv) => yargs
      .option('long', { type: 'boolean', default: false, alias: 'l', desc: 'Display environment information for each stack' }),
    )
    .command(['synthesize [STACKS..]', 'synth [STACKS..]'], 'Synthesizes and prints the CloudFormation template for this stack', (yargs: Argv) => yargs
      .option('exclusively', { type: 'boolean', alias: 'e', desc: 'Only synthesize requested stacks, don\'t include dependencies' })
      .option('validation', { type: 'boolean', desc: 'After synthesis, validate stacks with the "validateOnSynth" attribute set (can also be controlled with CDK_VALIDATION)', default: true })
      .option('quiet', { type: 'boolean', alias: 'q', desc: 'Do not output CloudFormation Template to stdout', default: false }))
    .command('bootstrap [ENVIRONMENTS..]', 'Deploys the CDK toolkit stack into an AWS environment', (yargs: Argv) => yargs
      .option('bootstrap-bucket-name', { type: 'string', alias: ['b', 'toolkit-bucket-name'], desc: 'The name of the CDK toolkit bucket; bucket will be created and must not exist', default: undefined })
      .option('bootstrap-kms-key-id', { type: 'string', desc: 'AWS KMS master key ID used for the SSE-KMS encryption', default: undefined, conflicts: 'bootstrap-customer-key' })
      .option('bootstrap-customer-key', { type: 'boolean', desc: 'Create a Customer Master Key (CMK) for the bootstrap bucket (you will be charged but can customize permissions, modern bootstrapping only)', default: undefined, conflicts: 'bootstrap-kms-key-id' })
      .option('qualifier', { type: 'string', desc: 'String which must be unique for each bootstrap stack. You must configure it on your CDK app if you change this from the default.', default: undefined })
      .option('public-access-block-configuration', { type: 'boolean', desc: 'Block public access configuration on CDK toolkit bucket (enabled by default) ', default: undefined })
      .option('tags', { type: 'array', alias: 't', desc: 'Tags to add for the stack (KEY=VALUE)', nargs: 1, requiresArg: true, default: [] })
      .option('execute', { type: 'boolean', desc: 'Whether to execute ChangeSet (--no-execute will NOT execute the ChangeSet)', default: true })
      .option('trust', { type: 'array', desc: 'The AWS account IDs that should be trusted to perform deployments into this environment (may be repeated, modern bootstrapping only)', default: [], nargs: 1, requiresArg: true })
      .option('trust-for-lookup', { type: 'array', desc: 'The AWS account IDs that should be trusted to look up values in this environment (may be repeated, modern bootstrapping only)', default: [], nargs: 1, requiresArg: true })
      .option('cloudformation-execution-policies', { type: 'array', desc: 'The Managed Policy ARNs that should be attached to the role performing deployments into this environment (may be repeated, modern bootstrapping only)', default: [], nargs: 1, requiresArg: true })
      .option('force', { alias: 'f', type: 'boolean', desc: 'Always bootstrap even if it would downgrade template version', default: false })
      .option('termination-protection', { type: 'boolean', default: undefined, desc: 'Toggle CloudFormation termination protection on the bootstrap stacks' })
      .option('show-template', { type: 'boolean', desc: 'Instead of actual bootstrapping, print the current CLI\'s bootstrapping template to stdout for customization', default: false })
      .option('toolkit-stack-name', { type: 'string', desc: 'The name of the CDK toolkit stack to create', requiresArg: true })
      .option('template', { type: 'string', requiresArg: true, desc: 'Use the template from the given file instead of the built-in one (use --show-template to obtain an example)' }),
    )
    .command('deploy [STACKS..]', 'Deploys the stack(s) named STACKS into your AWS account', (yargs: Argv) => yargs
      .option('all', { type: 'boolean', default: false, desc: 'Deploy all available stacks' })
      .option('build-exclude', { type: 'array', alias: 'E', nargs: 1, desc: 'Do not rebuild asset with the given ID. Can be specified multiple times', default: [] })
      .option('exclusively', { type: 'boolean', alias: 'e', desc: 'Only deploy requested stacks, don\'t include dependencies' })
      .option('require-approval', { type: 'string', choices: [RequireApproval.Never, RequireApproval.AnyChange, RequireApproval.Broadening], desc: 'What security-sensitive changes need manual approval' })
      .option('notification-arns', { type: 'array', desc: 'ARNs of SNS topics that CloudFormation will notify with stack related events', nargs: 1, requiresArg: true })
      // @deprecated(v2) -- tags are part of the Cloud Assembly and tags specified here will be overwritten on the next deployment
      .option('tags', { type: 'array', alias: 't', desc: 'Tags to add to the stack (KEY=VALUE), overrides tags from Cloud Assembly (deprecated)', nargs: 1, requiresArg: true })
      .option('execute', { type: 'boolean', desc: 'Whether to execute ChangeSet (--no-execute will NOT execute the ChangeSet)', default: true })
      .option('change-set-name', { type: 'string', desc: 'Name of the CloudFormation change set to create' })
      .option('force', { alias: 'f', type: 'boolean', desc: 'Always deploy stack even if templates are identical', default: false })
      .option('parameters', { type: 'array', desc: 'Additional parameters passed to CloudFormation at deploy time (STACK:KEY=VALUE)', nargs: 1, requiresArg: true, default: {} })
      .option('outputs-file', { type: 'string', alias: 'O', desc: 'Path to file where stack outputs will be written as JSON', requiresArg: true })
      .option('previous-parameters', { type: 'boolean', default: true, desc: 'Use previous values for existing parameters (you must specify all parameters on every deployment if this is disabled)' })
      .option('toolkit-stack-name', { type: 'string', desc: 'The name of the existing CDK toolkit stack (only used for app using legacy synthesis)', requiresArg: true })
      .option('progress', { type: 'string', choices: [StackActivityProgress.BAR, StackActivityProgress.EVENTS], desc: 'Display mode for stack activity events' })
      .option('rollback', {
        type: 'boolean',
        desc: "Rollback stack to stable state on failure. Defaults to 'true', iterate more rapidly with --no-rollback or -R. " +
          'Note: do **not** disable this flag for deployments with resource replacements, as that will always fail',
      })
      // Hack to get '-R' as an alias for '--no-rollback', suggested by: https://github.com/yargs/yargs/issues/1729
      .option('R', { type: 'boolean', hidden: true }).middleware(yargsNegativeAlias('R', 'rollback'), true)
      .option('hotswap', {
        type: 'boolean',
        desc: "Attempts to perform a 'hotswap' deployment, " +
          'which skips CloudFormation and updates the resources directly, ' +
          'and falls back to a full deployment if that is not possible. ' +
          'Do not use this in production environments',
      })
      .option('watch', {
        type: 'boolean',
        desc: 'Continuously observe the project files, ' +
          'and deploy the given stack(s) automatically when changes are detected. ' +
          'Implies --hotswap by default',
      })
      .options('logs', {
        type: 'boolean',
        default: true,
        desc: 'Show CloudWatch log events from all resources in the selected Stacks in the terminal. ' +
          "'true' by default, use --no-logs to turn off. " +
          "Only in effect if specified alongside the '--watch' option",
      }),
    )
    .command('import [STACK]', 'Import existing resource(s) into the given STACK', (yargs: Argv) => yargs
      .option('execute', { type: 'boolean', desc: 'Whether to execute ChangeSet (--no-execute will NOT execute the ChangeSet)', default: true })
      .option('change-set-name', { type: 'string', desc: 'Name of the CloudFormation change set to create' })
      .option('toolkit-stack-name', { type: 'string', desc: 'The name of the CDK toolkit stack to create', requiresArg: true })
      .option('rollback', {
        type: 'boolean',
        desc: "Rollback stack to stable state on failure. Defaults to 'true', iterate more rapidly with --no-rollback or -R. " +
          'Note: do **not** disable this flag for deployments with resource replacements, as that will always fail',
      })
      .option('force', {
        alias: 'f',
        type: 'boolean',
        desc: 'Do not abort if the template diff includes updates or deletes. This is probably safe but we\'re not sure, let us know how it goes.',
      })
      .option('record-resource-mapping', {
        type: 'string',
        alias: 'r',
        requiresArg: true,
        desc: 'If specified, CDK will generate a mapping of existing physical resources to CDK resources to be imported as. The mapping ' +
          'will be written in the given file path. No actual import operation will be performed',
      })
      .option('resource-mapping', {
        type: 'string',
        alias: 'm',
        requiresArg: true,
        desc: 'If specified, CDK will use the given file to map physical resources to CDK resources for import, instead of interactively ' +
          'asking the user. Can be run from scripts',
      }),
    )
    .command('watch [STACKS..]', "Shortcut for 'deploy --watch'", (yargs: Argv) => yargs
      // I'm fairly certain none of these options, present for 'deploy', make sense for 'watch':
      // .option('all', { type: 'boolean', default: false, desc: 'Deploy all available stacks' })
      // .option('ci', { type: 'boolean', desc: 'Force CI detection', default: process.env.CI !== undefined })
      // @deprecated(v2) -- tags are part of the Cloud Assembly and tags specified here will be overwritten on the next deployment
      // .option('tags', { type: 'array', alias: 't', desc: 'Tags to add to the stack (KEY=VALUE), overrides tags from Cloud Assembly (deprecated)', nargs: 1, requiresArg: true })
      // .option('execute', { type: 'boolean', desc: 'Whether to execute ChangeSet (--no-execute will NOT execute the ChangeSet)', default: true })
      // These options, however, are more subtle - I could be convinced some of these should also be available for 'watch':
      // .option('require-approval', { type: 'string', choices: [RequireApproval.Never, RequireApproval.AnyChange, RequireApproval.Broadening], desc: 'What security-sensitive changes need manual approval' })
      // .option('parameters', { type: 'array', desc: 'Additional parameters passed to CloudFormation at deploy time (STACK:KEY=VALUE)', nargs: 1, requiresArg: true, default: {} })
      // .option('previous-parameters', { type: 'boolean', default: true, desc: 'Use previous values for existing parameters (you must specify all parameters on every deployment if this is disabled)' })
      // .option('outputs-file', { type: 'string', alias: 'O', desc: 'Path to file where stack outputs will be written as JSON', requiresArg: true })
      // .option('notification-arns', { type: 'array', desc: 'ARNs of SNS topics that CloudFormation will notify with stack related events', nargs: 1, requiresArg: true })
      .option('build-exclude', { type: 'array', alias: 'E', nargs: 1, desc: 'Do not rebuild asset with the given ID. Can be specified multiple times', default: [] })
      .option('exclusively', { type: 'boolean', alias: 'e', desc: 'Only deploy requested stacks, don\'t include dependencies' })
      .option('change-set-name', { type: 'string', desc: 'Name of the CloudFormation change set to create' })
      .option('force', { alias: 'f', type: 'boolean', desc: 'Always deploy stack even if templates are identical', default: false })
      .option('toolkit-stack-name', { type: 'string', desc: 'The name of the existing CDK toolkit stack (only used for app using legacy synthesis)', requiresArg: true })
      .option('progress', { type: 'string', choices: [StackActivityProgress.BAR, StackActivityProgress.EVENTS], desc: 'Display mode for stack activity events' })
      .option('rollback', {
        type: 'boolean',
        desc: "Rollback stack to stable state on failure. Defaults to 'true', iterate more rapidly with --no-rollback or -R. " +
          'Note: do **not** disable this flag for deployments with resource replacements, as that will always fail',
      })
      // same hack for -R as above in 'deploy'
      .option('R', { type: 'boolean', hidden: true }).middleware(yargsNegativeAlias('R', 'rollback'), true)
      .option('hotswap', {
        type: 'boolean',
        desc: "Attempts to perform a 'hotswap' deployment, " +
          'which skips CloudFormation and updates the resources directly, ' +
          'and falls back to a full deployment if that is not possible. ' +
          "'true' by default, use --no-hotswap to turn off",
      })
      .options('logs', {
        type: 'boolean',
        default: true,
        desc: 'Show CloudWatch log events from all resources in the selected Stacks in the terminal. ' +
          "'true' by default, use --no-logs to turn off",
      }),
    )
    .command('destroy [STACKS..]', 'Destroy the stack(s) named STACKS', (yargs: Argv) => yargs
      .option('all', { type: 'boolean', default: false, desc: 'Destroy all available stacks' })
      .option('exclusively', { type: 'boolean', alias: 'e', desc: 'Only destroy requested stacks, don\'t include dependees' })
      .option('force', { type: 'boolean', alias: 'f', desc: 'Do not ask for confirmation before destroying the stacks' }))
    .command('diff [STACKS..]', 'Compares the specified stack with the deployed stack or a local template file, and returns with status 1 if any difference is found', (yargs: Argv) => yargs
      .option('exclusively', { type: 'boolean', alias: 'e', desc: 'Only diff requested stacks, don\'t include dependencies' })
      .option('context-lines', { type: 'number', desc: 'Number of context lines to include in arbitrary JSON diff rendering', default: 3, requiresArg: true })
      .option('template', { type: 'string', desc: 'The path to the CloudFormation template to compare with', requiresArg: true })
      .option('strict', { type: 'boolean', desc: 'Do not filter out AWS::CDK::Metadata resources', default: false })
      .option('security-only', { type: 'boolean', desc: 'Only diff for broadened security changes', default: false })
<<<<<<< HEAD
      .option('fail', { type: 'boolean', desc: 'Fail with exit code 1 in case of diff', default: false })
      .option('processed', { type: 'boolean', desc: 'Whether to compare against the template with Transforms already processed', default: false }))
=======
      .option('fail', { type: 'boolean', desc: 'Fail with exit code 1 in case of diff' }))
>>>>>>> 9c0ccca8
    .command('metadata [STACK]', 'Returns all metadata associated with this stack')
    .command(['acknowledge [ID]', 'ack [ID]'], 'Acknowledge a notice so that it does not show up anymore')
    .command('notices', 'Returns a list of relevant notices')
    .command('init [TEMPLATE]', 'Create a new, empty CDK project from a template.', (yargs: Argv) => yargs
      .option('language', { type: 'string', alias: 'l', desc: 'The language to be used for the new project (default can be configured in ~/.cdk.json)', choices: initTemplateLanguages })
      .option('list', { type: 'boolean', desc: 'List the available templates' })
      .option('generate-only', { type: 'boolean', default: false, desc: 'If true, only generates project files, without executing additional operations such as setting up a git repo, installing dependencies or compiling the project' }),
    )
    .command('context', 'Manage cached context values', (yargs: Argv) => yargs
      .option('reset', { alias: 'e', desc: 'The context key (or its index) to reset', type: 'string', requiresArg: true })
      .option('force', { alias: 'f', desc: 'Ignore missing key error', type: 'boolean', default: false })
      .option('clear', { desc: 'Clear all context', type: 'boolean' }))
    .command(['docs', 'doc'], 'Opens the reference documentation in a browser', (yargs: Argv) => yargs
      .option('browser', {
        alias: 'b',
        desc: 'the command to use to open the browser, using %u as a placeholder for the path of the file to open',
        type: 'string',
        default: process.platform in defaultBrowserCommand ? defaultBrowserCommand[process.platform] : 'xdg-open %u',
      }))
    .command('doctor', 'Check your set-up for potential problems')
    .version(version.DISPLAY_VERSION)
    .demandCommand(1, '') // just print help
    .recommendCommands()
    .help()
    .alias('h', 'help')
    .epilogue([
      'If your app has a single stack, there is no need to specify the stack name',
      'If one of cdk.json or ~/.cdk.json exists, options specified there will be used as defaults. Settings in cdk.json take precedence.',
    ].join('\n\n'))
    .argv;
}

if (!process.stdout.isTTY) {
  // Disable chalk color highlighting
  process.env.FORCE_COLOR = '0';
}

async function initCommandLine() {
  const argv = await parseCommandLineArguments();
  if (argv.verbose) {
    setLogLevel(argv.verbose);
  }

  if (argv.ci) {
    setCI(true);
  }
  debug('CDK toolkit version:', version.DISPLAY_VERSION);
  debug('Command line arguments:', argv);

  const configuration = new Configuration({
    commandLineArguments: {
      ...argv,
      _: argv._ as [Command, ...string[]], // TypeScript at its best
    },
  });
  await configuration.load();

  if (shouldDisplayNotices()) {
    void refreshNotices()
      .catch(e => debug(`Could not refresh notices: ${e}`));
  }

  const sdkProvider = await SdkProvider.withAwsCliCompatibleDefaults({
    profile: configuration.settings.get(['profile']),
    ec2creds: argv.ec2creds,
    httpOptions: {
      proxyAddress: argv.proxy,
      caBundlePath: argv['ca-bundle-path'],
    },
  });

  const cloudFormation = new CloudFormationDeployments({ sdkProvider });

  const cloudExecutable = new CloudExecutable({
    configuration,
    sdkProvider,
    synthesizer: execProgram,
  });

  /** Function to load plug-ins, using configurations additively. */
  function loadPlugins(...settings: Settings[]) {
    const loaded = new Set<string>();
    for (const source of settings) {
      const plugins: string[] = source.get(['plugin']) || [];
      for (const plugin of plugins) {
        const resolved = tryResolve(plugin);
        if (loaded.has(resolved)) { continue; }
        debug(`Loading plug-in: ${chalk.green(plugin)} from ${chalk.blue(resolved)}`);
        PluginHost.instance.load(plugin);
        loaded.add(resolved);
      }
    }

    function tryResolve(plugin: string): string {
      try {
        return require.resolve(plugin);
      } catch (e) {
        error(`Unable to resolve plugin ${chalk.green(plugin)}: ${e.stack}`);
        throw new Error(`Unable to resolve plug-in: ${plugin}`);
      }
    }
  }

  loadPlugins(configuration.settings);

  const cmd = argv._[0];

  if (typeof(cmd) !== 'string') {
    throw new Error(`First argument should be a string. Got: ${cmd} (${typeof(cmd)})`);
  }

  // Bundle up global objects so the commands have access to them
  const commandOptions = { args: argv, configuration, aws: sdkProvider };

  try {
    return await main(cmd, argv);
  } finally {
    await version.displayVersionMessage();

    if (shouldDisplayNotices()) {
      if (cmd === 'notices') {
        await displayNotices({
          outdir: configuration.settings.get(['output']) ?? 'cdk.out',
          acknowledgedIssueNumbers: [],
          ignoreCache: true,
        });
      } else if (cmd !== 'version') {
        await displayNotices({
          outdir: configuration.settings.get(['output']) ?? 'cdk.out',
          acknowledgedIssueNumbers: configuration.context.get('acknowledged-issue-numbers') ?? [],
          ignoreCache: false,
        });
      }
    }
  }

  function shouldDisplayNotices(): boolean {
    return configuration.settings.get(['notices']) ?? true;
  }

  async function main(command: string, args: any): Promise<number | void> {
    const toolkitStackName: string = ToolkitInfo.determineName(configuration.settings.get(['toolkitStackName']));
    debug(`Toolkit stack: ${chalk.bold(toolkitStackName)}`);

    if (args.all && args.STACKS) {
      throw new Error('You must either specify a list of Stacks or the `--all` argument');
    }

    args.STACKS = args.STACKS ?? (args.STACK ? [args.STACK] : []);
    args.ENVIRONMENTS = args.ENVIRONMENTS ?? [];

    const selector: StackSelector = {
      allTopLevel: args.all,
      patterns: args.STACKS,
    };

    const cli = new CdkToolkit({
      cloudExecutable,
      cloudFormation,
      verbose: argv.trace || argv.verbose > 0,
      ignoreErrors: argv['ignore-errors'],
      strict: argv.strict,
      configuration,
      sdkProvider,
    });

    switch (command) {
      case 'context':
        return context(commandOptions);

      case 'docs':
        return docs(commandOptions);

      case 'doctor':
        return doctor(commandOptions);

      case 'ls':
      case 'list':
        return cli.list(args.STACKS, { long: args.long, json: argv.json });

      case 'diff':
        const enableDiffNoFail = isFeatureEnabled(configuration, cxapi.ENABLE_DIFF_NO_FAIL);
        return cli.diff({
          stackNames: args.STACKS,
          exclusively: args.exclusively,
          templatePath: args.template,
          strict: args.strict,
          contextLines: args.contextLines,
          securityOnly: args.securityOnly,
<<<<<<< HEAD
          fail: args.fail || !enableDiffNoFail,
          compareAgainstProcessedTemplate: args.processed,
=======
          fail: args.fail != null ? args.fail : !enableDiffNoFail,
          stream: args.ci ? process.stdout : undefined,
>>>>>>> 9c0ccca8
        });

      case 'bootstrap':
        const source: BootstrapSource = determineBootsrapVersion(args, configuration);

        const bootstrapper = new Bootstrapper(source);

        if (args.showTemplate) {
          return bootstrapper.showTemplate();
        }

        return cli.bootstrap(args.ENVIRONMENTS, bootstrapper, {
          roleArn: args.roleArn,
          force: argv.force,
          toolkitStackName: toolkitStackName,
          execute: args.execute,
          tags: configuration.settings.get(['tags']),
          terminationProtection: args.terminationProtection,
          parameters: {
            bucketName: configuration.settings.get(['toolkitBucket', 'bucketName']),
            kmsKeyId: configuration.settings.get(['toolkitBucket', 'kmsKeyId']),
            createCustomerMasterKey: args.bootstrapCustomerKey,
            qualifier: args.qualifier,
            publicAccessBlockConfiguration: args.publicAccessBlockConfiguration,
            trustedAccounts: arrayFromYargs(args.trust),
            trustedAccountsForLookup: arrayFromYargs(args.trustForLookup),
            cloudFormationExecutionPolicies: arrayFromYargs(args.cloudformationExecutionPolicies),
          },
        });

      case 'deploy':
        const parameterMap: { [name: string]: string | undefined } = {};
        for (const parameter of args.parameters) {
          if (typeof parameter === 'string') {
            const keyValue = (parameter as string).split('=');
            parameterMap[keyValue[0]] = keyValue.slice(1).join('=');
          }
        }
        return cli.deploy({
          selector,
          exclusively: args.exclusively,
          toolkitStackName,
          roleArn: args.roleArn,
          notificationArns: args.notificationArns,
          requireApproval: configuration.settings.get(['requireApproval']),
          reuseAssets: args['build-exclude'],
          tags: configuration.settings.get(['tags']),
          execute: args.execute,
          changeSetName: args.changeSetName,
          force: args.force,
          parameters: parameterMap,
          usePreviousParameters: args['previous-parameters'],
          outputsFile: configuration.settings.get(['outputsFile']),
          progress: configuration.settings.get(['progress']),
          ci: args.ci,
          rollback: configuration.settings.get(['rollback']),
          hotswap: args.hotswap,
          watch: args.watch,
          traceLogs: args.logs,
        });

      case 'import':
        return cli.import({
          selector,
          toolkitStackName,
          roleArn: args.roleArn,
          execute: args.execute,
          changeSetName: args.changeSetName,
          progress: configuration.settings.get(['progress']),
          rollback: configuration.settings.get(['rollback']),
          recordResourceMapping: args['record-resource-mapping'],
          resourceMappingFile: args['resource-mapping'],
          force: args.force,
        });

      case 'watch':
        return cli.watch({
          selector,
          // parameters: parameterMap,
          // usePreviousParameters: args['previous-parameters'],
          // outputsFile: configuration.settings.get(['outputsFile']),
          // requireApproval: configuration.settings.get(['requireApproval']),
          // notificationArns: args.notificationArns,
          exclusively: args.exclusively,
          toolkitStackName,
          roleArn: args.roleArn,
          reuseAssets: args['build-exclude'],
          changeSetName: args.changeSetName,
          force: args.force,
          progress: configuration.settings.get(['progress']),
          rollback: configuration.settings.get(['rollback']),
          hotswap: args.hotswap,
          traceLogs: args.logs,
        });

      case 'destroy':
        return cli.destroy({
          selector,
          exclusively: args.exclusively,
          force: args.force,
          roleArn: args.roleArn,
          ci: args.ci,
        });

      case 'synthesize':
      case 'synth':
        if (args.exclusively) {
          return cli.synth(args.STACKS, args.exclusively, args.quiet, args.validation, argv.json);
        } else {
          return cli.synth(args.STACKS, true, args.quiet, args.validation, argv.json);
        }

      case 'notices':
        // This is a valid command, but we're postponing its execution
        return;

      case 'metadata':
        return cli.metadata(args.STACK, argv.json);

      case 'acknowledge':
      case 'ack':
        return cli.acknowledge(args.ID);

      case 'init':
        const language = configuration.settings.get(['language']);
        if (args.list) {
          return printAvailableTemplates(language);
        } else {
          return cliInit(args.TEMPLATE, language, undefined, args.generateOnly);
        }
      case 'version':
        return data(version.DISPLAY_VERSION);

      default:
        throw new Error('Unknown command: ' + command);
    }
  }

}

/**
 * Determine which version of bootstrapping
 * (legacy, or "new") should be used.
 */
function determineBootsrapVersion(args: { template?: string }, configuration: Configuration): BootstrapSource {
  const isV1 = version.DISPLAY_VERSION.startsWith('1.');
  return isV1 ? determineV1BootstrapSource(args, configuration) : determineV2BootstrapSource(args);
}

function determineV1BootstrapSource(args: { template?: string }, configuration: Configuration): BootstrapSource {
  let source: BootstrapSource;
  if (args.template) {
    print(`Using bootstrapping template from ${args.template}`);
    source = { source: 'custom', templateFile: args.template };
  } else if (process.env.CDK_NEW_BOOTSTRAP) {
    print('CDK_NEW_BOOTSTRAP set, using new-style bootstrapping');
    source = { source: 'default' };
  } else if (isFeatureEnabled(configuration, cxapi.NEW_STYLE_STACK_SYNTHESIS_CONTEXT)) {
    print(`'${cxapi.NEW_STYLE_STACK_SYNTHESIS_CONTEXT}' context set, using new-style bootstrapping`);
    source = { source: 'default' };
  } else {
    // in V1, the "legacy" bootstrapping is the default
    source = { source: 'legacy' };
  }
  return source;
}

function determineV2BootstrapSource(args: { template?: string }): BootstrapSource {
  let source: BootstrapSource;
  if (args.template) {
    print(`Using bootstrapping template from ${args.template}`);
    source = { source: 'custom', templateFile: args.template };
  } else if (process.env.CDK_LEGACY_BOOTSTRAP) {
    print('CDK_LEGACY_BOOTSTRAP set, using legacy-style bootstrapping');
    source = { source: 'legacy' };
  } else {
    // in V2, the "new" bootstrapping is the default
    source = { source: 'default' };
  }
  return source;
}

function isFeatureEnabled(configuration: Configuration, featureFlag: string) {
  return configuration.context.get(featureFlag) ?? cxapi.futureFlagDefault(featureFlag);
}

/**
 * Translate a Yargs input array to something that makes more sense in a programming language
 * model (telling the difference between absence and an empty array)
 *
 * - An empty array is the default case, meaning the user didn't pass any arguments. We return
 *   undefined.
 * - If the user passed a single empty string, they did something like `--array=`, which we'll
 *   take to mean they passed an empty array.
 */
function arrayFromYargs(xs: string[]): string[] | undefined {
  if (xs.length === 0) { return undefined; }
  return xs.filter(x => x !== '');
}

function yargsNegativeAlias<T extends { [x in S | L ]: boolean | undefined }, S extends string, L extends string>(shortName: S, longName: L) {
  return (argv: T) => {
    if (shortName in argv && argv[shortName]) {
      (argv as any)[longName] = false;
    }
    return argv;
  };
}

export function cli() {
  initCommandLine()
    .then(async (value) => {
      if (typeof value === 'number') {
        process.exitCode = value;
      }
    })
    .catch(err => {
      error(err.message);
      if (err.stack) {
        debug(err.stack);
      }
      process.exitCode = 1;
    });

}<|MERGE_RESOLUTION|>--- conflicted
+++ resolved
@@ -227,12 +227,8 @@
       .option('template', { type: 'string', desc: 'The path to the CloudFormation template to compare with', requiresArg: true })
       .option('strict', { type: 'boolean', desc: 'Do not filter out AWS::CDK::Metadata resources', default: false })
       .option('security-only', { type: 'boolean', desc: 'Only diff for broadened security changes', default: false })
-<<<<<<< HEAD
-      .option('fail', { type: 'boolean', desc: 'Fail with exit code 1 in case of diff', default: false })
+      .option('fail', { type: 'boolean', desc: 'Fail with exit code 1 in case of diff' })
       .option('processed', { type: 'boolean', desc: 'Whether to compare against the template with Transforms already processed', default: false }))
-=======
-      .option('fail', { type: 'boolean', desc: 'Fail with exit code 1 in case of diff' }))
->>>>>>> 9c0ccca8
     .command('metadata [STACK]', 'Returns all metadata associated with this stack')
     .command(['acknowledge [ID]', 'ack [ID]'], 'Acknowledge a notice so that it does not show up anymore')
     .command('notices', 'Returns a list of relevant notices')
@@ -422,13 +418,9 @@
           strict: args.strict,
           contextLines: args.contextLines,
           securityOnly: args.securityOnly,
-<<<<<<< HEAD
-          fail: args.fail || !enableDiffNoFail,
-          compareAgainstProcessedTemplate: args.processed,
-=======
           fail: args.fail != null ? args.fail : !enableDiffNoFail,
           stream: args.ci ? process.stdout : undefined,
->>>>>>> 9c0ccca8
+          compareAgainstProcessedTemplate: args.processed,
         });
 
       case 'bootstrap':
