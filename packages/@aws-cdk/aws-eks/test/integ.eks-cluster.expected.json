--- conflicted
+++ resolved
@@ -2406,14 +2406,9 @@
         "Chart": "nginx-ingress",
         "Wait": true,
         "Timeout": "900s",
-<<<<<<< HEAD
         "Namespace": "nginx",
-        "Repository": "https://helm.nginx.com/stable"
-=======
-        "Namespace": "kube-system",
         "Repository": "https://helm.nginx.com/stable",
         "CreateNamespace": true
->>>>>>> f960f7fb
       },
       "DependsOn": [
         "ClustermanifestnginxnamespaceA68B4CE0"
