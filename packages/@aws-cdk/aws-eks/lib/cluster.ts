--- conflicted
+++ resolved
@@ -1817,12 +1817,9 @@
     INFERENTIA_INSTANCETYPES.includes(instanceType.toString().substring(0, 4)) ? NodeType.INFERENTIA :
       NodeType.STANDARD;
 }
-<<<<<<< HEAD
 
 function cpuArchForInstanceType(instanceType: ec2.InstanceType) {
   return GRAVITON2_INSTANCETYPES.includes(instanceType.toString().substring(0, 3)) ? CpuArch.ARM_64 :
     GRAVITON_INSTANCETYPES.includes(instanceType.toString().substring(0, 2)) ? CpuArch.ARM_64 :
       CpuArch.X86_64;
 }
-=======
->>>>>>> a1b5bf6f
