--- conflicted
+++ resolved
@@ -119,11 +119,8 @@
     "@aws-cdk/custom-resources": "0.0.0",
     "@aws-cdk/lambda-layer-awscli": "0.0.0",
     "@aws-cdk/lambda-layer-kubectl": "0.0.0",
-<<<<<<< HEAD
+    "@aws-cdk/lambda-layer-node-proxy-agent": "0.0.0",
     "constructs": "^3.3.69"
-=======
-    "@aws-cdk/lambda-layer-node-proxy-agent": "0.0.0"
->>>>>>> 6390cb58
   },
   "engines": {
     "node": ">= 10.13.0 <13 || >=13.7.0"
