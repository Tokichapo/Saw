--- conflicted
+++ resolved
@@ -61,10 +61,7 @@
     "jest": "^29.7.0",
     "jest-junit": "^13.2.0",
     "jsii": "~5.4.6",
-<<<<<<< HEAD
-=======
     "jsii-rosetta": "~5.4.6",
->>>>>>> 72500cc9
     "jsii-pacmak": "1.97.0",
     "jsii-reflect": "1.97.0",
     "markdownlint-cli": "^0.39.0",
