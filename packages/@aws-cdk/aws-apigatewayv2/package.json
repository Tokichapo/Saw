--- conflicted
+++ resolved
@@ -88,20 +88,13 @@
   },
   "dependencies": {
     "@aws-cdk/core": "0.0.0",
-<<<<<<< HEAD
-    "@aws-cdk/aws-lambda": "0.0.0"
-
-  },
-  "peerDependencies": {
-    "@aws-cdk/core": "0.0.0",
-    "@aws-cdk/aws-lambda": "0.0.0"
-=======
+    "@aws-cdk/aws-lambda": "0.0.0",
     "constructs": "^1.1.2"
   },
   "peerDependencies": {
     "@aws-cdk/core": "0.0.0",
+    "@aws-cdk/aws-lambda": "0.0.0",
     "constructs": "^1.1.2"
->>>>>>> 909b590b
   },
   "engines": {
     "node": ">= 10.3.0"
