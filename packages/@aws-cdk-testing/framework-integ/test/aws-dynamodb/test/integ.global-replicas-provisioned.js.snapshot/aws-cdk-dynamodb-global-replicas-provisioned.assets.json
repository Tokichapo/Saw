--- conflicted
+++ resolved
@@ -27,11 +27,7 @@
         }
       }
     },
-<<<<<<< HEAD
-    "139b6c2648a9974e0042d623823612345872e58efbb9d43eee604dc7f128ceef": {
-=======
     "9e74695d20fbb89dc62fd8a020b6273050655fc292429f61f3ec014282a93e69": {
->>>>>>> 730fe63e
       "source": {
         "path": "awscdkdynamodbglobalreplicasprovisionedawscdkawsdynamodbReplicaProviderEA32CB30.nested.template.json",
         "packaging": "file"
@@ -39,20 +35,12 @@
       "destinations": {
         "current_account-current_region": {
           "bucketName": "cdk-hnb659fds-assets-${AWS::AccountId}-${AWS::Region}",
-<<<<<<< HEAD
-          "objectKey": "139b6c2648a9974e0042d623823612345872e58efbb9d43eee604dc7f128ceef.json",
-=======
           "objectKey": "9e74695d20fbb89dc62fd8a020b6273050655fc292429f61f3ec014282a93e69.json",
->>>>>>> 730fe63e
           "assumeRoleArn": "arn:${AWS::Partition}:iam::${AWS::AccountId}:role/cdk-hnb659fds-file-publishing-role-${AWS::AccountId}-${AWS::Region}"
         }
       }
     },
-<<<<<<< HEAD
-    "72345a9f915ade951fc77033c361497d1a4a358f237a37c662440dc81fd4880a": {
-=======
     "5ac9bd658996b61c4d83796174e84c52036b7caf60eea5f3443d585121ed67ec": {
->>>>>>> 730fe63e
       "source": {
         "path": "aws-cdk-dynamodb-global-replicas-provisioned.template.json",
         "packaging": "file"
@@ -60,11 +48,7 @@
       "destinations": {
         "current_account-current_region": {
           "bucketName": "cdk-hnb659fds-assets-${AWS::AccountId}-${AWS::Region}",
-<<<<<<< HEAD
-          "objectKey": "72345a9f915ade951fc77033c361497d1a4a358f237a37c662440dc81fd4880a.json",
-=======
           "objectKey": "5ac9bd658996b61c4d83796174e84c52036b7caf60eea5f3443d585121ed67ec.json",
->>>>>>> 730fe63e
           "assumeRoleArn": "arn:${AWS::Partition}:iam::${AWS::AccountId}:role/cdk-hnb659fds-file-publishing-role-${AWS::AccountId}-${AWS::Region}"
         }
       }
