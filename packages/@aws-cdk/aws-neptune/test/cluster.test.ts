import { Match, Template } from '@aws-cdk/assertions';
import * as cloudwatch from '@aws-cdk/aws-cloudwatch';
import * as ec2 from '@aws-cdk/aws-ec2';
import * as iam from '@aws-cdk/aws-iam';
import * as kms from '@aws-cdk/aws-kms';
import * as logs from '@aws-cdk/aws-logs';
import * as cdk from '@aws-cdk/core';

import { ClusterParameterGroup, DatabaseCluster, EngineVersion, InstanceType, LogType } from '../lib';

describe('DatabaseCluster', () => {

  test('check that instantiation works', () => {
    // GIVEN
    const stack = testStack();
    const vpc = new ec2.Vpc(stack, 'VPC');

    // WHEN
    new DatabaseCluster(stack, 'Database', {
      vpc,
      instanceType: InstanceType.R5_LARGE,
    });

    // THEN
    Template.fromStack(stack).hasResource('AWS::Neptune::DBCluster', {
      Properties: {
        DBSubnetGroupName: { Ref: 'DatabaseSubnets3C9252C9' },
        VpcSecurityGroupIds: [{ 'Fn::GetAtt': ['DatabaseSecurityGroup5C91FDCB', 'GroupId'] }],
        StorageEncrypted: true,
      },
      DeletionPolicy: 'Retain',
      UpdateReplacePolicy: 'Retain',
    });

    Template.fromStack(stack).hasResource('AWS::Neptune::DBInstance', {
      DeletionPolicy: 'Retain',
      UpdateReplacePolicy: 'Retain',
    });

    Template.fromStack(stack).hasResourceProperties('AWS::Neptune::DBSubnetGroup', {
      SubnetIds: [
        { Ref: 'VPCPrivateSubnet1Subnet8BCA10E0' },
        { Ref: 'VPCPrivateSubnet2SubnetCFCDAA7A' },
        { Ref: 'VPCPrivateSubnet3Subnet3EDCD457' },
      ],
    });
  });

  test('can create a cluster with a single instance', () => {
    // GIVEN
    const stack = testStack();
    const vpc = new ec2.Vpc(stack, 'VPC');

    // WHEN
    new DatabaseCluster(stack, 'Database', {
      instances: 1,
      vpc,
      instanceType: InstanceType.R5_LARGE,
    });

    // THEN
    Template.fromStack(stack).hasResourceProperties('AWS::Neptune::DBCluster', {
      DBSubnetGroupName: { Ref: 'DatabaseSubnets3C9252C9' },
      VpcSecurityGroupIds: [{ 'Fn::GetAtt': ['DatabaseSecurityGroup5C91FDCB', 'GroupId'] }],
    });
  });

  test('errors when less than one instance is specified', () => {
    // GIVEN
    const stack = testStack();
    const vpc = new ec2.Vpc(stack, 'VPC');

    // WHEN
    expect(() => {
      new DatabaseCluster(stack, 'Database', {
        instances: 0,
        vpc,
        instanceType: InstanceType.R5_LARGE,
      });
    }).toThrowError('At least one instance is required');
  });

  test('errors when only one subnet is specified', () => {
    // GIVEN
    const stack = testStack();
    const vpc = new ec2.Vpc(stack, 'VPC', {
      maxAzs: 1,
    });

    // WHEN
    expect(() => {
      new DatabaseCluster(stack, 'Database', {
        instances: 1,
        vpc,
        vpcSubnets: {
          subnetType: ec2.SubnetType.PRIVATE_WITH_EGRESS,
        },
        instanceType: InstanceType.R5_LARGE,
      });
    }).toThrowError('Cluster requires at least 2 subnets, got 1');
  });

  test('can create a cluster with custom engine version', () => {
    // GIVEN
    const stack = testStack();
    const vpc = new ec2.Vpc(stack, 'VPC');

    // WHEN
    new DatabaseCluster(stack, 'Database', {
      vpc,
      instanceType: InstanceType.R5_LARGE,
      engineVersion: EngineVersion.V1_0_4_1,
    });

    // THEN
    Template.fromStack(stack).hasResourceProperties('AWS::Neptune::DBCluster', {
      EngineVersion: '1.0.4.1',
      DBSubnetGroupName: { Ref: 'DatabaseSubnets3C9252C9' },
      VpcSecurityGroupIds: [{ 'Fn::GetAtt': ['DatabaseSecurityGroup5C91FDCB', 'GroupId'] }],
    });
  });

  test.each([
    ['1.1.1.0', EngineVersion.V1_1_1_0], ['1.2.0.0', EngineVersion.V1_2_0_0],
  ])('can create a cluster for engine version %s', (expected, version) => {
    // GIVEN
    const stack = testStack();
    const vpc = new ec2.Vpc(stack, 'VPC');

    // WHEN
    new DatabaseCluster(stack, 'Database', {
      vpc,
      instanceType: InstanceType.R5_LARGE,
      engineVersion: version,
    });

    // THEN
    Template.fromStack(stack).hasResourceProperties('AWS::Neptune::DBCluster', {
      EngineVersion: expected,
      DBSubnetGroupName: { Ref: 'DatabaseSubnets3C9252C9' },
      VpcSecurityGroupIds: [{ 'Fn::GetAtt': ['DatabaseSecurityGroup5C91FDCB', 'GroupId'] }],
    });
  });


  test('can create a cluster with imported vpc and security group', () => {
    // GIVEN
    const stack = testStack();
    const vpc = ec2.Vpc.fromLookup(stack, 'VPC', {
      vpcId: 'VPC12345',
    });
    const sg = ec2.SecurityGroup.fromSecurityGroupId(stack, 'SG', 'SecurityGroupId12345');

    // WHEN
    new DatabaseCluster(stack, 'Database', {
      instances: 1,
      vpc,
      securityGroups: [sg],
      instanceType: InstanceType.R5_LARGE,
    });

    // THEN
    Template.fromStack(stack).hasResourceProperties('AWS::Neptune::DBCluster', {
      DBSubnetGroupName: { Ref: 'DatabaseSubnets3C9252C9' },
      VpcSecurityGroupIds: ['SecurityGroupId12345'],
    });
  });

  test('cluster with parameter group', () => {
    // GIVEN
    const stack = testStack();
    const vpc = new ec2.Vpc(stack, 'VPC');

    // WHEN
    const group = new ClusterParameterGroup(stack, 'Params', {
      description: 'bye',
      parameters: {
        param: 'value',
      },
    });
    new DatabaseCluster(stack, 'Database', {
      vpc,
      instanceType: InstanceType.R5_LARGE,
      clusterParameterGroup: group,
    });

    // THEN
    Template.fromStack(stack).hasResourceProperties('AWS::Neptune::DBCluster', {
      DBClusterParameterGroupName: { Ref: 'ParamsA8366201' },
    });
  });

  test('cluster with associated role', () => {
    // GIVEN
    const stack = testStack();
    const vpc = new ec2.Vpc(stack, 'VPC');

    // WHEN
    const role = new iam.Role(stack, 'Role', {
      assumedBy: new iam.ServicePrincipal('rds.amazonaws.com'),
    });
    role.addManagedPolicy(iam.ManagedPolicy.fromAwsManagedPolicyName('AmazonS3ReadOnlyAccess'));

    new DatabaseCluster(stack, 'Database', {
      vpc,
      associatedRoles: [role],
      instanceType: InstanceType.R5_LARGE,
    });

    // THEN
    Template.fromStack(stack).hasResourceProperties('AWS::Neptune::DBCluster', {
      AssociatedRoles: [
        {
          RoleArn: {
            'Fn::GetAtt': [
              'Role1ABCC5F0',
              'Arn',
            ],
          },
        },
      ],
    });
  });

  test('cluster with imported parameter group', () => {
    // GIVEN
    const stack = testStack();
    const vpc = new ec2.Vpc(stack, 'VPC');

    // WHEN
    const group = ClusterParameterGroup.fromClusterParameterGroupName(stack, 'Params', 'ParamGroupName');

    new DatabaseCluster(stack, 'Database', {
      vpc,
      instanceType: InstanceType.R5_LARGE,
      clusterParameterGroup: group,
    });

    // THEN
    Template.fromStack(stack).hasResourceProperties('AWS::Neptune::DBCluster', {
      DBClusterParameterGroupName: 'ParamGroupName',
    });
  });

  test('create an encrypted cluster with custom KMS key', () => {
    // GIVEN
    const stack = testStack();
    const vpc = new ec2.Vpc(stack, 'VPC');

    // WHEN
    new DatabaseCluster(stack, 'Database', {
      vpc,
      instanceType: InstanceType.R5_LARGE,
      kmsKey: new kms.Key(stack, 'Key'),
    });

    // THEN
    Template.fromStack(stack).hasResourceProperties('AWS::Neptune::DBCluster', {
      KmsKeyId: {
        'Fn::GetAtt': [
          'Key961B73FD',
          'Arn',
        ],
      },
      StorageEncrypted: true,
    });
  });

  test('creating a cluster defaults to using encryption', () => {
    // GIVEN
    const stack = testStack();
    const vpc = new ec2.Vpc(stack, 'VPC');

    // WHEN
    new DatabaseCluster(stack, 'Database', {
      vpc,
      instanceType: InstanceType.R5_LARGE,
    });

    // THEN
    Template.fromStack(stack).hasResourceProperties('AWS::Neptune::DBCluster', {
      StorageEncrypted: true,
    });
  });

  test('supplying a KMS key with storageEncryption false throws an error', () => {
    // GIVEN
    const stack = testStack();
    const vpc = new ec2.Vpc(stack, 'VPC');

    // WHEN
    function action() {
      new DatabaseCluster(stack, 'Database', {
        vpc,
        instanceType: InstanceType.R5_LARGE,
        kmsKey: new kms.Key(stack, 'Key'),
        storageEncrypted: false,
      });
    }

    // THEN
    expect(action).toThrow();
  });

  test('cluster exposes different read and write endpoints', () => {
    // GIVEN
    const stack = testStack();
    const vpc = new ec2.Vpc(stack, 'VPC');

    // WHEN
    const cluster = new DatabaseCluster(stack, 'Database', {
      vpc,
      instanceType: InstanceType.R5_LARGE,
    });

    // THEN
    expect(stack.resolve(cluster.clusterEndpoint)).not.toBe(stack.resolve(cluster.clusterReadEndpoint));
  });

  test('instance identifier used when present', () => {
    // GIVEN
    const stack = testStack();
    const vpc = new ec2.Vpc(stack, 'VPC');

    // WHEN
    const instanceIdentifierBase = 'instanceidentifierbase-';
    new DatabaseCluster(stack, 'Database', {
      vpc,
      instanceType: InstanceType.R5_LARGE,
      instanceIdentifierBase,
    });

    // THEN
    Template.fromStack(stack).hasResourceProperties('AWS::Neptune::DBInstance', {
      DBInstanceIdentifier: `${instanceIdentifierBase}1`,
    });
  });

  test('cluster identifier used', () => {
    // GIVEN
    const stack = testStack();
    const vpc = new ec2.Vpc(stack, 'VPC');

    // WHEN
    const clusterIdentifier = 'clusteridentifier-';
    new DatabaseCluster(stack, 'Database', {
      vpc,
      instanceType: InstanceType.R5_LARGE,
      dbClusterName: clusterIdentifier,
    });

    // THEN
    Template.fromStack(stack).hasResourceProperties('AWS::Neptune::DBInstance', {
      DBInstanceIdentifier: `${clusterIdentifier}instance1`,
    });
  });

  test('imported cluster has supplied attributes', () => {
    // GIVEN
    const stack = testStack();

    // WHEN
    const cluster = DatabaseCluster.fromDatabaseClusterAttributes(stack, 'Database', {
      clusterEndpointAddress: 'addr',
      clusterIdentifier: 'identifier',
      clusterResourceIdentifier: 'resourceIdentifier',
      port: 3306,
      readerEndpointAddress: 'reader-address',
      securityGroup: ec2.SecurityGroup.fromSecurityGroupId(stack, 'SG', 'sg-123456789', {
        allowAllOutbound: false,
      }),
    });

    // THEN
    expect(cluster.clusterEndpoint.hostname).toEqual('addr');
    expect(cluster.clusterEndpoint.port).toEqual(3306);
    expect(cluster.clusterIdentifier).toEqual('identifier');
    expect(cluster.clusterReadEndpoint.hostname).toEqual('reader-address');
  });

  test('imported cluster with imported security group honors allowAllOutbound', () => {
    // GIVEN
    const stack = testStack();

    const cluster = DatabaseCluster.fromDatabaseClusterAttributes(stack, 'Database', {
      clusterEndpointAddress: 'addr',
      clusterIdentifier: 'identifier',
      clusterResourceIdentifier: 'resourceIdentifier',
      port: 3306,
      readerEndpointAddress: 'reader-address',
      securityGroup: ec2.SecurityGroup.fromSecurityGroupId(stack, 'SG', 'sg-123456789', {
        allowAllOutbound: false,
      }),
    });

    // WHEN
    cluster.connections.allowToAnyIpv4(ec2.Port.tcp(443));

    // THEN
    Template.fromStack(stack).hasResourceProperties('AWS::EC2::SecurityGroupEgress', {
      GroupId: 'sg-123456789',
    });
  });

  test('backup retention period respected', () => {
    // GIVEN
    const stack = testStack();
    const vpc = new ec2.Vpc(stack, 'VPC');

    // WHEN
    new DatabaseCluster(stack, 'Database', {
      vpc,
      instanceType: InstanceType.R5_LARGE,
      backupRetention: cdk.Duration.days(20),
    });

    // THEN
    Template.fromStack(stack).hasResourceProperties('AWS::Neptune::DBCluster', {
      BackupRetentionPeriod: 20,
    });
  });

  test('backup maintenance window respected', () => {
    // GIVEN
    const stack = testStack();
    const vpc = new ec2.Vpc(stack, 'VPC');

    // WHEN
    new DatabaseCluster(stack, 'Database', {
      vpc,
      instanceType: InstanceType.R5_LARGE,
      backupRetention: cdk.Duration.days(20),
      preferredBackupWindow: '07:34-08:04',
    });

    // THEN
    Template.fromStack(stack).hasResourceProperties('AWS::Neptune::DBCluster', {
      BackupRetentionPeriod: 20,
      PreferredBackupWindow: '07:34-08:04',
    });
  });

  test('regular maintenance window respected', () => {
    // GIVEN
    const stack = testStack();
    const vpc = new ec2.Vpc(stack, 'VPC');

    // WHEN
    new DatabaseCluster(stack, 'Database', {
      vpc,
      instanceType: InstanceType.R5_LARGE,
      preferredMaintenanceWindow: '07:34-08:04',
    });

    // THEN
    Template.fromStack(stack).hasResourceProperties('AWS::Neptune::DBCluster', {
      PreferredMaintenanceWindow: '07:34-08:04',
    });
  });

  test('iam authentication - off by default', () => {
    // GIVEN
    const stack = testStack();
    const vpc = new ec2.Vpc(stack, 'VPC');

    // WHEN
    new DatabaseCluster(stack, 'Cluster', {
      vpc,
      instanceType: InstanceType.R5_LARGE,
    });

    // THEN
    Template.fromStack(stack).hasResourceProperties('AWS::Neptune::DBCluster', {
      IamAuthEnabled: Match.absent(),
    });
  });

  test('grantConnect - enables IAM auth and grants neptune-db:* to the grantee', () => {
    // GIVEN
    const stack = testStack();
    const vpc = new ec2.Vpc(stack, 'VPC');

    // WHEN
    const cluster = new DatabaseCluster(stack, 'Cluster', {
      vpc,
      instanceType: InstanceType.R5_LARGE,
    });
    const role = new iam.Role(stack, 'DBRole', {
      assumedBy: new iam.AccountPrincipal(stack.account),
    });
    cluster.grantConnect(role);

    // THEN
    Template.fromStack(stack).hasResourceProperties('AWS::Neptune::DBCluster', {
      IamAuthEnabled: true,
    });
    Template.fromStack(stack).hasResourceProperties('AWS::IAM::Policy', {
      PolicyDocument: {
        Statement: [{
          Effect: 'Allow',
          Action: 'neptune-db:*',
          Resource: {
            'Fn::Join': [
              '', [
                'arn:', {
                  Ref: 'AWS::Partition',
                },
                ':neptune-db:',
                {
                  Ref: 'AWS::Region',
                },
                ':',
                {
                  Ref: 'AWS::AccountId',
                },
                ':',
                {
                  'Fn::GetAtt': [
                    'ClusterEB0386A7',
                    'ClusterResourceId',
                  ],
                },
                '/*',
              ],
            ],
          },
        }],
        Version: '2012-10-17',
      },
    });
  });

  test('grantConnect - throws if IAM auth disabled', () => {
    // GIVEN
    const stack = testStack();
    const vpc = new ec2.Vpc(stack, 'VPC');

    // WHEN
    const cluster = new DatabaseCluster(stack, 'Cluster', {
      vpc,
      instanceType: InstanceType.R5_LARGE,
      iamAuthentication: false,
    });
    const role = new iam.Role(stack, 'DBRole', {
      assumedBy: new iam.AccountPrincipal(stack.account),
    });

    // THEN
    expect(() => { cluster.grantConnect(role); }).toThrow(/Cannot grant permissions when IAM authentication is disabled/);
  });

  test('grant - enables IAM auth and grants specified actions to the grantee', () => {
    // GIVEN
    const stack = testStack();
    const vpc = new ec2.Vpc(stack, 'VPC');

    // WHEN
    const cluster = new DatabaseCluster(stack, 'Cluster', {
      vpc,
      instanceType: InstanceType.R5_LARGE,
    });
    const role = new iam.Role(stack, 'DBRole', {
      assumedBy: new iam.AccountPrincipal(stack.account),
    });
    cluster.grant(role, 'neptune-db:ReadDataViaQuery', 'neptune-db:WriteDataViaQuery');

    // THEN
    Template.fromStack(stack).hasResourceProperties('AWS::Neptune::DBCluster', {
      IamAuthEnabled: true,
    });
    Template.fromStack(stack).hasResourceProperties('AWS::IAM::Policy', {
      PolicyDocument: {
        Statement: [{
          Effect: 'Allow',
          Action: ['neptune-db:ReadDataViaQuery', 'neptune-db:WriteDataViaQuery'],
          Resource: {
            'Fn::Join': [
              '', [
                'arn:', {
                  Ref: 'AWS::Partition',
                },
                ':neptune-db:',
                {
                  Ref: 'AWS::Region',
                },
                ':',
                {
                  Ref: 'AWS::AccountId',
                },
                ':',
                {
                  'Fn::GetAtt': [
                    'ClusterEB0386A7',
                    'ClusterResourceId',
                  ],
                },
                '/*',
              ],
            ],
          },
        }],
        Version: '2012-10-17',
      },
    });
  });

  test('grant - throws if IAM auth disabled', () => {
    // GIVEN
    const stack = testStack();
    const vpc = new ec2.Vpc(stack, 'VPC');

    // WHEN
    const cluster = new DatabaseCluster(stack, 'Cluster', {
      vpc,
      instanceType: InstanceType.R5_LARGE,
      iamAuthentication: false,
    });
    const role = new iam.Role(stack, 'DBRole', {
      assumedBy: new iam.AccountPrincipal(stack.account),
    });

    // THEN
    expect(() => { cluster.grant(role, 'neptune-db:ReadDataViaQuery', 'neptune-db:WriteDataViaQuery'); }).toThrow(/Cannot grant permissions when IAM authentication is disabled/);
  });

  test('autoMinorVersionUpgrade is enabled when configured', () => {

    // GIVEN
    const stack = testStack();
    const vpc = new ec2.Vpc(stack, 'VPC');

    // WHEN
    new DatabaseCluster(stack, 'Cluster', {
      vpc,
      instanceType: InstanceType.R5_LARGE,
      autoMinorVersionUpgrade: true,
    });

    // THEN
    Template.fromStack(stack).hasResourceProperties('AWS::Neptune::DBInstance', {
      AutoMinorVersionUpgrade: true,
    });

  });

  test('autoMinorVersionUpgrade is not enabled when not configured', () => {

    // GIVEN
    const stack = testStack();
    const vpc = new ec2.Vpc(stack, 'VPC');

    // WHEN
    new DatabaseCluster(stack, 'Cluster', {
      vpc,
      instanceType: InstanceType.R5_LARGE,
    });

    // THEN
    Template.fromStack(stack).hasResourceProperties('AWS::Neptune::DBInstance', {
      AutoMinorVersionUpgrade: false,
    });

  });

<<<<<<< HEAD
  test('cloudwatchLogsExports is enabled when configured', () => {
    // GIVEN
    const stack = testStack();
    const vpc = new ec2.Vpc(stack, 'VPC');

    // WHEN
    new DatabaseCluster(stack, 'Cluster', {
      vpc,
      instanceType: InstanceType.R5_LARGE,
      cloudwatchLogsExports: [LogType.AUDIT],
    });

    // THEN
    Template.fromStack(stack).hasResourceProperties('AWS::Neptune::DBCluster', {
      EnableCloudwatchLogsExports: ['audit'],
    });
    Template.fromStack(stack).resourceCountIs('Custom::LogRetention', 0);
  });

  test('cloudwatchLogsExports log retention is enabled when configured', () => {
    // GIVEN
    const stack = testStack();
    const vpc = new ec2.Vpc(stack, 'VPC');

    // WHEN
    new DatabaseCluster(stack, 'Cluster', {
      vpc,
      instanceType: InstanceType.R5_LARGE,
      cloudwatchLogsExports: [LogType.AUDIT],
      cloudwatchLogsRetention: logs.RetentionDays.ONE_MONTH,
    });

    // THEN
    Template.fromStack(stack).hasResourceProperties('AWS::Neptune::DBCluster', {
      EnableCloudwatchLogsExports: ['audit'],
    });
    Template.fromStack(stack).hasResourceProperties('Custom::LogRetention', {
      LogGroupName: {
        'Fn::Join': [
          '',
          [
            '/aws/neptune/',
            {
              Ref: 'ClusterEB0386A7',
            },
            '/audit',
          ],
        ],
      },
      RetentionInDays: 30,
=======
  test('metric - constructs metric with correct namespace and dimension and inputs', () => {
    // GIVEN
    const stack = testStack();
    const vpc = new ec2.Vpc(stack, 'VPC');
    const cluster = new DatabaseCluster(stack, 'Cluster', {
      vpc,
      instanceType: InstanceType.R5_LARGE,
    });

    // WHEN
    const metric = cluster.metric('SparqlRequestsPerSec');
    new cloudwatch.Alarm(stack, 'Alarm', {
      evaluationPeriods: 1,
      threshold: 1,
      comparisonOperator: cloudwatch.ComparisonOperator.LESS_THAN_THRESHOLD,
      metric: metric,
    });

    // THEN
    expect(metric).toEqual(new cloudwatch.Metric({
      namespace: 'AWS/Neptune',
      dimensionsMap: {
        DBClusterIdentifier: cluster.clusterIdentifier,
      },
      metricName: 'SparqlRequestsPerSec',
    }));
    Template.fromStack(stack).hasResourceProperties('AWS::CloudWatch::Alarm', {
      Namespace: 'AWS/Neptune',
      MetricName: 'SparqlRequestsPerSec',
      Dimensions: [
        {
          Name: 'DBClusterIdentifier',
          Value: stack.resolve(cluster.clusterIdentifier),
        },
      ],
      ComparisonOperator: 'LessThanThreshold',
      EvaluationPeriods: 1,
      Threshold: 1,
>>>>>>> 02ed8371
    });
  });
});

function testStack() {
  const stack = new cdk.Stack(undefined, undefined, { env: { account: '12345', region: 'us-test-1' } });
  stack.node.setContext('availability-zones:12345:us-test-1', ['us-test-1a', 'us-test-1b']);
  return stack;
}<|MERGE_RESOLUTION|>--- conflicted
+++ resolved
@@ -662,7 +662,6 @@
 
   });
 
-<<<<<<< HEAD
   test('cloudwatchLogsExports is enabled when configured', () => {
     // GIVEN
     const stack = testStack();
@@ -713,7 +712,9 @@
         ],
       },
       RetentionInDays: 30,
-=======
+    });
+  });
+
   test('metric - constructs metric with correct namespace and dimension and inputs', () => {
     // GIVEN
     const stack = testStack();
@@ -752,7 +753,6 @@
       ComparisonOperator: 'LessThanThreshold',
       EvaluationPeriods: 1,
       Threshold: 1,
->>>>>>> 02ed8371
     });
   });
 });
