import { shapeAddition } from './private';
import { Resolver } from './resolver';
import { Directive, IField, IIntermediateType, AddFieldOptions } from './schema-base';
import { BaseTypeOptions, GraphqlType, ResolvableFieldOptions } from './schema-field';

/**
 * Properties for configuring an Intermediate Type
 *
 * @param definition - the variables and types that define this type
 * i.e. { string: GraphqlType, string: GraphqlType }
 *
 * @experimental
 */
export interface IntermediateTypeProps {
  /**
   * the attributes of this type
   */
  readonly definition: { [key: string]: IField };
}

/**
 * Interface Types are abstract types that includes a certain set of fields
 * that other types must include if they implement the interface.
 *
 * @experimental
 */
export class InterfaceType implements IIntermediateType {
  /**
   * the name of this type
   */
  public readonly name: string;
  /**
   * the attributes of this type
   */
  public readonly definition: { [key: string]: IField };

  public constructor(name: string, props: IntermediateTypeProps) {
    this.name = name;
    this.definition = props.definition;
  }

  /**
   * Create an GraphQL Type representing this Intermediate Type
   *
   * @param options the options to configure this attribute
   * - isList
   * - isRequired
   * - isRequiredList
   */
  public attribute(options?: BaseTypeOptions): GraphqlType {
    return GraphqlType.intermediate({
      isList: options?.isList,
      isRequired: options?.isRequired,
      isRequiredList: options?.isRequiredList,
      intermediateType: this,
    });
  }

  /**
   * Generate the string of this object type
   */
  public toString(): string {
    return shapeAddition({
      prefix: 'interface',
      name: this.name,
      fields: Object.keys(this.definition).map((key) =>
        `${key}${this.definition[key].argsToString()}: ${this.definition[key].toString()}`),
    });
  }

  /**
   * Add a field to this Interface Type.
   *
   * Interface Types must have both fieldName and field options.
   *
   * @param options the options to add a field
   */
  public addField(options: AddFieldOptions): void {
    if (!options.fieldName || !options.field) {
      throw new Error('Interface Types must have both fieldName and field options.');
    }
    this.definition[options.fieldName] = options.field;
  }
}

/**
 * Properties for configuring an Object Type
 *
 * @param definition - the variables and types that define this type
 * i.e. { string: GraphqlType, string: GraphqlType }
 * @param interfaceTypes - the interfaces that this object type implements
 * @param directives - the directives for this object type
 *
 * @experimental
 */
export interface ObjectTypeProps extends IntermediateTypeProps {
  /**
   * The Interface Types this Object Type implements
   *
   * @default - no interface types
   */
  readonly interfaceTypes?: InterfaceType[];
  /**
   * the directives for this object type
   *
   * @default - no directives
   */
  readonly directives?: Directive[];
}

/**
 * Object Types are types declared by you.
 *
 * @experimental
 */
export class ObjectType extends InterfaceType implements IIntermediateType {
  /**
   * The Interface Types this Object Type implements
   *
   * @default - no interface types
   */
  public readonly interfaceTypes?: InterfaceType[];
  /**
   * the directives for this object type
   *
   * @default - no directives
   */
  public readonly directives?: Directive[];
  /**
   * The resolvers linked to this data source
   */
  public resolvers?: Resolver[];

  public constructor(name: string, props: ObjectTypeProps) {
    const options = {
      definition: props.interfaceTypes?.reduce((def, interfaceType) => {
        return Object.assign({}, def, interfaceType.definition);
      }, props.definition) ?? props.definition,
    };
    super(name, options);
    this.interfaceTypes = props.interfaceTypes;
    this.directives = props.directives;
    this.resolvers = [];

    Object.keys(this.definition).forEach((fieldName) => {
      const field = this.definition[fieldName];
      this.generateResolver(fieldName, field.fieldOptions);
    });
  }


  /**
   * Add a field to this Object Type.
   *
   * Object Types must have both fieldName and field options.
   *
   * @param options the options to add a field
   */
  public addField(options: AddFieldOptions): void {
    if (!options.fieldName || !options.field) {
      throw new Error('Object Types must have both fieldName and field options.');
    }
    this.generateResolver(options.fieldName, options.field.fieldOptions);
    this.definition[options.fieldName] = options.field;
  }

  /**
   * Generate the string of this object type
   */
  public toString(): string {
    return shapeAddition({
      prefix: 'type',
      name: this.name,
      interfaceTypes: this.interfaceTypes,
      directives: this.directives,
      fields: Object.keys(this.definition).map((key) =>
        `${key}${this.definition[key].argsToString()}: ${this.definition[key].toString()}`),
    });
  }

  /**
   * Generate the resolvers linked to this Object Type
   */
  protected generateResolver(fieldName: string, options?: ResolvableFieldOptions): void {
    if (options?.dataSource) {
      if (!this.resolvers) { this.resolvers = []; }
      this.resolvers.push(options.dataSource.createResolver({
        typeName: this.name,
        fieldName: fieldName,
        pipelineConfig: options.pipelineConfig,
        requestMappingTemplate: options.requestMappingTemplate,
        responseMappingTemplate: options.responseMappingTemplate,
      }));
    }
  }
}

/**
<<<<<<< HEAD
 * Properties for configuring an Enum Type
 *
 * @param definition - the strings that define this enum type
 *
 * @experimental
 */
export interface EnumTypeProps {
  /**
   * the attributes of this type
   */
  readonly definition: string[];
}

/**
 * Enum Types are abstract types that includes a set of fields
 * that represent the strings this type can create.
 *
 * @experimental
 */
export class EnumType implements IIntermediateType {
=======
 * Input Types are abstract types that define complex objects.
 * They are used in arguments to represent
 *
 * @experimental
 */
export class InputType implements IIntermediateType {
>>>>>>> 9ad9d360
  /**
   * the name of this type
   */
  public readonly name: string;
  /**
   * the attributes of this type
   */
  public readonly definition: { [key: string]: IField };

<<<<<<< HEAD
  public constructor(name: string, props: EnumTypeProps) {
    this.name = name;
    this.definition = {};
    props.definition.map((field: string) => this.addField(field, GraphqlType.string()));
  }

  /**
   * Create an GraphQL Type representing this Enum Type
=======
  public constructor(name: string, props: IntermediateTypeProps) {
    this.name = name;
    this.definition = props.definition;
  }

  /**
   * Create an GraphQL Type representing this Input Type
>>>>>>> 9ad9d360
   *
   * @param options the options to configure this attribute
   * - isList
   * - isRequired
   * - isRequiredList
   */
  public attribute(options?: BaseTypeOptions): GraphqlType {
    return GraphqlType.intermediate({
      isList: options?.isList,
      isRequired: options?.isRequired,
      isRequiredList: options?.isRequiredList,
      intermediateType: this,
    });
  }

  /**
<<<<<<< HEAD
   * Generate the string of this object type
   */
  public toString(): string {
    return shapeAddition({
      prefix: 'enum',
      name: this.name,
      fields: Object.keys(this.definition),
    });
  }

  /**
   * Add a field to this Enum Type
   *
   * @param fieldName the name of the field
   * @param field the IField (this does nothing)
   */
  public addField(fieldName: string, field: IField): void {
    if (fieldName.indexOf(' ') > -1) throw new Error('Enum fields cannot contain white space.');
    this.definition[fieldName] = field;
=======
   * Generate the string of this input type
   */
  public toString(): string {
    return shapeAddition({
      prefix: 'input',
      name: this.name,
      fields: Object.keys(this.definition).map((key) =>
        `${key}${this.definition[key].argsToString()}: ${this.definition[key].toString()}`),
    });
  }

  /**
   * Add a field to this Input Type.
   *
   * Input Types must have both fieldName and field options.
   *
   * @param options the options to add a field
   */
  public addField(options: AddFieldOptions): void {
    if (!options.fieldName || !options.field) {
      throw new Error('Input Types must have both fieldName and field options.');
    }
    this.definition[options.fieldName] = options.field;
>>>>>>> 9ad9d360
  }
}<|MERGE_RESOLUTION|>--- conflicted
+++ resolved
@@ -148,7 +148,6 @@
     });
   }
 
-
   /**
    * Add a field to this Object Type.
    *
@@ -196,35 +195,12 @@
 }
 
 /**
-<<<<<<< HEAD
- * Properties for configuring an Enum Type
- *
- * @param definition - the strings that define this enum type
- *
- * @experimental
- */
-export interface EnumTypeProps {
-  /**
-   * the attributes of this type
-   */
-  readonly definition: string[];
-}
-
-/**
- * Enum Types are abstract types that includes a set of fields
- * that represent the strings this type can create.
- *
- * @experimental
- */
-export class EnumType implements IIntermediateType {
-=======
  * Input Types are abstract types that define complex objects.
  * They are used in arguments to represent
  *
  * @experimental
  */
 export class InputType implements IIntermediateType {
->>>>>>> 9ad9d360
   /**
    * the name of this type
    */
@@ -234,16 +210,6 @@
    */
   public readonly definition: { [key: string]: IField };
 
-<<<<<<< HEAD
-  public constructor(name: string, props: EnumTypeProps) {
-    this.name = name;
-    this.definition = {};
-    props.definition.map((field: string) => this.addField(field, GraphqlType.string()));
-  }
-
-  /**
-   * Create an GraphQL Type representing this Enum Type
-=======
   public constructor(name: string, props: IntermediateTypeProps) {
     this.name = name;
     this.definition = props.definition;
@@ -251,7 +217,6 @@
 
   /**
    * Create an GraphQL Type representing this Input Type
->>>>>>> 9ad9d360
    *
    * @param options the options to configure this attribute
    * - isList
@@ -268,27 +233,6 @@
   }
 
   /**
-<<<<<<< HEAD
-   * Generate the string of this object type
-   */
-  public toString(): string {
-    return shapeAddition({
-      prefix: 'enum',
-      name: this.name,
-      fields: Object.keys(this.definition),
-    });
-  }
-
-  /**
-   * Add a field to this Enum Type
-   *
-   * @param fieldName the name of the field
-   * @param field the IField (this does nothing)
-   */
-  public addField(fieldName: string, field: IField): void {
-    if (fieldName.indexOf(' ') > -1) throw new Error('Enum fields cannot contain white space.');
-    this.definition[fieldName] = field;
-=======
    * Generate the string of this input type
    */
   public toString(): string {
@@ -312,6 +256,88 @@
       throw new Error('Input Types must have both fieldName and field options.');
     }
     this.definition[options.fieldName] = options.field;
->>>>>>> 9ad9d360
+  }
+}
+
+/**
+ * Properties for configuring an Enum Type
+ *
+ * @param definition - the strings that define this enum type
+ *
+ * @experimental
+ */
+export interface EnumTypeProps {
+  /**
+   * the attributes of this type
+   */
+  readonly definition: string[];
+}
+
+/**
+ * Enum Types are abstract types that includes a set of fields
+ * that represent the strings this type can create.
+ *
+ * @experimental
+ */
+export class EnumType implements IIntermediateType {
+  /**
+   * the name of this type
+   */
+  public readonly name: string;
+  /**
+   * the attributes of this type
+   */
+  public readonly definition: { [key: string]: IField };
+
+  public constructor(name: string, props: EnumTypeProps) {
+    this.name = name;
+    this.definition = {};
+    props.definition.map((fieldName: string) => this.addField({ fieldName }));
+  }
+
+  /**
+   * Create an GraphQL Type representing this Enum Type
+   *
+   * @param options the options to configure this attribute
+   * - isList
+   * - isRequired
+   * - isRequiredList
+   */
+  public attribute(options?: BaseTypeOptions): GraphqlType {
+    return GraphqlType.intermediate({
+      isList: options?.isList,
+      isRequired: options?.isRequired,
+      isRequiredList: options?.isRequiredList,
+      intermediateType: this,
+    });
+  }
+
+  /**
+   * Generate the string of this enum type
+   */
+  public toString(): string {
+    return shapeAddition({
+      prefix: 'enum',
+      name: this.name,
+      fields: Object.keys(this.definition),
+    });
+  }
+
+  /**
+   * Add a field to this Enum Type
+   *
+   * Enum Types must have fieldName options.
+   *
+   * @param options the options to add a field
+   */
+  public addField(options: AddFieldOptions): void {
+    if (options.field) {
+      throw new Error('Enum Types does not support IField properties. Use the fieldName option.');
+    }
+    if (!options.fieldName) {
+      throw new Error('The Field option, fieldName, must be declared.');
+    }
+    if (options.fieldName.indexOf(' ') > -1) throw new Error('Enum fields cannot contain white space.');
+    this.definition[options.fieldName] = GraphqlType.string();
   }
 }