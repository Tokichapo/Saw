import * as iam from '@aws-cdk/aws-iam';
import { Aws, CfnResource, Construct } from '@aws-cdk/core';
import * as crypto from 'crypto';
import { InitBindOptions, InitElement, InitElementConfig, InitElementType, InitPlatform } from './cfn-init-elements';
import { UserData } from './user-data';

/**
 * A CloudFormation-init configuration
 */
export class CloudFormationInit {
  /**
   * Build a new config from a set of Init Elements
   */
  public static fromElements(...elements: InitElement[]): CloudFormationInit {
    return CloudFormationInit.fromConfig(new InitConfig(elements));
  }

  /**
   * Use an existing InitConfig object as the default and only config
   */
  public static fromConfig(config: InitConfig): CloudFormationInit {
    return CloudFormationInit.fromConfigSets({
      configSets: {
        default: ['config'],
      },
      configs: { config },
    });
  }

  /**
   * Build a CloudFormationInit from config sets
   */
  public static fromConfigSets(props: ConfigSetProps): CloudFormationInit {
    return new CloudFormationInit(props.configSets, props.configs);
  }

  private readonly _configSets: Record<string, string[]> = {};
  private readonly _configs: Record<string, InitConfig> = {};

  protected constructor(configSets: Record<string, string[]>, configs: Record<string, InitConfig>) {
    Object.assign(this._configSets, configSets);
    Object.assign(this._configs, configs);
  }

  /**
   * Add a config with the given name to this CloudFormationInit object
   */
  public addConfig(configName: string, config: InitConfig) {
    if (this._configs[configName]) {
      throw new Error(`CloudFormationInit already contains a config named '${configName}'`);
    }
    this._configs[configName] = config;
  }

  /**
   * Add a config set with the given name to this CloudFormationInit object
   *
   * The new configset will reference the given configs in the given order.
   */
  public addConfigSet(configSetName: string, configNames: string[] = []) {
    if (this._configSets[configSetName]) {
      throw new Error(`CloudFormationInit already contains a configSet named '${configSetName}'`);
    }

    const unk = configNames.filter(c => !this._configs[c]);
    if (unk.length > 0) {
      throw new Error(`Unknown configs referenced in definition of '${configSetName}': ${unk}`);
    }

    this._configSets[configSetName] = [...configNames];
  }

  /**
   * Attach the CloudFormation Init config to the given resource
   *
   * This returns an `AttachedCloudFormationInit` object, which can be used to apply
   * the init to one or more instances and/or autoscaling groups. Applying the
   * `AttachedCloudFormationInit` does NOT increase the ResourceSignalCount for
   * the attached resource, you have to do that separately.
   *
   * You only need to use this API if want to reuse the same init config for
   * multiple resources. If not, `instance.applyCloudFormationInit()` or
   * `autoScalingGroup.applyCloudFormationInit()` achieve the same result in a
   * simpler way.
   */
<<<<<<< HEAD
  public attach(definingResource: CfnResource, attachOptions: AttachInitOptions): AttachedCloudFormationInit {
    // Note: This this eagerly renders and will not reflect mutations made after attaching.
    const configData = this.renderInit(definingResource.stack, attachOptions.platform);
    definingResource.addMetadata('AWS::CloudFormation::Init', configData);
    const fingerprint = contentHash(JSON.stringify(configData)).substr(0, 16);

    const self = this;

    // Anonymous subclass of an abstract class because I don't want users to be able to
    // instantiate this. It is a type that represents an action you took.
    return new class extends AttachedCloudFormationInit {
      public apply(consumingResource: CfnResource, useOptions: ApplyInitOptions): void {
        const authData = self.bind({ instanceRole: useOptions.instanceRole });
        consumingResource.addMetadata('AWS::CloudFormation::Authentication', authData);
        useOptions.instanceRole.addToPolicy(new iam.PolicyStatement({
          actions: ['cloudformation:DescribeStackResource', 'cloudformation:SignalResource'],
          resources: [Aws.STACK_ID],
        }));

        // To identify the resources that (a) have the metadata and (b) where the signal needs to be sent
        // (may be different), we need { region, stackName, logicalId }
        const initLocator = `--region ${Aws.REGION} --stack ${Aws.STACK_NAME} --resource ${definingResource.logicalId}`;
        const signalLocator = `--region ${Aws.REGION} --stack ${Aws.STACK_NAME} --resource ${consumingResource.logicalId}`;
        const configSets = (useOptions.configSets ?? ['default']).join(',');

        if (useOptions.embedFingerprint ?? true) {
          // It just so happens that the comment char is '#' for both bash and PowerShell
          useOptions.userData.addCommands(`# fingerprint: ${fingerprint}`);
        }

        const printLog = useOptions.printLog ?? true;

        if (attachOptions.platform === InitRenderPlatform.WINDOWS) {
          const errCode = useOptions.ignoreFailures ? '0' : '%ERRORLEVEL%';
          useOptions.userData.addCommands(...[
            `cfn-init.exe -v ${initLocator} -c ${configSets}`,
            `cfn-signal.exe -e ${errCode} ${signalLocator}`,
            ...printLog ? ['type C:\\cfn\\log\\cfn-init.log'] : [],
          ]);
        } else {
          const errCode = useOptions.ignoreFailures ? '0' : '$?';
          useOptions.userData.addCommands(...[
            // Run a subshell without 'errexit', so we can signal using the exit code of cfn-init
            '(',
            '  set +e',
            `  /opt/aws/bin/cfn-init -v ${initLocator} -c ${configSets}`,
            `  /opt/aws/bin/cfn-signal -e ${errCode} ${signalLocator}`,
            ...printLog ? [
              '  cat /var/log/cfn-init.log',
            ] : [],
            ')',
          ]);
        }
      }
    }();
  }
=======
  public attach(attachedResource: CfnResource, attachOptions: AttachInitOptions) {
    // Note: This will not reflect mutations made after attaching.
    const bindResult = this.bind(attachedResource.stack, attachOptions);
    attachedResource.addMetadata('AWS::CloudFormation::Init', bindResult.configData);
    const fingerprint = contentHash(JSON.stringify(bindResult.configData)).substr(0, 16);

    attachOptions.instanceRole.addToPolicy(new iam.PolicyStatement({
      actions: ['cloudformation:DescribeStackResource', 'cloudformation:SignalResource'],
      resources: [Aws.STACK_ID],
    }));

    if (bindResult.authBucketNames && bindResult.authBucketNames.length > 0) {
      const s3AuthConfig = {
        S3AccessCreds: {
          type: 'S3',
          roleName: attachOptions.instanceRole.roleName,
          buckets: bindResult.authBucketNames,
        },
      };
      attachedResource.addMetadata('AWS::CloudFormation::Authentication', s3AuthConfig);
    }
>>>>>>> 95fa96ff

    // To identify the resources that have the metadata and where the signal
    // needs to be sent, we need { region, stackName, logicalId }
    const resourceLocator = `--region ${Aws.REGION} --stack ${Aws.STACK_NAME} --resource ${attachedResource.logicalId}`;
    const configSets = (attachOptions.configSets ?? ['default']).join(',');

    if (attachOptions.embedFingerprint ?? true) {
      // It just so happens that the comment char is '#' for both bash and PowerShell
      attachOptions.userData.addCommands(`# fingerprint: ${fingerprint}`);
    }

    const printLog = attachOptions.printLog ?? true;

    if (attachOptions.platform === InitPlatform.WINDOWS) {
      const errCode = attachOptions.ignoreFailures ? '0' : '%ERRORLEVEL%';
      attachOptions.userData.addCommands(...[
        `cfn-init.exe -v ${resourceLocator} -c ${configSets}`,
        `cfn-signal.exe -e ${errCode} ${resourceLocator}`,
        ...printLog ? ['type C:\\cfn\\log\\cfn-init.log'] : [],
      ]);
    } else {
      const errCode = attachOptions.ignoreFailures ? '0' : '$?';
      attachOptions.userData.addCommands(...[
        // Run a subshell without 'errexit', so we can signal using the exit code of cfn-init
        '(',
        '  set +e',
        `  /opt/aws/bin/cfn-init -v ${resourceLocator} -c ${configSets}`,
        `  /opt/aws/bin/cfn-signal -e ${errCode} ${resourceLocator}`,
        ...printLog ? ['  cat /var/log/cfn-init.log >&2'] : [],
        ')',
      ]);
    }
  }

  private bind(scope: Construct, options: AttachInitOptions): any {
    const nonEmptyConfigs = mapValues(this._configs, c => c.isEmpty ? undefined : c);

    const configNameToBindResult = mapValues(nonEmptyConfigs, c => c.bind(scope, options));
    const authBucketNames = Object.values(configNameToBindResult)
      .map(c => c.authBucketNames)
      .reduce((allBuckets, buckets) => (buckets && buckets.length > 0) ? allBuckets?.concat(buckets) : allBuckets, []);

    return {
      configData: {
        configSets: mapValues(this._configSets, configNames => configNames.filter(name => nonEmptyConfigs[name] !== undefined)),
        ...mapValues(configNameToBindResult, c => c.config),
      },
      authBucketNames,
    };
  }

}

/**
 * Options for attach a CloudFormationInit to a resource
 */
export interface AttachInitOptions {
  /**
   * Instance role of the consuming instance or fleet
   */
  readonly instanceRole: iam.IRole;

  /**
   * Platform to render for
   */
  readonly platform: InitPlatform;

  /**
   * UserData to add commands to
   */
  readonly userData: UserData;

  /**
   * ConfigSet to activate
   *
   * @default ['default']
   */
  readonly configSets?: string[];

  /**
   * Whether to embed a hash into the userData
   *
   * If `true` (the default), a hash of the config will be embedded into the
   * UserData, so that if the config changes, the UserData changes and
   * the instance will be replaced.
   *
   * If `false`, no such hash will be embedded, and if the CloudFormation Init
   * config changes nothing will happen to the running instance.
   *
   * @default true
   */
  readonly embedFingerprint?: boolean;

  /**
   * Print the results of running cfn-init to the Instance System Log
   *
   * By default, the output of running cfn-init is written to a log file
   * on the instance. Set this to `true` to print it to the System Log
   * (visible from the EC2 Console), `false` to not print it.
   *
   * @default true
   */
  readonly printLog?: boolean;

  /**
   * Don't fail the instance creation when cfn-init fails
   *
   * You can use this to prevent CloudFormation from rolling back when
   * instances fail to start up, to help in debugging.
   *
   * @default false
   */
  readonly ignoreFailures?: boolean;
}

/**
 * A collection of configuration elements
 */
export class InitConfig {
  private readonly elements = new Array<InitElement>();

  constructor(elements: InitElement[]) {
    this.add(...elements);
  }

  /**
   * Whether this configset has elements or not
   */
  public get isEmpty() {
    return this.elements.length === 0;
  }

  /**
   * Add one or more elements to the config
   */
  public add(...elements: InitElement[]) {
    this.elements.push(...elements);
  }

  /**
   * Called when the config is applied to an instance.
   * Creates the CloudFormation representation of the Init config and handles any permissions and assets.
   */
  public bind(scope: Construct, options: AttachInitOptions): InitElementConfig {
    const bindOptions = {
      instanceRole: options.instanceRole,
      platform: options.platform,
      scope,
    };

    const packageConfig = this.bindForType(InitElementType.PACKAGE, bindOptions);
    const groupsConfig = this.bindForType(InitElementType.GROUP, bindOptions);
    const usersConfig = this.bindForType(InitElementType.USER, bindOptions);
    const sourcesConfig = this.bindForType(InitElementType.SOURCE, bindOptions);
    const filesConfig = this.bindForType(InitElementType.FILE, bindOptions);
    const commandsConfig = this.bindForType(InitElementType.COMMAND, bindOptions);
    // Must be last!
    const servicesConfig = this.bindForType(InitElementType.SERVICE, bindOptions);

    const authBucketNames = [ packageConfig, groupsConfig, usersConfig, sourcesConfig, filesConfig, commandsConfig, servicesConfig ]
      .map(c => c?.authBucketNames)
      .reduce((allBuckets, buckets) => (buckets && buckets.length > 0) ? allBuckets?.concat(buckets) : allBuckets, []);

    return {
      config: {
        packages: packageConfig?.config,
        groups: groupsConfig?.config,
        users: usersConfig?.config,
        sources: sourcesConfig?.config,
        files: filesConfig?.config,
        commands: commandsConfig?.config,
        services: servicesConfig?.config,
      },
      authBucketNames,
    };
  }

  private bindForType(elementType: InitElementType, renderOptions: Omit<InitBindOptions, 'index'>): InitElementConfig | undefined {
    const elements = this.elements.filter(elem => elem.elementType === elementType);
    if (elements.length === 0) { return undefined; }

    const aggregatedConfig: Record<string, any> = {};
    let authBucketNames: string[] = [];
    elements.forEach((elem, index) => {
      const elementConfig = elem.bind({ index, ...renderOptions });
      deepMerge(aggregatedConfig, elementConfig.config);
      if (elementConfig.authBucketNames) {
        authBucketNames = authBucketNames.concat(elementConfig.authBucketNames);
      }
    });

    return {
      config: aggregatedConfig,
      authBucketNames,
    };
  }
}

/**
 * Options for CloudFormationInit.withConfigSets
 */
export interface ConfigSetProps {
  /**
   * The definitions of each config set
   */
  readonly configSets: Record<string, string[]>;

  /**
   * The sets of configs to pick from
   */
  readonly configs: Record<string, InitConfig>;
}

function deepMerge(target: Record<string, any>, src: Record<string, any>) {
  for (const [key, value] of Object.entries(src)) {
    if (typeof value === 'object' && value && !Array.isArray(value)) {
      target[key] = {};
      deepMerge(target[key], value);
    } else {
      target[key] = value;
    }
  }
}

/**
 * Map a function over values of an object
 *
 * If the mapping function returns undefined, remove the key
 */
function mapValues<A, B>(xs: Record<string, A>, fn: (x: A) => B | undefined): Record<string, B> {
  const ret: Record<string, B> = {};
  for (const [k, v] of Object.entries(xs)) {
    const mapped = fn(v);
    if (mapped !== undefined) {
      ret[k] = mapped;
    }
  }
  return ret;
}

function contentHash(content: string) {
  return crypto.createHash('sha256').update(content).digest('hex');
}<|MERGE_RESOLUTION|>--- conflicted
+++ resolved
@@ -83,64 +83,6 @@
    * `autoScalingGroup.applyCloudFormationInit()` achieve the same result in a
    * simpler way.
    */
-<<<<<<< HEAD
-  public attach(definingResource: CfnResource, attachOptions: AttachInitOptions): AttachedCloudFormationInit {
-    // Note: This this eagerly renders and will not reflect mutations made after attaching.
-    const configData = this.renderInit(definingResource.stack, attachOptions.platform);
-    definingResource.addMetadata('AWS::CloudFormation::Init', configData);
-    const fingerprint = contentHash(JSON.stringify(configData)).substr(0, 16);
-
-    const self = this;
-
-    // Anonymous subclass of an abstract class because I don't want users to be able to
-    // instantiate this. It is a type that represents an action you took.
-    return new class extends AttachedCloudFormationInit {
-      public apply(consumingResource: CfnResource, useOptions: ApplyInitOptions): void {
-        const authData = self.bind({ instanceRole: useOptions.instanceRole });
-        consumingResource.addMetadata('AWS::CloudFormation::Authentication', authData);
-        useOptions.instanceRole.addToPolicy(new iam.PolicyStatement({
-          actions: ['cloudformation:DescribeStackResource', 'cloudformation:SignalResource'],
-          resources: [Aws.STACK_ID],
-        }));
-
-        // To identify the resources that (a) have the metadata and (b) where the signal needs to be sent
-        // (may be different), we need { region, stackName, logicalId }
-        const initLocator = `--region ${Aws.REGION} --stack ${Aws.STACK_NAME} --resource ${definingResource.logicalId}`;
-        const signalLocator = `--region ${Aws.REGION} --stack ${Aws.STACK_NAME} --resource ${consumingResource.logicalId}`;
-        const configSets = (useOptions.configSets ?? ['default']).join(',');
-
-        if (useOptions.embedFingerprint ?? true) {
-          // It just so happens that the comment char is '#' for both bash and PowerShell
-          useOptions.userData.addCommands(`# fingerprint: ${fingerprint}`);
-        }
-
-        const printLog = useOptions.printLog ?? true;
-
-        if (attachOptions.platform === InitRenderPlatform.WINDOWS) {
-          const errCode = useOptions.ignoreFailures ? '0' : '%ERRORLEVEL%';
-          useOptions.userData.addCommands(...[
-            `cfn-init.exe -v ${initLocator} -c ${configSets}`,
-            `cfn-signal.exe -e ${errCode} ${signalLocator}`,
-            ...printLog ? ['type C:\\cfn\\log\\cfn-init.log'] : [],
-          ]);
-        } else {
-          const errCode = useOptions.ignoreFailures ? '0' : '$?';
-          useOptions.userData.addCommands(...[
-            // Run a subshell without 'errexit', so we can signal using the exit code of cfn-init
-            '(',
-            '  set +e',
-            `  /opt/aws/bin/cfn-init -v ${initLocator} -c ${configSets}`,
-            `  /opt/aws/bin/cfn-signal -e ${errCode} ${signalLocator}`,
-            ...printLog ? [
-              '  cat /var/log/cfn-init.log',
-            ] : [],
-            ')',
-          ]);
-        }
-      }
-    }();
-  }
-=======
   public attach(attachedResource: CfnResource, attachOptions: AttachInitOptions) {
     // Note: This will not reflect mutations made after attaching.
     const bindResult = this.bind(attachedResource.stack, attachOptions);
@@ -162,7 +104,6 @@
       };
       attachedResource.addMetadata('AWS::CloudFormation::Authentication', s3AuthConfig);
     }
->>>>>>> 95fa96ff
 
     // To identify the resources that have the metadata and where the signal
     // needs to be sent, we need { region, stackName, logicalId }
