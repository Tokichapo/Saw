--- conflicted
+++ resolved
@@ -27,11 +27,7 @@
      }
     },
     "flattenResponse": "false",
-<<<<<<< HEAD
     "salt": "1682954142277"
-=======
-    "salt": "1689711396269"
->>>>>>> 357bc01e
    },
    "UpdateReplacePolicy": "Delete",
    "DeletionPolicy": "Delete"
@@ -95,11 +91,7 @@
      "S3Bucket": {
       "Fn::Sub": "cdk-hnb659fds-assets-${AWS::AccountId}-${AWS::Region}"
      },
-<<<<<<< HEAD
      "S3Key": "ae370e1010629b78f494346f49ceef3ab2875718f20e6c808114e6aa770c7bf3.zip"
-=======
-     "S3Key": "33cc97057bd20e4d2a8b75b52dc72cad7a3b45d78fa06a008ae302ab17b2075f.zip"
->>>>>>> 357bc01e
     },
     "Timeout": 120,
     "Handler": "index.handler",
