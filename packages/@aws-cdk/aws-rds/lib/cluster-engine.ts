--- conflicted
+++ resolved
@@ -707,15 +707,11 @@
   /** Version "12.10". */
   public static readonly VER_12_10 = AuroraPostgresEngineVersion.of('12.10', '12', { s3Import: true, s3Export: true, lambda: true });
   /** Version "12.11". */
-<<<<<<< HEAD
-  public static readonly VER_12_11 = AuroraPostgresEngineVersion.of('12.11', '12', { s3Import: true, s3Export: true, lambda: true });
-=======
-  public static readonly VER_12_11 = AuroraPostgresEngineVersion.of('12.11', '12', { s3Import: true, s3Export: true });
+  public static readonly VER_12_11 = AuroraPostgresEngineVersion.of('12.11', '12', { s3Import: true, s3Export: true, lambda: true  });
   /** Version "12.12". */
-  public static readonly VER_12_12 = AuroraPostgresEngineVersion.of('12.12', '12', { s3Import: true, s3Export: true });
+  public static readonly VER_12_12 = AuroraPostgresEngineVersion.of('12.12', '12', { s3Import: true, s3Export: true, lambda: true  });
   /** Version "12.13". */
-  public static readonly VER_12_13 = AuroraPostgresEngineVersion.of('12.13', '12', { s3Import: true, s3Export: true });
->>>>>>> 0b20bc5f
+  public static readonly VER_12_13 = AuroraPostgresEngineVersion.of('12.13', '12', { s3Import: true, s3Export: true, lambda: true  });
   /** Version "13.3". */
   public static readonly VER_13_3 = AuroraPostgresEngineVersion.of('13.3', '13', { s3Import: true, s3Export: true, lambda: true });
   /** Version "13.4". */
@@ -725,15 +721,11 @@
   /** Version "13.6". */
   public static readonly VER_13_6 = AuroraPostgresEngineVersion.of('13.6', '13', { s3Import: true, s3Export: true, lambda: true });
   /** Version "13.7". */
-<<<<<<< HEAD
   public static readonly VER_13_7 = AuroraPostgresEngineVersion.of('13.7', '13', { s3Import: true, s3Export: true, lambda: true });
-=======
-  public static readonly VER_13_7 = AuroraPostgresEngineVersion.of('13.7', '13', { s3Import: true, s3Export: true });
   /** Version "13.8". */
-  public static readonly VER_13_8 = AuroraPostgresEngineVersion.of('13.8', '13', { s3Import: true, s3Export: true });
+  public static readonly VER_13_8 = AuroraPostgresEngineVersion.of('13.8', '13', { s3Import: true, s3Export: true, lambda: true });
   /** Version "13.9". */
-  public static readonly VER_13_9 = AuroraPostgresEngineVersion.of('13.9', '13', { s3Import: true, s3Export: true });
->>>>>>> 0b20bc5f
+  public static readonly VER_13_9 = AuroraPostgresEngineVersion.of('13.9', '13', { s3Import: true, s3Export: true, lambda: true });
   /** Version "14.3". */
   public static readonly VER_14_3 = AuroraPostgresEngineVersion.of('14.3', '14', { s3Import: true, s3Export: true, lambda: true });
   /**
