{
  "name": "@aws-cdk/aws-lambda-nodejs",
  "version": "0.0.0",
  "description": "CDK Constructs for AWS Lambda in Node.js",
  "main": "lib/index.js",
  "types": "lib/index.d.ts",
  "jsii": {
    "outdir": "dist",
    "targets": {
      "java": {
        "package": "software.amazon.awscdk.services.lambda.nodejs",
        "maven": {
          "groupId": "software.amazon.awscdk",
          "artifactId": "lambda-nodejs"
        }
      },
      "dotnet": {
        "namespace": "Amazon.CDK.AWS.Lambda.Nodejs",
        "packageId": "Amazon.CDK.AWS.Lambda.Nodejs",
        "signAssembly": true,
        "assemblyOriginatorKeyFile": "../../key.snk",
        "iconUrl": "https://raw.githubusercontent.com/aws/aws-cdk/master/logo/default-256-dark.png"
      },
      "python": {
        "distName": "aws-cdk.aws-lambda-nodejs",
        "module": "aws_cdk.aws_lambda_nodejs"
      }
    }
  },
  "repository": {
    "type": "git",
    "url": "https://github.com/aws/aws-cdk.git",
    "directory": "packages/@aws-cdk/aws-lambda-nodejs"
  },
  "scripts": {
    "build": "cdk-build",
    "watch": "cdk-watch",
    "lint": "cdk-lint",
    "test": "cdk-test",
    "integ": "cdk-integ",
    "pkglint": "pkglint -f",
    "package": "cdk-package",
    "awslint": "cdk-awslint",
    "cfn2ts": "cfn2ts",
    "build+test+package": "npm run build+test && npm run package",
    "build+test": "npm run build && npm test",
    "compat": "cdk-compat"
  },
<<<<<<< HEAD
  "cdk-build": {
    "pre": [
      "nohup /usr/local/bin/dockerd --host=unix:///var/run/docker.sock --host=tcp://0.0.0.0:2375 --storage-driver=overlay&",
      "timeout 15 sh -c \"until docker info; do echo .; sleep 1; done\""
    ],
    "eslint": {
      "ignore-pattern": [
        "test/function.test.handler2.js",
        "test/integ-handlers/js-handler.js"
      ]
    }
  },
=======
>>>>>>> cbe735e4
  "keywords": [
    "aws",
    "cdk",
    "constructs",
    "lambda"
  ],
  "author": {
    "name": "Amazon Web Services",
    "url": "https://aws.amazon.com",
    "organization": true
  },
  "jest": {
    "moduleFileExtensions": [
      "js"
    ],
    "coverageThreshold": {
      "global": {
        "branches": 60,
        "statements": 80
      }
    },
    "collectCoverage": true,
    "coverageReporters": [
      "lcov",
      "html",
      "text-summary"
    ]
  },
  "license": "Apache-2.0",
  "devDependencies": {
    "@aws-cdk/assert": "0.0.0",
    "cdk-build-tools": "0.0.0",
    "cdk-integ-tools": "0.0.0",
    "fs-extra": "^8.1.0",
    "pkglint": "0.0.0"
  },
  "dependencies": {
    "@aws-cdk/aws-lambda": "0.0.0",
    "@aws-cdk/core": "0.0.0",
    "constructs": "^3.0.2"
  },
  "homepage": "https://github.com/aws/aws-cdk",
  "peerDependencies": {
    "@aws-cdk/aws-lambda": "0.0.0",
    "@aws-cdk/core": "0.0.0",
    "constructs": "^3.0.2"
  },
  "engines": {
    "node": ">= 10.12.0"
  },
  "stability": "experimental",
  "maturity": "experimental",
  "awscdkio": {
    "announce": false
  }
}<|MERGE_RESOLUTION|>--- conflicted
+++ resolved
@@ -46,7 +46,6 @@
     "build+test": "npm run build && npm test",
     "compat": "cdk-compat"
   },
-<<<<<<< HEAD
   "cdk-build": {
     "pre": [
       "nohup /usr/local/bin/dockerd --host=unix:///var/run/docker.sock --host=tcp://0.0.0.0:2375 --storage-driver=overlay&",
@@ -59,8 +58,6 @@
       ]
     }
   },
-=======
->>>>>>> cbe735e4
   "keywords": [
     "aws",
     "cdk",
