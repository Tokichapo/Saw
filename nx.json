{
  "targetDefaults": {
    "build": {
      "dependsOn": [
        "^build"
      ],
      "inputs": [
        "{projectRoot}/**/bin/!(*.d|*.generated).ts",
        "{projectRoot}/**/lib/!(*.d|*.generated).ts",
        "{projectRoot}/**/test/!(*.d).ts",
        "!{workspaceRoot}/**/tsconfig.json",
        "!{workspaceRoot}/**/tsconfig.json",
        "!{workspaceRoot}/tsconfig.base.json",
        "!{workspaceRoot}/**/tsconfig.tsbuildinfo"
      ],
      "outputs": [
        "{projectRoot}/**/*.integ.*.js.snapshot/*",
        "{projectRoot}/tsconfig.json",
        "{projectRoot}/**/lib/aws-custom-resource/sdk-api-metadata.json",
        "{projectRoot}/**/build-info.json",
        "{projectRoot}/**/*.js",
        "{projectRoot}/**/*.js.map",
        "{projectRoot}/**/*.d.ts",
        "{projectRoot}/**/lib/layer.zip",
        "{projectRoot}/**/*.generated.ts",
        "{projectRoot}/**/built-ins.generated/*",
        "{projectRoot}/**/schema/*.json",
        "{projectRoot}/**/.jsii",
        "{projectRoot}/**/.jsii.gz",
        "{projectRoot}/**/spec/*.json",
        "{projectRoot}/**/.warnings.jsii.js"
      ]
    },
    "test": {
<<<<<<< HEAD
      "dependsOn": ["build"],
      "inputs": [
        "{projectRoot}/**/test/!(*.d|*.generated).ts",
      ]
=======
      "dependsOn": [
        "build"
      ]
    }
  },
  "extends": "@nrwl/workspace/presets/npm.json",
  "workspaceLayout": {},
  "tasksRunnerOptions": {
    "default": {
      "runner": "@nx/workspace/tasks-runners/default",
      "options": {
        "cacheableOperations": [
          "build",
          "test",
          "lint",
          "package",
          "prepare"
        ]
      }
>>>>>>> 54e64c7e
    }
  },
  "affected": {
    "defaultBase": "main"
  },
  "pluginsConfig": {
    "@nrwl/js": {
      "analyzeSourceFiles": false
    }
  },
  "$schema": "./node_modules/nx/schemas/nx-schema.json",
  "namedInputs": {
    "default": [
      "{projectRoot}/**/*",
      "sharedGlobals"
    ],
    "sharedGlobals": [],
    "production": [
      "default"
    ]
  }
}<|MERGE_RESOLUTION|>--- conflicted
+++ resolved
@@ -32,14 +32,11 @@
       ]
     },
     "test": {
-<<<<<<< HEAD
-      "dependsOn": ["build"],
-      "inputs": [
-        "{projectRoot}/**/test/!(*.d|*.generated).ts",
-      ]
-=======
       "dependsOn": [
         "build"
+      ],
+      "inputs": [
+        "{projectRoot}/**/test/!(*.d|*.generated).ts"
       ]
     }
   },
@@ -57,7 +54,6 @@
           "prepare"
         ]
       }
->>>>>>> 54e64c7e
     }
   },
   "affected": {
