--- conflicted
+++ resolved
@@ -1091,11 +1091,7 @@
        {
         "Fn::Sub": "cdk-hnb659fds-assets-${AWS::AccountId}-${AWS::Region}"
        },
-<<<<<<< HEAD
        "/9bf06ebace9d63210b129f7c400fb3838a569e04a0ba09db09b14479430ec92e.json"
-=======
-       "/f60bb443f247dda63ec8772a7627d54d50a56350ed4e8c906bc15e8272052a12.json"
->>>>>>> d2ea2809
       ]
      ]
     }
