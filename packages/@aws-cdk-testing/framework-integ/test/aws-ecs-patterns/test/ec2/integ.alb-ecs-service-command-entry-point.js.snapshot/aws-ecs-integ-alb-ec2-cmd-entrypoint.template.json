--- conflicted
+++ resolved
@@ -527,29 +527,6 @@
   "AutoScalingGroupLaunchTemplateCE2B3AFE": {
    "Type": "AWS::EC2::LaunchTemplate",
    "Properties": {
-<<<<<<< HEAD
-    "IamInstanceProfile": {
-     "Ref": "AutoScalingGroupInstanceProfile342FAC7C"
-    },
-    "ImageId": {
-     "Ref": "SsmParameterValueawsserviceecsoptimizedamiamazonlinux2recommendedimageidC96584B6F00A464EAD1953AFF4B05118Parameter"
-    },
-    "InstanceType": "t2.micro",
-    "SecurityGroups": [
-     {
-      "Fn::GetAtt": [
-       "AutoScalingGroupInstanceSecurityGroup9D2E0C5E",
-       "GroupId"
-      ]
-     }
-    ],
-    "UserData": {
-     "Fn::Base64": {
-      "Fn::Join": [
-       "",
-       [
-        "#!/bin/bash\necho ECS_CLUSTER=",
-=======
     "LaunchTemplateData": {
      "IamInstanceProfile": {
       "Arn": {
@@ -578,7 +555,6 @@
       {
        "ResourceType": "instance",
        "Tags": [
->>>>>>> ffe46b54
         {
          "Key": "Name",
          "Value": "aws-ecs-integ-alb-ec2-cmd-entrypoint/AutoScalingGroup/LaunchTemplate"
@@ -630,10 +606,6 @@
   "AutoScalingGroupASG804C35BE": {
    "Type": "AWS::AutoScaling::AutoScalingGroup",
    "Properties": {
-<<<<<<< HEAD
-    "LaunchConfigurationName": {
-     "Ref": "AutoScalingGroupLaunchConfigDEEB160C"
-=======
     "LaunchTemplate": {
      "LaunchTemplateId": {
       "Ref": "AutoScalingGroupLaunchTemplateCE2B3AFE"
@@ -644,7 +616,6 @@
        "LatestVersionNumber"
       ]
      }
->>>>>>> ffe46b54
     },
     "MaxSize": "1",
     "MinSize": "1",
