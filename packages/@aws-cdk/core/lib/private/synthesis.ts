--- conflicted
+++ resolved
@@ -84,13 +84,8 @@
 
       // if an aspect was added to the node while invoking another aspect it will not be invoked, emit a warning
       // the `nestedAspectWarning` flag is used to prevent the warning from being emitted for every child
-<<<<<<< HEAD
-      if (!nestedAspectWarning && nodeAspectsCount !== node._aspects.length) {
+      if (!nestedAspectWarning && nodeAspectsCount !== aspects.aspects.length) {
         Logging.of(construct).addWarning('We detected an Aspect was added via another Aspect, and will not be applied');
-=======
-      if (!nestedAspectWarning && nodeAspectsCount !== aspects.aspects.length) {
-        construct.node.addWarning('We detected an Aspect was added via another Aspect, and will not be applied');
->>>>>>> a311428d
         nestedAspectWarning = true;
       }
 
