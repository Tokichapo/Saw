--- conflicted
+++ resolved
@@ -14,11 +14,7 @@
         }
       }
     },
-<<<<<<< HEAD
-    "3373ee68ec6ab52b1bd20b18ec3903f2a55a34984094cccca56db8c24d649608": {
-=======
     "38118e9e4d0eb70e938872b6b1f6d1d8dd820023086ae84253403e0d3a2f9ef9": {
->>>>>>> 0e808d81
       "source": {
         "path": "integtestcognitoDefaultTestDeployAssert6F2623C9.template.json",
         "packaging": "file"
@@ -26,11 +22,7 @@
       "destinations": {
         "current_account-current_region": {
           "bucketName": "cdk-hnb659fds-assets-${AWS::AccountId}-${AWS::Region}",
-<<<<<<< HEAD
-          "objectKey": "3373ee68ec6ab52b1bd20b18ec3903f2a55a34984094cccca56db8c24d649608.json",
-=======
           "objectKey": "38118e9e4d0eb70e938872b6b1f6d1d8dd820023086ae84253403e0d3a2f9ef9.json",
->>>>>>> 0e808d81
           "assumeRoleArn": "arn:${AWS::Partition}:iam::${AWS::AccountId}:role/cdk-hnb659fds-file-publishing-role-${AWS::AccountId}-${AWS::Region}"
         }
       }
