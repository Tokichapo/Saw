{
  "version": "32.0.0",
  "files": {
    "ae370e1010629b78f494346f49ceef3ab2875718f20e6c808114e6aa770c7bf3": {
      "source": {
        "path": "asset.ae370e1010629b78f494346f49ceef3ab2875718f20e6c808114e6aa770c7bf3.bundle",
        "packaging": "zip"
      },
      "destinations": {
        "current_account-current_region": {
          "bucketName": "cdk-hnb659fds-assets-${AWS::AccountId}-${AWS::Region}",
          "objectKey": "ae370e1010629b78f494346f49ceef3ab2875718f20e6c808114e6aa770c7bf3.zip",
          "assumeRoleArn": "arn:${AWS::Partition}:iam::${AWS::AccountId}:role/cdk-hnb659fds-file-publishing-role-${AWS::AccountId}-${AWS::Region}"
        }
      }
    },
<<<<<<< HEAD
    "6ff7df731721725b0195c55932bdf0200e18c775f21d4f3f9d4ac681c0faeba9": {
=======
    "7af51e31f844efdd915cb7219af8614e165f08e68619227b1f0bd5112afc9e20": {
>>>>>>> 72eb1e95
      "source": {
        "path": "awscdkredshiftreboottestDefaultTestDeployAssert1AE11B34.template.json",
        "packaging": "file"
      },
      "destinations": {
        "current_account-current_region": {
          "bucketName": "cdk-hnb659fds-assets-${AWS::AccountId}-${AWS::Region}",
<<<<<<< HEAD
          "objectKey": "6ff7df731721725b0195c55932bdf0200e18c775f21d4f3f9d4ac681c0faeba9.json",
=======
          "objectKey": "7af51e31f844efdd915cb7219af8614e165f08e68619227b1f0bd5112afc9e20.json",
>>>>>>> 72eb1e95
          "assumeRoleArn": "arn:${AWS::Partition}:iam::${AWS::AccountId}:role/cdk-hnb659fds-file-publishing-role-${AWS::AccountId}-${AWS::Region}"
        }
      }
    }
  },
  "dockerImages": {}
}<|MERGE_RESOLUTION|>--- conflicted
+++ resolved
@@ -1,24 +1,20 @@
 {
   "version": "32.0.0",
   "files": {
-    "ae370e1010629b78f494346f49ceef3ab2875718f20e6c808114e6aa770c7bf3": {
+    "fe2373df587bda7e4bf68910b7be30b2042493413a6f6f2c43efab4f184d3bad": {
       "source": {
-        "path": "asset.ae370e1010629b78f494346f49ceef3ab2875718f20e6c808114e6aa770c7bf3.bundle",
+        "path": "asset.fe2373df587bda7e4bf68910b7be30b2042493413a6f6f2c43efab4f184d3bad.bundle",
         "packaging": "zip"
       },
       "destinations": {
         "current_account-current_region": {
           "bucketName": "cdk-hnb659fds-assets-${AWS::AccountId}-${AWS::Region}",
-          "objectKey": "ae370e1010629b78f494346f49ceef3ab2875718f20e6c808114e6aa770c7bf3.zip",
+          "objectKey": "fe2373df587bda7e4bf68910b7be30b2042493413a6f6f2c43efab4f184d3bad.zip",
           "assumeRoleArn": "arn:${AWS::Partition}:iam::${AWS::AccountId}:role/cdk-hnb659fds-file-publishing-role-${AWS::AccountId}-${AWS::Region}"
         }
       }
     },
-<<<<<<< HEAD
-    "6ff7df731721725b0195c55932bdf0200e18c775f21d4f3f9d4ac681c0faeba9": {
-=======
-    "7af51e31f844efdd915cb7219af8614e165f08e68619227b1f0bd5112afc9e20": {
->>>>>>> 72eb1e95
+    "35640b4a800db51b6b03397dd119c576b4607f53c27971e28fb8f5d808b0a949": {
       "source": {
         "path": "awscdkredshiftreboottestDefaultTestDeployAssert1AE11B34.template.json",
         "packaging": "file"
@@ -26,11 +22,7 @@
       "destinations": {
         "current_account-current_region": {
           "bucketName": "cdk-hnb659fds-assets-${AWS::AccountId}-${AWS::Region}",
-<<<<<<< HEAD
-          "objectKey": "6ff7df731721725b0195c55932bdf0200e18c775f21d4f3f9d4ac681c0faeba9.json",
-=======
-          "objectKey": "7af51e31f844efdd915cb7219af8614e165f08e68619227b1f0bd5112afc9e20.json",
->>>>>>> 72eb1e95
+          "objectKey": "35640b4a800db51b6b03397dd119c576b4607f53c27971e28fb8f5d808b0a949.json",
           "assumeRoleArn": "arn:${AWS::Partition}:iam::${AWS::AccountId}:role/cdk-hnb659fds-file-publishing-role-${AWS::AccountId}-${AWS::Region}"
         }
       }
