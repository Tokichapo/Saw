--- conflicted
+++ resolved
@@ -111,25 +111,17 @@
   }
 
   /**
-<<<<<<< HEAD
    * The ID of the AWS account that owns the public ECR repository containing the
    * AWS App Mesh Envoy images in this region.
    */
-  public get appmeshRepositoryAccount(): string | undefined {
+  public get appMeshRepositoryAccount(): string | undefined {
     return Fact.find(this.name, FactName.APPMESH_REPOSITORY_ACCOUNT);
   }
 
   /**
    * The image name and tag of the latest Envoy release from AWS App Mesh.
    */
-  public get appmeshLatestEnvoyImage(): string | undefined {
+  public get appMeshLatestEnvoyImage(): string | undefined {
     return Fact.find(this.name, FactName.APPMESH_LATEST_ENVOY_IMAGE);
-=======
-   * The ID of the AWS account that owns the public ECR repository that contains the
-   * AWS App Mesh Envoy Proxy images in a given region.
-   */
-  public get appMeshRepositoryAccount(): string | undefined {
-    return Fact.find(this.name, FactName.APPMESH_ECR_ACCOUNT);
->>>>>>> 45b1e360
   }
 }