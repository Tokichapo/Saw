{
  "Resources": {
    "TableKey25666F95": {
      "Type": "AWS::KMS::Key",
      "Properties": {
        "KeyPolicy": {
          "Statement": [
            {
              "Action": "kms:*",
              "Effect": "Allow",
              "Principal": {
                "AWS": {
                  "Fn::Join": [
                    "",
                    [
                      "arn:",
                      {
                        "Ref": "AWS::Partition"
                      },
                      ":iam::",
                      {
                        "Ref": "AWS::AccountId"
                      },
                      ":root"
                    ]
                  ]
                }
              },
              "Resource": "*"
            }
          ],
          "Version": "2012-10-17"
        },
        "Description": "Customer-managed key auto-created for encrypting DynamoDB table at aws-cdk-dynamodb/Table",
        "EnableKeyRotation": true
      },
      "UpdateReplacePolicy": "Retain",
      "DeletionPolicy": "Retain"
    },
    "TableCD117FA1": {
      "Type": "AWS::DynamoDB::Table",
      "Properties": {
        "KeySchema": [
          {
            "AttributeName": "hashKey",
            "KeyType": "HASH"
          }
        ],
        "AttributeDefinitions": [
          {
            "AttributeName": "hashKey",
            "AttributeType": "S"
          }
        ],
        "ProvisionedThroughput": {
          "ReadCapacityUnits": 5,
          "WriteCapacityUnits": 5
        },
        "SSESpecification": {
          "KMSMasterKeyId": {
            "Fn::GetAtt": [
              "TableKey25666F95",
              "Arn"
            ]
          },
          "SSEEnabled": true,
          "SSEType": "KMS"
        }
      },
      "UpdateReplacePolicy": "Delete",
      "DeletionPolicy": "Delete"
    },
    "TableWithGlobalAndLocalSecondaryIndexBC540710": {
      "Type": "AWS::DynamoDB::Table",
      "Properties": {
        "KeySchema": [
          {
            "AttributeName": "hashKey",
            "KeyType": "HASH"
          },
          {
            "AttributeName": "sortKey",
            "KeyType": "RANGE"
          }
        ],
        "AttributeDefinitions": [
          {
            "AttributeName": "hashKey",
            "AttributeType": "S"
          },
          {
            "AttributeName": "sortKey",
            "AttributeType": "N"
          },
          {
            "AttributeName": "gsiHashKey",
            "AttributeType": "S"
          },
          {
            "AttributeName": "gsiSortKey",
            "AttributeType": "N"
          },
          {
            "AttributeName": "lsiSortKey",
            "AttributeType": "N"
          }
        ],
        "GlobalSecondaryIndexes": [
          {
            "IndexName": "GSI-PartitionKeyOnly",
            "KeySchema": [
              {
                "AttributeName": "gsiHashKey",
                "KeyType": "HASH"
              }
            ],
            "Projection": {
              "ProjectionType": "ALL"
            },
            "ProvisionedThroughput": {
              "ReadCapacityUnits": 5,
              "WriteCapacityUnits": 5
            }
          },
          {
            "IndexName": "GSI-PartitionAndSortKeyWithReadAndWriteCapacity",
            "KeySchema": [
              {
                "AttributeName": "gsiHashKey",
                "KeyType": "HASH"
              },
              {
                "AttributeName": "gsiSortKey",
                "KeyType": "RANGE"
              }
            ],
            "Projection": {
              "ProjectionType": "ALL"
            },
            "ProvisionedThroughput": {
              "ReadCapacityUnits": 10,
              "WriteCapacityUnits": 10
            }
          },
          {
            "IndexName": "GSI-ProjectionTypeKeysOnly",
            "KeySchema": [
              {
                "AttributeName": "gsiHashKey",
                "KeyType": "HASH"
              },
              {
                "AttributeName": "gsiSortKey",
                "KeyType": "RANGE"
              }
            ],
            "Projection": {
              "ProjectionType": "KEYS_ONLY"
            },
            "ProvisionedThroughput": {
              "ReadCapacityUnits": 5,
              "WriteCapacityUnits": 5
            }
          },
          {
            "IndexName": "GSI-ProjectionTypeInclude",
            "KeySchema": [
              {
                "AttributeName": "gsiHashKey",
                "KeyType": "HASH"
              },
              {
                "AttributeName": "gsiSortKey",
                "KeyType": "RANGE"
              }
            ],
            "Projection": {
              "NonKeyAttributes": [
                "A",
                "B",
                "C",
                "D",
                "E",
                "F",
                "G",
                "H",
                "I",
                "J"
              ],
              "ProjectionType": "INCLUDE"
            },
            "ProvisionedThroughput": {
              "ReadCapacityUnits": 5,
              "WriteCapacityUnits": 5
            }
          },
          {
            "IndexName": "GSI-InverseTableKeySchema",
            "KeySchema": [
              {
                "AttributeName": "sortKey",
                "KeyType": "HASH"
              },
              {
                "AttributeName": "hashKey",
                "KeyType": "RANGE"
              }
            ],
            "Projection": {
              "ProjectionType": "ALL"
            },
            "ProvisionedThroughput": {
              "ReadCapacityUnits": 5,
              "WriteCapacityUnits": 5
            }
          }
        ],
        "LocalSecondaryIndexes": [
          {
            "IndexName": "LSI-PartitionAndTableSortKey",
            "KeySchema": [
              {
                "AttributeName": "hashKey",
                "KeyType": "HASH"
              },
              {
                "AttributeName": "lsiSortKey",
                "KeyType": "RANGE"
              }
            ],
            "Projection": {
              "ProjectionType": "ALL"
            }
          },
          {
            "IndexName": "LSI-PartitionAndSortKey",
            "KeySchema": [
              {
                "AttributeName": "hashKey",
                "KeyType": "HASH"
              },
              {
                "AttributeName": "sortKey",
                "KeyType": "RANGE"
              }
            ],
            "Projection": {
              "ProjectionType": "ALL"
            }
          },
          {
            "IndexName": "LSI-ProjectionTypeKeysOnly",
            "KeySchema": [
              {
                "AttributeName": "hashKey",
                "KeyType": "HASH"
              },
              {
                "AttributeName": "lsiSortKey",
                "KeyType": "RANGE"
              }
            ],
            "Projection": {
              "ProjectionType": "KEYS_ONLY"
            }
          },
          {
            "IndexName": "LSI-ProjectionTypeInclude",
            "KeySchema": [
              {
                "AttributeName": "hashKey",
                "KeyType": "HASH"
              },
              {
                "AttributeName": "lsiSortKey",
                "KeyType": "RANGE"
              }
            ],
            "Projection": {
              "NonKeyAttributes": [
                "K",
                "L",
                "M",
                "N",
                "O",
                "P",
                "Q",
                "R",
                "S",
                "T"
              ],
              "ProjectionType": "INCLUDE"
            }
          }
        ],
        "PointInTimeRecoverySpecification": {
          "PointInTimeRecoveryEnabled": true
        },
        "ProvisionedThroughput": {
          "ReadCapacityUnits": 5,
          "WriteCapacityUnits": 5
        },
        "SSESpecification": {
          "SSEEnabled": true
        },
        "StreamSpecification": {
          "StreamViewType": "KEYS_ONLY"
        },
        "Tags": [
          {
            "Key": "Environment",
            "Value": "Production"
          }
        ],
        "TimeToLiveSpecification": {
          "AttributeName": "timeToLive",
          "Enabled": true
        }
      },
      "UpdateReplacePolicy": "Delete",
      "DeletionPolicy": "Delete"
    },
    "Key961B73FD": {
      "Type": "AWS::KMS::Key",
      "Properties": {
        "KeyPolicy": {
          "Statement": [
            {
              "Action": "kms:*",
              "Effect": "Allow",
              "Principal": {
                "AWS": {
                  "Fn::Join": [
                    "",
                    [
                      "arn:",
                      {
                        "Ref": "AWS::Partition"
                      },
                      ":iam::",
                      {
                        "Ref": "AWS::AccountId"
                      },
                      ":root"
                    ]
                  ]
                }
              },
              "Resource": "*"
            }
          ],
          "Version": "2012-10-17"
        },
        "EnableKeyRotation": true
      },
      "UpdateReplacePolicy": "Retain",
      "DeletionPolicy": "Retain"
    },
    "TableWithGlobalSecondaryIndexCC8E841E": {
      "Type": "AWS::DynamoDB::Table",
      "Properties": {
        "KeySchema": [
          {
            "AttributeName": "hashKey",
            "KeyType": "HASH"
          }
        ],
        "AttributeDefinitions": [
          {
            "AttributeName": "hashKey",
            "AttributeType": "S"
          },
          {
            "AttributeName": "gsiHashKey",
            "AttributeType": "S"
          }
        ],
        "GlobalSecondaryIndexes": [
          {
            "IndexName": "GSI-PartitionKeyOnly",
            "KeySchema": [
              {
                "AttributeName": "gsiHashKey",
                "KeyType": "HASH"
              }
            ],
            "Projection": {
              "ProjectionType": "ALL"
            },
            "ProvisionedThroughput": {
              "ReadCapacityUnits": 5,
              "WriteCapacityUnits": 5
            }
          }
        ],
        "ProvisionedThroughput": {
          "ReadCapacityUnits": 5,
          "WriteCapacityUnits": 5
        },
        "SSESpecification": {
          "KMSMasterKeyId": {
            "Fn::GetAtt": [
              "Key961B73FD",
              "Arn"
            ]
          },
          "SSEEnabled": true,
          "SSEType": "KMS"
        }
      },
      "UpdateReplacePolicy": "Delete",
      "DeletionPolicy": "Delete"
    },
    "TableWithLocalSecondaryIndex4DA3D08F": {
      "Type": "AWS::DynamoDB::Table",
      "Properties": {
        "KeySchema": [
          {
            "AttributeName": "hashKey",
            "KeyType": "HASH"
          },
          {
            "AttributeName": "sortKey",
            "KeyType": "RANGE"
          }
        ],
        "AttributeDefinitions": [
          {
            "AttributeName": "hashKey",
            "AttributeType": "S"
          },
          {
            "AttributeName": "sortKey",
            "AttributeType": "N"
          },
          {
            "AttributeName": "lsiSortKey",
            "AttributeType": "N"
          }
        ],
        "LocalSecondaryIndexes": [
          {
            "IndexName": "LSI-PartitionAndSortKey",
            "KeySchema": [
              {
                "AttributeName": "hashKey",
                "KeyType": "HASH"
              },
              {
                "AttributeName": "lsiSortKey",
                "KeyType": "RANGE"
              }
            ],
            "Projection": {
              "ProjectionType": "ALL"
            }
          }
        ],
        "ProvisionedThroughput": {
          "ReadCapacityUnits": 5,
          "WriteCapacityUnits": 5
        },
        "SSESpecification": {
          "SSEEnabled": false
        }
      },
      "UpdateReplacePolicy": "Delete",
      "DeletionPolicy": "Delete"
    },
    "Role1ABCC5F0": {
      "Type": "AWS::IAM::Role",
      "Properties": {
        "AssumeRolePolicyDocument": {
          "Statement": [
            {
              "Action": "sts:AssumeRole",
              "Effect": "Allow",
              "Principal": {
                "Service": "sqs.amazonaws.com"
              }
            }
          ],
          "Version": "2012-10-17"
        }
      }
    },
    "RoleDefaultPolicy5FFB7DAB": {
      "Type": "AWS::IAM::Policy",
      "Properties": {
        "PolicyDocument": {
          "Statement": [
            {
              "Action": [
                "dynamodb:BatchGetItem",
                "dynamodb:ConditionCheckItem",
                "dynamodb:GetItem",
                "dynamodb:GetRecords",
                "dynamodb:GetShardIterator",
                "dynamodb:Query",
<<<<<<< HEAD
                "dynamodb:Scan"
=======
                "dynamodb:GetItem",
                "dynamodb:Scan",
                "dynamodb:ConditionCheckItem",
                "dynamodb:DescribeTable"
>>>>>>> 289a7946
              ],
              "Effect": "Allow",
              "Resource": [
                {
                  "Fn::GetAtt": [
                    "TableCD117FA1",
                    "Arn"
                  ]
                },
                {
                  "Ref": "AWS::NoValue"
<<<<<<< HEAD
                },
=======
                }
              ]
            },
            {
              "Action": [
                "kms:Decrypt",
                "kms:DescribeKey"
              ],
              "Effect": "Allow",
              "Resource": {
                "Fn::GetAtt": [
                  "TableKey25666F95",
                  "Arn"
                ]
              }
            },
            {
              "Action": [
                "dynamodb:BatchGetItem",
                "dynamodb:GetRecords",
                "dynamodb:GetShardIterator",
                "dynamodb:Query",
                "dynamodb:GetItem",
                "dynamodb:Scan",
                "dynamodb:ConditionCheckItem",
                "dynamodb:DescribeTable"
              ],
              "Effect": "Allow",
              "Resource": [
>>>>>>> 289a7946
                {
                  "Fn::GetAtt": [
                    "TableWithGlobalAndLocalSecondaryIndexBC540710",
                    "Arn"
                  ]
                },
                {
                  "Fn::Join": [
                    "",
                    [
                      {
                        "Fn::GetAtt": [
                          "TableWithGlobalAndLocalSecondaryIndexBC540710",
                          "Arn"
                        ]
                      },
                      "/index/*"
                    ]
                  ]
                }
              ]
            },
            {
              "Action": [
                "kms:Decrypt",
                "kms:DescribeKey"
              ],
              "Effect": "Allow",
              "Resource": {
                "Fn::GetAtt": [
                  "TableKey25666F95",
                  "Arn"
                ]
              }
            }
          ],
          "Version": "2012-10-17"
        },
        "PolicyName": "RoleDefaultPolicy5FFB7DAB",
        "Roles": [
          {
            "Ref": "Role1ABCC5F0"
          }
        ]
      }
    }
  }
}<|MERGE_RESOLUTION|>--- conflicted
+++ resolved
@@ -497,14 +497,10 @@
                 "dynamodb:GetRecords",
                 "dynamodb:GetShardIterator",
                 "dynamodb:Query",
-<<<<<<< HEAD
-                "dynamodb:Scan"
-=======
                 "dynamodb:GetItem",
                 "dynamodb:Scan",
                 "dynamodb:ConditionCheckItem",
                 "dynamodb:DescribeTable"
->>>>>>> 289a7946
               ],
               "Effect": "Allow",
               "Resource": [
@@ -516,9 +512,6 @@
                 },
                 {
                   "Ref": "AWS::NoValue"
-<<<<<<< HEAD
-                },
-=======
                 }
               ]
             },
@@ -548,7 +541,6 @@
               ],
               "Effect": "Allow",
               "Resource": [
->>>>>>> 289a7946
                 {
                   "Fn::GetAtt": [
                     "TableWithGlobalAndLocalSecondaryIndexBC540710",
