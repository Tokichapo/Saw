--- conflicted
+++ resolved
@@ -252,7 +252,6 @@
     test.done();
   },
 
-<<<<<<< HEAD
   'multiple Fargate profiles added to a cluster are processed sequentially'(test: Test) {
     // GIVEN
     const stack = new Stack();
@@ -292,7 +291,10 @@
         'MyClusterfargateprofileMyProfile1879D501A',
       ],
     }, ResourcePart.CompleteDefinition));
-=======
+
+    test.done();
+  },
+
   'fargate role is added to RBAC'(test: Test) {
     // GIVEN
     const stack = new Stack();
@@ -331,7 +333,6 @@
       cluster,
       selectors: [ { namespace: 'default' } ],
     }), /unsupported/);
->>>>>>> 01ef1ca9
 
     test.done();
   },
