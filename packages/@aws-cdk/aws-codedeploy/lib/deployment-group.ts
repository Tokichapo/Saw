import autoscaling = require("@aws-cdk/aws-autoscaling");
import cloudwatch = require("@aws-cdk/aws-cloudwatch");
import codedeploylb = require("@aws-cdk/aws-codedeploy-api");
import codepipeline = require("@aws-cdk/aws-codepipeline-api");
import ec2 = require("@aws-cdk/aws-ec2");
import iam = require('@aws-cdk/aws-iam');
import s3 = require("@aws-cdk/aws-s3");
import cdk = require("@aws-cdk/cdk");
import { IServerApplication, ServerApplication } from "./application";
import { CfnDeploymentGroup } from './codedeploy.generated';
import { IServerDeploymentConfig, ServerDeploymentConfig } from "./deployment-config";
import { CommonPipelineDeployActionProps, PipelineDeployAction } from "./pipeline-action";

export interface IServerDeploymentGroup {
  readonly application: IServerApplication;
  readonly role?: iam.Role;
  readonly deploymentGroupName: string;
  readonly deploymentGroupArn: string;
  readonly deploymentConfig: IServerDeploymentConfig;
  readonly autoScalingGroups?: autoscaling.AutoScalingGroup[];
  export(): ServerDeploymentGroupAttributes;
}

/**
 * Properties of a reference to a CodeDeploy EC2/on-premise Deployment Group.
 *
 * @see ServerDeploymentGroupRef#import
 * @see ServerDeploymentGroupRef#export
 */
export interface ServerDeploymentGroupAttributes {
  /**
   * The reference to the CodeDeploy EC2/on-premise Application
   * that this Deployment Group belongs to.
   */
  application: IServerApplication;

  /**
   * The physical, human-readable name of the CodeDeploy EC2/on-premise Deployment Group
   * that we are referencing.
   */
  deploymentGroupName: string;

  /**
   * The Deployment Configuration this Deployment Group uses.
   *
   * @default ServerDeploymentConfig#OneAtATime
   */
  deploymentConfig?: IServerDeploymentConfig;
}

/**
 * Represents a reference to a CodeDeploy EC2/on-premise Deployment Group.
 *
 * If you're managing the Deployment Group alongside the rest of your CDK resources,
 * use the {@link ServerDeploymentGroup} class.
 *
 * If you want to reference an already existing Deployment Group,
 * or one defined in a different CDK Stack,
 * use the {@link #import} method.
 */
export abstract class ServerDeploymentGroupBase extends cdk.Construct implements IServerDeploymentGroup {
  public abstract readonly application: IServerApplication;
  public abstract readonly role?: iam.Role;
  public abstract readonly deploymentGroupName: string;
  public abstract readonly deploymentGroupArn: string;
  public readonly deploymentConfig: IServerDeploymentConfig;
  public abstract readonly autoScalingGroups?: autoscaling.AutoScalingGroup[];

  constructor(parent: cdk.Construct, id: string, deploymentConfig?: IServerDeploymentConfig) {
    super(parent, id);
    this.deploymentConfig = deploymentConfig || ServerDeploymentConfig.OneAtATime;
  }

  public abstract export(): ServerDeploymentGroupAttributes;

  /**
   * Convenience method for creating a new {@link PipelineDeployAction}
   * and adding it to the given Stage.
   *
   * @param stage the Pipeline Stage to add the new Action to
   * @param name the name of the newly created Action
   * @param props the properties of the new Action
   * @returns the newly created {@link PipelineDeployAction} deploy Action
   */
  public addToPipeline(stage: codepipeline.IStage, name: string, props: CommonPipelineDeployActionProps = {}):
      PipelineDeployAction {
    return new PipelineDeployAction(this, name, {
      deploymentGroup: this,
      stage,
      ...props,
    });
  }
}

class ImportedServerDeploymentGroup extends ServerDeploymentGroupBase {
  public readonly application: IServerApplication;
  public readonly role?: iam.Role = undefined;
  public readonly deploymentGroupName: string;
  public readonly deploymentGroupArn: string;
  public readonly autoScalingGroups?: autoscaling.AutoScalingGroup[] = undefined;

  constructor(parent: cdk.Construct, id: string, private readonly props: ServerDeploymentGroupAttributes) {
    super(parent, id, props.deploymentConfig);

    this.application = props.application;
    this.deploymentGroupName = props.deploymentGroupName;
    this.deploymentGroupArn = deploymentGroupName2Arn(props.application.applicationName,
      props.deploymentGroupName);
  }

  public export() {
    return this.props;
  }
}

/**
 * Represents a group of instance tags.
 * An instance will match a group if it has a tag matching
 * any of the group's tags by key and any of the provided values -
 * in other words, tag groups follow 'or' semantics.
 * If the value for a given key is an empty array,
 * an instance will match when it has a tag with the given key,
 * regardless of the value.
 * If the key is an empty string, any tag,
 * regardless of its key, with any of the given values, will match.
 */
export type InstanceTagGroup = {[key: string]: string[]};

/**
 * Represents a set of instance tag groups.
 * An instance will match a set if it matches all of the groups in the set -
 * in other words, sets follow 'and' semantics.
 * You can have a maximum of 3 tag groups inside a set.
 */
export class InstanceTagSet {
  private readonly _instanceTagGroups: InstanceTagGroup[];

  constructor(...instanceTagGroups: InstanceTagGroup[]) {
    if (instanceTagGroups.length > 3) {
      throw new Error('An instance tag set can have a maximum of 3 instance tag groups, ' +
        `but ${instanceTagGroups.length} were provided`);
    }
    this._instanceTagGroups = instanceTagGroups;
  }

  public get instanceTagGroups(): InstanceTagGroup[] {
    return this._instanceTagGroups.slice();
  }
}

/**
 * The configuration for automatically rolling back deployments in a given Deployment Group.
 */
export interface AutoRollbackConfig {
  /**
   * Whether to automatically roll back a deployment that fails.
   *
   * @default true
   */
  failedDeployment?: boolean;

  /**
   * Whether to automatically roll back a deployment that was manually stopped.
   *
   * @default false
   */
  stoppedDeployment?: boolean;

  /**
   * Whether to automatically roll back a deployment during which one of the configured
   * CloudWatch alarms for this Deployment Group went off.
   *
   * @default true if you've provided any Alarms with the `alarms` property, false otherwise
   */
  deploymentInAlarm?: boolean;
}

/**
 * Construction properties for {@link ServerDeploymentGroup}.
 */
export interface ServerDeploymentGroupProps {
  /**
   * The CodeDeploy EC2/on-premise Application this Deployment Group belongs to.
   * If you don't provide one, a new Application will be created.
   */
  application?: IServerApplication;

  /**
   * The service Role of this Deployment Group.
   * If you don't provide one, a new Role will be created.
   */
  role?: iam.Role;

  /**
   * The physical, human-readable name of the CodeDeploy Deployment Group.
   *
   * @default an auto-generated name will be used
   */
  deploymentGroupName?: string;

  /**
   * The EC2/on-premise Deployment Configuration to use for this Deployment Group.
   *
   * @default ServerDeploymentConfig#OneAtATime
   */
  deploymentConfig?: IServerDeploymentConfig;

  /**
   * The auto-scaling groups belonging to this Deployment Group.
   *
   * Auto-scaling groups can also be added after the Deployment Group is created using the {@link #addAutoScalingGroup} method.
   *
   * @default []
   */
  autoScalingGroups?: autoscaling.AutoScalingGroup[];

  /**
   * If you've provided any auto-scaling groups with the {@link #autoScalingGroups} property,
   * you can set this property to add User Data that installs the CodeDeploy agent on the instances.
   *
   * @default true
   * @see https://docs.aws.amazon.com/codedeploy/latest/userguide/codedeploy-agent-operations-install.html
   */
  installAgent?: boolean;

  /**
   * The load balancer to place in front of this Deployment Group.
   * Can be either a classic Elastic Load Balancer,
   * or an Application Load Balancer / Network Load Balancer Target Group.
   *
   * @default the Deployment Group will not have a load balancer defined
   */
  loadBalancer?: codedeploylb.ILoadBalancer;

  /**
   * All EC2 instances matching the given set of tags when a deployment occurs will be added to this Deployment Group.
   *
   * @default no additional EC2 instances will be added to the Deployment Group
   */
  ec2InstanceTags?: InstanceTagSet;

  /**
   * All on-premise instances matching the given set of tags when a deployment occurs will be added to this Deployment Group.
   *
   * @default no additional on-premise instances will be added to the Deployment Group
   */
  onPremiseInstanceTags?: InstanceTagSet;

  /**
   * The CloudWatch alarms associated with this Deployment Group.
   * CodeDeploy will stop (and optionally roll back)
   * a deployment if during it any of the alarms trigger.
   *
   * Alarms can also be added after the Deployment Group is created using the {@link #addAlarm} method.
   *
   * @default []
   * @see https://docs.aws.amazon.com/codedeploy/latest/userguide/monitoring-create-alarms.html
   */
  alarms?: cloudwatch.Alarm[];

  /**
   * Whether to continue a deployment even if fetching the alarm status from CloudWatch failed.
   *
   * @default false
   */
  ignorePollAlarmsFailure?: boolean;

  /**
   * The auto-rollback configuration for this Deployment Group.
   */
  autoRollback?: AutoRollbackConfig;
}

/**
 * A CodeDeploy Deployment Group that deploys to EC2/on-premise instances.
 */
export class ServerDeploymentGroup extends ServerDeploymentGroupBase {
  /**
   * Import an EC2/on-premise Deployment Group defined either outside the CDK,
   * or in a different CDK Stack and exported using the {@link #export} method.
   *
   * @param parent the parent Construct for this new Construct
   * @param id the logical ID of this new Construct
   * @param props the properties of the referenced Deployment Group
   * @returns a Construct representing a reference to an existing Deployment Group
   */
  public static import(parent: cdk.Construct, id: string, props: ServerDeploymentGroupAttributes): IServerDeploymentGroup {
    return new ImportedServerDeploymentGroup(parent, id, props);
  }

  public readonly application: IServerApplication;
  public readonly role?: iam.Role;
  public readonly deploymentGroupArn: string;
  public readonly deploymentGroupName: string;

  private readonly _autoScalingGroups: autoscaling.AutoScalingGroup[];
  private readonly installAgent: boolean;
  private readonly codeDeployBucket: s3.IBucket;
  private readonly alarms: cloudwatch.Alarm[];

  constructor(parent: cdk.Construct, id: string, props: ServerDeploymentGroupProps = {}) {
    super(parent, id, props.deploymentConfig);

    this.application = props.application || new ServerApplication(this, 'Application');

    this.role = props.role || new iam.Role(this, 'Role', {
      assumedBy: new iam.ServicePrincipal('codedeploy.amazonaws.com'),
      managedPolicyArns: ['arn:aws:iam::aws:policy/service-role/AWSCodeDeployRole'],
    });

    this._autoScalingGroups = props.autoScalingGroups || [];
    this.installAgent = props.installAgent === undefined ? true : props.installAgent;
<<<<<<< HEAD
    const region = (cdk.Aws.region).toString();
    this.codeDeployBucket = s3.Bucket.import(this, 'CodeDeployBucket', {
=======
    const region = (new cdk.AwsRegion()).toString();
    this.codeDeployBucket = s3.BucketRef.import(this, 'CodeDeployBucket', {
>>>>>>> e967937e
      bucketName: `aws-codedeploy-${region}`,
    });
    for (const asg of this._autoScalingGroups) {
      this.addCodeDeployAgentInstallUserData(asg);
    }

    this.alarms = props.alarms || [];

    const resource = new CfnDeploymentGroup(this, 'Resource', {
      applicationName: this.application.applicationName,
      deploymentGroupName: props.deploymentGroupName,
      serviceRoleArn: this.role.roleArn,
      deploymentConfigName: props.deploymentConfig &&
        props.deploymentConfig.deploymentConfigName,
      autoScalingGroups: new cdk.Token(() =>
        this._autoScalingGroups.length === 0
          ? undefined
          : this._autoScalingGroups.map(asg => asg.autoScalingGroupName)),
      loadBalancerInfo: this.loadBalancerInfo(props.loadBalancer),
      deploymentStyle: props.loadBalancer === undefined
        ? undefined
        : {
          deploymentOption: 'WITH_TRAFFIC_CONTROL',
        },
      ec2TagSet: this.ec2TagSet(props.ec2InstanceTags),
      onPremisesTagSet: this.onPremiseTagSet(props.onPremiseInstanceTags),
      alarmConfiguration: new cdk.Token(() => this.renderAlarmConfiguration(props.ignorePollAlarmsFailure)),
      autoRollbackConfiguration: new cdk.Token(() => this.renderAutoRollbackConfiguration(props.autoRollback)),
    });

    this.deploymentGroupName = resource.deploymentGroupName;
    this.deploymentGroupArn = deploymentGroupName2Arn(this.application.applicationName,
      this.deploymentGroupName);
  }

  public export(): ServerDeploymentGroupAttributes {
    return {
      application: this.application,
      deploymentGroupName: new cdk.Output(this, 'DeploymentGroupName', {
        value: this.deploymentGroupName
      }).makeImportValue().toString(),
      deploymentConfig: this.deploymentConfig,
    };
  }

  /**
   * Adds an additional auto-scaling group to this Deployment Group.
   *
   * @param asg the auto-scaling group to add to this Deployment Group
   */
  public addAutoScalingGroup(asg: autoscaling.AutoScalingGroup): void {
    this._autoScalingGroups.push(asg);
    this.addCodeDeployAgentInstallUserData(asg);
  }

  /**
   * Associates an additional alarm with this Deployment Group.
   *
   * @param alarm the alarm to associate with this Deployment Group
   */
  public addAlarm(alarm: cloudwatch.Alarm): void {
    this.alarms.push(alarm);
  }

  public get autoScalingGroups(): autoscaling.AutoScalingGroup[] | undefined {
    return this._autoScalingGroups.slice();
  }

  private addCodeDeployAgentInstallUserData(asg: autoscaling.AutoScalingGroup): void {
    if (!this.installAgent) {
      return;
    }

    this.codeDeployBucket.grantRead(asg.role, 'latest/*');

    const region = (new cdk.AwsRegion()).toString();
    switch (asg.osType) {
      case ec2.OperatingSystemType.Linux:
        asg.addUserData(
          'PKG_CMD=`which yum 2>/dev/null`',
          'if [ -z "$PKG_CMD" ]; then',
            'PKG_CMD=apt-get',
          'else',
            'PKG=CMD=yum',
          'fi',
          '$PKG_CMD update -y',
          '$PKG_CMD install -y ruby2.0',
          'if [ $? -ne 0 ]; then',
            '$PKG_CMD install -y ruby',
          'fi',
          '$PKG_CMD install -y awscli',
          'TMP_DIR=`mktemp -d`',
          'cd $TMP_DIR',
          `aws s3 cp s3://aws-codedeploy-${region}/latest/install . --region ${region}`,
          'chmod +x ./install',
          './install auto',
          'rm -fr $TMP_DIR',
        );
        break;
      case ec2.OperatingSystemType.Windows:
        asg.addUserData(
          'Set-Variable -Name TEMPDIR -Value (New-TemporaryFile).DirectoryName',
          `aws s3 cp s3://aws-codedeploy-${region}/latest/codedeploy-agent.msi $TEMPDIR\\codedeploy-agent.msi`,
          '$TEMPDIR\\codedeploy-agent.msi /quiet /l c:\\temp\\host-agent-install-log.txt',
        );
        break;
    }
  }

  private loadBalancerInfo(lbProvider?: codedeploylb.ILoadBalancer):
      CfnDeploymentGroup.LoadBalancerInfoProperty | undefined {
    if (!lbProvider) {
      return undefined;
    }

    const lb = lbProvider.asCodeDeployLoadBalancer();

    switch (lb.generation) {
      case codedeploylb.LoadBalancerGeneration.First:
        return {
          elbInfoList: [
            { name: lb.name },
          ],
        };
      case codedeploylb.LoadBalancerGeneration.Second:
        return {
          targetGroupInfoList: [
            { name: lb.name },
          ]
        };
    }
  }

  private ec2TagSet(tagSet?: InstanceTagSet):
      CfnDeploymentGroup.EC2TagSetProperty | undefined {
    if (!tagSet || tagSet.instanceTagGroups.length === 0) {
      return undefined;
    }

    return {
      ec2TagSetList: tagSet.instanceTagGroups.map(tagGroup => {
        return {
          ec2TagGroup: this.tagGroup2TagsArray(tagGroup) as
            CfnDeploymentGroup.EC2TagFilterProperty[],
        };
      }),
    };
  }

  private onPremiseTagSet(tagSet?: InstanceTagSet):
      CfnDeploymentGroup.OnPremisesTagSetProperty | undefined {
    if (!tagSet || tagSet.instanceTagGroups.length === 0) {
      return undefined;
    }

    return {
      onPremisesTagSetList: tagSet.instanceTagGroups.map(tagGroup => {
        return {
          onPremisesTagGroup: this.tagGroup2TagsArray(tagGroup) as
            CfnDeploymentGroup.TagFilterProperty[],
        };
      }),
    };
  }

  private tagGroup2TagsArray(tagGroup: InstanceTagGroup): any[] {
    const tagsInGroup = [];
    for (const tagKey in tagGroup) {
      if (tagGroup.hasOwnProperty(tagKey)) {
        const tagValues = tagGroup[tagKey];
        if (tagKey.length > 0) {
          if (tagValues.length > 0) {
            for (const tagValue of tagValues) {
              tagsInGroup.push({
                key: tagKey,
                value: tagValue,
                type: 'KEY_AND_VALUE',
              });
            }
          } else {
            tagsInGroup.push({
              key: tagKey,
              type: 'KEY_ONLY',
            });
          }
        } else {
          if (tagValues.length > 0) {
            for (const tagValue of tagValues) {
              tagsInGroup.push({
                value: tagValue,
                type: 'VALUE_ONLY',
              });
            }
          } else {
            throw new Error('Cannot specify both an empty key and no values for an instance tag filter');
          }
        }
      }
    }
    return tagsInGroup;
  }

  private renderAlarmConfiguration(ignorePollAlarmFailure?: boolean):
      CfnDeploymentGroup.AlarmConfigurationProperty | undefined {
    return this.alarms.length === 0
      ? undefined
      : {
        alarms: this.alarms.map(a => ({ name: a.alarmName })),
        enabled: true,
        ignorePollAlarmFailure,
      };
  }

  private renderAutoRollbackConfiguration(autoRollbackConfig: AutoRollbackConfig = {}):
      CfnDeploymentGroup.AutoRollbackConfigurationProperty | undefined {
    const events = new Array<string>();

    // we roll back failed deployments by default
    if (autoRollbackConfig.failedDeployment !== false) {
      events.push('DEPLOYMENT_FAILURE');
    }

    // we _do not_ roll back stopped deployments by default
    if (autoRollbackConfig.stoppedDeployment === true) {
      events.push('DEPLOYMENT_STOP_ON_REQUEST');
    }

    // we _do not_ roll back alarm-triggering deployments by default
    // unless the Deployment Group has at least one alarm
    if (autoRollbackConfig.deploymentInAlarm !== false) {
      if (this.alarms.length > 0) {
        events.push('DEPLOYMENT_STOP_ON_ALARM');
      } else if (autoRollbackConfig.deploymentInAlarm === true) {
        throw new Error(
          "The auto-rollback setting 'deploymentInAlarm' does not have any effect unless you associate " +
          "at least one CloudWatch alarm with the Deployment Group");
      }
    }

    return events.length > 0
      ? {
        enabled: true,
        events,
      }
      : undefined;
  }
}

function deploymentGroupName2Arn(applicationName: string, deploymentGroupName: string): string {
  return cdk.ArnUtils.fromComponents({
    service: 'codedeploy',
    resource: 'deploymentgroup',
    resourceName: `${applicationName}/${deploymentGroupName}`,
    sep: ':',
  });
}<|MERGE_RESOLUTION|>--- conflicted
+++ resolved
@@ -310,13 +310,8 @@
 
     this._autoScalingGroups = props.autoScalingGroups || [];
     this.installAgent = props.installAgent === undefined ? true : props.installAgent;
-<<<<<<< HEAD
-    const region = (cdk.Aws.region).toString();
+    const region = new cdk.AwsRegion().toString();
     this.codeDeployBucket = s3.Bucket.import(this, 'CodeDeployBucket', {
-=======
-    const region = (new cdk.AwsRegion()).toString();
-    this.codeDeployBucket = s3.BucketRef.import(this, 'CodeDeployBucket', {
->>>>>>> e967937e
       bucketName: `aws-codedeploy-${region}`,
     });
     for (const asg of this._autoScalingGroups) {
