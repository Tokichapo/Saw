--- conflicted
+++ resolved
@@ -14,11 +14,7 @@
         }
       }
     },
-<<<<<<< HEAD
-    "41b1bbf96991337a93d89d18da7636fc472e0cbd78e5be11c733638ec6a68d15": {
-=======
     "cbfc51bfae2d1509a9c326f035983c2945c52a1836bb0acf4813d0cbf8de2bba": {
->>>>>>> 0e808d81
       "source": {
         "path": "cdk-integ-opensearch.template.json",
         "packaging": "file"
@@ -26,11 +22,7 @@
       "destinations": {
         "current_account-current_region": {
           "bucketName": "cdk-hnb659fds-assets-${AWS::AccountId}-${AWS::Region}",
-<<<<<<< HEAD
-          "objectKey": "41b1bbf96991337a93d89d18da7636fc472e0cbd78e5be11c733638ec6a68d15.json",
-=======
           "objectKey": "cbfc51bfae2d1509a9c326f035983c2945c52a1836bb0acf4813d0cbf8de2bba.json",
->>>>>>> 0e808d81
           "assumeRoleArn": "arn:${AWS::Partition}:iam::${AWS::AccountId}:role/cdk-hnb659fds-file-publishing-role-${AWS::AccountId}-${AWS::Region}"
         }
       }
