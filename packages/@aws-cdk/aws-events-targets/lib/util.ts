--- conflicted
+++ resolved
@@ -1,11 +1,7 @@
 import * as events from '@aws-cdk/aws-events';
 import * as iam from '@aws-cdk/aws-iam';
 import * as lambda from '@aws-cdk/aws-lambda';
-<<<<<<< HEAD
-import { Construct, IConstruct,  } from '@aws-cdk/core';
-=======
 import { Construct, ConstructNode, IConstruct } from '@aws-cdk/core';
->>>>>>> 55e61305
 
 /**
  * Obtain the Role for the EventBridge event
@@ -31,10 +27,6 @@
  * Allows a Lambda function to be called from a rule
  */
 export function addLambdaPermission(rule: events.IRule, handler: lambda.IFunction): void {
-<<<<<<< HEAD
-  const permissionId = `AllowEventRule${Names.nodeUniqueId(rule.node)}`;
-  if (!handler.permissionsNode.tryFindChild(permissionId)) {
-=======
   let scope: Construct | undefined;
   let node: ConstructNode = handler.permissionsNode;
   if (rule instanceof Construct) {
@@ -43,9 +35,8 @@
     scope = rule;
     node = rule.node;
   }
-  const permissionId = `AllowEventRule${rule.node.uniqueId}`;
+  const permissionId = `AllowEventRule${Names.nodeUniqueId(rule.node)}`;
   if (!node.tryFindChild(permissionId)) {
->>>>>>> 55e61305
     handler.addPermission(permissionId, {
       scope,
       action: 'lambda:InvokeFunction',
