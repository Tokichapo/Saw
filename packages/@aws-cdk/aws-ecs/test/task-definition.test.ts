<<<<<<< HEAD
import { expect, haveResource } from '@aws-cdk/assert';
=======
import { expect, haveResource } from '@aws-cdk/assert-internal';
>>>>>>> e31587a2
import * as iam from '@aws-cdk/aws-iam';
import * as cdk from '@aws-cdk/core';
import { nodeunitShim, Test } from 'nodeunit-shim';
import * as ecs from '../lib';

nodeunitShim({
  'When creating a new TaskDefinition': {
    'A task definition with both compatibilities defaults to networkmode AwsVpc'(test: Test) {
      // GIVEN
      const stack = new cdk.Stack();

      // WHEN
      new ecs.TaskDefinition(stack, 'TD', {
        cpu: '512',
        memoryMiB: '512',
        compatibility: ecs.Compatibility.EC2_AND_FARGATE,
      });

      // THEN
      expect(stack).to(haveResource('AWS::ECS::TaskDefinition', {
        NetworkMode: 'awsvpc',
      }));

      test.done();
    },
  },

  'When importing from an existing Task definition': {
    'can import using a task definition arn'(test: Test) {
      // GIVEN
      const stack = new cdk.Stack();
      const taskDefinitionArn = 'TDArn';

      // WHEN
      const taskDefinition = ecs.TaskDefinition.fromTaskDefinitionArn(stack, 'TD_ID', taskDefinitionArn);

      // THEN
      test.equal(taskDefinition.taskDefinitionArn, taskDefinitionArn);
      test.equal(taskDefinition.compatibility, ecs.Compatibility.EC2_AND_FARGATE);
      test.equal(taskDefinition.executionRole, undefined);

      test.done();
    },

    'can import a Task Definition using attributes'(test: Test) {
      // GIVEN
      const stack = new cdk.Stack();
      const expectTaskDefinitionArn = 'TD_ARN';
      const expectCompatibility = ecs.Compatibility.EC2;
      const expectNetworkMode = ecs.NetworkMode.AWS_VPC;
      const expectTaskRole = new iam.Role(stack, 'TaskRole', {
        assumedBy: new iam.ServicePrincipal('ecs-tasks.amazonaws.com'),
      });

      // WHEN
      const taskDefinition = ecs.TaskDefinition.fromTaskDefinitionAttributes(stack, 'TD_ID', {
        taskDefinitionArn: expectTaskDefinitionArn,
        compatibility: expectCompatibility,
        networkMode: expectNetworkMode,
        taskRole: expectTaskRole,
      });

      // THEN
      test.equal(taskDefinition.taskDefinitionArn, expectTaskDefinitionArn);
      test.equal(taskDefinition.compatibility, expectCompatibility);
      test.equal(taskDefinition.executionRole, undefined);
      test.equal(taskDefinition.networkMode, expectNetworkMode);
      test.equal(taskDefinition.taskRole, expectTaskRole);

      test.done();
    },

    'returns an imported TaskDefinition that will throw an error when trying to access its yet to defined networkMode'(test: Test) {
      // GIVEN
      const stack = new cdk.Stack();
      const expectTaskDefinitionArn = 'TD_ARN';
      const expectCompatibility = ecs.Compatibility.EC2;
      const expectTaskRole = new iam.Role(stack, 'TaskRole', {
        assumedBy: new iam.ServicePrincipal('ecs-tasks.amazonaws.com'),
      });

      // WHEN
      const taskDefinition = ecs.TaskDefinition.fromTaskDefinitionAttributes(stack, 'TD_ID', {
        taskDefinitionArn: expectTaskDefinitionArn,
        compatibility: expectCompatibility,
        taskRole: expectTaskRole,
      });

      // THEN
      test.throws(() => {
        taskDefinition.networkMode;
      }, 'This operation requires the networkMode in ImportedTaskDefinition to be defined. ' +
        'Add the \'networkMode\' in ImportedTaskDefinitionProps to instantiate ImportedTaskDefinition');

      test.done();
    },

    'returns an imported TaskDefinition that will throw an error when trying to access its yet to defined taskRole'(test: Test) {
      // GIVEN
      const stack = new cdk.Stack();
      const expectTaskDefinitionArn = 'TD_ARN';
      const expectCompatibility = ecs.Compatibility.EC2;
      const expectNetworkMode = ecs.NetworkMode.AWS_VPC;

      // WHEN
      const taskDefinition = ecs.TaskDefinition.fromTaskDefinitionAttributes(stack, 'TD_ID', {
        taskDefinitionArn: expectTaskDefinitionArn,
        compatibility: expectCompatibility,
        networkMode: expectNetworkMode,
      });

      // THEN
      test.throws(() => {
        taskDefinition.taskRole;
      }, 'This operation requires the taskRole in ImportedTaskDefinition to be defined. ' +
        'Add the \'taskRole\' in ImportedTaskDefinitionProps to instantiate ImportedTaskDefinition');

      test.done();
    },
  },
});<|MERGE_RESOLUTION|>--- conflicted
+++ resolved
@@ -1,8 +1,5 @@
-<<<<<<< HEAD
-import { expect, haveResource } from '@aws-cdk/assert';
-=======
+
 import { expect, haveResource } from '@aws-cdk/assert-internal';
->>>>>>> e31587a2
 import * as iam from '@aws-cdk/aws-iam';
 import * as cdk from '@aws-cdk/core';
 import { nodeunitShim, Test } from 'nodeunit-shim';
