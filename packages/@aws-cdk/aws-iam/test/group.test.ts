import '@aws-cdk/assert-internal/jest';
import { App, Stack, CfnResource } from '@aws-cdk/core';
import { Group, ManagedPolicy, User } from '../lib';

describe('IAM groups', () => {
  test('default group', () => {
    const app = new App();
    const stack = new Stack(app, 'MyStack');
    new Group(stack, 'MyGroup');

    expect(stack).toMatchTemplate({
      Resources: { MyGroupCBA54B1B: { Type: 'AWS::IAM::Group' } },
    });
  });

  test('users can be added to the group either via `user.addToGroup` or `group.addUser`', () => {
    const app = new App();
    const stack = new Stack(app, 'MyStack');
    const group = new Group(stack, 'MyGroup');
    const user1 = new User(stack, 'User1');
    const user2 = new User(stack, 'User2');
    user1.addToGroup(group);
    group.addUser(user2);

    expect(stack).toMatchTemplate({
      Resources:
      {
        MyGroupCBA54B1B: { Type: 'AWS::IAM::Group' },
        User1E278A736:
        {
          Type: 'AWS::IAM::User',
          Properties: { Groups: [{ Ref: 'MyGroupCBA54B1B' }] },
        },
        User21F1486D1:
        {
          Type: 'AWS::IAM::User',
          Properties: { Groups: [{ Ref: 'MyGroupCBA54B1B' }] },
        },
      },
    });
  });

  test('create with managed policy', () => {
    // GIVEN
    const stack = new Stack();

    // WHEN
    new Group(stack, 'MyGroup', {
      managedPolicies: [ManagedPolicy.fromAwsManagedPolicyName('asdf')],
    });

    // THEN
    expect(stack).toHaveResource('AWS::IAM::Group', {
      ManagedPolicyArns: [
        { 'Fn::Join': ['', ['arn:', { Ref: 'AWS::Partition' }, ':iam::aws:policy/asdf']] },
      ],
    });
  });
<<<<<<< HEAD
});

test('cross-env group ARNs include path', () => {
  const app = new App();
  const groupStack = new Stack(app, 'group-stack', { env: { account: '123456789012', region: 'us-east-1' } });
  const referencerStack = new Stack(app, 'referencer-stack', { env: { region: 'us-east-2' } });
  const group = new Group(groupStack, 'Group', {
    path: '/sample/path/',
    groupName: 'sample-name',
  });
  new CfnResource(referencerStack, 'Referencer', {
    type: 'Custom::GroupReferencer',
    properties: { GroupArn: group.groupArn },
  });

  expect(referencerStack).toHaveResource('Custom::GroupReferencer', {
    GroupArn: {
      'Fn::Join': [
        '',
        [
          'arn:',
          {
            Ref: 'AWS::Partition',
          },
          ':iam::123456789012:group/sample/path/sample-name',
        ],
      ],
    },
=======

  test('groups imported by group name have valid arn', () => {
    // GIVEN
    const stack = new Stack();

    // WHEN
    const group1 = Group.fromGroupName(stack, 'imported-group1', 'MyGroupName1');
    const group2 = Group.fromGroupName(stack, 'imported-group2', 'division/MyGroupName2');

    // THEN
    expect(stack.resolve(group1.groupArn)).toStrictEqual({
      'Fn::Join': ['', ['arn:', { Ref: 'AWS::Partition' }, ':iam::', { Ref: 'AWS::AccountId' }, ':group/MyGroupName1']],
    });
    expect(stack.resolve(group2.groupArn)).toStrictEqual({
      'Fn::Join': ['', ['arn:', { Ref: 'AWS::Partition' }, ':iam::', { Ref: 'AWS::AccountId' }, ':group/division/MyGroupName2']],
    });
>>>>>>> 73e5fec3
  });
});<|MERGE_RESOLUTION|>--- conflicted
+++ resolved
@@ -56,7 +56,23 @@
       ],
     });
   });
-<<<<<<< HEAD
+
+  test('groups imported by group name have valid arn', () => {
+    // GIVEN
+    const stack = new Stack();
+
+    // WHEN
+    const group1 = Group.fromGroupName(stack, 'imported-group1', 'MyGroupName1');
+    const group2 = Group.fromGroupName(stack, 'imported-group2', 'division/MyGroupName2');
+
+    // THEN
+    expect(stack.resolve(group1.groupArn)).toStrictEqual({
+      'Fn::Join': ['', ['arn:', { Ref: 'AWS::Partition' }, ':iam::', { Ref: 'AWS::AccountId' }, ':group/MyGroupName1']],
+    });
+    expect(stack.resolve(group2.groupArn)).toStrictEqual({
+      'Fn::Join': ['', ['arn:', { Ref: 'AWS::Partition' }, ':iam::', { Ref: 'AWS::AccountId' }, ':group/division/MyGroupName2']],
+    });
+  });
 });
 
 test('cross-env group ARNs include path', () => {
@@ -85,23 +101,5 @@
         ],
       ],
     },
-=======
-
-  test('groups imported by group name have valid arn', () => {
-    // GIVEN
-    const stack = new Stack();
-
-    // WHEN
-    const group1 = Group.fromGroupName(stack, 'imported-group1', 'MyGroupName1');
-    const group2 = Group.fromGroupName(stack, 'imported-group2', 'division/MyGroupName2');
-
-    // THEN
-    expect(stack.resolve(group1.groupArn)).toStrictEqual({
-      'Fn::Join': ['', ['arn:', { Ref: 'AWS::Partition' }, ':iam::', { Ref: 'AWS::AccountId' }, ':group/MyGroupName1']],
-    });
-    expect(stack.resolve(group2.groupArn)).toStrictEqual({
-      'Fn::Join': ['', ['arn:', { Ref: 'AWS::Partition' }, ':iam::', { Ref: 'AWS::AccountId' }, ':group/division/MyGroupName2']],
-    });
->>>>>>> 73e5fec3
   });
 });