--- conflicted
+++ resolved
@@ -49,7 +49,6 @@
        },
        "Resource": "*"
       }
-<<<<<<< HEAD
     },
     "MyQueuePolicy6BBEDDAC": {
       "Type": "AWS::SQS::QueuePolicy",
@@ -92,38 +91,6 @@
       "Properties": {
         "Protocol": "sqs",
         "TopicArn": {
-=======
-     ],
-     "Version": "2012-10-17"
-    }
-   },
-   "UpdateReplacePolicy": "Retain",
-   "DeletionPolicy": "Retain"
-  },
-  "MyQueueE6CA6235": {
-   "Type": "AWS::SQS::Queue",
-   "Properties": {
-    "KmsMasterKeyId": {
-     "Fn::GetAtt": [
-      "EncryptionMasterKey5BD393B9",
-      "Arn"
-     ]
-    }
-   },
-   "UpdateReplacePolicy": "Delete",
-   "DeletionPolicy": "Delete"
-  },
-  "MyQueuePolicy6BBEDDAC": {
-   "Type": "AWS::SQS::QueuePolicy",
-   "Properties": {
-    "PolicyDocument": {
-     "Statement": [
-      {
-       "Action": "sqs:SendMessage",
-       "Condition": {
-        "ArnEquals": {
-         "aws:SourceArn": {
->>>>>>> 809e1b0d
           "Ref": "MyTopic86869434"
          }
         }
