## AWS Cloud9 Construct Library
<!--BEGIN STABILITY BANNER-->

---

![Stability: Experimental](https://img.shields.io/badge/stability-Experimental-important.svg?style=for-the-badge)

> **This is a _developer preview_ (public beta) module. Releases might lack important features and might have
> future breaking changes.**
>
> This API is still under active development and subject to non-backward
> compatible changes or removal in any future version. Use of the API is not recommended in production
> environments. Experimental APIs are not subject to the Semantic Versioning model.

---
<!--END STABILITY BANNER-->

This module is part of the [AWS Cloud Development Kit](https://github.com/aws/aws-cdk) project.

## Usage Example

```ts
import * as cloud9 from '@aws-cdk/aws-cloud9';

// create a cloud9 ec2 environment in a new VPC
<<<<<<< HEAD
new cloud9.EnvironmentEC2(this, 'Cloud9Env');

// or create the cloud9 environment in my default VPC
const vpc = ec2.Vpc.fromLookup(this, 'VPC', { isDefault: true });
const c9env = new cloud9.EnvironmentEC2(this, 'Cloud9Env2', {
=======
const vpc = new ec2.Vpc(this, 'VPC', { maxAzs: 3});
new cloud9.EnvironmentEC2(this, 'Cloud9Env', { vpc });

// or create the cloud9 environment in the default VPC with specific instanceType
const vpc = ec2.Vpc.fromLookup(this, 'VPC', { isDefault: true });
new cloud9.EnvironmentEC2(this, 'Cloud9Env2', {
>>>>>>> 034e7e93
  vpc,
  instanceType: new ec2.InstanceType('t3.large')
});

<<<<<<< HEAD
=======
// or specify in a different subnetSelection 
const c9env = new cloud9.EnvironmentEC2(this, 'Cloud9Env3', {
    vpc,
    subnetSelection: {
      subnetType: ec2.SubnetType.PRIVATE
    }
});

>>>>>>> 034e7e93
// print the Cloud9 IDE URL in the output
new cdk.CfnOutput(this, 'URL', { value: c9env.ideUrl });
```
<|MERGE_RESOLUTION|>--- conflicted
+++ resolved
@@ -23,26 +23,16 @@
 import * as cloud9 from '@aws-cdk/aws-cloud9';
 
 // create a cloud9 ec2 environment in a new VPC
-<<<<<<< HEAD
-new cloud9.EnvironmentEC2(this, 'Cloud9Env');
-
-// or create the cloud9 environment in my default VPC
-const vpc = ec2.Vpc.fromLookup(this, 'VPC', { isDefault: true });
-const c9env = new cloud9.EnvironmentEC2(this, 'Cloud9Env2', {
-=======
 const vpc = new ec2.Vpc(this, 'VPC', { maxAzs: 3});
 new cloud9.EnvironmentEC2(this, 'Cloud9Env', { vpc });
 
 // or create the cloud9 environment in the default VPC with specific instanceType
 const vpc = ec2.Vpc.fromLookup(this, 'VPC', { isDefault: true });
 new cloud9.EnvironmentEC2(this, 'Cloud9Env2', {
->>>>>>> 034e7e93
   vpc,
   instanceType: new ec2.InstanceType('t3.large')
 });
 
-<<<<<<< HEAD
-=======
 // or specify in a different subnetSelection 
 const c9env = new cloud9.EnvironmentEC2(this, 'Cloud9Env3', {
     vpc,
@@ -51,7 +41,6 @@
     }
 });
 
->>>>>>> 034e7e93
 // print the Cloud9 IDE URL in the output
 new cdk.CfnOutput(this, 'URL', { value: c9env.ideUrl });
 ```
