--- conflicted
+++ resolved
@@ -84,11 +84,8 @@
 export const EC2_LAUNCH_TEMPLATE_DEFAULT_USER_DATA = '@aws-cdk/aws-ec2:launchTemplateDefaultUserData';
 export const SECRETS_MANAGER_TARGET_ATTACHMENT_RESOURCE_POLICY = '@aws-cdk/aws-secretsmanager:useAttachedSecretResourcePolicyForSecretTargetAttachments';
 export const REDSHIFT_COLUMN_ID = '@aws-cdk/aws-redshift:columnId';
-<<<<<<< HEAD
 export const VALIDATION_REPORT_JSON = '@aws-cdk/core:validationReportJson';
-=======
 export const ENABLE_EMR_SERVICE_POLICY_V2 = '@aws-cdk/aws-stepfunctions-tasks:enableEmrServicePolicyV2';
->>>>>>> 20d08819
 
 export const FLAGS: Record<string, FlagInfo> = {
   //////////////////////////////////////////////////////////////////////
@@ -738,14 +735,16 @@
   },
 
   //////////////////////////////////////////////////////////////////////
-<<<<<<< HEAD
   [VALIDATION_REPORT_JSON]: {
     type: FlagType.VisibleContext,
     summary: 'Whether to display validation report in JSON format',
     detailsMd: `
       Validation reports may be displayed in a human-readable format or in JSON format.
       This flag enables the JSON format.
-=======
+      `,
+    introducedIn: { v2: 'V2NEXT' },
+    recommendedValue: true,
+  },
   [ENABLE_EMR_SERVICE_POLICY_V2]: {
     type: FlagType.BugFix,
     summary: 'Enable AmazonEMRServicePolicy_v2 managed policies',
@@ -758,7 +757,6 @@
 
       This is a feature flag as the old behavior will be deprecated, but some resources may require manual
       intervention since they might not have the appropriate tags propagated automatically.
->>>>>>> 20d08819
       `,
     introducedIn: { v2: 'V2NEXT' },
     recommendedValue: true,
