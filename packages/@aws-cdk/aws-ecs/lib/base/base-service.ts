--- conflicted
+++ resolved
@@ -10,10 +10,6 @@
 import { LoadBalancerTargetOptions, NetworkMode, TaskDefinition } from '../base/task-definition';
 import { ContainerDefinition, Protocol } from '../container-definition';
 import { ICluster, CapacityProviderStrategy } from '../cluster';
-<<<<<<< HEAD
-import { ContainerDefinition, Protocol } from '../container-definition';
-=======
->>>>>>> 5d57777c
 import { CfnService } from '../ecs.generated';
 import { ScalableTaskCount } from './scalable-task-count';
 
@@ -949,14 +945,8 @@
 
 /**
  * Options for `determineContainerNameAndPort`
-<<<<<<< HEAD
- * @internal
- */
-export interface DetermineContainerNameAndPortOptions {
-=======
  */
 interface DetermineContainerNameAndPortOptions {
->>>>>>> 5d57777c
   dnsRecordType: cloudmap.DnsRecordType;
   taskDefinition: TaskDefinition;
   container?: ContainerDefinition;
@@ -965,14 +955,8 @@
 
 /**
  * Determine the name of the container and port to target for the service registry.
-<<<<<<< HEAD
- * @internal
- */
-export function determineContainerNameAndPort(options: DetermineContainerNameAndPortOptions) {
-=======
  */
 function determineContainerNameAndPort(options: DetermineContainerNameAndPortOptions) {
->>>>>>> 5d57777c
   // If the record type is SRV, then provide the containerName and containerPort to target.
   // We use the name of the default container and the default port of the default container
   // unless the user specifies otherwise.
