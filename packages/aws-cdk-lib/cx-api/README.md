--- conflicted
+++ resolved
@@ -458,7 +458,24 @@
 }
 ```
 
-<<<<<<< HEAD
+* `@aws-cdk/aws-lambda-nodejs:sdkV3ExcludeSmithyPackages`
+
+Currently, when bundling Lambda functions with the non-latest runtime that supports AWS SDK JavaScript (v3), only the `@aws-sdk/*` packages are excluded by default.
+However, this can cause version mismatches between the `@aws-sdk/*` and `@smithy/*` packages, as they are tightly coupled dependencies in AWS SDK v3.
+
+When this feature flag is enabled, both `@aws-sdk/*` and `@smithy/*` packages will be excluded during the bundling process. This ensures that no mismatches
+occur between these tightly coupled dependencies when using the AWS SDK v3 in Lambda functions.
+
+_cdk.json_
+
+```json
+{
+  "context": {
+    "@aws-cdk/aws-lambda-nodejs:sdkV3ExcludeSmithyPackages": true
+  }
+}
+```
+
 * `@aws-cdk/aws-route53-targets:useNewMethodForUserPoolDomainDnsName`
 
 When enabled, use a new method for DNS Name of user pool domain target.
@@ -467,26 +484,13 @@
 creates a custom resource internally, but the new method doesn't need a custom resource.
 
 If the flag is set to false then a custom resource will be created when using `UserPoolDomainTarget`.
-=======
-* `@aws-cdk/aws-lambda-nodejs:sdkV3ExcludeSmithyPackages`
-
-Currently, when bundling Lambda functions with the non-latest runtime that supports AWS SDK JavaScript (v3), only the `@aws-sdk/*` packages are excluded by default.
-However, this can cause version mismatches between the `@aws-sdk/*` and `@smithy/*` packages, as they are tightly coupled dependencies in AWS SDK v3.
-
-When this feature flag is enabled, both `@aws-sdk/*` and `@smithy/*` packages will be excluded during the bundling process. This ensures that no mismatches
-occur between these tightly coupled dependencies when using the AWS SDK v3 in Lambda functions.
->>>>>>> 3c920129
-
-_cdk.json_
-
-```json
-{
-  "context": {
-<<<<<<< HEAD
+
+_cdk.json_
+
+```json
+{
+  "context": {
     "@aws-cdk/aws-route53-targets:useNewMethodForUserPoolDomainDnsName": true
-=======
-    "@aws-cdk/aws-lambda-nodejs:sdkV3ExcludeSmithyPackages": true
->>>>>>> 3c920129
   }
 }
 ```