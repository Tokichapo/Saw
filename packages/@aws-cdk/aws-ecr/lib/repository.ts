--- conflicted
+++ resolved
@@ -417,16 +417,11 @@
     const resource = new CfnRepository(this, 'Resource', {
       repositoryName: this.physicalName,
       // It says "Text", but they actually mean "Object".
-<<<<<<< HEAD
       repositoryPolicyText: Lazy.any({ produce: () => this.policyDocument }),
       lifecyclePolicy: Lazy.any({ produce: () => this.renderLifecyclePolicy() }),
-=======
-      repositoryPolicyText: Lazy.anyValue({ produce: () => this.policyDocument }),
-      lifecyclePolicy: Lazy.anyValue({ produce: () => this.renderLifecyclePolicy() }),
       imageScanningConfiguration: !props.imageScanOnPush ? undefined : {
         scanOnPush: true,
       },
->>>>>>> 47811ef1
     });
 
     resource.applyRemovalPolicy(props.removalPolicy);
