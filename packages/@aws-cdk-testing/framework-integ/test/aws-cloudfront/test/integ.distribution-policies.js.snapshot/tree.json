--- conflicted
+++ resolved
@@ -47,8 +47,6 @@
             },
             "constructInfo": {
               "fqn": "aws-cdk-lib.aws_cloudfront.CachePolicy",
-<<<<<<< HEAD
-=======
               "version": "0.0.0"
             }
           },
@@ -131,7 +129,6 @@
             },
             "constructInfo": {
               "fqn": "aws-cdk-lib.aws_cloudfront.CachePolicy",
->>>>>>> 8ea35999
               "version": "0.0.0"
             }
           },
@@ -148,10 +145,7 @@
                     "originRequestPolicyConfig": {
                       "name": "ACustomOriginRequestPolicy",
                       "cookiesConfig": {
-                        "cookieBehavior": "whitelist",
-                        "cookies": [
-                          "cookie1"
-                        ]
+                        "cookieBehavior": "none"
                       },
                       "headersConfig": {
                         "headerBehavior": "allViewerAndWhitelistCloudFront",
@@ -160,10 +154,7 @@
                         ]
                       },
                       "queryStringsConfig": {
-                        "queryStringBehavior": "allExcept",
-                        "queryStrings": [
-                          "querystringparam"
-                        ]
+                        "queryStringBehavior": "none"
                       }
                     }
                   }
@@ -375,8 +366,6 @@
             "path": "integ-distribution-policies/CheckBootstrapVersion",
             "constructInfo": {
               "fqn": "aws-cdk-lib.CfnRule",
-<<<<<<< HEAD
-=======
               "version": "0.0.0"
             }
           }
@@ -431,17 +420,12 @@
             },
             "constructInfo": {
               "fqn": "@aws-cdk/integ-tests-alpha.IntegTestCase",
->>>>>>> 8ea35999
               "version": "0.0.0"
             }
           }
         },
         "constructInfo": {
-<<<<<<< HEAD
-          "fqn": "aws-cdk-lib.Stack",
-=======
           "fqn": "@aws-cdk/integ-tests-alpha.IntegTest",
->>>>>>> 8ea35999
           "version": "0.0.0"
         }
       },
