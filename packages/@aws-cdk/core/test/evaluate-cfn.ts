--- conflicted
+++ resolved
@@ -5,13 +5,8 @@
  */
 import { isNameOfCloudFormationIntrinsic } from '../lib/private/cloudformation-lang';
 
-<<<<<<< HEAD
-export function evaluateCFN(object: any, context: {[key: string]: any} = {}): any {
-  const intrinsics: any = {
-=======
 export function evaluateCFN(object: any, context: {[key: string]: string} = {}): any {
   const intrinsicFns: any = {
->>>>>>> 57e54043
     'Fn::Join'(separator: string, args: string[]) {
       if (typeof separator !== 'string') {
         // CFN does not support expressions here!
