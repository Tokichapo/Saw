{
  "name": "cdk-build-tools",
  "private": true,
  "version": "0.0.0",
  "description": "Tools package with shared build scripts for CDK packages",
  "main": "lib/index.js",
  "repository": {
    "type": "git",
    "url": "https://github.com/aws/aws-cdk.git",
    "directory": "tools/cdk-build-tools"
  },
  "bin": {
    "cdk-build": "bin/cdk-build",
    "cdk-compat": "bin/cdk-compat",
    "cdk-watch": "bin/cdk-watch",
    "cdk-test": "bin/cdk-test",
    "cdk-package": "bin/cdk-package",
    "cdk-awslint": "bin/cdk-awslint"
  },
  "scripts": {
    "build": "tsc -b && tslint -p . && chmod +x bin/cdk-build && chmod +x bin/cdk-test && chmod +x bin/cdk-watch && chmod +x bin/cdk-awslint && pkglint",
    "watch": "tsc -b -w",
    "pkglint": "pkglint -f",
    "test": "echo success",
    "build+test+package": "npm run build+test",
    "build+test": "npm run build && npm test"
  },
  "author": {
    "name": "Amazon Web Services",
    "url": "https://aws.amazon.com",
    "organization": true
  },
  "license": "Apache-2.0",
  "devDependencies": {
    "@types/fs-extra": "^8.1.0",
    "@types/jest": "^25.2.1",
    "@types/yargs": "^15.0.4",
    "pkglint": "0.0.0"
  },
  "dependencies": {
    "@typescript-eslint/eslint-plugin": "^2.28.0",
    "@typescript-eslint/parser": "^2.19.2",
    "awslint": "0.0.0",
    "colors": "^1.4.0",
    "eslint": "^6.8.0",
    "eslint-import-resolver-node": "^0.3.3",
    "eslint-import-resolver-typescript": "^2.0.0",
    "eslint-plugin-import": "^2.20.2",
    "fs-extra": "^8.1.0",
<<<<<<< HEAD
    "jest": "^24.9.0",
    "jsii": "^1.2.0",
    "jsii-pacmak": "^1.2.0",
=======
    "jest": "^25.3.0",
    "jsii": "^1.1.0",
    "jsii-pacmak": "^1.1.0",
>>>>>>> b7ddf5ba
    "nodeunit": "^0.11.3",
    "nyc": "^15.0.1",
    "ts-jest": "^25.3.1",
    "tslint": "^5.20.1",
    "typescript": "~3.8.3",
    "yargs": "^15.3.1"
  },
  "keywords": [
    "aws",
    "cdk"
  ],
  "homepage": "https://github.com/aws/aws-cdk",
  "engines": {
    "node": ">= 10.12.0"
  }
}<|MERGE_RESOLUTION|>--- conflicted
+++ resolved
@@ -47,15 +47,9 @@
     "eslint-import-resolver-typescript": "^2.0.0",
     "eslint-plugin-import": "^2.20.2",
     "fs-extra": "^8.1.0",
-<<<<<<< HEAD
-    "jest": "^24.9.0",
+    "jest": "^25.3.0",
     "jsii": "^1.2.0",
     "jsii-pacmak": "^1.2.0",
-=======
-    "jest": "^25.3.0",
-    "jsii": "^1.1.0",
-    "jsii-pacmak": "^1.1.0",
->>>>>>> b7ddf5ba
     "nodeunit": "^0.11.3",
     "nyc": "^15.0.1",
     "ts-jest": "^25.3.1",
