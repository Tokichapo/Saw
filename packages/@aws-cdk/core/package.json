{
  "name": "@aws-cdk/core",
  "version": "0.0.0",
  "private": true,
  "description": "AWS Cloud Development Kit Core Library",
  "main": "lib/index.js",
  "types": "lib/index.d.ts",
  "jsii": {
    "outdir": "dist",
    "targets": {
      "java": {
        "package": "software.amazon.awscdk.core",
        "maven": {
          "groupId": "software.amazon.awscdk",
          "artifactId": "core"
        }
      },
      "dotnet": {
        "namespace": "Amazon.CDK",
        "packageId": "Amazon.CDK",
        "iconUrl": "https://raw.githubusercontent.com/aws/aws-cdk/main/logo/default-256-dark.png"
      },
      "python": {
        "distName": "aws-cdk.core",
        "module": "aws_cdk.core",
        "classifiers": [
          "Framework :: AWS CDK",
          "Framework :: AWS CDK :: 2"
        ]
      }
    },
    "projectReferences": true,
    "metadata": {
      "jsii": {
        "rosetta": {
          "strict": true
        }
      }
    }
  },
  "repository": {
    "type": "git",
    "url": "https://github.com/aws/aws-cdk.git",
    "directory": "packages/@aws-cdk/core"
  },
  "awslint": {
    "exclude": [
      "props-physical-name:@aws-cdk/aws-cloudformation.CustomResourceProps",
      "construct-ctor:@aws-cdk/core.App.<initializer>",
      "construct-ctor:@aws-cdk/core.Construct.<initializer>.params[0]",
      "props-no-cfn-types:@aws-cdk/core.CfnOutputProps.condition",
      "duration-prop-type:@aws-cdk/core.ResourceSignal.timeout",
      "props-no-any:@aws-cdk/core.CfnParameterProps.default",
      "props-no-cfn-types:@aws-cdk/core.CfnRuleProps.assertions",
      "props-no-cfn-types:@aws-cdk/core.CfnCodeDeployBlueGreenHookProps.applications",
      "props-no-cfn-types:@aws-cdk/core.CfnCodeDeployBlueGreenHookProps.additionalOptions",
      "props-no-cfn-types:@aws-cdk/core.CfnCodeDeployBlueGreenHookProps.lifecycleEventHooks",
      "props-no-cfn-types:@aws-cdk/core.CfnCodeDeployBlueGreenHookProps.trafficRoutingConfig",
      "construct-ctor:@aws-cdk/core.Stack.<initializer>.params[1]",
      "docs-public-apis:@aws-cdk/core.ScopedAws.urlSuffix",
      "docs-public-apis:@aws-cdk/core.TagType.NOT_TAGGABLE",
      "docs-public-apis:@aws-cdk/core.TagType.KEY_VALUE",
      "docs-public-apis:@aws-cdk/core.TagType.MAP",
      "docs-public-apis:@aws-cdk/core.TagType.AUTOSCALING_GROUP",
      "docs-public-apis:@aws-cdk/core.Arn",
      "docs-public-apis:@aws-cdk/core.Aws.ACCOUNT_ID",
      "docs-public-apis:@aws-cdk/core.Aws.NO_VALUE",
      "docs-public-apis:@aws-cdk/core.Aws.NOTIFICATION_ARNS",
      "docs-public-apis:@aws-cdk/core.Aws.PARTITION",
      "docs-public-apis:@aws-cdk/core.Aws.REGION",
      "docs-public-apis:@aws-cdk/core.Aws.STACK_ID",
      "docs-public-apis:@aws-cdk/core.Aws.STACK_NAME",
      "docs-public-apis:@aws-cdk/core.Aws.URL_SUFFIX",
      "docs-public-apis:@aws-cdk/core.ConstructNode.root",
      "docs-public-apis:@aws-cdk/core.ContextProvider.getKey",
      "docs-public-apis:@aws-cdk/core.ContextProvider.getValue",
      "docs-public-apis:@aws-cdk/core.Lazy.anyValue",
      "docs-public-apis:@aws-cdk/core.Lazy.listValue",
      "docs-public-apis:@aws-cdk/core.Lazy.numberValue",
      "docs-public-apis:@aws-cdk/core.Lazy.stringValue",
      "docs-public-apis:@aws-cdk/core.Reference.displayName",
      "docs-public-apis:@aws-cdk/core.Reference.target",
      "docs-public-apis:@aws-cdk/core.ScopedAws.accountId",
      "docs-public-apis:@aws-cdk/core.ScopedAws.notificationArns",
      "docs-public-apis:@aws-cdk/core.ScopedAws.partition",
      "docs-public-apis:@aws-cdk/core.ScopedAws.region",
      "docs-public-apis:@aws-cdk/core.ScopedAws.stackId",
      "docs-public-apis:@aws-cdk/core.ScopedAws.stackName",
      "docs-public-apis:@aws-cdk/core.TagType.STANDARD",
      "docs-public-apis:@aws-cdk/core.Stack.addDockerImageAsset",
      "docs-public-apis:@aws-cdk/core.Stack.addFileAsset",
      "docs-public-apis:@aws-cdk/core.TagManager.applyTagAspectHere",
      "docs-public-apis:@aws-cdk/core.TokenizedStringFragments.firstValue",
      "docs-public-apis:@aws-cdk/core.TokenizedStringFragments.length",
      "docs-public-apis:@aws-cdk/core.TokenizedStringFragments.firstToken",
      "docs-public-apis:@aws-cdk/core.TokenizedStringFragments.addIntrinsic",
      "docs-public-apis:@aws-cdk/core.TokenizedStringFragments.addLiteral",
      "docs-public-apis:@aws-cdk/core.TokenizedStringFragments.addToken",
      "docs-public-apis:@aws-cdk/core.ValidationResult.errorMessage",
      "docs-public-apis:@aws-cdk/core.ValidationResult.isSuccess",
      "docs-public-apis:@aws-cdk/core.ValidationResult.results",
      "docs-public-apis:@aws-cdk/core.ValidationResults.isSuccess",
      "docs-public-apis:@aws-cdk/core.ValidationResults.results",
      "docs-public-apis:@aws-cdk/core.ValidationResults.collect",
      "docs-public-apis:@aws-cdk/core.ValidationResults.errorTreeList",
      "docs-public-apis:@aws-cdk/core.ArnComponents",
      "props-default-doc:@aws-cdk/core.ArnComponents.resourceName",
      "docs-public-apis:@aws-cdk/core.DockerImageAssetSource",
      "props-default-doc:@aws-cdk/core.EncodingOptions.displayHint",
      "docs-public-apis:@aws-cdk/core.GetContextKeyOptions",
      "props-default-doc:@aws-cdk/core.GetContextKeyOptions.props",
      "docs-public-apis:@aws-cdk/core.GetContextKeyResult",
      "docs-public-apis:@aws-cdk/core.GetContextKeyResult.key",
      "docs-public-apis:@aws-cdk/core.GetContextKeyResult.props",
      "docs-public-apis:@aws-cdk/core.GetContextValueOptions",
      "docs-public-apis:@aws-cdk/core.GetContextValueResult",
      "docs-public-apis:@aws-cdk/core.GetContextValueResult.value",
      "props-default-doc:@aws-cdk/core.GetContextValueResult.value",
      "docs-public-apis:@aws-cdk/core.ICfnResourceOptions",
      "docs-public-apis:@aws-cdk/core.RemovalPolicyOptions",
      "docs-public-apis:@aws-cdk/core.StackProps",
      "docs-public-apis:@aws-cdk/core.RemovalPolicy",
      "docs-public-apis:@aws-cdk/core.TagType",
      "module-name:@aws-cdk/core",
      "construct-ctor:@aws-cdk/core.CustomResourceProvider",
      "construct-interface-extends-iconstruct:@aws-cdk/core.ICustomResourceProvider",
      "props-physical-name:@aws-cdk/core.CustomResourceProps",
      "integ-return-type:@aws-cdk/core.IStackSynthesizer.bind",
      "props-no-any:@aws-cdk/core.CfnJsonProps.value"
    ]
  },
  "scripts": {
    "build": "cdk-build",
    "watch": "cdk-watch",
    "lint": "cdk-lint",
    "test": "cdk-test",
    "pkglint": "pkglint -f",
    "cfn2ts": "cfn2ts",
    "package": "cdk-package",
    "awslint": "cdk-awslint",
    "build+test+package": "yarn build+test && yarn package",
    "build+test": "yarn build && yarn test",
    "compat": "cdk-compat",
    "gen": "cfn2ts",
    "rosetta:extract": "yarn --silent jsii-rosetta extract",
    "build+extract": "yarn build && yarn rosetta:extract",
    "build+test+extract": "yarn build+test && yarn rosetta:extract"
  },
  "cdk-build": {
    "cloudformation": "AWS::CloudFormation",
    "cfn2ts-core-import": ".",
    "pre": [
      "rm -rf test/fs/fixtures",
      "cd test/fs",
      "tar -xzf fixtures.tar.gz"
    ],
    "env": {
      "AWSLINT_BASE_CONSTRUCT": "true"
    }
  },
  "nyc": {
    "statements": 55,
    "lines": 55,
    "branches": 35
  },
  "ubergen": {
    "exports": {
      "./lib/helpers-internal": "./lib/helpers-internal/index.js"
    }
  },
  "keywords": [
    "aws",
    "cdk",
    "jsii",
    "cdk-core"
  ],
  "author": {
    "name": "Amazon Web Services",
    "url": "https://aws.amazon.com",
    "organization": true
  },
  "license": "Apache-2.0",
  "devDependencies": {
    "@aws-cdk/cdk-build-tools": "0.0.0",
    "@aws-cdk/cfn2ts": "0.0.0",
    "@aws-cdk/pkglint": "0.0.0",
    "@types/aws-lambda": "^8.10.106",
    "@types/fs-extra": "^8.1.2",
    "@types/jest": "^27.5.2",
    "@types/lodash": "^4.14.186",
    "@types/minimatch": "^3.0.5",
<<<<<<< HEAD
    "aws-sdk": "^2.928.0",
    "@types/node": "^14.18.29",
=======
    "@types/node": "^14.18.31",
>>>>>>> ef72089d
    "@types/sinon": "^9.0.11",
    "fast-check": "^2.25.0",
    "jest": "^27.5.1",
    "lodash": "^4.17.21",
    "sinon": "^9.2.4",
    "ts-mock-imports": "^1.3.8"
  },
  "dependencies": {
    "@aws-cdk/cloud-assembly-schema": "0.0.0",
    "@aws-cdk/cx-api": "0.0.0",
    "@aws-cdk/region-info": "0.0.0",
    "@balena/dockerignore": "^1.0.2",
    "constructs": "^10.0.0",
    "fs-extra": "^9.1.0",
    "ignore": "^5.2.0",
    "minimatch": "^3.1.2"
  },
  "bundledDependencies": [
    "fs-extra",
    "minimatch",
    "@balena/dockerignore",
    "ignore"
  ],
  "homepage": "https://github.com/aws/aws-cdk",
  "peerDependencies": {
    "@aws-cdk/cloud-assembly-schema": "0.0.0",
    "@aws-cdk/cx-api": "0.0.0",
    "@aws-cdk/region-info": "0.0.0",
    "constructs": "^10.0.0"
  },
  "engines": {
    "node": ">= 14.15.0"
  },
  "stability": "stable",
  "awscdkio": {
    "announce": false
  },
  "nozem": {
    "ostools": [
      "rm",
      "tar",
      "grep",
      "xargs",
      "head",
      "cut",
      "touch",
      "diff",
      "echo",
      "gzip"
    ]
  },
  "maturity": "stable",
  "publishConfig": {
    "tag": "latest"
  }
}<|MERGE_RESOLUTION|>--- conflicted
+++ resolved
@@ -189,12 +189,8 @@
     "@types/jest": "^27.5.2",
     "@types/lodash": "^4.14.186",
     "@types/minimatch": "^3.0.5",
-<<<<<<< HEAD
     "aws-sdk": "^2.928.0",
-    "@types/node": "^14.18.29",
-=======
     "@types/node": "^14.18.31",
->>>>>>> ef72089d
     "@types/sinon": "^9.0.11",
     "fast-check": "^2.25.0",
     "jest": "^27.5.1",
