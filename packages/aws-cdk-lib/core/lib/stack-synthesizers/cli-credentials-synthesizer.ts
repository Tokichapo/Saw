<<<<<<< HEAD
import * as cxapi from '../../../cx-api';
import { StringSpecializer } from '../helpers-internal/string-specializer';
import { assertBound } from './_shared';
=======
import { assertBound, StringSpecializer } from './_shared';
>>>>>>> 6317518e
import { AssetManifestBuilder } from './asset-manifest-builder';
import { BOOTSTRAP_QUALIFIER_CONTEXT, DefaultStackSynthesizer } from './default-synthesizer';
import { StackSynthesizer } from './stack-synthesizer';
import { ISynthesisSession, IReusableStackSynthesizer, IBoundStackSynthesizer } from './types';
import * as cxapi from '../../../cx-api';
import { DockerImageAssetLocation, DockerImageAssetSource, FileAssetLocation, FileAssetSource } from '../assets';
import { Stack } from '../stack';
import { Token } from '../token';

/**
 * Properties for the CliCredentialsStackSynthesizer
 */
export interface CliCredentialsStackSynthesizerProps {
  /**
   * Name of the S3 bucket to hold file assets
   *
   * You must supply this if you have given a non-standard name to the staging bucket.
   *
   * The placeholders `${Qualifier}`, `${AWS::AccountId}` and `${AWS::Region}` will
   * be replaced with the values of qualifier and the stack's account and region,
   * respectively.
   *
   * @default DefaultStackSynthesizer.DEFAULT_FILE_ASSETS_BUCKET_NAME
   */
  readonly fileAssetsBucketName?: string;

  /**
   * Name of the ECR repository to hold Docker Image assets
   *
   * You must supply this if you have given a non-standard name to the ECR repository.
   *
   * The placeholders `${Qualifier}`, `${AWS::AccountId}` and `${AWS::Region}` will
   * be replaced with the values of qualifier and the stack's account and region,
   * respectively.
   *
   * @default DefaultStackSynthesizer.DEFAULT_IMAGE_ASSETS_REPOSITORY_NAME
   */
  readonly imageAssetsRepositoryName?: string;

  /**
   * Qualifier to disambiguate multiple environments in the same account
   *
   * You can use this and leave the other naming properties empty if you have deployed
   * the bootstrap environment with standard names but only different qualifiers.
   *
   * @default - Value of context key '@aws-cdk/core:bootstrapQualifier' if set, otherwise `DefaultStackSynthesizer.DEFAULT_QUALIFIER`
   */
  readonly qualifier?: string;

  /**
   * bucketPrefix to use while storing S3 Assets
   *
   * @default - DefaultStackSynthesizer.DEFAULT_FILE_ASSET_PREFIX
   */
  readonly bucketPrefix?: string;

  /**
   * A prefix to use while tagging and uploading Docker images to ECR.
   *
   * This does not add any separators - the source hash will be appended to
   * this string directly.
   *
   * @default - DefaultStackSynthesizer.DEFAULT_DOCKER_ASSET_PREFIX
   */
  readonly dockerTagPrefix?: string;
}

/**
 * A synthesizer that uses conventional asset locations, but not conventional deployment roles
 *
 * Instead of assuming the bootstrapped deployment roles, all stack operations will be performed
 * using the CLI's current credentials.
 *
 * - This synthesizer does not support deploying to accounts to which the CLI does not have
 *   credentials. It also does not support deploying using **CDK Pipelines**. For either of those
 *   features, use `DefaultStackSynthesizer`.
 * - This synthesizer requires an S3 bucket and ECR repository with well-known names. To
 *   not depend on those, use `LegacyStackSynthesizer`.
 *
 * Be aware that your CLI credentials must be valid for the duration of the
 * entire deployment. If you are using session credentials, make sure the
 * session lifetime is long enough.
 *
 * By default, expects the environment to have been bootstrapped with just the staging resources
 * of the Bootstrap Stack V2 (also known as "modern bootstrap stack"). You can override
 * the default names using the synthesizer's construction properties.
 */
export class CliCredentialsStackSynthesizer extends StackSynthesizer implements IReusableStackSynthesizer, IBoundStackSynthesizer {
  private qualifier?: string;
  private bucketName?: string;
  private repositoryName?: string;
  private bucketPrefix?: string;
  private dockerTagPrefix?: string;

  private readonly assetManifest = new AssetManifestBuilder();

  constructor(private readonly props: CliCredentialsStackSynthesizerProps = {}) {
    super();

    for (const key in props) {
      if (props.hasOwnProperty(key)) {
        validateNoToken(key as keyof CliCredentialsStackSynthesizerProps);
      }
    }

    function validateNoToken<A extends keyof CliCredentialsStackSynthesizerProps>(key: A) {
      const prop = props[key];
      if (typeof prop === 'string' && Token.isUnresolved(prop)) {
        throw new Error(`CliCredentialsStackSynthesizer property '${key}' cannot contain tokens; only the following placeholder strings are allowed: ` + [
          '${Qualifier}',
          cxapi.EnvironmentPlaceholders.CURRENT_REGION,
          cxapi.EnvironmentPlaceholders.CURRENT_ACCOUNT,
          cxapi.EnvironmentPlaceholders.CURRENT_PARTITION,
        ].join(', '));
      }
    }
  }

  /**
   * The qualifier used to bootstrap this stack
   */
  public get bootstrapQualifier(): string | undefined {
    return this.qualifier;
  }

  public bind(stack: Stack): void {
    super.bind(stack);

    const qualifier = this.props.qualifier ?? stack.node.tryGetContext(BOOTSTRAP_QUALIFIER_CONTEXT) ?? DefaultStackSynthesizer.DEFAULT_QUALIFIER;
    this.qualifier = qualifier;

    const spec = new StringSpecializer(stack, qualifier);

    /* eslint-disable max-len */
    this.bucketName = spec.specialize(this.props.fileAssetsBucketName ?? DefaultStackSynthesizer.DEFAULT_FILE_ASSETS_BUCKET_NAME);
    this.repositoryName = spec.specialize(this.props.imageAssetsRepositoryName ?? DefaultStackSynthesizer.DEFAULT_IMAGE_ASSETS_REPOSITORY_NAME);
    this.bucketPrefix = spec.specialize(this.props.bucketPrefix ?? DefaultStackSynthesizer.DEFAULT_FILE_ASSET_PREFIX);
    this.dockerTagPrefix = spec.specialize(this.props.dockerTagPrefix ?? DefaultStackSynthesizer.DEFAULT_DOCKER_ASSET_PREFIX);
    /* eslint-enable max-len */
  }

  /**
   * Produce a bound Stack Synthesizer for the given stack.
   *
   * This method may be called more than once on the same object.
   */
  public reusableBind(stack: Stack): IBoundStackSynthesizer {
    // Create a copy of the current object and bind that
    const copy = Object.create(this);
    copy.bind(stack);
    return copy;
  }

  public addFileAsset(asset: FileAssetSource): FileAssetLocation {
    assertBound(this.bucketName);

    const location = this.assetManifest.defaultAddFileAsset(this.boundStack, asset, {
      bucketName: this.bucketName,
      bucketPrefix: this.bucketPrefix,
    });
    return this.cloudFormationLocationFromFileAsset(location);
  }

  public addDockerImageAsset(asset: DockerImageAssetSource): DockerImageAssetLocation {
    assertBound(this.repositoryName);

    const location = this.assetManifest.defaultAddDockerImageAsset(this.boundStack, asset, {
      repositoryName: this.repositoryName,
      dockerTagPrefix: this.dockerTagPrefix,
    });
    return this.cloudFormationLocationFromDockerImageAsset(location);
  }

  /**
   * Synthesize the associated stack to the session
   */
  public synthesize(session: ISynthesisSession): void {
    assertBound(this.qualifier);

    const templateAssetSource = this.synthesizeTemplate(session);
    const templateAsset = this.addFileAsset(templateAssetSource);

    const assetManifestId = this.assetManifest.emitManifest(this.boundStack, session);

    this.emitArtifact(session, {
      stackTemplateAssetObjectUrl: templateAsset.s3ObjectUrlWithPlaceholders,
      additionalDependencies: [assetManifestId],
    });
  }
}<|MERGE_RESOLUTION|>--- conflicted
+++ resolved
@@ -1,10 +1,4 @@
-<<<<<<< HEAD
-import * as cxapi from '../../../cx-api';
-import { StringSpecializer } from '../helpers-internal/string-specializer';
-import { assertBound } from './_shared';
-=======
 import { assertBound, StringSpecializer } from './_shared';
->>>>>>> 6317518e
 import { AssetManifestBuilder } from './asset-manifest-builder';
 import { BOOTSTRAP_QUALIFIER_CONTEXT, DefaultStackSynthesizer } from './default-synthesizer';
 import { StackSynthesizer } from './stack-synthesizer';
