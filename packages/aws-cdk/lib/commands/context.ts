import colors = require('colors/safe');
import yargs = require('yargs');
<<<<<<< HEAD
import { print } from '../logging';
import { Configuration, DEFAULTS } from '../settings';
import { renderTable } from '../util';
=======
import { print } from '../../lib/logging';
import { CommandOptions } from '../command-api';
import { DEFAULTS } from '../settings';
>>>>>>> 0de2da8e

export const command = 'context';
export const describe = 'Manage cached context values';
export const builder = {
  reset: {
    alias: 'e',
    desc: 'The context key (or its index) to reset',
    type: 'string',
    requiresArg: 'KEY'
  },
  clear: {
    desc: 'Clear all context',
    type: 'boolean',
  },
};

export function handler(args: yargs.Arguments) {
  args.commandHandler = realHandler;
}

export async function realHandler(options: CommandOptions): Promise<number> {
  const { configuration, args } = options;

  const context = configuration.projectConfig.get(['context']) || {};

  if (args.clear) {
    configuration.projectConfig.set(['context'], {});
    await configuration.saveProjectConfig();
    print('All context values cleared.');
  } else if (args.reset) {
    invalidateContext(context, args.reset);
    configuration.projectConfig.set(['context'], context);
    await configuration.saveProjectConfig();
  } else {
    // List -- support '--json' flag
    if (args.json) {
      process.stdout.write(JSON.stringify(context, undefined, 2));
    } else {
      listContext(context);
    }
  }

  return 0;
}

function listContext(context: any) {
  const keys = contextKeys(context);

  // Print config by default
  const data: any[] = [[colors.green('#'), colors.green('Key'), colors.green('Value')]];
  for (const [i, key] of keys) {
    const jsonWithoutNewlines = JSON.stringify(context[key], undefined, 2).replace(/\s+/g, ' ');
    data.push([i, key, jsonWithoutNewlines]);
  }

  print(`Context found in ${colors.blue(DEFAULTS)}:\n`);

  print(renderTable(data, { colWidths: [2, 50, 50] }));

  // tslint:disable-next-line:max-line-length
  print(`Run ${colors.blue('cdk context --reset KEY_OR_NUMBER')} to remove a context key. It will be refreshed on the next CDK synthesis run.`);
}

function invalidateContext(context: any, key: string) {
  const i = parseInt(key, 10);
  if (`${i}` === key) {
    // Twas a number and we fully parsed it.
    key = keyByNumber(context, i);
  }

  // Unset!
  if (key in context) {
    delete context[key];
    print(`Context value ${colors.blue(key)} reset. It will be refreshed on the next SDK synthesis run.`);
  } else {
    print(`No context value with key ${colors.blue(key)}`);
  }
}

function keyByNumber(context: any, n: number) {
  for (const [i, key] of contextKeys(context)) {
    if (n === i) {
      return key;
    }
  }
  throw new Error(`No context key with number: ${n}`);
}

/**
 * Return enumerated keys in a definitive order
 */
function contextKeys(context: any) {
  const keys = Object.keys(context);
  keys.sort();
  return enumerate1(keys);
}

function enumerate1<T>(xs: T[]): Array<[number, T]> {
  const ret = new Array<[number, T]>();
  let i = 1;
  for (const x of xs) {
    ret.push([i, x]);
    i += 1;
  }
  return ret;
}<|MERGE_RESOLUTION|>--- conflicted
+++ resolved
@@ -1,14 +1,9 @@
 import colors = require('colors/safe');
 import yargs = require('yargs');
-<<<<<<< HEAD
+import { CommandOptions } from '../command-api';
 import { print } from '../logging';
-import { Configuration, DEFAULTS } from '../settings';
+import { DEFAULTS } from '../settings';
 import { renderTable } from '../util';
-=======
-import { print } from '../../lib/logging';
-import { CommandOptions } from '../command-api';
-import { DEFAULTS } from '../settings';
->>>>>>> 0de2da8e
 
 export const command = 'context';
 export const describe = 'Manage cached context values';
