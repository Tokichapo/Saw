--- conflicted
+++ resolved
@@ -809,6 +809,14 @@
             },
             {
               "Action": [
+                "ec2:DescribeSubnets",
+                "ec2:DescribeRouteTables"
+              ],
+              "Effect": "Allow",
+              "Resource": "*"
+            },
+            {
+              "Action": [
                 "eks:CreateCluster",
                 "eks:DescribeCluster",
                 "eks:DescribeUpdate",
@@ -846,9 +854,23 @@
               "Resource": "*"
             },
             {
-              "Action": "ec2:Describe*",
+              "Action": "ec2:DescribeVpcs",
               "Effect": "Allow",
-              "Resource": "*"
+              "Resource": {
+                "Fn::Join": [
+                  "",
+                  [
+                    "arn:",
+                    {
+                      "Ref": "AWS::Partition"
+                    },
+                    ":ec2:test-region:12345678:vpc/",
+                    {
+                      "Ref": "Vpc8378EB38"
+                    }
+                  ]
+                ]
+              }
             },
             {
               "Action": [
@@ -4728,13 +4750,6 @@
     "AssetParameters9f954a0baf5cb008231906c33569617ace43f4b2c804d16d0d4bae15fe9dfabcArtifactHash5984E3CE": {
       "Type": "String",
       "Description": "Artifact hash for asset \"9f954a0baf5cb008231906c33569617ace43f4b2c804d16d0d4bae15fe9dfabc\""
-<<<<<<< HEAD
-    },
-    "SsmParameterValueawsserviceeksoptimizedami118amazonlinux2recommendedimageidC96584B6F00A464EAD1953AFF4B05118Parameter": {
-      "Type": "AWS::SSM::Parameter::Value<String>",
-      "Default": "/aws/service/eks/optimized-ami/1.18/amazon-linux-2/recommended/image_id"
-=======
->>>>>>> 72c22dc3
     },
     "SsmParameterValueawsserviceeksoptimizedami119amazonlinux2recommendedimageidC96584B6F00A464EAD1953AFF4B05118Parameter": {
       "Type": "AWS::SSM::Parameter::Value<String>",
