--- conflicted
+++ resolved
@@ -235,7 +235,6 @@
 }
 
 /**
-<<<<<<< HEAD
  * Defines the way data source enhanced metrics will behave.
  * @see https://docs.aws.amazon.com/AWSCloudFormation/latest/UserGuide/aws-properties-appsync-graphqlapi-enhancedmetricsconfig.html#aws-properties-appsync-graphqlapi-enhancedmetricsconfig-properties
  */
@@ -300,23 +299,6 @@
 }
 
 /**
- * Visibility type for a GraphQL API
- */
-export enum Visibility {
-
-  /**
-   * Public, open to the internet
-   */
-  GLOBAL = 'GLOBAL',
-  /**
-   * Only accessible through a VPC
-   */
-  PRIVATE = 'PRIVATE',
-}
-
-/**
-=======
->>>>>>> 65f2bd99
  * Domain name configuration for AppSync
  */
 export interface DomainOptions {
