--- conflicted
+++ resolved
@@ -1,34 +1,20 @@
 {
   "version": "31.0.0",
   "files": {
-<<<<<<< HEAD
-    "ae370e1010629b78f494346f49ceef3ab2875718f20e6c808114e6aa770c7bf3": {
-      "source": {
-        "path": "asset.ae370e1010629b78f494346f49ceef3ab2875718f20e6c808114e6aa770c7bf3.bundle",
-=======
     "31dc77c600dd475c9b26f5702fabd7508d84bec599ba5b973691d69745c7b775": {
       "source": {
         "path": "asset.31dc77c600dd475c9b26f5702fabd7508d84bec599ba5b973691d69745c7b775.bundle",
->>>>>>> e8fc7a88
         "packaging": "zip"
       },
       "destinations": {
         "current_account-current_region": {
           "bucketName": "cdk-hnb659fds-assets-${AWS::AccountId}-${AWS::Region}",
-<<<<<<< HEAD
-          "objectKey": "ae370e1010629b78f494346f49ceef3ab2875718f20e6c808114e6aa770c7bf3.zip",
-=======
           "objectKey": "31dc77c600dd475c9b26f5702fabd7508d84bec599ba5b973691d69745c7b775.zip",
->>>>>>> e8fc7a88
           "assumeRoleArn": "arn:${AWS::Partition}:iam::${AWS::AccountId}:role/cdk-hnb659fds-file-publishing-role-${AWS::AccountId}-${AWS::Region}"
         }
       }
     },
-<<<<<<< HEAD
-    "c2557e26e5376b070455b9c0a596149b549570d02c01a49404185a40e6889281": {
-=======
     "5303ed1ee65aa74eefaaf9e2f9142c6a959a40534ed56308bb41ec1ca8a72ef4": {
->>>>>>> e8fc7a88
       "source": {
         "path": "integtestbucketdeploymentsDefaultTestDeployAssertCF25A2DF.template.json",
         "packaging": "file"
@@ -36,11 +22,7 @@
       "destinations": {
         "current_account-current_region": {
           "bucketName": "cdk-hnb659fds-assets-${AWS::AccountId}-${AWS::Region}",
-<<<<<<< HEAD
-          "objectKey": "c2557e26e5376b070455b9c0a596149b549570d02c01a49404185a40e6889281.json",
-=======
           "objectKey": "5303ed1ee65aa74eefaaf9e2f9142c6a959a40534ed56308bb41ec1ca8a72ef4.json",
->>>>>>> e8fc7a88
           "assumeRoleArn": "arn:${AWS::Partition}:iam::${AWS::AccountId}:role/cdk-hnb659fds-file-publishing-role-${AWS::AccountId}-${AWS::Region}"
         }
       }
