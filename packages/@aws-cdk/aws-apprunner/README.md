# AWS::AppRunner Construct Library
<!--BEGIN STABILITY BANNER-->

---

![cfn-resources: Stable](https://img.shields.io/badge/cfn--resources-stable-success.svg?style=for-the-badge)

> All classes with the `Cfn` prefix in this module ([CFN Resources]) are always stable and safe to use.
>
> [CFN Resources]: https://docs.aws.amazon.com/cdk/latest/guide/constructs.html#constructs_lib

![cdk-constructs: Experimental](https://img.shields.io/badge/cdk--constructs-experimental-important.svg?style=for-the-badge)

> The APIs of higher level constructs in this module are experimental and under active development.
> They are subject to non-backward compatible changes or removal in any future version. These are
> not subject to the [Semantic Versioning](https://semver.org/) model and breaking changes will be
> announced in the release notes. This means that while you may use them, you may need to update
> your source code when upgrading to a newer version of this package.

---

<!--END STABILITY BANNER-->

This module is part of the [AWS Cloud Development Kit](https://github.com/aws/aws-cdk) project.

```ts nofixture
import * as apprunner from '@aws-cdk/aws-apprunner';
```

## Introduction

AWS App Runner is a fully managed service that makes it easy for developers to quickly deploy containerized web applications and APIs, at scale and with no prior infrastructure experience required. Start with your source code or a container image. App Runner automatically builds and deploys the web application and load balances traffic with encryption. App Runner also scales up or down automatically to meet your traffic needs. With App Runner, rather than thinking about servers or scaling, you have more time to focus on your applications.

## Service

The `Service` construct allows you to create AWS App Runner services with `ECR Public`, `ECR` or `Github` with the `source` property in the following scenarios:

- `Source.fromEcr()` - To define the source repository from `ECR`.
- `Source.fromEcrPublic()` - To define the source repository from `ECR Public`.
- `Source.fromGitHub()` - To define the source repository from the `Github repository`.
- `Source.fromAsset()` - To define the source from local asset directory. 


## ECR Public

To create a `Service` with ECR Public:

```ts
new apprunner.Service(this, 'Service', {
  source: apprunner.Source.fromEcrPublic({
    imageConfiguration: { port: 8000 },
    imageIdentifier: 'public.ecr.aws/aws-containers/hello-app-runner:latest',
  }),
});
```

## ECR

To create a `Service` from an existing ECR repository:

```ts
import * as ecr from '@aws-cdk/aws-ecr';

new apprunner.Service(this, 'Service', {
  source: apprunner.Source.fromEcr({
    imageConfiguration: { port: 80 },
    repository: ecr.Repository.fromRepositoryName(this, 'NginxRepository', 'nginx'),
    tagOrDigest: 'latest',
  }),
});
```

To create a `Service` from local docker image asset directory  built and pushed to Amazon ECR:

```ts
import * as assets from '@aws-cdk/aws-ecr-assets';

const imageAsset = new assets.DockerImageAsset(this, 'ImageAssets', {
  directory: path.join(__dirname, './docker.assets'),
});
new apprunner.Service(this, 'Service', {
  source: apprunner.Source.fromAsset({
    imageConfiguration: { port: 8000 },
    asset: imageAsset,
  }),
});
```

## GitHub

To create a `Service` from the GitHub repository, you need to specify an existing App Runner `Connection`.

See [Managing App Runner connections](https://docs.aws.amazon.com/apprunner/latest/dg/manage-connections.html) for more details.

```ts
new apprunner.Service(this, 'Service', {
  source: apprunner.Source.fromGitHub({
    repositoryUrl: 'https://github.com/aws-containers/hello-app-runner',
    branch: 'main',
    configurationSource: apprunner.ConfigurationSourceType.REPOSITORY,
    connection: apprunner.GitHubConnection.fromConnectionArn('CONNECTION_ARN'),
  }),
});
```

Use `codeConfigurationValues` to override configuration values with the `API` configuration source type.

```ts
new apprunner.Service(this, 'Service', {
  source: apprunner.Source.fromGitHub({
    repositoryUrl: 'https://github.com/aws-containers/hello-app-runner',
    branch: 'main',
    configurationSource: apprunner.ConfigurationSourceType.API,
    codeConfigurationValues: {
      runtime: apprunner.Runtime.PYTHON_3,
      port: '8000',
      startCommand: 'python app.py',
      buildCommand: 'yum install -y pycairo && pip install -r requirements.txt',
    },
    connection: apprunner.GitHubConnection.fromConnectionArn('CONNECTION_ARN'),
  }),
});
```

## IAM Roles

You are allowed to define `instanceRole` and `accessRole` for the `Service`.

`instanceRole` - The IAM role that provides permissions to your App Runner service. These are permissions that
your code needs when it calls any AWS APIs. 

`accessRole` - The IAM role that grants the App Runner service access to a source repository. It's required for
ECR image repositories (but not for ECR Public repositories). If not defined, a new access role will be generated
when required.

See [App Runner IAM Roles](https://docs.aws.amazon.com/apprunner/latest/dg/security_iam_service-with-iam.html#security_iam_service-with-iam-roles) for more details.

## VPC Connector

To associate an App Runner service with a custom VPC, define `vpcConnector` for the service.

```ts
import * as ec2 from '@aws-cdk/aws-ec2';

const vpc = new ec2.Vpc(this, 'Vpc', {
  ipAddresses: ec2.IpAddresses.cidr('10.0.0.0/16')
});

const vpcConnector = new apprunner.VpcConnector(this, 'VpcConnector', {
  vpc,
  vpcSubnets: vpc.selectSubnets({ subnetType: ec2.SubnetType.PUBLIC }),
  vpcConnectorName: 'MyVpcConnector',
});

new apprunner.Service(this, 'Service', {
  source: apprunner.Source.fromEcrPublic({
    imageConfiguration: { port: 8000 },
    imageIdentifier: 'public.ecr.aws/aws-containers/hello-app-runner:latest',
  }),
  vpcConnector,
});
```

<<<<<<< HEAD
## VPC Ingress Connection

To connect an App Runner service with a VPC Interface Endpoint define a VPC Ingress Connection.

```ts
import * as ec2 from '@aws-cdk/aws-ec2';

const vpc = new ec2.Vpc(this, 'Vpc', {
  ipAddresses: ec2.IpAddresses.cidr('10.0.0.0/16')
});

const vpcInterfaceEndpoint = new ec2.InterfaceVpcEndpoint(this, 'MyVpcEndpoint', {
  vpc,
  service: new ec2.InterfaceVpcEndpointService('com.amazonaws.vpce.us-east-1.vpce-svc-uuddlrlrbastrtsvc', 443),
});

const service = new apprunner.Service(this, 'Service', {
  source: apprunner.Source.fromEcrPublic({
    imageConfiguration: { port: 8000 },
    imageIdentifier: 'public.ecr.aws/aws-containers/hello-app-runner:latest',
  }),
  publiclyAccessible: false,
});

new apprunner.VpcIngressConnection(this, 'VpcIngressConnection', {
  vpc,
  vpcInterfaceEndpoint,
  service,
  vpcIngressConnectionName: 'MyVpcIngressConnection',
});
=======
## Secrets Manager

To include environment variables integrated with AWS Secrets Manager, use the `environmentSecrets` attribute.
You can use the `addSecret` method from the App Runner `Service` class to include secrets from outside the 
service definition.

```ts
import * as secretsmanager from '@aws-cdk/aws-secretsmanager';
import * as ssm from '@aws-cdk/aws-ssm';

declare const stack: Stack;

const secret = new secretsmanager.Secret(stack, 'Secret');
const parameter = ssm.StringParameter.fromSecureStringParameterAttributes(stack, 'Parameter', {
  parameterName: '/name',
  version: 1,
});

const service = new apprunner.Service(stack, 'Service', {
  source: apprunner.Source.fromEcrPublic({
    imageConfiguration: {
      port: 8000,
      environmentSecrets: {
        SECRET: apprunner.Secret.fromSecretsManager(secret),
        PARAMETER: apprunner.Secret.fromSsmParameter(parameter),
        SECRET_ID: apprunner.Secret.fromSecretsManagerVersion(secret, { versionId: 'version-id' }),
        SECRET_STAGE: apprunner.Secret.fromSecretsManagerVersion(secret, { versionStage: 'version-stage' }),
      },
    },
    imageIdentifier: 'public.ecr.aws/aws-containers/hello-app-runner:latest',
  })
});

service.addSecret('LATER_SECRET', apprunner.Secret.fromSecretsManager(secret, 'field'));
>>>>>>> cb736796
```<|MERGE_RESOLUTION|>--- conflicted
+++ resolved
@@ -161,38 +161,6 @@
 });
 ```
 
-<<<<<<< HEAD
-## VPC Ingress Connection
-
-To connect an App Runner service with a VPC Interface Endpoint define a VPC Ingress Connection.
-
-```ts
-import * as ec2 from '@aws-cdk/aws-ec2';
-
-const vpc = new ec2.Vpc(this, 'Vpc', {
-  ipAddresses: ec2.IpAddresses.cidr('10.0.0.0/16')
-});
-
-const vpcInterfaceEndpoint = new ec2.InterfaceVpcEndpoint(this, 'MyVpcEndpoint', {
-  vpc,
-  service: new ec2.InterfaceVpcEndpointService('com.amazonaws.vpce.us-east-1.vpce-svc-uuddlrlrbastrtsvc', 443),
-});
-
-const service = new apprunner.Service(this, 'Service', {
-  source: apprunner.Source.fromEcrPublic({
-    imageConfiguration: { port: 8000 },
-    imageIdentifier: 'public.ecr.aws/aws-containers/hello-app-runner:latest',
-  }),
-  publiclyAccessible: false,
-});
-
-new apprunner.VpcIngressConnection(this, 'VpcIngressConnection', {
-  vpc,
-  vpcInterfaceEndpoint,
-  service,
-  vpcIngressConnectionName: 'MyVpcIngressConnection',
-});
-=======
 ## Secrets Manager
 
 To include environment variables integrated with AWS Secrets Manager, use the `environmentSecrets` attribute.
@@ -227,5 +195,36 @@
 });
 
 service.addSecret('LATER_SECRET', apprunner.Secret.fromSecretsManager(secret, 'field'));
->>>>>>> cb736796
+```
+
+## VPC Ingress Connection
+
+To connect an App Runner service with a VPC Interface Endpoint define a VPC Ingress Connection.
+
+```ts
+import * as ec2 from '@aws-cdk/aws-ec2';
+
+const vpc = new ec2.Vpc(this, 'Vpc', {
+  ipAddresses: ec2.IpAddresses.cidr('10.0.0.0/16')
+});
+
+const vpcInterfaceEndpoint = new ec2.InterfaceVpcEndpoint(this, 'MyVpcEndpoint', {
+  vpc,
+  service: new ec2.InterfaceVpcEndpointService('com.amazonaws.vpce.us-east-1.vpce-svc-uuddlrlrbastrtsvc', 443),
+});
+
+const service = new apprunner.Service(this, 'Service', {
+  source: apprunner.Source.fromEcrPublic({
+    imageConfiguration: { port: 8000 },
+    imageIdentifier: 'public.ecr.aws/aws-containers/hello-app-runner:latest',
+  }),
+  publiclyAccessible: false,
+});
+
+new apprunner.VpcIngressConnection(this, 'VpcIngressConnection', {
+  vpc,
+  vpcInterfaceEndpoint,
+  service,
+  vpcIngressConnectionName: 'MyVpcIngressConnection',
+});
 ```