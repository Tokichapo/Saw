{
  "name": "@aws-cdk/aws-sqs",
  "version": "0.17.0",
  "description": "CDK Constructs for AWS SQS",
  "main": "lib/index.js",
  "types": "lib/index.d.ts",
  "jsii": {
    "outdir": "dist",
    "targets": {
      "java": {
        "package": "software.amazon.awscdk.services.sqs",
        "maven": {
          "groupId": "software.amazon.awscdk",
          "artifactId": "sqs"
        }
      },
      "dotnet": {
        "namespace": "Amazon.CDK.AWS.SQS",
        "packageId": "Amazon.CDK.AWS.SQS",
        "signAssembly": true,
        "assemblyOriginatorKeyFile": "../../key.snk"
      },
      "sphinx": {}
    }
  },
  "repository": {
    "type": "git",
    "url": "https://github.com/awslabs/aws-cdk.git"
  },
  "scripts": {
    "build": "cdk-build",
    "watch": "cdk-watch",
    "lint": "cdk-lint",
    "test": "cdk-test",
    "integ": "cdk-integ",
    "pkglint": "pkglint -f",
    "package": "cdk-package"
  },
  "cdk-build": {
    "cloudformation": "AWS::SQS"
  },
  "keywords": [
    "aws",
    "cdk",
    "constructs",
    "sqs"
  ],
  "author": {
    "name": "Amazon Web Services",
    "url": "https://aws.amazon.com",
    "organization": true
  },
  "license": "Apache-2.0",
  "devDependencies": {
    "@aws-cdk/assert": "^0.17.0",
    "@aws-cdk/aws-s3": "^0.17.0",
    "aws-sdk": "^2.259.1",
    "cdk-build-tools": "^0.17.0",
    "cdk-integ-tools": "^0.17.0",
    "cfn2ts": "^0.17.0",
    "pkglint": "^0.17.0"
  },
  "dependencies": {
<<<<<<< HEAD
    "@aws-cdk/aws-autoscaling-api": "^0.16.0",
    "@aws-cdk/aws-iam": "^0.16.0",
    "@aws-cdk/aws-kms": "^0.16.0",
    "@aws-cdk/aws-s3-notifications": "^0.16.0",
    "@aws-cdk/cdk": "^0.16.0"
  },
  "homepage": "https://github.com/awslabs/aws-cdk",
  "peerDependencies": {
    "@aws-cdk/aws-autoscaling-api": "^0.16.0",
    "@aws-cdk/aws-iam": "^0.16.0",
    "@aws-cdk/aws-kms": "^0.16.0",
    "@aws-cdk/aws-s3-notifications": "^0.16.0",
    "@aws-cdk/cdk": "^0.16.0"
=======
    "@aws-cdk/aws-iam": "^0.17.0",
    "@aws-cdk/aws-kms": "^0.17.0",
    "@aws-cdk/aws-s3-notifications": "^0.17.0",
    "@aws-cdk/cdk": "^0.17.0"
  },
  "homepage": "https://github.com/awslabs/aws-cdk",
  "peerDependencies": {
    "@aws-cdk/aws-iam": "^0.17.0",
    "@aws-cdk/aws-kms": "^0.17.0",
    "@aws-cdk/aws-s3-notifications": "^0.17.0",
    "@aws-cdk/cdk": "^0.17.0"
>>>>>>> e8380fae
  }
}<|MERGE_RESOLUTION|>--- conflicted
+++ resolved
@@ -61,21 +61,7 @@
     "pkglint": "^0.17.0"
   },
   "dependencies": {
-<<<<<<< HEAD
-    "@aws-cdk/aws-autoscaling-api": "^0.16.0",
-    "@aws-cdk/aws-iam": "^0.16.0",
-    "@aws-cdk/aws-kms": "^0.16.0",
-    "@aws-cdk/aws-s3-notifications": "^0.16.0",
-    "@aws-cdk/cdk": "^0.16.0"
-  },
-  "homepage": "https://github.com/awslabs/aws-cdk",
-  "peerDependencies": {
-    "@aws-cdk/aws-autoscaling-api": "^0.16.0",
-    "@aws-cdk/aws-iam": "^0.16.0",
-    "@aws-cdk/aws-kms": "^0.16.0",
-    "@aws-cdk/aws-s3-notifications": "^0.16.0",
-    "@aws-cdk/cdk": "^0.16.0"
-=======
+    "@aws-cdk/aws-autoscaling-api": "^0.17.0",
     "@aws-cdk/aws-iam": "^0.17.0",
     "@aws-cdk/aws-kms": "^0.17.0",
     "@aws-cdk/aws-s3-notifications": "^0.17.0",
@@ -83,10 +69,10 @@
   },
   "homepage": "https://github.com/awslabs/aws-cdk",
   "peerDependencies": {
+    "@aws-cdk/aws-autoscaling-api": "^0.17.0",
     "@aws-cdk/aws-iam": "^0.17.0",
     "@aws-cdk/aws-kms": "^0.17.0",
     "@aws-cdk/aws-s3-notifications": "^0.17.0",
     "@aws-cdk/cdk": "^0.17.0"
->>>>>>> e8380fae
   }
 }