--- conflicted
+++ resolved
@@ -1582,7 +1582,30 @@
   }).toThrow('timeout must be between 1 and 20 seconds, got 21');
 });
 
-<<<<<<< HEAD
+test('create a service with a customer managed key)', () => {
+  // GIVEN
+  const app = new cdk.App();
+  const stack = new cdk.Stack(app, 'demo-stack');
+  const key = new kms.Key(stack, 'Key');
+
+  // WHEN
+  new apprunner.Service(stack, 'DemoService', {
+    source: apprunner.Source.fromEcrPublic({
+      imageConfiguration: { port: 8000 },
+      imageIdentifier: 'public.ecr.aws/aws-containers/hello-app-runner:latest',
+    }),
+    kmsKey: key,
+  });
+
+  // THEN
+  // we should have the service
+  Template.fromStack(stack).hasResourceProperties('AWS::AppRunner::Service', {
+    EncryptionConfiguration: {
+      KmsKey: stack.resolve(key.keyArn),
+    },
+  });
+});
+
 test('create a service with an AutoScalingConfiguration)', () => {
   // GIVEN
   const app = new cdk.App();
@@ -1590,13 +1613,6 @@
   const autoScalingConfiguration = new apprunner.AutoScalingConfiguration(stack, 'AutoScalingConfiguration', {
     autoScalingConfigurationName: 'MyAutoScalingConfiguration',
   });
-=======
-test('create a service with a customer managed key)', () => {
-  // GIVEN
-  const app = new cdk.App();
-  const stack = new cdk.Stack(app, 'demo-stack');
-  const key = new kms.Key(stack, 'Key');
->>>>>>> af812646
 
   // WHEN
   new apprunner.Service(stack, 'DemoService', {
@@ -1604,7 +1620,6 @@
       imageConfiguration: { port: 8000 },
       imageIdentifier: 'public.ecr.aws/aws-containers/hello-app-runner:latest',
     }),
-<<<<<<< HEAD
     autoScalingConfiguration,
   });
 
@@ -1615,16 +1630,5 @@
 
   Template.fromStack(stack).hasResourceProperties('AWS::AppRunner::Service', {
     AutoScalingConfigurationArn: stack.resolve(autoScalingConfiguration.autoScalingConfigurationArn),
-=======
-    kmsKey: key,
-  });
-
-  // THEN
-  // we should have the service
-  Template.fromStack(stack).hasResourceProperties('AWS::AppRunner::Service', {
-    EncryptionConfiguration: {
-      KmsKey: stack.resolve(key.keyArn),
-    },
->>>>>>> af812646
   });
 });