import { FlagInfo, FlagType } from './private/flag-modeling';

////////////////////////////////////////////////////////////////////////
//
// This file defines context keys that enable certain features that are
// implemented behind a flag in order to preserve backwards compatibility for
// existing apps. When a new app is initialized through `cdk init`, the CLI will
// automatically add enable these features by adding them to the generated
// `cdk.json` file.
//
////////////////////////////////////////////////////////////////////////
//
//  !!! IMPORTANT !!!
//
//  When you introduce a new flag, set its 'introducedIn.v2' value to the literal string
// 'V2·NEXT', without the dot.
//
//  DO NOT USE A VARIABLE. DO NOT DEFINE A CONSTANT. The actual value will be string-replaced at
//  version bump time.
//
////////////////////////////////////////////////////////////////////////
//
// There are three types of flags: ApiDefault, BugFix, and VisibleContext flags.
//
// - ApiDefault flags: change the behavior or defaults of the construct library. When
//   set, the infrastructure that is generated may be different but there is
//   a way to get the old infrastructure setup by using the API in a different way.
//
// - BugFix flags: the old infra we used to generate is no longer recommended,
//   and there is no way to achieve that result anymore except by making sure the
//   flag is unset, or set to `false`. Mostly used for infra-impacting bugfixes or
//   enhanced security defaults.
//
// - VisibleContext flags: not really a feature flag, but configurable context which is
//   advertised by putting the context in the `cdk.json` file of new projects.
//
// In future major versions, the "newProjectValues" will become the version
// default for both DefaultBehavior and BugFix flags, and DefaultBehavior flags
// will be removed (i.e., their new behavior will become the *only* behavior).
//
// See https://github.com/aws/aws-cdk-rfcs/blob/master/text/0055-feature-flags.md
// --------------------------------------------------------------------------------

export const ENABLE_STACK_NAME_DUPLICATES_CONTEXT = '@aws-cdk/core:enableStackNameDuplicates';
export const ENABLE_DIFF_NO_FAIL_CONTEXT = 'aws-cdk:enableDiffNoFail';
/** @deprecated use `ENABLE_DIFF_NO_FAIL_CONTEXT` */
export const ENABLE_DIFF_NO_FAIL = ENABLE_DIFF_NO_FAIL_CONTEXT;
export const NEW_STYLE_STACK_SYNTHESIS_CONTEXT = '@aws-cdk/core:newStyleStackSynthesis';
export const STACK_RELATIVE_EXPORTS_CONTEXT = '@aws-cdk/core:stackRelativeExports';
export const DOCKER_IGNORE_SUPPORT = '@aws-cdk/aws-ecr-assets:dockerIgnoreSupport';
export const SECRETS_MANAGER_PARSE_OWNED_SECRET_NAME = '@aws-cdk/aws-secretsmanager:parseOwnedSecretName';
export const KMS_DEFAULT_KEY_POLICIES = '@aws-cdk/aws-kms:defaultKeyPolicies';
export const S3_GRANT_WRITE_WITHOUT_ACL = '@aws-cdk/aws-s3:grantWriteWithoutAcl';
export const ECS_REMOVE_DEFAULT_DESIRED_COUNT = '@aws-cdk/aws-ecs-patterns:removeDefaultDesiredCount';
export const RDS_LOWERCASE_DB_IDENTIFIER = '@aws-cdk/aws-rds:lowercaseDbIdentifier';
export const APIGATEWAY_USAGEPLANKEY_ORDERINSENSITIVE_ID = '@aws-cdk/aws-apigateway:usagePlanKeyOrderInsensitiveId';
export const EFS_DEFAULT_ENCRYPTION_AT_REST = '@aws-cdk/aws-efs:defaultEncryptionAtRest';
export const LAMBDA_RECOGNIZE_VERSION_PROPS = '@aws-cdk/aws-lambda:recognizeVersionProps';
export const LAMBDA_RECOGNIZE_LAYER_VERSION = '@aws-cdk/aws-lambda:recognizeLayerVersion';
export const CLOUDFRONT_DEFAULT_SECURITY_POLICY_TLS_V1_2_2021 = '@aws-cdk/aws-cloudfront:defaultSecurityPolicyTLSv1.2_2021';
export const CHECK_SECRET_USAGE = '@aws-cdk/core:checkSecretUsage';
export const TARGET_PARTITIONS = '@aws-cdk/core:target-partitions';
export const ECS_SERVICE_EXTENSIONS_ENABLE_DEFAULT_LOG_DRIVER = '@aws-cdk-containers/ecs-service-extensions:enableDefaultLogDriver';
export const EC2_UNIQUE_IMDSV2_LAUNCH_TEMPLATE_NAME = '@aws-cdk/aws-ec2:uniqueImdsv2TemplateName';
export const ECS_ARN_FORMAT_INCLUDES_CLUSTER_NAME = '@aws-cdk/aws-ecs:arnFormatIncludesClusterName';
export const IAM_MINIMIZE_POLICIES = '@aws-cdk/aws-iam:minimizePolicies';
export const IAM_IMPORTED_ROLE_STACK_SAFE_DEFAULT_POLICY_NAME = '@aws-cdk/aws-iam:importedRoleStackSafeDefaultPolicyName';
export const VALIDATE_SNAPSHOT_REMOVAL_POLICY = '@aws-cdk/core:validateSnapshotRemovalPolicy';
export const CODEPIPELINE_CROSS_ACCOUNT_KEY_ALIAS_STACK_SAFE_RESOURCE_NAME = '@aws-cdk/aws-codepipeline:crossAccountKeyAliasStackSafeResourceName';
export const S3_CREATE_DEFAULT_LOGGING_POLICY = '@aws-cdk/aws-s3:createDefaultLoggingPolicy';
export const SNS_SUBSCRIPTIONS_SQS_DECRYPTION_POLICY = '@aws-cdk/aws-sns-subscriptions:restrictSqsDescryption';
export const APIGATEWAY_DISABLE_CLOUDWATCH_ROLE = '@aws-cdk/aws-apigateway:disableCloudWatchRole';
export const ENABLE_PARTITION_LITERALS = '@aws-cdk/core:enablePartitionLiterals';
export const EVENTS_TARGET_QUEUE_SAME_ACCOUNT = '@aws-cdk/aws-events:eventsTargetQueueSameAccount';
export const IAM_STANDARDIZED_SERVICE_PRINCIPALS = '@aws-cdk/aws-iam:standardizedServicePrincipals';
export const ECS_DISABLE_EXPLICIT_DEPLOYMENT_CONTROLLER_FOR_CIRCUIT_BREAKER = '@aws-cdk/aws-ecs:disableExplicitDeploymentControllerForCircuitBreaker';
export const S3_SERVER_ACCESS_LOGS_USE_BUCKET_POLICY = '@aws-cdk/aws-s3:serverAccessLogsUseBucketPolicy';
export const ROUTE53_PATTERNS_USE_CERTIFICATE = '@aws-cdk/aws-route53-patters:useCertificate';
export const AWS_CUSTOM_RESOURCE_LATEST_SDK_DEFAULT = '@aws-cdk/customresources:installLatestAwsSdkDefault';
export const DATABASE_PROXY_UNIQUE_RESOURCE_NAME = '@aws-cdk/aws-rds:databaseProxyUniqueResourceName';
export const CODEDEPLOY_REMOVE_ALARMS_FROM_DEPLOYMENT_GROUP = '@aws-cdk/aws-codedeploy:removeAlarmsFromDeploymentGroup';
export const APIGATEWAY_AUTHORIZER_CHANGE_DEPLOYMENT_LOGICAL_ID = '@aws-cdk/aws-apigateway:authorizerChangeDeploymentLogicalId';
export const EC2_LAUNCH_TEMPLATE_DEFAULT_USER_DATA = '@aws-cdk/aws-ec2:launchTemplateDefaultUserData';
export const SECRETS_MANAGER_TARGET_ATTACHMENT_RESOURCE_POLICY = '@aws-cdk/aws-secretsmanager:useAttachedSecretResourcePolicyForSecretTargetAttachments';
export const REDSHIFT_COLUMN_ID = '@aws-cdk/aws-redshift:columnId';
export const ENABLE_EMR_SERVICE_POLICY_V2 = '@aws-cdk/aws-stepfunctions-tasks:enableEmrServicePolicyV2';
export const EC2_RESTRICT_DEFAULT_SECURITY_GROUP = '@aws-cdk/aws-ec2:restrictDefaultSecurityGroup';
export const APIGATEWAY_REQUEST_VALIDATOR_UNIQUE_ID = '@aws-cdk/aws-apigateway:requestValidatorUniqueId';
export const INCLUDE_PREFIX_IN_UNIQUE_NAME_GENERATION = '@aws-cdk/core:includePrefixInUniqueNameGeneration';
export const KMS_ALIAS_NAME_REF = '@aws-cdk/aws-kms:aliasNameRef';
export const EFS_DENY_ANONYMOUS_ACCESS = '@aws-cdk/aws-efs:denyAnonymousAccess';
export const EFS_MOUNTTARGET_ORDERINSENSITIVE_LOGICAL_ID = '@aws-cdk/aws-efs:mountTargetOrderInsensitiveLogicalId';
export const AUTOSCALING_GENERATE_LAUNCH_TEMPLATE = '@aws-cdk/aws-autoscaling:generateLaunchTemplateInsteadOfLaunchConfig';
export const ENABLE_OPENSEARCH_MULTIAZ_WITH_STANDBY = '@aws-cdk/aws-opensearchservice:enableOpensearchMultiAzWithStandby';
export const LAMBDA_NODEJS_USE_LATEST_RUNTIME = '@aws-cdk/aws-lambda-nodejs:useLatestRuntimeVersion';
export const RDS_PREVENT_RENDERING_DEPRECATED_CREDENTIALS = '@aws-cdk/aws-rds:preventRenderingDeprecatedCredentials';
export const AURORA_CLUSTER_CHANGE_SCOPE_OF_INSTANCE_PARAMETER_GROUP_WITH_EACH_PARAMETERS = '@aws-cdk/aws-rds:auroraClusterChangeScopeOfInstanceParameterGroupWithEachParameters';
export const APPSYNC_ENABLE_USE_ARN_IDENTIFIER_SOURCE_API_ASSOCIATION = '@aws-cdk/aws-appsync:useArnForSourceApiAssociationIdentifier';
export const CODECOMMIT_SOURCE_ACTION_DEFAULT_BRANCH_NAME = '@aws-cdk/aws-codepipeline-actions:useNewDefaultBranchForCodeCommitSource';
<<<<<<< HEAD
export const CODEPIPELINE_CROSS_ACCOUNT_KEYS_DEFAULT_VALUE_TO_FALSE = '@aws-cdk/aws-codepipeline:crossAccountKeysDefaultValueToFalse';
=======
export const LAMBDA_PERMISSION_LOGICAL_ID_FOR_LAMBDA_ACTION = '@aws-cdk/aws-cloudwatch-actions:changeLambdaPermissionLogicalIdForLambdaAction';
>>>>>>> efccfcb9

export const FLAGS: Record<string, FlagInfo> = {
  //////////////////////////////////////////////////////////////////////
  [ENABLE_STACK_NAME_DUPLICATES_CONTEXT]: {
    type: FlagType.ApiDefault,
    summary: 'Allow multiple stacks with the same name',
    detailsMd: `
      If this is set, multiple stacks can use the same stack name (e.g. deployed to
      different environments). This means that the name of the synthesized template
      file will be based on the construct path and not on the defined \`stackName\`
      of the stack.`,
    recommendedValue: true,
    introducedIn: { v1: '1.16.0' },
    defaults: { v2: true },
    compatibilityWithOldBehaviorMd: 'Pass stack identifiers to the CLI instead of stack names.',
  },

  //////////////////////////////////////////////////////////////////////
  [ENABLE_DIFF_NO_FAIL_CONTEXT]: {
    type: FlagType.ApiDefault,
    summary: 'Make `cdk diff` not fail when there are differences',
    detailsMd: `
      Determines what status code \`cdk diff\` should return when the specified stack
      differs from the deployed stack or the local CloudFormation template:

      * \`aws-cdk:enableDiffNoFail=true\` => status code == 0
      * \`aws-cdk:enableDiffNoFail=false\` => status code == 1

      You can override this behavior with the --fail flag:

      * \`--fail\` => status code == 1
      * \`--no-fail\` => status code == 0`,
    introducedIn: { v1: '1.19.0' },
    defaults: { v2: true },
    recommendedValue: true,
    compatibilityWithOldBehaviorMd: 'Specify `--fail` to the CLI.',
  },

  //////////////////////////////////////////////////////////////////////
  [NEW_STYLE_STACK_SYNTHESIS_CONTEXT]: {
    type: FlagType.BugFix,
    summary: 'Switch to new stack synthesis method which enables CI/CD',
    detailsMd: `
      If this flag is specified, all \`Stack\`s will use the \`DefaultStackSynthesizer\` by
      default. If it is not set, they will use the \`LegacyStackSynthesizer\`.`,
    introducedIn: { v1: '1.39.0', v2: '2.0.0' },
    defaults: { v2: true },
    recommendedValue: true,
  },

  //////////////////////////////////////////////////////////////////////
  [STACK_RELATIVE_EXPORTS_CONTEXT]: {
    type: FlagType.BugFix,
    summary: 'Name exports based on the construct paths relative to the stack, rather than the global construct path',
    detailsMd: `
      Combined with the stack name this relative construct path is good enough to
      ensure uniqueness, and makes the export names robust against refactoring
      the location of the stack in the construct tree (specifically, moving the Stack
      into a Stage).`,
    introducedIn: { v1: '1.58.0', v2: '2.0.0' },
    defaults: { v2: true },
    recommendedValue: true,
  },

  //////////////////////////////////////////////////////////////////////
  [DOCKER_IGNORE_SUPPORT]: {
    type: FlagType.ApiDefault,
    summary: 'DockerImageAsset properly supports `.dockerignore` files by default',
    detailsMd: `
      If this flag is not set, the default behavior for \`DockerImageAsset\` is to use
      glob semantics for \`.dockerignore\` files. If this flag is set, the default behavior
      is standard Docker ignore semantics.

      This is a feature flag as the old behavior was technically incorrect but
      users may have come to depend on it.`,
    introducedIn: { v1: '1.73.0' },
    defaults: { v2: true },
    recommendedValue: true,
    compatibilityWithOldBehaviorMd: 'Update your `.dockerignore` file to match standard Docker ignore rules, if necessary.',
  },

  //////////////////////////////////////////////////////////////////////
  [SECRETS_MANAGER_PARSE_OWNED_SECRET_NAME]: {
    type: FlagType.ApiDefault,
    summary: 'Fix the referencing of SecretsManager names from ARNs',
    detailsMd: `
      Secret.secretName for an "owned" secret will attempt to parse the secretName from the ARN,
      rather than the default full resource name, which includes the SecretsManager suffix.

      If this flag is not set, Secret.secretName will include the SecretsManager suffix, which cannot be directly
      used by SecretsManager.DescribeSecret, and must be parsed by the user first (e.g., Fn:Join, Fn:Select, Fn:Split).`,
    introducedIn: { v1: '1.77.0' },
    defaults: { v2: true },
    recommendedValue: true,
    compatibilityWithOldBehaviorMd: 'Use `parseArn(secret.secretName).resourceName` to emulate the incorrect old parsing.',
  },

  //////////////////////////////////////////////////////////////////////
  [KMS_DEFAULT_KEY_POLICIES]: {
    type: FlagType.ApiDefault,
    summary: 'Tighten default KMS key policies',
    detailsMd: `
      KMS Keys start with a default key policy that grants the account access to administer the key,
      mirroring the behavior of the KMS SDK/CLI/Console experience. Users may override the default key
      policy by specifying their own.

      If this flag is not set, the default key policy depends on the setting of the \`trustAccountIdentities\`
      flag. If false (the default, for backwards-compatibility reasons), the default key policy somewhat
      resembles the default admin key policy, but with the addition of 'GenerateDataKey' permissions. If
      true, the policy matches what happens when this feature flag is set.

      Additionally, if this flag is not set and the user supplies a custom key policy, this will be appended
      to the key's default policy (rather than replacing it).`,
    introducedIn: { v1: '1.78.0' },
    defaults: { v2: true },
    recommendedValue: true,
    compatibilityWithOldBehaviorMd: 'Pass `trustAccountIdentities: false` to `Key` construct to restore the old behavior.',
  },

  //////////////////////////////////////////////////////////////////////
  [S3_GRANT_WRITE_WITHOUT_ACL]: {
    type: FlagType.ApiDefault,
    summary: 'Remove `PutObjectAcl` from Bucket.grantWrite',
    detailsMd: `
      Change the old 's3:PutObject*' permission to 's3:PutObject' on Bucket,
      as the former includes 's3:PutObjectAcl',
      which could be used to grant read/write object access to IAM principals in other accounts.
      Use a feature flag to make sure existing customers who might be relying
      on the overly-broad permissions are not broken.`,
    introducedIn: { v1: '1.85.0' },
    defaults: { v2: true },
    recommendedValue: true,
    compatibilityWithOldBehaviorMd: 'Call `bucket.grantPutAcl()` in addition to `bucket.grantWrite()` to grant ACL permissions.',
  },

  //////////////////////////////////////////////////////////////////////
  [ECS_REMOVE_DEFAULT_DESIRED_COUNT]: {
    type: FlagType.ApiDefault,
    summary: 'Do not specify a default DesiredCount for ECS services',
    detailsMd: `
      ApplicationLoadBalancedServiceBase, ApplicationMultipleTargetGroupServiceBase,
      NetworkLoadBalancedServiceBase, NetworkMultipleTargetGroupServiceBase, and
      QueueProcessingServiceBase currently determine a default value for the desired count of
      a CfnService if a desiredCount is not provided. The result of this is that on every
      deployment, the service count is reset to the fixed value, even if it was autoscaled.

      If this flag is not set, the default behaviour for CfnService.desiredCount is to set a
      desiredCount of 1, if one is not provided. If true, a default will not be defined for
      CfnService.desiredCount and as such desiredCount will be undefined, if one is not provided.`,
    introducedIn: { v1: '1.92.0' },
    defaults: { v2: true },
    recommendedValue: true,
    compatibilityWithOldBehaviorMd: 'You can pass `desiredCount: 1` explicitly, but you should never need this.',
  },

  //////////////////////////////////////////////////////////////////////
  [RDS_LOWERCASE_DB_IDENTIFIER]: {
    type: FlagType.BugFix,
    summary: 'Force lowercasing of RDS Cluster names in CDK',
    detailsMd: `
      Cluster names must be lowercase, and the service will lowercase the name when the cluster
      is created. However, CDK did not use to know about this, and would use the user-provided name
      referencing the cluster, which would fail if it happened to be mixed-case.

      With this flag, lowercase the name in CDK so we can reference it properly.

      Must be behind a permanent flag because changing a name from mixed case to lowercase between deployments
      would lead CloudFormation to think the name was changed and would trigger a cluster replacement
      (losing data!).`,
    introducedIn: { v1: '1.97.0', v2: '2.0.0' },
    defaults: { v2: true },
    recommendedValue: true,
  },

  //////////////////////////////////////////////////////////////////////
  [APIGATEWAY_USAGEPLANKEY_ORDERINSENSITIVE_ID]: {
    type: FlagType.BugFix,
    summary: 'Allow adding/removing multiple UsagePlanKeys independently',
    detailsMd: `
      The UsagePlanKey resource connects an ApiKey with a UsagePlan. API Gateway does not allow more than one UsagePlanKey
      for any given UsagePlan and ApiKey combination. For this reason, CloudFormation cannot replace this resource without
      either the UsagePlan or ApiKey changing.

      The feature addition to support multiple UsagePlanKey resources - 142bd0e2 - recognized this and attempted to keep
      existing UsagePlanKey logical ids unchanged.
      However, this intentionally caused the logical id of the UsagePlanKey to be sensitive to order. That is, when
      the 'first' UsagePlanKey resource is removed, the logical id of the 'second' assumes what was originally the 'first',
      which again is disallowed.

      In effect, there is no way to get out of this mess in a backwards compatible way, while supporting existing stacks.
      This flag changes the logical id layout of UsagePlanKey to not be sensitive to order.`,
    introducedIn: { v1: '1.98.0', v2: '2.0.0' },
    defaults: { v2: true },
    recommendedValue: true,
  },

  //////////////////////////////////////////////////////////////////////
  [EFS_DEFAULT_ENCRYPTION_AT_REST]: {
    type: FlagType.ApiDefault,
    summary: 'Enable this feature flag to have elastic file systems encrypted at rest by default.',
    detailsMd: `
      Encryption can also be configured explicitly using the \`encrypted\` property.
      `,
    introducedIn: { v1: '1.98.0' },
    defaults: { v2: true },
    recommendedValue: true,
    compatibilityWithOldBehaviorMd: 'Pass the `encrypted: false` property to the `FileSystem` construct to disable encryption.',
  },

  //////////////////////////////////////////////////////////////////////
  [LAMBDA_RECOGNIZE_VERSION_PROPS]: {
    type: FlagType.BugFix,
    summary: 'Enable this feature flag to opt in to the updated logical id calculation for Lambda Version created using the  `fn.currentVersion`.',
    detailsMd: `
      The previous calculation incorrectly considered properties of the \`AWS::Lambda::Function\` resource that did
      not constitute creating a new Version.

      See 'currentVersion' section in the aws-lambda module's README for more details.`,
    introducedIn: { v1: '1.106.0', v2: '2.0.0' },
    defaults: { v2: true },
    recommendedValue: true,
  },

  //////////////////////////////////////////////////////////////////////
  [LAMBDA_RECOGNIZE_LAYER_VERSION]: {
    type: FlagType.BugFix,
    summary: 'Enable this feature flag to opt in to the updated logical id calculation for Lambda Version created using the `fn.currentVersion`.',
    detailsMd: `
      This flag correct incorporates Lambda Layer properties into the Lambda Function Version.

      See 'currentVersion' section in the aws-lambda module's README for more details.`,
    introducedIn: { v1: '1.159.0', v2: '2.27.0' },
    recommendedValue: true,
  },

  //////////////////////////////////////////////////////////////////////
  [CLOUDFRONT_DEFAULT_SECURITY_POLICY_TLS_V1_2_2021]: {
    type: FlagType.BugFix,
    summary: 'Enable this feature flag to have cloudfront distributions use the security policy TLSv1.2_2021 by default.',
    detailsMd: `
      The security policy can also be configured explicitly using the \`minimumProtocolVersion\` property.`,
    introducedIn: { v1: '1.117.0', v2: '2.0.0' },
    defaults: { v2: true },
    recommendedValue: true,
  },

  //////////////////////////////////////////////////////////////////////
  [CHECK_SECRET_USAGE]: {
    type: FlagType.VisibleContext,
    summary: 'Enable this flag to make it impossible to accidentally use SecretValues in unsafe locations',
    detailsMd: `
      With this flag enabled, \`SecretValue\` instances can only be passed to
      constructs that accept \`SecretValue\`s; otherwise, \`unsafeUnwrap()\` must be
      called to use it as a regular string.`,
    introducedIn: { v1: '1.153.0', v2: '2.21.0' },
    recommendedValue: true,
  },

  //////////////////////////////////////////////////////////////////////
  [TARGET_PARTITIONS]: {
    type: FlagType.VisibleContext,
    summary: 'What regions to include in lookup tables of environment agnostic stacks',
    detailsMd: `
      Has no effect on stacks that have a defined region, but will limit the amount
      of unnecessary regions included in stacks without a known region.

      The type of this value should be a list of strings.`,
    introducedIn: { v1: '1.137.0', v2: '2.4.0' },
    recommendedValue: ['aws', 'aws-cn'],
  },

  //////////////////////////////////////////////////////////////////////
  [ECS_SERVICE_EXTENSIONS_ENABLE_DEFAULT_LOG_DRIVER]: {
    type: FlagType.ApiDefault,
    summary: 'ECS extensions will automatically add an `awslogs` driver if no logging is specified',
    detailsMd: `
      Enable this feature flag to configure default logging behavior for the ECS Service Extensions. This will enable the
      \`awslogs\` log driver for the application container of the service to send the container logs to CloudWatch Logs.

      This is a feature flag as the new behavior provides a better default experience for the users.`,
    introducedIn: { v1: '1.140.0', v2: '2.8.0' },
    recommendedValue: true,
    compatibilityWithOldBehaviorMd: 'Specify a log driver explicitly.',
  },

  //////////////////////////////////////////////////////////////////////
  [EC2_UNIQUE_IMDSV2_LAUNCH_TEMPLATE_NAME]: {
    type: FlagType.BugFix,
    summary: 'Enable this feature flag to have Launch Templates generated by the `InstanceRequireImdsv2Aspect` use unique names.',
    detailsMd: `
      Previously, the generated Launch Template names were only unique within a stack because they were based only on the
      \`Instance\` construct ID. If another stack that has an \`Instance\` with the same construct ID is deployed in the same
      account and region, the deployments would always fail as the generated Launch Template names were the same.

      The new implementation addresses this issue by generating the Launch Template name with the \`Names.uniqueId\` method.`,
    introducedIn: { v1: '1.140.0', v2: '2.8.0' },
    recommendedValue: true,
  },

  //////////////////////////////////////////////////////////////////////
  [ECS_ARN_FORMAT_INCLUDES_CLUSTER_NAME]: {
    type: FlagType.BugFix,
    summary: 'ARN format used by ECS. In the new ARN format, the cluster name is part of the resource ID.',
    detailsMd: `
      If this flag is not set, the old ARN format (without cluster name) for ECS is used.
      If this flag is set, the new ARN format (with cluster name) for ECS is used.

      This is a feature flag as the old format is still valid for existing ECS clusters.

      See https://docs.aws.amazon.com/AmazonECS/latest/developerguide/ecs-account-settings.html#ecs-resource-ids
      `,
    introducedIn: { v2: '2.35.0' },
    recommendedValue: true,
  },

  //////////////////////////////////////////////////////////////////////
  [IAM_MINIMIZE_POLICIES]: {
    type: FlagType.VisibleContext,
    summary: 'Minimize IAM policies by combining Statements',
    detailsMd: `
      Minimize IAM policies by combining Principals, Actions and Resources of two
      Statements in the policies, as long as it doesn't change the meaning of the
      policy.`,
    introducedIn: { v1: '1.150.0', v2: '2.18.0' },
    recommendedValue: true,
  },

  //////////////////////////////////////////////////////////////////////
  [VALIDATE_SNAPSHOT_REMOVAL_POLICY]: {
    type: FlagType.ApiDefault,
    summary: 'Error on snapshot removal policies on resources that do not support it.',
    detailsMd: `
      Makes sure we do not allow snapshot removal policy on resources that do not support it.
      If supplied on an unsupported resource, CloudFormation ignores the policy altogether.
      This flag will reduce confusion and unexpected loss of data when erroneously supplying
      the snapshot removal policy.`,
    introducedIn: { v2: '2.28.0' },
    recommendedValue: true,
    compatibilityWithOldBehaviorMd: 'The old behavior was incorrect. Update your source to not specify SNAPSHOT policies on resources that do not support it.',
  },

  //////////////////////////////////////////////////////////////////////
  [CODEPIPELINE_CROSS_ACCOUNT_KEY_ALIAS_STACK_SAFE_RESOURCE_NAME]: {
    type: FlagType.BugFix,
    summary: 'Generate key aliases that include the stack name',
    detailsMd: `
      Enable this feature flag to have CodePipeline generate a unique cross account key alias name using the stack name.

      Previously, when creating multiple pipelines with similar naming conventions and when crossAccountKeys is true,
      the KMS key alias name created for these pipelines may be the same due to how the uniqueId is generated.

      This new implementation creates a stack safe resource name for the alias using the stack name instead of the stack ID.
      `,
    introducedIn: { v2: '2.29.0' },
    recommendedValue: true,
  },

  //////////////////////////////////////////////////////////////////////
  [S3_CREATE_DEFAULT_LOGGING_POLICY]: {
    type: FlagType.BugFix,
    summary: 'Enable this feature flag to create an S3 bucket policy by default in cases where an AWS service would automatically create the Policy if one does not exist.',
    detailsMd: `
      For example, in order to send VPC flow logs to an S3 bucket, there is a specific Bucket Policy
      that needs to be attached to the bucket. If you create the bucket without a policy and then add the
      bucket as the flow log destination, the service will automatically create the bucket policy with the
      necessary permissions. If you were to then try and add your own bucket policy CloudFormation will throw
      and error indicating that a bucket policy already exists.

      In cases where we know what the required policy is we can go ahead and create the policy so we can
      remain in control of it.

      @see https://docs.aws.amazon.com/AmazonCloudWatch/latest/logs/AWS-logs-and-resource-policy.html#AWS-logs-infrastructure-S3
      `,
    introducedIn: { v2: '2.31.0' },
    recommendedValue: true,
  },

  //////////////////////////////////////////////////////////////////////
  [SNS_SUBSCRIPTIONS_SQS_DECRYPTION_POLICY]: {
    type: FlagType.BugFix,
    summary: 'Restrict KMS key policy for encrypted Queues a bit more',
    detailsMd: `
      Enable this feature flag to restrict the decryption of a SQS queue, which is subscribed to a SNS topic, to
      only the topic which it is subscribed to and not the whole SNS service of an account.

      Previously the decryption was only restricted to the SNS service principal. To make the SQS subscription more
      secure, it is a good practice to restrict the decryption further and only allow the connected SNS topic to decryption
      the subscribed queue.`,
    introducedIn: { v2: '2.32.0' },
    recommendedValue: true,
  },

  //////////////////////////////////////////////////////////////////////
  [APIGATEWAY_DISABLE_CLOUDWATCH_ROLE]: {
    type: FlagType.BugFix,
    summary: 'Make default CloudWatch Role behavior safe for multiple API Gateways in one environment',
    detailsMd: `
      Enable this feature flag to change the default behavior for aws-apigateway.RestApi and aws-apigateway.SpecRestApi
      to _not_ create a CloudWatch role and Account. There is only a single ApiGateway account per AWS
      environment which means that each time you create a RestApi in your account the ApiGateway account
      is overwritten. If at some point the newest RestApi is deleted, the ApiGateway Account and CloudWatch
      role will also be deleted, breaking any existing ApiGateways that were depending on them.

      When this flag is enabled you should either create the ApiGateway account and CloudWatch role
      separately _or_ only enable the cloudWatchRole on a single RestApi.
      `,
    introducedIn: { v2: '2.38.0' },
    recommendedValue: true,
  },

  //////////////////////////////////////////////////////////////////////
  [ENABLE_PARTITION_LITERALS]: {
    type: FlagType.BugFix,
    summary: 'Make ARNs concrete if AWS partition is known',
    // eslint-disable-next-line @aws-cdk/no-literal-partition
    detailsMd: `
      Enable this feature flag to get partition names as string literals in Stacks with known regions defined in
      their environment, such as "aws" or "aws-cn".  Previously the CloudFormation intrinsic function
      "Ref: AWS::Partition" was used.  For example:

      \`\`\`yaml
      Principal:
        AWS:
          Fn::Join:
            - ""
            - - "arn:"
              - Ref: AWS::Partition
              - :iam::123456789876:root
      \`\`\`

      becomes:

      \`\`\`yaml
      Principal:
        AWS: "arn:aws:iam::123456789876:root"
      \`\`\`

      The intrinsic function will still be used in Stacks where no region is defined or the region's partition
      is unknown.
      `,
    introducedIn: { v2: '2.38.0' },
    recommendedValue: true,
  },

  //////////////////////////////////////////////////////////////////////
  [EVENTS_TARGET_QUEUE_SAME_ACCOUNT]: {
    type: FlagType.BugFix,
    summary: 'Event Rules may only push to encrypted SQS queues in the same account',
    detailsMd: `
      This flag applies to SQS Queues that are used as the target of event Rules. When enabled, only principals
      from the same account as the Rule can send messages. If a queue is unencrypted, this restriction will
      always apply, regardless of the value of this flag.
      `,
    introducedIn: { v2: '2.51.0' },
    recommendedValue: true,
  },

  //////////////////////////////////////////////////////////////////////
  [IAM_STANDARDIZED_SERVICE_PRINCIPALS]: {
    type: FlagType.BugFix,
    summary: 'Use standardized (global) service principals everywhere',
    detailsMd: `
      We used to maintain a database of exceptions to Service Principal names in various regions. This database
      is no longer necessary: all service principals names have been standardized to their global form (\`SERVICE.amazonaws.com\`).

      This flag disables use of that exceptions database and always uses the global service principal.
      `,
    introducedIn: { v2: '2.51.0' },
    recommendedValue: true,
  },

  //////////////////////////////////////////////////////////////////////
  [ECS_DISABLE_EXPLICIT_DEPLOYMENT_CONTROLLER_FOR_CIRCUIT_BREAKER]: {
    type: FlagType.BugFix,
    summary: 'Avoid setting the "ECS" deployment controller when adding a circuit breaker',
    detailsMd: `
      Enable this feature flag to avoid setting the "ECS" deployment controller when adding a circuit breaker to an
      ECS Service, as this will trigger a full replacement which fails to deploy when using set service names.
      This does not change any behaviour as the default deployment controller when it is not defined is ECS.

      This is a feature flag as the new behavior provides a better default experience for the users.
      `,
    introducedIn: { v2: '2.51.0' },
    recommendedValue: true,
  },

  //////////////////////////////////////////////////////////////////////
  [IAM_IMPORTED_ROLE_STACK_SAFE_DEFAULT_POLICY_NAME]: {
    type: FlagType.BugFix,
    summary: 'Enable this feature to by default create default policy names for imported roles that depend on the stack the role is in.',
    detailsMd: `
      Without this, importing the same role in multiple places could lead to the permissions given for one version of the imported role
      to overwrite permissions given to the role at a different place where it was imported. This was due to all imported instances
      of a role using the same default policy name.

      This new implementation creates default policy names based on the constructs node path in their stack.
      `,
    introducedIn: { v2: '2.60.0' },
    recommendedValue: true,
  },

  //////////////////////////////////////////////////////////////////////
  [S3_SERVER_ACCESS_LOGS_USE_BUCKET_POLICY]: {
    type: FlagType.BugFix,
    summary: 'Use S3 Bucket Policy instead of ACLs for Server Access Logging',
    detailsMd: `
      Enable this feature flag to use S3 Bucket Policy for granting permission fo Server Access Logging
      rather than using the canned \`LogDeliveryWrite\` ACL. ACLs do not work when Object Ownership is
      enabled on the bucket.

      This flag uses a Bucket Policy statement to allow Server Access Log delivery, following best
      practices for S3.

      @see https://docs.aws.amazon.com/AmazonS3/latest/userguide/enable-server-access-logging.html
    `,
    introducedIn: { v2: '2.60.0' },
    recommendedValue: true,
  },

  //////////////////////////////////////////////////////////////////////
  [ROUTE53_PATTERNS_USE_CERTIFICATE]: {
    type: FlagType.ApiDefault,
    summary: 'Use the official `Certificate` resource instead of `DnsValidatedCertificate`',
    detailsMd: `
      Enable this feature flag to use the official CloudFormation supported \`Certificate\` resource instead
      of the deprecated \`DnsValidatedCertificate\` construct. If this flag is enabled and you are creating
      the stack in a region other than us-east-1 then you must also set \`crossRegionReferences=true\` on the
      stack.
      `,
    introducedIn: { v2: '2.61.0' },
    recommendedValue: true,
    compatibilityWithOldBehaviorMd: 'Define a `DnsValidatedCertificate` explicitly and pass in the `certificate` property',
  },

  //////////////////////////////////////////////////////////////////////
  [AWS_CUSTOM_RESOURCE_LATEST_SDK_DEFAULT]: {
    type: FlagType.ApiDefault,
    summary: 'Whether to install the latest SDK by default in AwsCustomResource',
    detailsMd: `
      This was originally introduced and enabled by default to not be limited by the SDK version
      that's installed on AWS Lambda. However, it creates issues for Lambdas bound to VPCs that
      do not have internet access, or in environments where 'npmjs.com' is not available.

      The recommended setting is to disable the default installation behavior, and pass the
      flag on a resource-by-resource basis to enable it if necessary.
    `,
    compatibilityWithOldBehaviorMd: 'Set installLatestAwsSdk: true on all resources that need it.',
    introducedIn: { v2: '2.60.0' },
    recommendedValue: false,
  },

  //////////////////////////////////////////////////////////////////////
  [DATABASE_PROXY_UNIQUE_RESOURCE_NAME]: {
    type: FlagType.BugFix,
    summary: 'Use unique resource name for Database Proxy',
    detailsMd: `
      If this flag is not set, the default behavior for \`DatabaseProxy\` is
      to use \`id\` of the constructor for \`dbProxyName\` when it's not specified in the argument.
      In this case, users can't deploy \`DatabaseProxy\`s that have the same \`id\` in the same region.

      If this flag is set, the default behavior is to use unique resource names for each \`DatabaseProxy\`.

      This is a feature flag as the old behavior was technically incorrect, but users may have come to depend on it.
    `,
    introducedIn: { v2: '2.65.0' },
    recommendedValue: true,
  },

  //////////////////////////////////////////////////////////////////////
  [CODEDEPLOY_REMOVE_ALARMS_FROM_DEPLOYMENT_GROUP]: {
    type: FlagType.BugFix,
    summary: 'Remove CloudWatch alarms from deployment group',
    detailsMd: `
      Enable this flag to be able to remove all CloudWatch alarms from a deployment group by removing
      the alarms from the construct. If this flag is not set, removing all alarms from the construct
      will still leave the alarms configured for the deployment group.
    `,
    introducedIn: { v2: '2.65.0' },
    recommendedValue: true,
  },

  //////////////////////////////////////////////////////////////////////
  [APIGATEWAY_AUTHORIZER_CHANGE_DEPLOYMENT_LOGICAL_ID]: {
    type: FlagType.BugFix,
    summary: 'Include authorizer configuration in the calculation of the API deployment logical ID.',
    detailsMd: `
      The logical ID of the AWS::ApiGateway::Deployment resource is calculated by hashing
      the API configuration, including methods, and resources, etc. Enable this feature flag
      to also include the configuration of any authorizer attached to the API in the
      calculation, so any changes made to an authorizer will create a new deployment.
      `,
    introducedIn: { v2: '2.66.0' },
    recommendedValue: true,
  },

  //////////////////////////////////////////////////////////////////////
  [EC2_LAUNCH_TEMPLATE_DEFAULT_USER_DATA]: {
    type: FlagType.BugFix,
    summary: 'Define user data for a launch template by default when a machine image is provided.',
    detailsMd: `
      The ec2.LaunchTemplate construct did not define user data when a machine image is
      provided despite the document. If this is set, a user data is automatically defined
      according to the OS of the machine image.
      `,
    recommendedValue: true,
    introducedIn: { v2: '2.67.0' },
  },

  //////////////////////////////////////////////////////////////////////
  [SECRETS_MANAGER_TARGET_ATTACHMENT_RESOURCE_POLICY]: {
    type: FlagType.BugFix,
    summary: 'SecretTargetAttachments uses the ResourcePolicy of the attached Secret.',
    detailsMd: `
      Enable this feature flag to make SecretTargetAttachments use the ResourcePolicy of the attached Secret.
      SecretTargetAttachments are created to connect a Secret to a target resource.
      In CDK code, they behave like regular Secret and can be used as a stand-in in most situations.
      Previously, adding to the ResourcePolicy of a SecretTargetAttachment did attempt to create a separate ResourcePolicy for the same Secret.
      However Secrets can only have a single ResourcePolicy, causing the CloudFormation deployment to fail.

      When enabling this feature flag for an existing Stack, ResourcePolicies created via a SecretTargetAttachment will need replacement.
      This won't be possible without intervention due to limitation outlined above.
      First remove all permissions granted to the Secret and deploy without the ResourcePolicies.
      Then you can re-add the permissions and deploy again.
      `,
    recommendedValue: true,
    introducedIn: { v2: '2.67.0' },
  },

  //////////////////////////////////////////////////////////////////////
  [REDSHIFT_COLUMN_ID]: {
    type: FlagType.BugFix,
    summary: 'Whether to use an ID to track Redshift column changes',
    detailsMd: `
      Redshift columns are identified by their \`name\`. If a column is renamed, the old column
      will be dropped and a new column will be created. This can cause data loss.

      This flag enables the use of an \`id\` attribute for Redshift columns. If this flag is enabled, the
      internal CDK architecture will track changes of Redshift columns through their \`id\`, rather
      than their \`name\`. This will prevent data loss when columns are renamed.

      **NOTE** - Enabling this flag comes at a **risk**. When enabled, update the \`id\`s of all columns,
      **however** do not change the \`names\`s of the columns. If the \`name\`s of the columns are changed during
      initial deployment, the columns will be dropped and recreated, causing data loss. After the initial deployment
      of the \`id\`s, the \`name\`s of the columns can be changed without data loss.
      `,
    introducedIn: { v2: '2.68.0' },
    recommendedValue: true,
  },

  //////////////////////////////////////////////////////////////////////
  [ENABLE_EMR_SERVICE_POLICY_V2]: {
    type: FlagType.BugFix,
    summary: 'Enable AmazonEMRServicePolicy_v2 managed policies',
    detailsMd: `
      If this flag is not set, the default behavior for \`EmrCreateCluster\` is
      to use \`AmazonElasticMapReduceRole\` managed policies.

      If this flag is set, the default behavior is to use the new \`AmazonEMRServicePolicy_v2\`
      managed policies.

      This is a feature flag as the old behavior will be deprecated, but some resources may require manual
      intervention since they might not have the appropriate tags propagated automatically.
      `,
    introducedIn: { v2: '2.72.0' },
    recommendedValue: true,
  },

  //////////////////////////////////////////////////////////////////////
  [EC2_RESTRICT_DEFAULT_SECURITY_GROUP]: {
    type: FlagType.ApiDefault,
    summary: 'Restrict access to the VPC default security group',
    detailsMd: `
      Enable this feature flag to remove the default ingress/egress rules from the
      VPC default security group.

      When a VPC is created, a default security group is created as well and this cannot
      be deleted. The default security group is created with ingress/egress rules that allow
      _all_ traffic. [AWS Security best practices recommend](https://docs.aws.amazon.com/securityhub/latest/userguide/ec2-controls.html#ec2-2)
      removing these ingress/egress rules in order to restrict access to the default security group.
    `,
    introducedIn: { v2: '2.78.0' },
    recommendedValue: true,
    compatibilityWithOldBehaviorMd: `
      To allow all ingress/egress traffic to the VPC default security group you
      can set the \`restrictDefaultSecurityGroup: false\`.
    `,
  },

  //////////////////////////////////////////////////////////////////////
  [APIGATEWAY_REQUEST_VALIDATOR_UNIQUE_ID]: {
    type: FlagType.BugFix,
    summary: 'Generate a unique id for each RequestValidator added to a method',
    detailsMd: `
      This flag allows multiple RequestValidators to be added to a RestApi when
      providing the \`RequestValidatorOptions\` in the \`addMethod()\` method.

      If the flag is not set then only a single RequestValidator can be added in this way.
      Any additional RequestValidators have to be created directly with \`new RequestValidator\`.
    `,
    introducedIn: { v2: '2.78.0' },
    recommendedValue: true,
  },

  //////////////////////////////////////////////////////////////////////
  [KMS_ALIAS_NAME_REF]: {
    type: FlagType.BugFix,
    summary: 'KMS Alias name and keyArn will have implicit reference to KMS Key',
    detailsMd: `
      This flag allows an implicit dependency to be created between KMS Alias and KMS Key
      when referencing key.aliasName or key.keyArn.

      If the flag is not set then a raw string is passed as the Alias name and no
      implicit dependencies will be set.
    `,
    introducedIn: { v2: '2.83.0' },
    recommendedValue: true,
  },

  //////////////////////////////////////////////////////////////////////
  [AUTOSCALING_GENERATE_LAUNCH_TEMPLATE]: {
    type: FlagType.BugFix,
    summary: 'Generate a launch template when creating an AutoScalingGroup',
    detailsMd: `
      Enable this flag to allow AutoScalingGroups to generate a launch template when being created.
      Launch configurations have been deprecated and cannot be created in AWS Accounts created after
      December 31, 2023. Existing 'AutoScalingGroup' properties used for creating a launch configuration
      will now create an equivalent 'launchTemplate'. Alternatively, users can provide an explicit
      'launchTemplate' or 'mixedInstancesPolicy'. When this flag is enabled a 'launchTemplate' will
      attempt to set user data according to the OS of the machine image if explicit user data is not
      provided.
    `,
    introducedIn: { v2: '2.88.0' },
    compatibilityWithOldBehaviorMd: `
      If backwards compatibility needs to be maintained due to an existing autoscaling group
      using a launch config, set this flag to false.
    `,
    recommendedValue: true,
  },

  //////////////////////////////////////////////////////////////////////
  [INCLUDE_PREFIX_IN_UNIQUE_NAME_GENERATION]: {
    type: FlagType.BugFix,
    summary: 'Include the stack prefix in the stack name generation process',
    detailsMd: `
      This flag prevents the prefix of a stack from making the stack's name longer than the 128 character limit.

      If the flag is set, the prefix is included in the stack name generation process.
      If the flag is not set, then the prefix of the stack is prepended to the generated stack name.

      **NOTE** - Enabling this flag comes at a **risk**. If you have already deployed stacks, changing the status of this
      feature flag can lead to a change in stacks' name. Changing a stack name mean recreating the whole stack, which
      is not viable in some productive setups.
    `,
    introducedIn: { v2: '2.84.0' },
    recommendedValue: true,
  },

  //////////////////////////////////////////////////////////////////////
  [EFS_DENY_ANONYMOUS_ACCESS]: {
    type: FlagType.ApiDefault,
    summary: 'EFS denies anonymous clients accesses',
    detailsMd: `
      This flag adds the file system policy that denies anonymous clients
      access to \`efs.FileSystem\`.

      If this flag is not set, \`efs.FileSystem\` will allow all anonymous clients
      that can access over the network.`,
    introducedIn: { v2: '2.93.0' },
    recommendedValue: true,
    compatibilityWithOldBehaviorMd: 'You can pass `allowAnonymousAccess: true` so allow anonymous clients access.',
  },

  //////////////////////////////////////////////////////////////////////
  [ENABLE_OPENSEARCH_MULTIAZ_WITH_STANDBY]: {
    type: FlagType.ApiDefault,
    summary: 'Enables support for Multi-AZ with Standby deployment for opensearch domains',
    detailsMd: `
      If this is set, an opensearch domain will automatically be created with
      multi-az with standby enabled.
    `,
    introducedIn: { v2: '2.88.0' },
    recommendedValue: true,
    compatibilityWithOldBehaviorMd: 'Pass `capacity.multiAzWithStandbyEnabled: false` to `Domain` construct to restore the old behavior.',
  },

  //////////////////////////////////////////////////////////////////////
  [LAMBDA_NODEJS_USE_LATEST_RUNTIME]: {
    type: FlagType.ApiDefault,
    summary: 'Enables aws-lambda-nodejs.Function to use the latest available NodeJs runtime as the default',
    detailsMd: `
      If this is set, and a \`runtime\` prop is not passed to, Lambda NodeJs
      functions will us the latest version of the runtime provided by the Lambda
      service. Do not use this if you your lambda function is reliant on dependencies
      shipped as part of the runtime environment.
    `,
    introducedIn: { v2: '2.93.0' },
    recommendedValue: true,
    compatibilityWithOldBehaviorMd: 'Pass `runtime: lambda.Runtime.NODEJS_16_X` to `Function` construct to restore the previous behavior.',
  },

  //////////////////////////////////////////////////////////////////////
  [EFS_MOUNTTARGET_ORDERINSENSITIVE_LOGICAL_ID]: {
    type: FlagType.BugFix,
    summary: 'When enabled, mount targets will have a stable logicalId that is linked to the associated subnet.',
    detailsMd: `
      When this feature flag is enabled, each mount target will have a stable
      logicalId that is linked to the associated subnet. If the flag is set to
      false then the logicalIds of the mount targets can change if the number of
      subnets changes.

      Set this flag to false for existing mount targets.
    `,
    introducedIn: { v2: '2.93.0' },
    recommendedValue: true,
  },

  //////////////////////////////////////////////////////////////////////
  [AURORA_CLUSTER_CHANGE_SCOPE_OF_INSTANCE_PARAMETER_GROUP_WITH_EACH_PARAMETERS]: {
    type: FlagType.BugFix,
    summary: 'When enabled, a scope of InstanceParameterGroup for AuroraClusterInstance with each parameters will change.',
    detailsMd: `
      When this feature flag is enabled, a scope of \`InstanceParameterGroup\` for
      \`AuroraClusterInstance\` with each parameters will change to AuroraClusterInstance
      from AuroraCluster.

      If the flag is set to false then it can only make one \`AuroraClusterInstance\`
      with each \`InstanceParameterGroup\` in the AuroraCluster.
    `,
    introducedIn: { v2: '2.97.0' },
    recommendedValue: true,
  },

  //////////////////////////////////////////////////////////////////////
  [APPSYNC_ENABLE_USE_ARN_IDENTIFIER_SOURCE_API_ASSOCIATION]: {
    type: FlagType.BugFix,
    summary: 'When enabled, will always use the arn for identifiers for CfnSourceApiAssociation in the GraphqlApi construct rather than id.',
    detailsMd: `
      When this feature flag is enabled, we use the IGraphqlApi ARN rather than ID when creating or updating CfnSourceApiAssociation in 
      the GraphqlApi construct. Using the ARN allows the association to support an association with a source api or merged api in another account.
      Note that for existing source api associations created with this flag disabled, enabling the flag will lead to a resource replacement. 
    `,
    introducedIn: { v2: '2.97.0' },
    recommendedValue: true,
  },

  //////////////////////////////////////////////////////////////////////
  [RDS_PREVENT_RENDERING_DEPRECATED_CREDENTIALS]: {
    type: FlagType.BugFix,
    summary: 'When enabled, creating an RDS database cluster from a snapshot will only render credentials for snapshot credentials.',
    detailsMd: `
      The \`credentials\` property on the \`DatabaseClusterFromSnapshotProps\`
      interface was deprecated with the new \`snapshotCredentials\` property being
      recommended. Before deprecating \`credentials\`, a secret would be generated
      while rendering credentials if the \`credentials\` property was undefined or
      if a secret wasn't provided via the \`credentials\` property. This behavior
      is replicated with the new \`snapshotCredentials\` property, but the original
      \`credentials\` secret can still be created resulting in an extra database
      secret.
      
      Set this flag to prevent rendering deprecated \`credentials\` and creating an
      extra database secret when only using \`snapshotCredentials\` to create an RDS
      database cluster from a snapshot.
    `,
    introducedIn: { v2: '2.98.0' },
    recommendedValue: true,
  },

  //////////////////////////////////////////////////////////////////////
  [CODECOMMIT_SOURCE_ACTION_DEFAULT_BRANCH_NAME]: {
    type: FlagType.BugFix,
    summary: 'When enabled, the CodeCommit source action is using the default branch name \'main\'.',
    detailsMd: `
      When setting up a CodeCommit source action for the source stage of a pipeline, please note that the 
      default branch is \'master\'.
      However, with the activation of this feature flag, the default branch is updated to \'main\'.
    `,
    introducedIn: { v2: '2.103.1' },
    recommendedValue: true,
  },

  //////////////////////////////////////////////////////////////////////
<<<<<<< HEAD
  [CODEPIPELINE_CROSS_ACCOUNT_KEYS_DEFAULT_VALUE_TO_FALSE]: {
    type: FlagType.ApiDefault,
    summary: 'Enables Pipeline to set the default value for crossAccountKeys to false.',
    detailsMd: `
      If this is set, and a \`crossAccountKeys\` prop in a \`Pipeline\` construct is not passed to,
      the construct will set the default value of the prop to false.
    `,
    introducedIn: { v2: 'V2NEXT' },
    recommendedValue: true,
    compatibilityWithOldBehaviorMd: 'Pass `crossAccountKeys: true` to `Pipeline` construct to restore the previous behavior.',
=======
  [LAMBDA_PERMISSION_LOGICAL_ID_FOR_LAMBDA_ACTION]: {
    type: FlagType.BugFix,
    summary: 'When enabled, the logical ID of a Lambda permission for a Lambda action includes an alarm ID.',
    detailsMd: `
      When this feature flag is enabled, a logical ID of \`LambdaPermission\` for a
      \`LambdaAction\` will include an alarm ID. Therefore multiple alarms for the same Lambda
      can be created with \`LambdaAction\`.
      
      If the flag is set to false then it can only make one alarm for the Lambda with
      \`LambdaAction\`.
    `,
    introducedIn: { v2: 'V2NEXT' },
    recommendedValue: true,
>>>>>>> efccfcb9
  },
};

const CURRENT_MV = 'v2';

/**
 * The list of future flags that are now expired. This is going to be used to identify
 * and block usages of old feature flags in the new major version of CDK.
 */
export const CURRENT_VERSION_EXPIRED_FLAGS: string[] = Object.entries(FLAGS)
  .filter(([_, flag]) => flag.introducedIn[CURRENT_MV] === undefined)
  .map(([name, _]) => name).sort();

/**
 * Flag values that should apply for new projects
 *
 * Add a flag in here (typically with the value `true`), to enable
 * backwards-breaking behavior changes only for new projects.  New projects
 * generated through `cdk init` will include these flags in their generated
 *
 * Tests must cover the default (disabled) case and the future (enabled) case.
 */
export const NEW_PROJECT_CONTEXT = Object.fromEntries(
  Object.entries(FLAGS)
    .filter(([_, flag]) => flag.recommendedValue !== flag.defaults?.[CURRENT_MV] && flag.introducedIn[CURRENT_MV])
    .map(([name, flag]) => [name, flag.recommendedValue]),
);

/**
 * The default values of each of these flags in the current major version.
 *
 * This is the effective value of the flag, unless it's overriden via
 * context.
 *
 * Adding new flags here is only allowed during the pre-release period of a new
 * major version!
 */
export const CURRENT_VERSION_FLAG_DEFAULTS = Object.fromEntries(Object.entries(FLAGS)
  .filter(([_, flag]) => flag.defaults?.[CURRENT_MV] !== undefined)
  .map(([name, flag]) => [name, flag.defaults?.[CURRENT_MV]]));

export function futureFlagDefault(flag: string): boolean {
  const value = CURRENT_VERSION_FLAG_DEFAULTS[flag] ?? false;
  if (typeof value !== 'boolean') {
    throw new Error(`futureFlagDefault: default type of flag '${flag}' should be boolean, got '${typeof value}'`);
  }
  return value;
}

// Nobody should have been using any of this, but you never know

/** @deprecated use CURRENT_VERSION_EXPIRED_FLAGS instead */
export const FUTURE_FLAGS_EXPIRED = CURRENT_VERSION_EXPIRED_FLAGS;

/** @deprecated use NEW_PROJECT_CONTEXT instead */
export const FUTURE_FLAGS = Object.fromEntries(Object.entries(NEW_PROJECT_CONTEXT)
  .filter(([_, v]) => typeof v === 'boolean'));

/** @deprecated use NEW_PROJECT_CONTEXT instead */
export const NEW_PROJECT_DEFAULT_CONTEXT = Object.fromEntries(Object.entries(NEW_PROJECT_CONTEXT)
  .filter(([_, v]) => typeof v !== 'boolean'));<|MERGE_RESOLUTION|>--- conflicted
+++ resolved
@@ -97,11 +97,8 @@
 export const AURORA_CLUSTER_CHANGE_SCOPE_OF_INSTANCE_PARAMETER_GROUP_WITH_EACH_PARAMETERS = '@aws-cdk/aws-rds:auroraClusterChangeScopeOfInstanceParameterGroupWithEachParameters';
 export const APPSYNC_ENABLE_USE_ARN_IDENTIFIER_SOURCE_API_ASSOCIATION = '@aws-cdk/aws-appsync:useArnForSourceApiAssociationIdentifier';
 export const CODECOMMIT_SOURCE_ACTION_DEFAULT_BRANCH_NAME = '@aws-cdk/aws-codepipeline-actions:useNewDefaultBranchForCodeCommitSource';
-<<<<<<< HEAD
+export const LAMBDA_PERMISSION_LOGICAL_ID_FOR_LAMBDA_ACTION = '@aws-cdk/aws-cloudwatch-actions:changeLambdaPermissionLogicalIdForLambdaAction';
 export const CODEPIPELINE_CROSS_ACCOUNT_KEYS_DEFAULT_VALUE_TO_FALSE = '@aws-cdk/aws-codepipeline:crossAccountKeysDefaultValueToFalse';
-=======
-export const LAMBDA_PERMISSION_LOGICAL_ID_FOR_LAMBDA_ACTION = '@aws-cdk/aws-cloudwatch-actions:changeLambdaPermissionLogicalIdForLambdaAction';
->>>>>>> efccfcb9
 
 export const FLAGS: Record<string, FlagInfo> = {
   //////////////////////////////////////////////////////////////////////
@@ -983,18 +980,6 @@
   },
 
   //////////////////////////////////////////////////////////////////////
-<<<<<<< HEAD
-  [CODEPIPELINE_CROSS_ACCOUNT_KEYS_DEFAULT_VALUE_TO_FALSE]: {
-    type: FlagType.ApiDefault,
-    summary: 'Enables Pipeline to set the default value for crossAccountKeys to false.',
-    detailsMd: `
-      If this is set, and a \`crossAccountKeys\` prop in a \`Pipeline\` construct is not passed to,
-      the construct will set the default value of the prop to false.
-    `,
-    introducedIn: { v2: 'V2NEXT' },
-    recommendedValue: true,
-    compatibilityWithOldBehaviorMd: 'Pass `crossAccountKeys: true` to `Pipeline` construct to restore the previous behavior.',
-=======
   [LAMBDA_PERMISSION_LOGICAL_ID_FOR_LAMBDA_ACTION]: {
     type: FlagType.BugFix,
     summary: 'When enabled, the logical ID of a Lambda permission for a Lambda action includes an alarm ID.',
@@ -1008,7 +993,19 @@
     `,
     introducedIn: { v2: 'V2NEXT' },
     recommendedValue: true,
->>>>>>> efccfcb9
+  },
+
+  //////////////////////////////////////////////////////////////////////
+  [CODEPIPELINE_CROSS_ACCOUNT_KEYS_DEFAULT_VALUE_TO_FALSE]: {
+    type: FlagType.ApiDefault,
+    summary: 'Enables Pipeline to set the default value for crossAccountKeys to false.',
+    detailsMd: `
+      If this is set, and a \`crossAccountKeys\` prop in a \`Pipeline\` construct is not passed to,
+      the construct will set the default value of the prop to false.
+    `,
+    introducedIn: { v2: 'V2NEXT' },
+    recommendedValue: true,
+    compatibilityWithOldBehaviorMd: 'Pass `crossAccountKeys: true` to `Pipeline` construct to restore the previous behavior.',
   },
 };
 
