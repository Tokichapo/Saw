import * as cloudwatch from '@aws-cdk/aws-cloudwatch';
import * as notifications from '@aws-cdk/aws-codestarnotifications';
import * as ec2 from '@aws-cdk/aws-ec2';
import * as ecr from '@aws-cdk/aws-ecr';
import { DockerImageAsset, DockerImageAssetProps } from '@aws-cdk/aws-ecr-assets';
import * as events from '@aws-cdk/aws-events';
import * as iam from '@aws-cdk/aws-iam';
import * as kms from '@aws-cdk/aws-kms';
import * as s3 from '@aws-cdk/aws-s3';
import * as secretsmanager from '@aws-cdk/aws-secretsmanager';
<<<<<<< HEAD
import { ArnComponents, Aws, Duration, FeatureFlags, IResource, Lazy, Names, PhysicalName, Resource, SecretValue, Stack, Token, TokenComparison, Tokenization } from '@aws-cdk/core';
import { CODEBUILD_BUILD_IMAGE_REQUIRED } from '@aws-cdk/cx-api';
=======
import { Aws, Duration, IResource, Lazy, Names, PhysicalName, Reference, Resource, SecretValue, Stack, Token, TokenComparison, Tokenization } from '@aws-cdk/core';
>>>>>>> f8d8795a
import { Construct } from 'constructs';
import { IArtifacts } from './artifacts';
import { BuildSpec } from './build-spec';
import { Cache } from './cache';
import { CodeBuildMetrics } from './codebuild-canned-metrics.generated';
import { CfnProject } from './codebuild.generated';
import { CodePipelineArtifacts } from './codepipeline-artifacts';
import { IFileSystemLocation } from './file-location';
import { NoArtifacts } from './no-artifacts';
import { NoSource } from './no-source';
import { runScriptLinuxBuildSpec, S3_BUCKET_ENV, S3_KEY_ENV } from './private/run-script-linux-build-spec';
import { LoggingOptions } from './project-logs';
import { renderReportGroupArn } from './report-group-utils';
import { ISource } from './source';
import { CODEPIPELINE_SOURCE_ARTIFACTS_TYPE, NO_SOURCE_TYPE } from './source-types';

// v2 - keep this import as a separate section to reduce merge conflict when forward merging with the v2 branch.
// eslint-disable-next-line
import { Construct as CoreConstruct } from '@aws-cdk/core';

const VPC_POLICY_SYM = Symbol.for('@aws-cdk/aws-codebuild.roleVpcPolicy');

/**
 * The type returned from {@link IProject#enableBatchBuilds}.
 */
export interface BatchBuildConfig {
  /** The IAM batch service Role of this Project. */
  readonly role: iam.IRole;
}

/**
 * Location of a PEM certificate on S3
 */
export interface BuildEnvironmentCertificate {
  /**
   * The bucket where the certificate is
   */
  readonly bucket: s3.IBucket;
  /**
   * The full path and name of the key file
   */
  readonly objectKey: string;
}

/**
 * Additional options to pass to the notification rule.
 */
export interface ProjectNotifyOnOptions extends notifications.NotificationRuleOptions {
  /**
   * A list of event types associated with this notification rule for CodeBuild Project.
   * For a complete list of event types and IDs, see Notification concepts in the Developer Tools Console User Guide.
   * @see https://docs.aws.amazon.com/dtconsole/latest/userguide/concepts.html#concepts-api
   */
  readonly events: ProjectNotificationEvents[];
}

export interface IProject extends IResource, iam.IGrantable, ec2.IConnectable, notifications.INotificationRuleSource {
  /**
   * The ARN of this Project.
   * @attribute
   */
  readonly projectArn: string;

  /**
   * The human-visible name of this Project.
   * @attribute
   */
  readonly projectName: string;

  /** The IAM service Role of this Project. Undefined for imported Projects. */
  readonly role?: iam.IRole;

  /**
   * Enable batch builds.
   *
   * Returns an object contining the batch service role if batch builds
   * could be enabled.
   */
  enableBatchBuilds(): BatchBuildConfig | undefined;

  addToRolePolicy(policyStatement: iam.PolicyStatement): void;

  /**
   * Defines a CloudWatch event rule triggered when something happens with this project.
   *
   * @see https://docs.aws.amazon.com/codebuild/latest/userguide/sample-build-notifications.html
   */
  onEvent(id: string, options?: events.OnEventOptions): events.Rule;

  /**
   * Defines a CloudWatch event rule triggered when the build project state
   * changes. You can filter specific build status events using an event
   * pattern filter on the `build-status` detail field:
   *
   *    const rule = project.onStateChange('OnBuildStarted', { target });
   *    rule.addEventPattern({
   *      detail: {
   *        'build-status': [
   *          "IN_PROGRESS",
   *          "SUCCEEDED",
   *          "FAILED",
   *          "STOPPED"
   *        ]
   *      }
   *    });
   *
   * You can also use the methods `onBuildFailed` and `onBuildSucceeded` to define rules for
   * these specific state changes.
   *
   * To access fields from the event in the event target input,
   * use the static fields on the `StateChangeEvent` class.
   *
   * @see https://docs.aws.amazon.com/codebuild/latest/userguide/sample-build-notifications.html
   */
  onStateChange(id: string, options?: events.OnEventOptions): events.Rule;

  /**
   * Defines a CloudWatch event rule that triggers upon phase change of this
   * build project.
   *
   * @see https://docs.aws.amazon.com/codebuild/latest/userguide/sample-build-notifications.html
   */
  onPhaseChange(id: string, options?: events.OnEventOptions): events.Rule;

  /**
   * Defines an event rule which triggers when a build starts.
   */
  onBuildStarted(id: string, options?: events.OnEventOptions): events.Rule;

  /**
   * Defines an event rule which triggers when a build fails.
   */
  onBuildFailed(id: string, options?: events.OnEventOptions): events.Rule;

  /**
   * Defines an event rule which triggers when a build completes successfully.
   */
  onBuildSucceeded(id: string, options?: events.OnEventOptions): events.Rule;

  /**
   * @returns a CloudWatch metric associated with this build project.
   * @param metricName The name of the metric
   * @param props Customization properties
   */
  metric(metricName: string, props?: cloudwatch.MetricOptions): cloudwatch.Metric;

  /**
   * Measures the number of builds triggered.
   *
   * Units: Count
   *
   * Valid CloudWatch statistics: Sum
   *
   * @default sum over 5 minutes
   */
  metricBuilds(props?: cloudwatch.MetricOptions): cloudwatch.Metric;

  /**
   * Measures the duration of all builds over time.
   *
   * Units: Seconds
   *
   * Valid CloudWatch statistics: Average (recommended), Maximum, Minimum
   *
   * @default average over 5 minutes
   */
  metricDuration(props?: cloudwatch.MetricOptions): cloudwatch.Metric;

  /**
   * Measures the number of successful builds.
   *
   * Units: Count
   *
   * Valid CloudWatch statistics: Sum
   *
   * @default sum over 5 minutes
   */
  metricSucceededBuilds(props?: cloudwatch.MetricOptions): cloudwatch.Metric;

  /**
   * Measures the number of builds that failed because of client error or
   * because of a timeout.
   *
   * Units: Count
   *
   * Valid CloudWatch statistics: Sum
   *
   * @default sum over 5 minutes
   */
  metricFailedBuilds(props?: cloudwatch.MetricOptions): cloudwatch.Metric;

  /**
   * Defines a CodeStar Notification rule triggered when the project
   * events emitted by you specified, it very similar to `onEvent` API.
   *
   * You can also use the methods `notifyOnBuildSucceeded` and
   * `notifyOnBuildFailed` to define rules for these specific event emitted.
   *
   * @param id The logical identifier of the CodeStar Notifications rule that will be created
   * @param target The target to register for the CodeStar Notifications destination.
   * @param options Customization options for CodeStar Notifications rule
   * @returns CodeStar Notifications rule associated with this build project.
   */
  notifyOn(
    id: string,
    target: notifications.INotificationRuleTarget,
    options: ProjectNotifyOnOptions,
  ): notifications.INotificationRule;

  /**
   * Defines a CodeStar notification rule which triggers when a build completes successfully.
   */
  notifyOnBuildSucceeded(
    id: string,
    target: notifications.INotificationRuleTarget,
    options?: notifications.NotificationRuleOptions,
  ): notifications.INotificationRule;

  /**
   * Defines a CodeStar notification rule which triggers when a build fails.
   */
  notifyOnBuildFailed(
    id: string,
    target: notifications.INotificationRuleTarget,
    options?: notifications.NotificationRuleOptions,
  ): notifications.INotificationRule;
}

/**
 * Represents a reference to a CodeBuild Project.
 *
 * If you're managing the Project alongside the rest of your CDK resources,
 * use the {@link Project} class.
 *
 * If you want to reference an already existing Project
 * (or one defined in a different CDK Stack),
 * use the {@link import} method.
 */
abstract class ProjectBase extends Resource implements IProject {
  public abstract readonly grantPrincipal: iam.IPrincipal;

  /** The ARN of this Project. */
  public abstract readonly projectArn: string;

  /** The human-visible name of this Project. */
  public abstract readonly projectName: string;

  /** The IAM service Role of this Project. */
  public abstract readonly role?: iam.IRole;

  /**
   * Actual connections object for this Project.
   * May be unset, in which case this Project is not configured to use a VPC.
   * @internal
   */
  protected _connections: ec2.Connections | undefined;

  /**
   * Access the Connections object.
   * Will fail if this Project does not have a VPC set.
   */
  public get connections(): ec2.Connections {
    if (!this._connections) {
      throw new Error('Only VPC-associated Projects have security groups to manage. Supply the "vpc" parameter when creating the Project');
    }
    return this._connections;
  }

  public enableBatchBuilds(): BatchBuildConfig | undefined {
    return undefined;
  }

  /**
   * Add a permission only if there's a policy attached.
   * @param statement The permissions statement to add
   */
  public addToRolePolicy(statement: iam.PolicyStatement) {
    if (this.role) {
      this.role.addToPrincipalPolicy(statement);
    }
  }

  /**
   * Defines a CloudWatch event rule triggered when something happens with this project.
   *
   * @see https://docs.aws.amazon.com/codebuild/latest/userguide/sample-build-notifications.html
   */
  public onEvent(id: string, options: events.OnEventOptions = {}): events.Rule {
    const rule = new events.Rule(this, id, options);
    rule.addTarget(options.target);
    rule.addEventPattern({
      source: ['aws.codebuild'],
      detail: {
        'project-name': [this.projectName],
      },
    });
    return rule;
  }

  /**
   * Defines a CloudWatch event rule triggered when the build project state
   * changes. You can filter specific build status events using an event
   * pattern filter on the `build-status` detail field:
   *
   *    const rule = project.onStateChange('OnBuildStarted', { target });
   *    rule.addEventPattern({
   *      detail: {
   *        'build-status': [
   *          "IN_PROGRESS",
   *          "SUCCEEDED",
   *          "FAILED",
   *          "STOPPED"
   *        ]
   *      }
   *    });
   *
   * You can also use the methods `onBuildFailed` and `onBuildSucceeded` to define rules for
   * these specific state changes.
   *
   * To access fields from the event in the event target input,
   * use the static fields on the `StateChangeEvent` class.
   *
   * @see https://docs.aws.amazon.com/codebuild/latest/userguide/sample-build-notifications.html
   */
  public onStateChange(id: string, options: events.OnEventOptions = {}) {
    const rule = this.onEvent(id, options);
    rule.addEventPattern({
      detailType: ['CodeBuild Build State Change'],
    });
    return rule;
  }

  /**
   * Defines a CloudWatch event rule that triggers upon phase change of this
   * build project.
   *
   * @see https://docs.aws.amazon.com/codebuild/latest/userguide/sample-build-notifications.html
   */
  public onPhaseChange(id: string, options: events.OnEventOptions = {}) {
    const rule = this.onEvent(id, options);
    rule.addEventPattern({
      detailType: ['CodeBuild Build Phase Change'],
    });
    return rule;
  }

  /**
   * Defines an event rule which triggers when a build starts.
   *
   * To access fields from the event in the event target input,
   * use the static fields on the `StateChangeEvent` class.
   */
  public onBuildStarted(id: string, options: events.OnEventOptions = {}) {
    const rule = this.onStateChange(id, options);
    rule.addEventPattern({
      detail: {
        'build-status': ['IN_PROGRESS'],
      },
    });
    return rule;
  }

  /**
   * Defines an event rule which triggers when a build fails.
   *
   * To access fields from the event in the event target input,
   * use the static fields on the `StateChangeEvent` class.
   */
  public onBuildFailed(id: string, options: events.OnEventOptions = {}) {
    const rule = this.onStateChange(id, options);
    rule.addEventPattern({
      detail: {
        'build-status': ['FAILED'],
      },
    });
    return rule;
  }

  /**
   * Defines an event rule which triggers when a build completes successfully.
   *
   * To access fields from the event in the event target input,
   * use the static fields on the `StateChangeEvent` class.
   */
  public onBuildSucceeded(id: string, options: events.OnEventOptions = {}) {
    const rule = this.onStateChange(id, options);
    rule.addEventPattern({
      detail: {
        'build-status': ['SUCCEEDED'],
      },
    });
    return rule;
  }

  /**
   * @returns a CloudWatch metric associated with this build project.
   * @param metricName The name of the metric
   * @param props Customization properties
   */
  public metric(metricName: string, props?: cloudwatch.MetricOptions) {
    return new cloudwatch.Metric({
      namespace: 'AWS/CodeBuild',
      metricName,
      dimensions: { ProjectName: this.projectName },
      ...props,
    }).attachTo(this);
  }

  /**
   * Measures the number of builds triggered.
   *
   * Units: Count
   *
   * Valid CloudWatch statistics: Sum
   *
   * @default sum over 5 minutes
   */
  public metricBuilds(props?: cloudwatch.MetricOptions): cloudwatch.Metric {
    return this.cannedMetric(CodeBuildMetrics.buildsSum, props);
  }

  /**
   * Measures the duration of all builds over time.
   *
   * Units: Seconds
   *
   * Valid CloudWatch statistics: Average (recommended), Maximum, Minimum
   *
   * @default average over 5 minutes
   */
  public metricDuration(props?: cloudwatch.MetricOptions): cloudwatch.Metric {
    return this.cannedMetric(CodeBuildMetrics.durationAverage, props);
  }

  /**
   * Measures the number of successful builds.
   *
   * Units: Count
   *
   * Valid CloudWatch statistics: Sum
   *
   * @default sum over 5 minutes
   */
  public metricSucceededBuilds(props?: cloudwatch.MetricOptions): cloudwatch.Metric {
    return this.cannedMetric(CodeBuildMetrics.succeededBuildsSum, props);
  }

  /**
   * Measures the number of builds that failed because of client error or
   * because of a timeout.
   *
   * Units: Count
   *
   * Valid CloudWatch statistics: Sum
   *
   * @default sum over 5 minutes
   */
  public metricFailedBuilds(props?: cloudwatch.MetricOptions): cloudwatch.Metric {
    return this.cannedMetric(CodeBuildMetrics.failedBuildsSum, props);
  }

  public notifyOn(
    id: string,
    target: notifications.INotificationRuleTarget,
    options: ProjectNotifyOnOptions,
  ): notifications.INotificationRule {
    return new notifications.NotificationRule(this, id, {
      ...options,
      source: this,
      targets: [target],
    });
  }

  public notifyOnBuildSucceeded(
    id: string,
    target: notifications.INotificationRuleTarget,
    options?: notifications.NotificationRuleOptions,
  ): notifications.INotificationRule {
    return this.notifyOn(id, target, {
      ...options,
      events: [ProjectNotificationEvents.BUILD_SUCCEEDED],
    });
  }

  public notifyOnBuildFailed(
    id: string,
    target: notifications.INotificationRuleTarget,
    options?: notifications.NotificationRuleOptions,
  ): notifications.INotificationRule {
    return this.notifyOn(id, target, {
      ...options,
      events: [ProjectNotificationEvents.BUILD_FAILED],
    });
  }

  public bindAsNotificationRuleSource(_scope: Construct): notifications.NotificationRuleSourceConfig {
    return {
      sourceArn: this.projectArn,
    };
  }

  private cannedMetric(
    fn: (dims: { ProjectName: string }) => cloudwatch.MetricProps,
    props?: cloudwatch.MetricOptions): cloudwatch.Metric {
    return new cloudwatch.Metric({
      ...fn({ ProjectName: this.projectName }),
      ...props,
    }).attachTo(this);
  }
}

export interface CommonProjectProps {
  /**
   * A description of the project. Use the description to identify the purpose
   * of the project.
   *
   * @default - No description.
   */
  readonly description?: string;

  /**
   * Filename or contents of buildspec in JSON format.
   * @see https://docs.aws.amazon.com/codebuild/latest/userguide/build-spec-ref.html#build-spec-ref-example
   *
   * @default - Empty buildspec.
   */
  readonly buildSpec?: BuildSpec;

  /**
   * Service Role to assume while running the build.
   *
   * @default - A role will be created.
   */
  readonly role?: iam.IRole;

  /**
   * Encryption key to use to read and write artifacts.
   *
   * @default - The AWS-managed CMK for Amazon Simple Storage Service (Amazon S3) is used.
   */
  readonly encryptionKey?: kms.IKey;

  /**
   * Caching strategy to use.
   *
   * @default Cache.none
   */
  readonly cache?: Cache;

  /**
   * Build environment to use for the build.
   *
   * Cannot be specified together with any of `buildImage`, `computeType`, or `privileged`.
   *
   * @default BuildEnvironment.LinuxBuildImage.STANDARD_1_0
   * @deprecated Specify `buildImage`, `computeType` etc in this property object instead
   */
  readonly environment?: BuildEnvironment;

  /**
   * The image used for the builds.
   *
   * Even though this property is optional, you should always specify the build image
   * you want to use. If the feature flag `@aws-cdk/aws-codebuild:buildImageRequired` is
   * set, this construct cannot be defined without a `buildImage` property.
   *
   * Cannot be specified together with `environment`.
   *
   * @default - Required if `@aws-cdk/aws-codebuild:buildImageRequired` is set, `LinuxBuildImage.STANDARD_1_0` otherwise
   */
  readonly buildImage?: IBuildImage;

  /**
   * The type of compute to use for this build.
   * See the {@link ComputeType} enum for the possible values.
   *
   * Cannot be specified together with `environment`.
   *
   * @default taken from {@link #buildImage#defaultComputeType}
   */
  readonly computeType?: ComputeType;

  /**
   * Indicates how the project builds Docker images. Specify true to enable
   * running the Docker daemon inside a Docker container. This value must be
   * set to true only if this build project will be used to build Docker
   * images, and the specified build environment image is not one provided by
   * AWS CodeBuild with Docker support. Otherwise, all associated builds that
   * attempt to interact with the Docker daemon will fail.
   *
   * Cannot be specified together with `environment`.
   *
   * @default false
   */
  readonly privileged?: boolean;

  /**
   * Indicates whether AWS CodeBuild generates a publicly accessible URL for
   * your project's build badge. For more information, see Build Badges Sample
   * in the AWS CodeBuild User Guide.
   *
   * @default false
   */
  readonly badge?: boolean;

  /**
   * The number of minutes after which AWS CodeBuild stops the build if it's
   * not complete. For valid values, see the timeoutInMinutes field in the AWS
   * CodeBuild User Guide.
   *
   * @default Duration.hours(1)
   */
  readonly timeout?: Duration;

  /**
   * Additional environment variables to add to the build environment.
   *
   * @default - No additional environment variables are specified.
   */
  readonly environmentVariables?: { [name: string]: BuildEnvironmentVariable };

  /**
   * Whether to check for the presence of any secrets in the environment variables of the default type, BuildEnvironmentVariableType.PLAINTEXT.
   * Since using a secret for the value of that kind of variable would result in it being displayed in plain text in the AWS Console,
   * the construct will throw an exception if it detects a secret was passed there.
   * Pass this property as false if you want to skip this validation,
   * and keep using a secret in a plain text environment variable.
   *
   * @default true
   */
  readonly checkSecretsInPlainTextEnvVariables?: boolean;

  /**
   * The physical, human-readable name of the CodeBuild Project.
   *
   * @default - Name is automatically generated.
   */
  readonly projectName?: string;

  /**
   * VPC network to place codebuild network interfaces
   *
   * Specify this if the codebuild project needs to access resources in a VPC.
   *
   * @default - No VPC is specified.
   */
  readonly vpc?: ec2.IVpc;

  /**
   * Where to place the network interfaces within the VPC.
   *
   * Only used if 'vpc' is supplied.
   *
   * @default - All private subnets.
   */
  readonly subnetSelection?: ec2.SubnetSelection;

  /**
   * What security group to associate with the codebuild project's network interfaces.
   * If no security group is identified, one will be created automatically.
   *
   * Only used if 'vpc' is supplied.
   *
   * @default - Security group will be automatically created.
   *
   */
  readonly securityGroups?: ec2.ISecurityGroup[];

  /**
   * Whether to allow the CodeBuild to send all network traffic
   *
   * If set to false, you must individually add traffic rules to allow the
   * CodeBuild project to connect to network targets.
   *
   * Only used if 'vpc' is supplied.
   *
   * @default true
   */
  readonly allowAllOutbound?: boolean;

  /**
   * An  ProjectFileSystemLocation objects for a CodeBuild build project.
   *
   * A ProjectFileSystemLocation object specifies the identifier, location, mountOptions, mountPoint,
   * and type of a file system created using Amazon Elastic File System.
   *
   * @default - no file system locations
   */
  readonly fileSystemLocations?: IFileSystemLocation[];

  /**
   * Add permissions to this project's role to create and use test report groups with name starting with the name of this project.
   *
   * That is the standard report group that gets created when a simple name
   * (in contrast to an ARN)
   * is used in the 'reports' section of the buildspec of this project.
   * This is usually harmless, but you can turn these off if you don't plan on using test
   * reports in this project.
   *
   * @default true
   *
   * @see https://docs.aws.amazon.com/codebuild/latest/userguide/test-report-group-naming.html
   */
  readonly grantReportGroupPermissions?: boolean;

  /**
   * Information about logs for the build project. A project can create logs in Amazon CloudWatch Logs, an S3 bucket, or both.
   *
   * @default - no log configuration is set
   */
  readonly logging?: LoggingOptions;

  /**
   * The number of minutes after which AWS CodeBuild stops the build if it's
   * still in queue. For valid values, see the timeoutInMinutes field in the AWS
   * CodeBuild User Guide.
   *
   * @default - no queue timeout is set
   */
  readonly queuedTimeout?: Duration

  /**
   * Maximum number of concurrent builds. Minimum value is 1 and maximum is account build limit.
   *
   * @default - no explicit limit is set
   */
  readonly concurrentBuildLimit?: number
}

export interface ProjectProps extends CommonProjectProps {
  /**
   * The source of the build.
   * *Note*: if {@link NoSource} is given as the source,
   * then you need to provide an explicit `buildSpec`.
   *
   * @default - NoSource
   */
  readonly source?: ISource;

  /**
   * Defines where build artifacts will be stored.
   * Could be: PipelineBuildArtifacts, NoArtifacts and S3Artifacts.
   *
   * @default NoArtifacts
   */
  readonly artifacts?: IArtifacts;

  /**
   * The secondary sources for the Project.
   * Can be also added after the Project has been created by using the {@link Project#addSecondarySource} method.
   *
   * @default - No secondary sources.
   * @see https://docs.aws.amazon.com/codebuild/latest/userguide/sample-multi-in-out.html
   */
  readonly secondarySources?: ISource[];

  /**
   * The secondary artifacts for the Project.
   * Can also be added after the Project has been created by using the {@link Project#addSecondaryArtifact} method.
   *
   * @default - No secondary artifacts.
   * @see https://docs.aws.amazon.com/codebuild/latest/userguide/sample-multi-in-out.html
   */
  readonly secondaryArtifacts?: IArtifacts[];
}

/**
 * The extra options passed to the {@link IProject.bindToCodePipeline} method.
 */
export interface BindToCodePipelineOptions {
  /**
   * The artifact bucket that will be used by the action that invokes this project.
   */
  readonly artifactBucket: s3.IBucket;
}

/**
 * A representation of a CodeBuild Project.
 */
export class Project extends ProjectBase {

  public static fromProjectArn(scope: Construct, id: string, projectArn: string): IProject {
    const parsedArn = Stack.of(scope).parseArn(projectArn);

    class Import extends ProjectBase {
      public readonly grantPrincipal: iam.IPrincipal;
      public readonly projectArn = projectArn;
      public readonly projectName = parsedArn.resourceName!;
      public readonly role?: iam.Role = undefined;

      constructor(s: Construct, i: string) {
        super(s, i, {
          account: parsedArn.account,
          region: parsedArn.region,
        });
        this.grantPrincipal = new iam.UnknownPrincipal({ resource: this });
      }
    }

    return new Import(scope, id);
  }

  /**
   * Import a Project defined either outside the CDK,
   * or in a different CDK Stack
   * (and exported using the {@link export} method).
   *
   * @note if you're importing a CodeBuild Project for use
   *   in a CodePipeline, make sure the existing Project
   *   has permissions to access the S3 Bucket of that Pipeline -
   *   otherwise, builds in that Pipeline will always fail.
   *
   * @param scope the parent Construct for this Construct
   * @param id the logical name of this Construct
   * @param projectName the name of the project to import
   * @returns a reference to the existing Project
   */
  public static fromProjectName(scope: Construct, id: string, projectName: string): IProject {
    class Import extends ProjectBase {
      public readonly grantPrincipal: iam.IPrincipal;
      public readonly projectArn: string;
      public readonly projectName: string;
      public readonly role?: iam.Role = undefined;

      constructor(s: Construct, i: string) {
        super(s, i);

        this.projectArn = Stack.of(this).formatArn({
          service: 'codebuild',
          resource: 'project',
          resourceName: projectName,
        });

        this.grantPrincipal = new iam.UnknownPrincipal({ resource: this });
        this.projectName = projectName;
      }
    }

    return new Import(scope, id);
  }

  /**
   * Convert the environment variables map of string to {@link BuildEnvironmentVariable},
   * which is the customer-facing type, to a list of {@link CfnProject.EnvironmentVariableProperty},
   * which is the representation of environment variables in CloudFormation.
   *
   * @param environmentVariables the map of string to environment variables
   * @param validateNoPlainTextSecrets whether to throw an exception
   *   if any of the plain text environment variables contain secrets, defaults to 'false'
   * @returns an array of {@link CfnProject.EnvironmentVariableProperty} instances
   */
  public static serializeEnvVariables(environmentVariables: { [name: string]: BuildEnvironmentVariable },
    validateNoPlainTextSecrets: boolean = false, principal?: iam.IGrantable): CfnProject.EnvironmentVariableProperty[] {

    const ret = new Array<CfnProject.EnvironmentVariableProperty>();
    const ssmIamResources = new Array<string>();
    const secretsManagerIamResources = new Set<string>();
    const kmsIamResources = new Set<string>();

    for (const [name, envVariable] of Object.entries(environmentVariables)) {
      const envVariableValue = envVariable.value?.toString();
      const cfnEnvVariable: CfnProject.EnvironmentVariableProperty = {
        name,
        type: envVariable.type || BuildEnvironmentVariableType.PLAINTEXT,
        value: envVariableValue,
      };
      ret.push(cfnEnvVariable);

      // validate that the plain-text environment variables don't contain any secrets in them
      if (validateNoPlainTextSecrets && cfnEnvVariable.type === BuildEnvironmentVariableType.PLAINTEXT) {
        const fragments = Tokenization.reverseString(cfnEnvVariable.value);
        for (const token of fragments.tokens) {
          if (token instanceof SecretValue) {
            throw new Error(`Plaintext environment variable '${name}' contains a secret value! ` +
              'This means the value of this variable will be visible in plain text in the AWS Console. ' +
              "Please consider using CodeBuild's SecretsManager environment variables feature instead. " +
              "If you'd like to continue with having this secret in the plaintext environment variables, " +
              'please set the checkSecretsInPlainTextEnvVariables property to false');
          }
        }
      }

      if (principal) {
        const stack = Stack.of(principal);

        // save the SSM env variables
        if (envVariable.type === BuildEnvironmentVariableType.PARAMETER_STORE) {
          ssmIamResources.push(stack.formatArn({
            service: 'ssm',
            resource: 'parameter',
            // If the parameter name starts with / the resource name is not separated with a double '/'
            // arn:aws:ssm:region:1111111111:parameter/PARAM_NAME
            resourceName: envVariableValue.startsWith('/')
              ? envVariableValue.substr(1)
              : envVariableValue,
          }));
        }

        // save SecretsManager env variables
        if (envVariable.type === BuildEnvironmentVariableType.SECRETS_MANAGER) {
          // We have 3 basic cases here of what envVariableValue can be:
          // 1. A string that starts with 'arn:' (and might contain Token fragments).
          // 2. A Token.
          // 3. A simple value, like 'secret-id'.
          if (envVariableValue.startsWith('arn:')) {
            const parsedArn = stack.parseArn(envVariableValue, ':');
            if (!parsedArn.resourceName) {
              throw new Error('SecretManager ARN is missing the name of the secret: ' + envVariableValue);
            }

            // the value of the property can be a complex string, separated by ':';
            // see https://docs.aws.amazon.com/codebuild/latest/userguide/build-spec-ref.html#build-spec.env.secrets-manager
            const secretName = parsedArn.resourceName.split(':')[0];
            secretsManagerIamResources.add(stack.formatArn({
              service: 'secretsmanager',
              resource: 'secret',
              // since we don't know whether the ARN was full, or partial
              // (CodeBuild supports both),
              // stick a "*" at the end, which makes it work for both
              resourceName: `${secretName}*`,
              sep: ':',
              partition: parsedArn.partition,
              account: parsedArn.account,
              region: parsedArn.region,
            }));
            // if secret comes from another account, SecretsManager will need to access
            // KMS on the other account as well to be able to get the secret
            if (parsedArn.account && Token.compareStrings(parsedArn.account, stack.account) === TokenComparison.DIFFERENT) {
              kmsIamResources.add(stack.formatArn({
                service: 'kms',
                resource: 'key',
                // We do not know the ID of the key, but since this is a cross-account access,
                // the key policies have to allow this access, so a wildcard is safe here
                resourceName: '*',
                sep: '/',
                partition: parsedArn.partition,
                account: parsedArn.account,
                region: parsedArn.region,
              }));
            }
          } else if (Token.isUnresolved(envVariableValue)) {
            // the value of the property can be a complex string, separated by ':';
            // see https://docs.aws.amazon.com/codebuild/latest/userguide/build-spec-ref.html#build-spec.env.secrets-manager
            let secretArn = envVariableValue.split(':')[0];

            // parse the Token, and see if it represents a single resource
            // (we will assume it's a Secret from SecretsManager)
            const fragments = Tokenization.reverseString(envVariableValue);
            if (fragments.tokens.length === 1) {
              const resolvable = fragments.tokens[0];
              if (Reference.isReference(resolvable)) {
                // check the Stack the resource owning the reference belongs to
                const resourceStack = Stack.of(resolvable.target);
                if (Token.compareStrings(stack.account, resourceStack.account) === TokenComparison.DIFFERENT) {
                  // since this is a cross-account access,
                  // add the appropriate KMS permissions
                  kmsIamResources.add(stack.formatArn({
                    service: 'kms',
                    resource: 'key',
                    // We do not know the ID of the key, but since this is a cross-account access,
                    // the key policies have to allow this access, so a wildcard is safe here
                    resourceName: '*',
                    sep: '/',
                    partition: resourceStack.partition,
                    account: resourceStack.account,
                    region: resourceStack.region,
                  }));

                  // Work around a bug in SecretsManager -
                  // when the access is cross-environment,
                  // Secret.secretArn returns a partial ARN!
                  // So add a "*" at the end, so that the permissions work
                  secretArn = `${secretArn}-??????`;
                }
              }
            }

            // if we are passed a Token, we should assume it's the ARN of the Secret
            // (as the name would not work anyway, because it would be the full name, which CodeBuild does not support)
            secretsManagerIamResources.add(secretArn);
          } else {
            // the value of the property can be a complex string, separated by ':';
            // see https://docs.aws.amazon.com/codebuild/latest/userguide/build-spec-ref.html#build-spec.env.secrets-manager
            const secretName = envVariableValue.split(':')[0];
            secretsManagerIamResources.add(stack.formatArn({
              service: 'secretsmanager',
              resource: 'secret',
              resourceName: `${secretName}-??????`,
              sep: ':',
            }));
          }
        }
      }
    }

    if (ssmIamResources.length !== 0) {
      principal?.grantPrincipal.addToPrincipalPolicy(new iam.PolicyStatement({
        actions: ['ssm:GetParameters'],
        resources: ssmIamResources,
      }));
    }
    if (secretsManagerIamResources.size !== 0) {
      principal?.grantPrincipal.addToPrincipalPolicy(new iam.PolicyStatement({
        actions: ['secretsmanager:GetSecretValue'],
        resources: Array.from(secretsManagerIamResources),
      }));
    }
    if (kmsIamResources.size !== 0) {
      principal?.grantPrincipal.addToPrincipalPolicy(new iam.PolicyStatement({
        actions: ['kms:Decrypt'],
        resources: Array.from(kmsIamResources),
      }));
    }

    return ret;
  }

  public readonly grantPrincipal: iam.IPrincipal;

  /**
   * The IAM role for this project.
   */
  public readonly role?: iam.IRole;

  /**
   * The ARN of the project.
   */
  public readonly projectArn: string;

  /**
   * The name of the project.
   */
  public readonly projectName: string;

  private readonly source: ISource;
  private readonly buildImage: IBuildImage;
  private readonly _secondarySources: CfnProject.SourceProperty[];
  private readonly _secondarySourceVersions: CfnProject.ProjectSourceVersionProperty[];
  private readonly _secondaryArtifacts: CfnProject.ArtifactsProperty[];
  private _encryptionKey?: kms.IKey;
  private readonly _fileSystemLocations: CfnProject.ProjectFileSystemLocationProperty[];
  private _batchServiceRole?: iam.Role;

  constructor(scope: Construct, id: string, props: ProjectProps) {
    super(scope, id, {
      physicalName: props.projectName,
    });

    this.role = props.role || new iam.Role(this, 'Role', {
      roleName: PhysicalName.GENERATE_IF_NEEDED,
      assumedBy: new iam.ServicePrincipal('codebuild.amazonaws.com'),
    });
    this.grantPrincipal = this.role;

    if (props.environment && (props.buildImage || props.computeType || props.privileged !== undefined)) {
      throw new Error('Cannot specify \'environment\' together with any of \'buildImage\', \'computeType\' or \'privileged\'. Prefer the latter.');
    }

    const buildImage = props.buildImage ?? props.environment?.buildImage;
    if (!buildImage && FeatureFlags.of(this).isEnabled(CODEBUILD_BUILD_IMAGE_REQUIRED)) {
      throw new Error('Project: you must specify a \'buildImage\'');
    }
    this.buildImage = buildImage ?? LinuxBuildImage.STANDARD_1_0;

    // let source "bind" to the project. this usually involves granting permissions
    // for the code build role to interact with the source.
    this.source = props.source || new NoSource();
    const sourceConfig = this.source.bind(this, this);
    if (props.badge && !this.source.badgeSupported) {
      throw new Error(`Badge is not supported for source type ${this.source.type}`);
    }

    const artifacts = props.artifacts
      ? props.artifacts
      : (this.source.type === CODEPIPELINE_SOURCE_ARTIFACTS_TYPE
        ? new CodePipelineArtifacts()
        : new NoArtifacts());
    const artifactsConfig = artifacts.bind(this, this);

    const cache = props.cache || Cache.none();

    // give the caching strategy the option to grant permissions to any required resources
    cache._bind(this);

    // Inject download commands for asset if requested
    const environmentVariables = props.environmentVariables || {};
    const buildSpec = props.buildSpec;
    if (this.source.type === NO_SOURCE_TYPE && (buildSpec === undefined || !buildSpec.isImmediate)) {
      throw new Error("If the Project's source is NoSource, you need to provide a concrete buildSpec");
    }

    this._secondarySources = [];
    this._secondarySourceVersions = [];
    this._fileSystemLocations = [];
    for (const secondarySource of props.secondarySources || []) {
      this.addSecondarySource(secondarySource);
    }

    this._secondaryArtifacts = [];
    for (const secondaryArtifact of props.secondaryArtifacts || []) {
      this.addSecondaryArtifact(secondaryArtifact);
    }

    this.validateCodePipelineSettings(artifacts);

    for (const fileSystemLocation of props.fileSystemLocations || []) {
      this.addFileSystemLocation(fileSystemLocation);
    }

    const resource = new CfnProject(this, 'Resource', {
      description: props.description,
      source: {
        ...sourceConfig.sourceProperty,
        buildSpec: buildSpec && buildSpec.toBuildSpec(),
      },
      artifacts: artifactsConfig.artifactsProperty,
      serviceRole: this.role.roleArn,
      environment: this.renderEnvironment(props, environmentVariables),
      fileSystemLocations: Lazy.any({ produce: () => this.renderFileSystemLocations() }),
      // lazy, because we have a setter for it in setEncryptionKey
      // The 'alias/aws/s3' default is necessary because leaving the `encryptionKey` field
      // empty will not remove existing encryptionKeys during an update (ref. t/D17810523)
      encryptionKey: Lazy.string({ produce: () => this._encryptionKey ? this._encryptionKey.keyArn : 'alias/aws/s3' }),
      badgeEnabled: props.badge,
      cache: cache._toCloudFormation(),
      name: this.physicalName,
      timeoutInMinutes: props.timeout && props.timeout.toMinutes(),
      queuedTimeoutInMinutes: props.queuedTimeout && props.queuedTimeout.toMinutes(),
      concurrentBuildLimit: props.concurrentBuildLimit,
      secondarySources: Lazy.any({ produce: () => this.renderSecondarySources() }),
      secondarySourceVersions: Lazy.any({ produce: () => this.renderSecondarySourceVersions() }),
      secondaryArtifacts: Lazy.any({ produce: () => this.renderSecondaryArtifacts() }),
      triggers: sourceConfig.buildTriggers,
      sourceVersion: sourceConfig.sourceVersion,
      vpcConfig: this.configureVpc(props),
      logsConfig: this.renderLoggingConfiguration(props.logging),
      buildBatchConfig: Lazy.any({
        produce: () => {
          const config: CfnProject.ProjectBuildBatchConfigProperty | undefined = this._batchServiceRole ? {
            serviceRole: this._batchServiceRole.roleArn,
          } : undefined;
          return config;
        },
      }),
    });

    this.addVpcRequiredPermissions(props, resource);

    this.projectArn = this.getResourceArnAttribute(resource.attrArn, {
      service: 'codebuild',
      resource: 'project',
      resourceName: this.physicalName,
    });
    this.projectName = this.getResourceNameAttribute(resource.ref);

    this.addToRolePolicy(this.createLoggingPermission());
    // add permissions to create and use test report groups
    // with names starting with the project's name,
    // unless the customer explicitly opts out of it
    if (props.grantReportGroupPermissions !== false) {
      this.addToRolePolicy(new iam.PolicyStatement({
        actions: [
          'codebuild:CreateReportGroup',
          'codebuild:CreateReport',
          'codebuild:UpdateReport',
          'codebuild:BatchPutTestCases',
          'codebuild:BatchPutCodeCoverages',
        ],
        resources: [renderReportGroupArn(this, `${this.projectName}-*`)],
      }));
    }

    if (props.encryptionKey) {
      this.encryptionKey = props.encryptionKey;
    }

    // bind
    const bindFunction = (this.buildImage as any).bind;
    if (bindFunction) {
      bindFunction.call(this.buildImage, this, this, {});
    }
  }

  public enableBatchBuilds(): BatchBuildConfig | undefined {
    if (!this._batchServiceRole) {
      this._batchServiceRole = new iam.Role(this, 'BatchServiceRole', {
        assumedBy: new iam.ServicePrincipal('codebuild.amazonaws.com'),
      });
      this._batchServiceRole.addToPrincipalPolicy(new iam.PolicyStatement({
        resources: [Lazy.string({
          produce: () => this.projectArn,
        })],
        actions: [
          'codebuild:StartBuild',
          'codebuild:StopBuild',
          'codebuild:RetryBuild',
        ],
      }));
    }
    return {
      role: this._batchServiceRole,
    };
  }

  /**
   * Adds a secondary source to the Project.
   *
   * @param secondarySource the source to add as a secondary source
   * @see https://docs.aws.amazon.com/codebuild/latest/userguide/sample-multi-in-out.html
   */
  public addSecondarySource(secondarySource: ISource): void {
    if (!secondarySource.identifier) {
      throw new Error('The identifier attribute is mandatory for secondary sources');
    }
    const secondarySourceConfig = secondarySource.bind(this, this);
    this._secondarySources.push(secondarySourceConfig.sourceProperty);
    if (secondarySourceConfig.sourceVersion) {
      this._secondarySourceVersions.push({
        sourceIdentifier: secondarySource.identifier,
        sourceVersion: secondarySourceConfig.sourceVersion,
      });
    }
  }

  /**
   * Adds a fileSystemLocation to the Project.
   *
   * @param fileSystemLocation the fileSystemLocation to add
   */
  public addFileSystemLocation(fileSystemLocation: IFileSystemLocation): void {
    const fileSystemConfig = fileSystemLocation.bind(this, this);
    this._fileSystemLocations.push(fileSystemConfig.location);
  }

  /**
   * Adds a secondary artifact to the Project.
   *
   * @param secondaryArtifact the artifact to add as a secondary artifact
   * @see https://docs.aws.amazon.com/codebuild/latest/userguide/sample-multi-in-out.html
   */
  public addSecondaryArtifact(secondaryArtifact: IArtifacts): void {
    if (!secondaryArtifact.identifier) {
      throw new Error('The identifier attribute is mandatory for secondary artifacts');
    }
    this._secondaryArtifacts.push(secondaryArtifact.bind(this, this).artifactsProperty);
  }

  /**
   * A callback invoked when the given project is added to a CodePipeline.
   *
   * @param _scope the construct the binding is taking place in
   * @param options additional options for the binding
   */
  public bindToCodePipeline(_scope: CoreConstruct, options: BindToCodePipelineOptions): void {
    // work around a bug in CodeBuild: it ignores the KMS key set on the pipeline,
    // and always uses its own, project-level key
    if (options.artifactBucket.encryptionKey && !this._encryptionKey) {
      // we cannot safely do this assignment if the key is of type kms.Key,
      // and belongs to a stack in a different account or region than the project
      // (that would cause an illegal reference, as KMS keys don't have physical names)
      const keyStack = Stack.of(options.artifactBucket.encryptionKey);
      const projectStack = Stack.of(this);
      if (!(options.artifactBucket.encryptionKey instanceof kms.Key &&
          (keyStack.account !== projectStack.account || keyStack.region !== projectStack.region))) {
        this.encryptionKey = options.artifactBucket.encryptionKey;
      }
    }
  }

  /**
   * @override
   */
  protected validate(): string[] {
    const ret = new Array<string>();
    if (this.source.type === CODEPIPELINE_SOURCE_ARTIFACTS_TYPE) {
      if (this._secondarySources.length > 0) {
        ret.push('A Project with a CodePipeline Source cannot have secondary sources. ' +
          "Use the CodeBuild Pipeline Actions' `extraInputs` property instead");
      }
      if (this._secondaryArtifacts.length > 0) {
        ret.push('A Project with a CodePipeline Source cannot have secondary artifacts. ' +
          "Use the CodeBuild Pipeline Actions' `outputs` property instead");
      }
    }
    return ret;
  }

  private set encryptionKey(encryptionKey: kms.IKey) {
    this._encryptionKey = encryptionKey;
    encryptionKey.grantEncryptDecrypt(this);
  }

  private createLoggingPermission() {
    const logGroupArn = Stack.of(this).formatArn({
      service: 'logs',
      resource: 'log-group',
      sep: ':',
      resourceName: `/aws/codebuild/${this.projectName}`,
    });

    const logGroupStarArn = `${logGroupArn}:*`;

    return new iam.PolicyStatement({
      resources: [logGroupArn, logGroupStarArn],
      actions: ['logs:CreateLogGroup', 'logs:CreateLogStream', 'logs:PutLogEvents'],
    });
  }

  private renderEnvironment(
    props: ProjectProps,
    projectVars: { [name: string]: BuildEnvironmentVariable } = {}): CfnProject.EnvironmentProperty {

    const env = props.environment ?? {
      buildImage: this.buildImage,
      computeType: props.computeType,
      privileged: props.privileged,
    };

    // Combine environment variables
    const vars: { [name: string]: BuildEnvironmentVariable } = {
      ...env.environmentVariables,
      ...projectVars,
    };

    const hasEnvironmentVars = Object.keys(vars).length > 0;

    const errors = this.buildImage.validate(env);
    if (errors.length > 0) {
      throw new Error('Invalid CodeBuild environment: ' + errors.join('\n'));
    }

    const imagePullPrincipalType = this.buildImage.imagePullPrincipalType === ImagePullPrincipalType.CODEBUILD
      ? ImagePullPrincipalType.CODEBUILD
      : ImagePullPrincipalType.SERVICE_ROLE;
    if (this.buildImage.repository) {
      if (imagePullPrincipalType === ImagePullPrincipalType.SERVICE_ROLE) {
        this.buildImage.repository.grantPull(this);
      } else {
        const statement = new iam.PolicyStatement({
          principals: [new iam.ServicePrincipal('codebuild.amazonaws.com')],
          actions: ['ecr:GetDownloadUrlForLayer', 'ecr:BatchGetImage', 'ecr:BatchCheckLayerAvailability'],
        });
        statement.sid = 'CodeBuild';
        this.buildImage.repository.addToResourcePolicy(statement);
      }
    }
    if (imagePullPrincipalType === ImagePullPrincipalType.SERVICE_ROLE) {
      this.buildImage.secretsManagerCredentials?.grantRead(this);
    }

    const secret = this.buildImage.secretsManagerCredentials;
    return {
      type: this.buildImage.type,
      image: this.buildImage.imageId,
      imagePullCredentialsType: imagePullPrincipalType,
      registryCredential: secret
        ? {
          credentialProvider: 'SECRETS_MANAGER',
          // Secrets must be referenced by either the full ARN (with SecretsManager suffix), or by name.
          // "Partial" ARNs (without the suffix) will fail a validation regex at deploy-time.
          credential: secret.secretFullArn ?? secret.secretName,
        }
        : undefined,
      certificate: env.certificate?.bucket.arnForObjects(env.certificate.objectKey),
      privilegedMode: env.privileged || false,
      computeType: env.computeType || this.buildImage.defaultComputeType,
      environmentVariables: hasEnvironmentVars
        ? Project.serializeEnvVariables(vars, props.checkSecretsInPlainTextEnvVariables ?? true, this)
        : undefined,
    };
  }

  private renderFileSystemLocations(): CfnProject.ProjectFileSystemLocationProperty[] | undefined {
    return this._fileSystemLocations.length === 0
      ? undefined
      : this._fileSystemLocations;
  }

  private renderSecondarySources(): CfnProject.SourceProperty[] | undefined {
    return this._secondarySources.length === 0
      ? undefined
      : this._secondarySources;
  }

  private renderSecondarySourceVersions(): CfnProject.ProjectSourceVersionProperty[] | undefined {
    return this._secondarySourceVersions.length === 0
      ? undefined
      : this._secondarySourceVersions;
  }

  private renderSecondaryArtifacts(): CfnProject.ArtifactsProperty[] | undefined {
    return this._secondaryArtifacts.length === 0
      ? undefined
      : this._secondaryArtifacts;
  }

  /**
   * If configured, set up the VPC-related properties
   *
   * Returns the VpcConfig that should be added to the
   * codebuild creation properties.
   */
  private configureVpc(props: ProjectProps): CfnProject.VpcConfigProperty | undefined {
    if ((props.securityGroups || props.allowAllOutbound !== undefined) && !props.vpc) {
      throw new Error('Cannot configure \'securityGroup\' or \'allowAllOutbound\' without configuring a VPC');
    }

    if (!props.vpc) { return undefined; }

    if ((props.securityGroups && props.securityGroups.length > 0) && props.allowAllOutbound !== undefined) {
      throw new Error('Configure \'allowAllOutbound\' directly on the supplied SecurityGroup.');
    }

    let securityGroups: ec2.ISecurityGroup[];
    if (props.securityGroups && props.securityGroups.length > 0) {
      securityGroups = props.securityGroups;
    } else {
      const securityGroup = new ec2.SecurityGroup(this, 'SecurityGroup', {
        vpc: props.vpc,
        description: 'Automatic generated security group for CodeBuild ' + Names.uniqueId(this),
        allowAllOutbound: props.allowAllOutbound,
      });
      securityGroups = [securityGroup];
    }
    this._connections = new ec2.Connections({ securityGroups });

    return {
      vpcId: props.vpc.vpcId,
      subnets: props.vpc.selectSubnets(props.subnetSelection).subnetIds,
      securityGroupIds: this.connections.securityGroups.map(s => s.securityGroupId),
    };
  }

  private renderLoggingConfiguration(props: LoggingOptions | undefined): CfnProject.LogsConfigProperty | undefined {
    if (props === undefined) {
      return undefined;
    }

    let s3Config: CfnProject.S3LogsConfigProperty | undefined = undefined;
    let cloudwatchConfig: CfnProject.CloudWatchLogsConfigProperty | undefined = undefined;

    if (props.s3) {
      const s3Logs = props.s3;
      s3Config = {
        status: (s3Logs.enabled ?? true) ? 'ENABLED' : 'DISABLED',
        location: `${s3Logs.bucket.bucketName}` + (s3Logs.prefix ? `/${s3Logs.prefix}` : ''),
        encryptionDisabled: s3Logs.encrypted,
      };
      s3Logs.bucket?.grantWrite(this);
    }

    if (props.cloudWatch) {
      const cloudWatchLogs = props.cloudWatch;
      const status = (cloudWatchLogs.enabled ?? true) ? 'ENABLED' : 'DISABLED';

      if (status === 'ENABLED' && !(cloudWatchLogs.logGroup)) {
        throw new Error('Specifying a LogGroup is required if CloudWatch logging for CodeBuild is enabled');
      }
      cloudWatchLogs.logGroup?.grantWrite(this);

      cloudwatchConfig = {
        status,
        groupName: cloudWatchLogs.logGroup?.logGroupName,
        streamName: cloudWatchLogs.prefix,
      };
    }

    return {
      s3Logs: s3Config,
      cloudWatchLogs: cloudwatchConfig,
    };
  }

  private addVpcRequiredPermissions(props: ProjectProps, project: CfnProject): void {
    if (!props.vpc || !this.role) {
      return;
    }

    this.role.addToPrincipalPolicy(new iam.PolicyStatement({
      resources: [`arn:${Aws.PARTITION}:ec2:${Aws.REGION}:${Aws.ACCOUNT_ID}:network-interface/*`],
      actions: ['ec2:CreateNetworkInterfacePermission'],
      conditions: {
        StringEquals: {
          'ec2:Subnet': props.vpc
            .selectSubnets(props.subnetSelection).subnetIds
            .map(si => `arn:${Aws.PARTITION}:ec2:${Aws.REGION}:${Aws.ACCOUNT_ID}:subnet/${si}`),
          'ec2:AuthorizedService': 'codebuild.amazonaws.com',
        },
      },
    }));

    // If the same Role is used for multiple Projects, always creating a new `iam.Policy`
    // will attach the same policy multiple times, probably exceeding the maximum size of the
    // Role policy. Make sure we only do it once for the same role.
    //
    // This deduplication could be a feature of the Role itself, but that feels risky and
    // is hard to implement (what with Tokens and all). Safer to fix it locally for now.
    let policy: iam.Policy | undefined = (this.role as any)[VPC_POLICY_SYM];
    if (!policy) {
      policy = new iam.Policy(this, 'PolicyDocument', {
        statements: [
          new iam.PolicyStatement({
            resources: ['*'],
            actions: [
              'ec2:CreateNetworkInterface',
              'ec2:DescribeNetworkInterfaces',
              'ec2:DeleteNetworkInterface',
              'ec2:DescribeSubnets',
              'ec2:DescribeSecurityGroups',
              'ec2:DescribeDhcpOptions',
              'ec2:DescribeVpcs',
            ],
          }),
        ],
      });
      this.role.attachInlinePolicy(policy);
      (this.role as any)[VPC_POLICY_SYM] = policy;
    }

    // add an explicit dependency between the EC2 Policy and this Project -
    // otherwise, creating the Project fails, as it requires these permissions
    // to be already attached to the Project's Role
    project.node.addDependency(policy);
  }

  private validateCodePipelineSettings(artifacts: IArtifacts) {
    const sourceType = this.source.type;
    const artifactsType = artifacts.type;

    if ((sourceType === CODEPIPELINE_SOURCE_ARTIFACTS_TYPE ||
        artifactsType === CODEPIPELINE_SOURCE_ARTIFACTS_TYPE) &&
        (sourceType !== artifactsType)) {
      throw new Error('Both source and artifacts must be set to CodePipeline');
    }
  }
}

/**
 * Build machine compute type.
 */
export enum ComputeType {
  SMALL = 'BUILD_GENERAL1_SMALL',
  MEDIUM = 'BUILD_GENERAL1_MEDIUM',
  LARGE = 'BUILD_GENERAL1_LARGE',
  X2_LARGE = 'BUILD_GENERAL1_2XLARGE'
}

/**
 * The type of principal CodeBuild will use to pull your build Docker image.
 */
export enum ImagePullPrincipalType {
  /**
   * CODEBUILD specifies that CodeBuild uses its own identity when pulling the image.
   * This means the resource policy of the ECR repository that hosts the image will be modified to trust
   * CodeBuild's service principal.
   * This is the required principal type when using CodeBuild's pre-defined images.
   */
  CODEBUILD = 'CODEBUILD',

  /**
   * SERVICE_ROLE specifies that AWS CodeBuild uses the project's role when pulling the image.
   * The role will be granted pull permissions on the ECR repository hosting the image.
   */
  SERVICE_ROLE = 'SERVICE_ROLE'
}

export interface BuildEnvironment {
  /**
   * The image used for the builds.
   *
   * @default LinuxBuildImage.STANDARD_1_0
   */
  readonly buildImage?: IBuildImage;

  /**
   * The type of compute to use for this build.
   * See the {@link ComputeType} enum for the possible values.
   *
   * @default taken from {@link #buildImage#defaultComputeType}
   */
  readonly computeType?: ComputeType;

  /**
   * Indicates how the project builds Docker images. Specify true to enable
   * running the Docker daemon inside a Docker container. This value must be
   * set to true only if this build project will be used to build Docker
   * images, and the specified build environment image is not one provided by
   * AWS CodeBuild with Docker support. Otherwise, all associated builds that
   * attempt to interact with the Docker daemon will fail.
   *
   * @default false
   */
  readonly privileged?: boolean;

  /**
   * The location of the PEM-encoded certificate for the build project
   *
   * @default - No external certificate is added to the project
   */
  readonly certificate?: BuildEnvironmentCertificate;

  /**
   * The environment variables that your builds can use.
   */
  readonly environmentVariables?: { [name: string]: BuildEnvironmentVariable };
}

/**
 * Represents a Docker image used for the CodeBuild Project builds.
 * Use the concrete subclasses, either:
 * {@link LinuxBuildImage} or {@link WindowsBuildImage}.
 */
export interface IBuildImage {
  /**
   * The type of build environment.
   */
  readonly type: string;

  /**
   * The Docker image identifier that the build environment uses.
   *
   * @see https://docs.aws.amazon.com/codebuild/latest/userguide/build-env-ref-available.html
   */
  readonly imageId: string;

  /**
   * The default {@link ComputeType} to use with this image,
   * if one was not specified in {@link BuildEnvironment#computeType} explicitly.
   */
  readonly defaultComputeType: ComputeType;

  /**
   * The type of principal that CodeBuild will use to pull this build Docker image.
   *
   * @default ImagePullPrincipalType.SERVICE_ROLE
   */
  readonly imagePullPrincipalType?: ImagePullPrincipalType;

  /**
   * The secretsManagerCredentials for access to a private registry.
   *
   * @default no credentials will be used
   */
  readonly secretsManagerCredentials?: secretsmanager.ISecret;

  /**
   * An optional ECR repository that the image is hosted in.
   *
   * @default no repository
   */
  readonly repository?: ecr.IRepository;

  /**
   * Allows the image a chance to validate whether the passed configuration is correct.
   *
   * @param buildEnvironment the current build environment
   */
  validate(buildEnvironment: BuildEnvironment): string[];

  /**
   * Make a buildspec to run the indicated script
   */
  runScriptBuildspec(entrypoint: string): BuildSpec;
}

/** Optional arguments to {@link IBuildImage.binder} - currently empty. */
export interface BuildImageBindOptions { }

/** The return type from {@link IBuildImage.binder} - currently empty. */
export interface BuildImageConfig { }

// @deprecated(not in tsdoc on purpose): add bind() to IBuildImage
// and get rid of IBindableBuildImage

/** A variant of {@link IBuildImage} that allows binding to the project. */
export interface IBindableBuildImage extends IBuildImage {
  /** Function that allows the build image access to the construct tree. */
  bind(scope: CoreConstruct, project: IProject, options: BuildImageBindOptions): BuildImageConfig;
}

class ArmBuildImage implements IBuildImage {
  public readonly type = 'ARM_CONTAINER';
  public readonly defaultComputeType = ComputeType.LARGE;
  public readonly imagePullPrincipalType = ImagePullPrincipalType.CODEBUILD;
  public readonly imageId: string;

  constructor(imageId: string) {
    this.imageId = imageId;
  }

  public validate(buildEnvironment: BuildEnvironment): string[] {
    const ret = [];
    if (buildEnvironment.computeType &&
        buildEnvironment.computeType !== ComputeType.LARGE) {
      ret.push(`ARM images only support ComputeType '${ComputeType.LARGE}' - ` +
        `'${buildEnvironment.computeType}' was given`);
    }
    return ret;
  }

  public runScriptBuildspec(entrypoint: string): BuildSpec {
    return runScriptLinuxBuildSpec(entrypoint);
  }
}

/**
 * The options when creating a CodeBuild Docker build image
 * using {@link LinuxBuildImage.fromDockerRegistry}
 * or {@link WindowsBuildImage.fromDockerRegistry}.
 */
export interface DockerImageOptions {
  /**
   * The credentials, stored in Secrets Manager,
   * used for accessing the repository holding the image,
   * if the repository is private.
   *
   * @default no credentials will be used (we assume the repository is public)
   */
  readonly secretsManagerCredentials?: secretsmanager.ISecret;
}

/**
 * Construction properties of {@link LinuxBuildImage}.
 * Module-private, as the constructor of {@link LinuxBuildImage} is private.
 */
interface LinuxBuildImageProps {
  readonly imageId: string;
  readonly imagePullPrincipalType?: ImagePullPrincipalType;
  readonly secretsManagerCredentials?: secretsmanager.ISecret;
  readonly repository?: ecr.IRepository;
}

/**
 * A CodeBuild image running Linux.
 *
 * This class has a bunch of public constants that represent the most popular images.
 *
 * You can also specify a custom image using one of the static methods:
 *
 * - LinuxBuildImage.fromDockerRegistry(image[, { secretsManagerCredentials }])
 * - LinuxBuildImage.fromEcrRepository(repo[, tag])
 * - LinuxBuildImage.fromAsset(parent, id, props)
 *
 *
 * @see https://docs.aws.amazon.com/codebuild/latest/userguide/build-env-ref-available.html
 */
export class LinuxBuildImage implements IBuildImage {
  public static readonly STANDARD_1_0 = LinuxBuildImage.codeBuildImage('aws/codebuild/standard:1.0');
  public static readonly STANDARD_2_0 = LinuxBuildImage.codeBuildImage('aws/codebuild/standard:2.0');
  public static readonly STANDARD_3_0 = LinuxBuildImage.codeBuildImage('aws/codebuild/standard:3.0');
  /** The `aws/codebuild/standard:4.0` build image. */
  public static readonly STANDARD_4_0 = LinuxBuildImage.codeBuildImage('aws/codebuild/standard:4.0');
  /** The `aws/codebuild/standard:5.0` build image. */
  public static readonly STANDARD_5_0 = LinuxBuildImage.codeBuildImage('aws/codebuild/standard:5.0');

  public static readonly AMAZON_LINUX_2 = LinuxBuildImage.codeBuildImage('aws/codebuild/amazonlinux2-x86_64-standard:1.0');
  public static readonly AMAZON_LINUX_2_2 = LinuxBuildImage.codeBuildImage('aws/codebuild/amazonlinux2-x86_64-standard:2.0');
  /** The Amazon Linux 2 x86_64 standard image, version `3.0`. */
  public static readonly AMAZON_LINUX_2_3 = LinuxBuildImage.codeBuildImage('aws/codebuild/amazonlinux2-x86_64-standard:3.0');

  public static readonly AMAZON_LINUX_2_ARM: IBuildImage = new ArmBuildImage('aws/codebuild/amazonlinux2-aarch64-standard:1.0');

  /** @deprecated Use {@link STANDARD_2_0} and specify runtime in buildspec runtime-versions section */
  public static readonly UBUNTU_14_04_BASE = LinuxBuildImage.codeBuildImage('aws/codebuild/ubuntu-base:14.04');
  /** @deprecated Use {@link STANDARD_2_0} and specify runtime in buildspec runtime-versions section */
  public static readonly UBUNTU_14_04_ANDROID_JAVA8_24_4_1 = LinuxBuildImage.codeBuildImage('aws/codebuild/android-java-8:24.4.1');
  /** @deprecated Use {@link STANDARD_2_0} and specify runtime in buildspec runtime-versions section */
  public static readonly UBUNTU_14_04_ANDROID_JAVA8_26_1_1 = LinuxBuildImage.codeBuildImage('aws/codebuild/android-java-8:26.1.1');
  /** @deprecated Use {@link STANDARD_2_0} and specify runtime in buildspec runtime-versions section */
  public static readonly UBUNTU_14_04_DOCKER_17_09_0 = LinuxBuildImage.codeBuildImage('aws/codebuild/docker:17.09.0');
  /** @deprecated Use {@link STANDARD_2_0} and specify runtime in buildspec runtime-versions section */
  public static readonly UBUNTU_14_04_DOCKER_18_09_0 = LinuxBuildImage.codeBuildImage('aws/codebuild/docker:18.09.0');
  /** @deprecated Use {@link STANDARD_2_0} and specify runtime in buildspec runtime-versions section */
  public static readonly UBUNTU_14_04_GOLANG_1_10 = LinuxBuildImage.codeBuildImage('aws/codebuild/golang:1.10');
  /** @deprecated Use {@link STANDARD_2_0} and specify runtime in buildspec runtime-versions section */
  public static readonly UBUNTU_14_04_GOLANG_1_11 = LinuxBuildImage.codeBuildImage('aws/codebuild/golang:1.11');
  /** @deprecated Use {@link STANDARD_2_0} and specify runtime in buildspec runtime-versions section */
  public static readonly UBUNTU_14_04_OPEN_JDK_8 = LinuxBuildImage.codeBuildImage('aws/codebuild/java:openjdk-8');
  /** @deprecated Use {@link STANDARD_2_0} and specify runtime in buildspec runtime-versions section */
  public static readonly UBUNTU_14_04_OPEN_JDK_9 = LinuxBuildImage.codeBuildImage('aws/codebuild/java:openjdk-9');
  /** @deprecated Use {@link STANDARD_2_0} and specify runtime in buildspec runtime-versions section */
  public static readonly UBUNTU_14_04_OPEN_JDK_11 = LinuxBuildImage.codeBuildImage('aws/codebuild/java:openjdk-11');
  /** @deprecated Use {@link STANDARD_2_0} and specify runtime in buildspec runtime-versions section */
  public static readonly UBUNTU_14_04_NODEJS_10_14_1 = LinuxBuildImage.codeBuildImage('aws/codebuild/nodejs:10.14.1');
  /** @deprecated Use {@link STANDARD_2_0} and specify runtime in buildspec runtime-versions section */
  public static readonly UBUNTU_14_04_NODEJS_10_1_0 = LinuxBuildImage.codeBuildImage('aws/codebuild/nodejs:10.1.0');
  /** @deprecated Use {@link STANDARD_2_0} and specify runtime in buildspec runtime-versions section */
  public static readonly UBUNTU_14_04_NODEJS_8_11_0 = LinuxBuildImage.codeBuildImage('aws/codebuild/nodejs:8.11.0');
  /** @deprecated Use {@link STANDARD_2_0} and specify runtime in buildspec runtime-versions section */
  public static readonly UBUNTU_14_04_NODEJS_6_3_1 = LinuxBuildImage.codeBuildImage('aws/codebuild/nodejs:6.3.1');
  /** @deprecated Use {@link STANDARD_2_0} and specify runtime in buildspec runtime-versions section */
  public static readonly UBUNTU_14_04_PHP_5_6 = LinuxBuildImage.codeBuildImage('aws/codebuild/php:5.6');
  /** @deprecated Use {@link STANDARD_2_0} and specify runtime in buildspec runtime-versions section */
  public static readonly UBUNTU_14_04_PHP_7_0 = LinuxBuildImage.codeBuildImage('aws/codebuild/php:7.0');
  /** @deprecated Use {@link STANDARD_2_0} and specify runtime in buildspec runtime-versions section */
  public static readonly UBUNTU_14_04_PHP_7_1 = LinuxBuildImage.codeBuildImage('aws/codebuild/php:7.1');
  /** @deprecated Use {@link STANDARD_2_0} and specify runtime in buildspec runtime-versions section */
  public static readonly UBUNTU_14_04_PYTHON_3_7_1 = LinuxBuildImage.codeBuildImage('aws/codebuild/python:3.7.1');
  /** @deprecated Use {@link STANDARD_2_0} and specify runtime in buildspec runtime-versions section */
  public static readonly UBUNTU_14_04_PYTHON_3_6_5 = LinuxBuildImage.codeBuildImage('aws/codebuild/python:3.6.5');
  /** @deprecated Use {@link STANDARD_2_0} and specify runtime in buildspec runtime-versions section */
  public static readonly UBUNTU_14_04_PYTHON_3_5_2 = LinuxBuildImage.codeBuildImage('aws/codebuild/python:3.5.2');
  /** @deprecated Use {@link STANDARD_2_0} and specify runtime in buildspec runtime-versions section */
  public static readonly UBUNTU_14_04_PYTHON_3_4_5 = LinuxBuildImage.codeBuildImage('aws/codebuild/python:3.4.5');
  /** @deprecated Use {@link STANDARD_2_0} and specify runtime in buildspec runtime-versions section */
  public static readonly UBUNTU_14_04_PYTHON_3_3_6 = LinuxBuildImage.codeBuildImage('aws/codebuild/python:3.3.6');
  /** @deprecated Use {@link STANDARD_2_0} and specify runtime in buildspec runtime-versions section */
  public static readonly UBUNTU_14_04_PYTHON_2_7_12 = LinuxBuildImage.codeBuildImage('aws/codebuild/python:2.7.12');
  /** @deprecated Use {@link STANDARD_2_0} and specify runtime in buildspec runtime-versions section */
  public static readonly UBUNTU_14_04_RUBY_2_5_3 = LinuxBuildImage.codeBuildImage('aws/codebuild/ruby:2.5.3');
  /** @deprecated Use {@link STANDARD_2_0} and specify runtime in buildspec runtime-versions section */
  public static readonly UBUNTU_14_04_RUBY_2_5_1 = LinuxBuildImage.codeBuildImage('aws/codebuild/ruby:2.5.1');
  /** @deprecated Use {@link STANDARD_2_0} and specify runtime in buildspec runtime-versions section */
  public static readonly UBUNTU_14_04_RUBY_2_3_1 = LinuxBuildImage.codeBuildImage('aws/codebuild/ruby:2.3.1');
  /** @deprecated Use {@link STANDARD_2_0} and specify runtime in buildspec runtime-versions section */
  public static readonly UBUNTU_14_04_RUBY_2_2_5 = LinuxBuildImage.codeBuildImage('aws/codebuild/ruby:2.2.5');
  /** @deprecated Use {@link STANDARD_2_0} and specify runtime in buildspec runtime-versions section */
  public static readonly UBUNTU_14_04_DOTNET_CORE_1_1 = LinuxBuildImage.codeBuildImage('aws/codebuild/dot-net:core-1');
  /** @deprecated Use {@link STANDARD_2_0} and specify runtime in buildspec runtime-versions section */
  public static readonly UBUNTU_14_04_DOTNET_CORE_2_0 = LinuxBuildImage.codeBuildImage('aws/codebuild/dot-net:core-2.0');
  /** @deprecated Use {@link STANDARD_2_0} and specify runtime in buildspec runtime-versions section */
  public static readonly UBUNTU_14_04_DOTNET_CORE_2_1 = LinuxBuildImage.codeBuildImage('aws/codebuild/dot-net:core-2.1');

  /**
   * @returns a Linux build image from a Docker Hub image.
   */
  public static fromDockerRegistry(name: string, options: DockerImageOptions = {}): IBuildImage {
    return new LinuxBuildImage({
      ...options,
      imageId: name,
      imagePullPrincipalType: ImagePullPrincipalType.SERVICE_ROLE,
    });
  }

  /**
   * @returns A Linux build image from an ECR repository.
   *
   * NOTE: if the repository is external (i.e. imported), then we won't be able to add
   * a resource policy statement for it so CodeBuild can pull the image.
   *
   * @see https://docs.aws.amazon.com/codebuild/latest/userguide/sample-ecr.html
   *
   * @param repository The ECR repository
   * @param tag Image tag (default "latest")
   */
  public static fromEcrRepository(repository: ecr.IRepository, tag: string = 'latest'): IBuildImage {
    return new LinuxBuildImage({
      imageId: repository.repositoryUriForTag(tag),
      imagePullPrincipalType: ImagePullPrincipalType.SERVICE_ROLE,
      repository,
    });
  }

  /**
   * Uses an Docker image asset as a Linux build image.
   */
  public static fromAsset(scope: Construct, id: string, props: DockerImageAssetProps): IBuildImage {
    const asset = new DockerImageAsset(scope, id, props);
    return new LinuxBuildImage({
      imageId: asset.imageUri,
      imagePullPrincipalType: ImagePullPrincipalType.SERVICE_ROLE,
      repository: asset.repository,
    });
  }

  /**
   * Uses a Docker image provided by CodeBuild.
   *
   * @returns A Docker image provided by CodeBuild.
   *
   * @see https://docs.aws.amazon.com/codebuild/latest/userguide/build-env-ref-available.html
   *
   * @param id The image identifier
   * @example 'aws/codebuild/standard:4.0'
   */
  public static fromCodeBuildImageId(id: string): IBuildImage {
    return LinuxBuildImage.codeBuildImage(id);
  }

  private static codeBuildImage(name: string): IBuildImage {
    return new LinuxBuildImage({
      imageId: name,
      imagePullPrincipalType: ImagePullPrincipalType.CODEBUILD,
    });
  }

  public readonly type = 'LINUX_CONTAINER';
  public readonly defaultComputeType = ComputeType.SMALL;
  public readonly imageId: string;
  public readonly imagePullPrincipalType?: ImagePullPrincipalType;
  public readonly secretsManagerCredentials?: secretsmanager.ISecret;
  public readonly repository?: ecr.IRepository;

  private constructor(props: LinuxBuildImageProps) {
    this.imageId = props.imageId;
    this.imagePullPrincipalType = props.imagePullPrincipalType;
    this.secretsManagerCredentials = props.secretsManagerCredentials;
    this.repository = props.repository;
  }

  public validate(_: BuildEnvironment): string[] {
    return [];
  }

  public runScriptBuildspec(entrypoint: string): BuildSpec {
    return runScriptLinuxBuildSpec(entrypoint);
  }
}

/**
 * Environment type for Windows Docker images
 */
export enum WindowsImageType {
  /**
   * The standard environment type, WINDOWS_CONTAINER
   */
  STANDARD = 'WINDOWS_CONTAINER',

  /**
   * The WINDOWS_SERVER_2019_CONTAINER environment type
   */
  SERVER_2019 = 'WINDOWS_SERVER_2019_CONTAINER'
}

/**
 * Construction properties of {@link WindowsBuildImage}.
 * Module-private, as the constructor of {@link WindowsBuildImage} is private.
 */
interface WindowsBuildImageProps {
  readonly imageId: string;
  readonly imagePullPrincipalType?: ImagePullPrincipalType;
  readonly secretsManagerCredentials?: secretsmanager.ISecret;
  readonly repository?: ecr.IRepository;
  readonly imageType?: WindowsImageType;
}

/**
 * A CodeBuild image running Windows.
 *
 * This class has a bunch of public constants that represent the most popular images.
 *
 * You can also specify a custom image using one of the static methods:
 *
 * - WindowsBuildImage.fromDockerRegistry(image[, { secretsManagerCredentials }, imageType])
 * - WindowsBuildImage.fromEcrRepository(repo[, tag, imageType])
 * - WindowsBuildImage.fromAsset(parent, id, props, [, imageType])
 *
 * @see https://docs.aws.amazon.com/codebuild/latest/userguide/build-env-ref-available.html
 */
export class WindowsBuildImage implements IBuildImage {
  /**
   * Corresponds to the standard CodeBuild image `aws/codebuild/windows-base:1.0`.
   *
   * @deprecated `WindowsBuildImage.WINDOWS_BASE_2_0` should be used instead.
   */
  public static readonly WIN_SERVER_CORE_2016_BASE: IBuildImage = new WindowsBuildImage({
    imageId: 'aws/codebuild/windows-base:1.0',
    imagePullPrincipalType: ImagePullPrincipalType.CODEBUILD,
  });

  /**
   * The standard CodeBuild image `aws/codebuild/windows-base:2.0`, which is
   * based off Windows Server Core 2016.
   */
  public static readonly WINDOWS_BASE_2_0: IBuildImage = new WindowsBuildImage({
    imageId: 'aws/codebuild/windows-base:2.0',
    imagePullPrincipalType: ImagePullPrincipalType.CODEBUILD,
  });

  /**
   * The standard CodeBuild image `aws/codebuild/windows-base:2019-1.0`, which is
   * based off Windows Server Core 2019.
   */
  public static readonly WIN_SERVER_CORE_2019_BASE: IBuildImage = new WindowsBuildImage({
    imageId: 'aws/codebuild/windows-base:2019-1.0',
    imagePullPrincipalType: ImagePullPrincipalType.CODEBUILD,
    imageType: WindowsImageType.SERVER_2019,
  });

  /**
   * @returns a Windows build image from a Docker Hub image.
   */
  public static fromDockerRegistry(
    name: string,
    options: DockerImageOptions = {},
    imageType: WindowsImageType = WindowsImageType.STANDARD): IBuildImage {

    return new WindowsBuildImage({
      ...options,
      imageId: name,
      imagePullPrincipalType: ImagePullPrincipalType.SERVICE_ROLE,
      imageType,
    });
  }

  /**
   * @returns A Linux build image from an ECR repository.
   *
   * NOTE: if the repository is external (i.e. imported), then we won't be able to add
   * a resource policy statement for it so CodeBuild can pull the image.
   *
   * @see https://docs.aws.amazon.com/codebuild/latest/userguide/sample-ecr.html
   *
   * @param repository The ECR repository
   * @param tag Image tag (default "latest")
   */
  public static fromEcrRepository(
    repository: ecr.IRepository,
    tag: string = 'latest',
    imageType: WindowsImageType = WindowsImageType.STANDARD): IBuildImage {

    return new WindowsBuildImage({
      imageId: repository.repositoryUriForTag(tag),
      imagePullPrincipalType: ImagePullPrincipalType.SERVICE_ROLE,
      imageType,
      repository,
    });
  }

  /**
   * Uses an Docker image asset as a Windows build image.
   */
  public static fromAsset(
    scope: Construct,
    id: string,
    props: DockerImageAssetProps,
    imageType: WindowsImageType = WindowsImageType.STANDARD): IBuildImage {

    const asset = new DockerImageAsset(scope, id, props);
    return new WindowsBuildImage({
      imageId: asset.imageUri,
      imagePullPrincipalType: ImagePullPrincipalType.SERVICE_ROLE,
      imageType,
      repository: asset.repository,
    });
  }

  public readonly type: string;
  public readonly defaultComputeType = ComputeType.MEDIUM;
  public readonly imageId: string;
  public readonly imagePullPrincipalType?: ImagePullPrincipalType;
  public readonly secretsManagerCredentials?: secretsmanager.ISecret;
  public readonly repository?: ecr.IRepository;

  private constructor(props: WindowsBuildImageProps) {
    this.type = (props.imageType ?? WindowsImageType.STANDARD).toString();
    this.imageId = props.imageId;
    this.imagePullPrincipalType = props.imagePullPrincipalType;
    this.secretsManagerCredentials = props.secretsManagerCredentials;
    this.repository = props.repository;
  }

  public validate(buildEnvironment: BuildEnvironment): string[] {
    const ret: string[] = [];
    if (buildEnvironment.computeType === ComputeType.SMALL) {
      ret.push('Windows images do not support the Small ComputeType');
    }
    return ret;
  }

  public runScriptBuildspec(entrypoint: string): BuildSpec {
    return BuildSpec.fromObject({
      version: '0.2',
      phases: {
        pre_build: {
          // Would love to do downloading here and executing in the next step,
          // but I don't know how to propagate the value of $TEMPDIR.
          //
          // Punting for someone who knows PowerShell well enough.
          commands: [],
        },
        build: {
          commands: [
            'Set-Variable -Name TEMPDIR -Value (New-TemporaryFile).DirectoryName',
            `aws s3 cp s3://$env:${S3_BUCKET_ENV}/$env:${S3_KEY_ENV} $TEMPDIR\\scripts.zip`,
            'New-Item -ItemType Directory -Path $TEMPDIR\\scriptdir',
            'Expand-Archive -Path $TEMPDIR/scripts.zip -DestinationPath $TEMPDIR\\scriptdir',
            '$env:SCRIPT_DIR = "$TEMPDIR\\scriptdir"',
            `& $TEMPDIR\\scriptdir\\${entrypoint}`,
          ],
        },
      },
    });
  }
}

export interface BuildEnvironmentVariable {
  /**
   * The type of environment variable.
   * @default PlainText
   */
  readonly type?: BuildEnvironmentVariableType;

  /**
   * The value of the environment variable.
   * For plain-text variables (the default), this is the literal value of variable.
   * For SSM parameter variables, pass the name of the parameter here (`parameterName` property of `IParameter`).
   * For SecretsManager variables secrets, pass either the secret name (`secretName` property of `ISecret`)
   * or the secret ARN (`secretArn` property of `ISecret`) here,
   * along with optional SecretsManager qualifiers separated by ':', like the JSON key, or the version or stage
   * (see https://docs.aws.amazon.com/codebuild/latest/userguide/build-spec-ref.html#build-spec.env.secrets-manager for details).
   */
  readonly value: any;
}

export enum BuildEnvironmentVariableType {
  /**
   * An environment variable in plaintext format.
   */
  PLAINTEXT = 'PLAINTEXT',

  /**
   * An environment variable stored in Systems Manager Parameter Store.
   */
  PARAMETER_STORE = 'PARAMETER_STORE',

  /**
   * An environment variable stored in AWS Secrets Manager.
   */
  SECRETS_MANAGER = 'SECRETS_MANAGER'
}

/**
 * The list of event types for AWS Codebuild
 * @see https://docs.aws.amazon.com/dtconsole/latest/userguide/concepts.html#events-ref-buildproject
 */
export enum ProjectNotificationEvents {
  /**
   * Trigger notification when project build state failed
   */
  BUILD_FAILED = 'codebuild-project-build-state-failed',

  /**
   * Trigger notification when project build state succeeded
   */
  BUILD_SUCCEEDED = 'codebuild-project-build-state-succeeded',

  /**
   * Trigger notification when project build state in progress
   */
  BUILD_IN_PROGRESS = 'codebuild-project-build-state-in-progress',

  /**
   * Trigger notification when project build state stopped
   */
  BUILD_STOPPED = 'codebuild-project-build-state-stopped',

  /**
   * Trigger notification when project build phase failure
   */
  BUILD_PHASE_FAILED = 'codebuild-project-build-phase-failure',

  /**
   * Trigger notification when project build phase success
   */
  BUILD_PHASE_SUCCEEDED = 'codebuild-project-build-phase-success',
}<|MERGE_RESOLUTION|>--- conflicted
+++ resolved
@@ -8,12 +8,8 @@
 import * as kms from '@aws-cdk/aws-kms';
 import * as s3 from '@aws-cdk/aws-s3';
 import * as secretsmanager from '@aws-cdk/aws-secretsmanager';
-<<<<<<< HEAD
-import { ArnComponents, Aws, Duration, FeatureFlags, IResource, Lazy, Names, PhysicalName, Resource, SecretValue, Stack, Token, TokenComparison, Tokenization } from '@aws-cdk/core';
+import { Aws, Duration, FeatureFlags, IResource, Lazy, Names, PhysicalName, Reference, Resource, SecretValue, Stack, Token, TokenComparison, Tokenization } from '@aws-cdk/core';
 import { CODEBUILD_BUILD_IMAGE_REQUIRED } from '@aws-cdk/cx-api';
-=======
-import { Aws, Duration, IResource, Lazy, Names, PhysicalName, Reference, Resource, SecretValue, Stack, Token, TokenComparison, Tokenization } from '@aws-cdk/core';
->>>>>>> f8d8795a
 import { Construct } from 'constructs';
 import { IArtifacts } from './artifacts';
 import { BuildSpec } from './build-spec';
