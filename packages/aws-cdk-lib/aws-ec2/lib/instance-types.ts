/**
 * What class and generation of instance to use
 *
 * We have both symbolic and concrete enums for every type.
 *
 * The first are for people that want to specify by purpose,
 * the second one are for people who already know exactly what
 * 'R4' means.
 */
export enum InstanceClass {
  /**
   * Standard instances, 3rd generation
   */
  STANDARD3 = 'standard3',

  /**
   * Standard instances, 3rd generation
   */
  M3 = 'm3',

  /**
   * Standard instances, 4th generation
   */
  STANDARD4 = 'standard4',

  /**
   * Standard instances, 4th generation
   */
  M4 = 'm4',

  /**
   * Standard instances, 5th generation
   */
  STANDARD5 = 'standard5',

  /**
   * Standard instances, 5th generation
   */
  M5 = 'm5',

  /**
   * Standard instances with local NVME drive, 5th generation
   */
  STANDARD5_NVME_DRIVE = 'standard5-nvme-drive',

  /**
   * Standard instances with local NVME drive, 5th generation
   */
  M5D = 'm5d',

  /**
   * Standard instances based on AMD EPYC, 5th generation
   */
  STANDARD5_AMD = 'standard5-amd',

  /**
   * Standard instances based on AMD EPYC, 5th generation
   */
  M5A = 'm5a',

  /**
   * Standard instances based on AMD EPYC with local NVME drive, 5th generation
   */
  STANDARD5_AMD_NVME_DRIVE = 'standard5-amd-nvme-drive',

  /**
   * Standard instances based on AMD EPYC with local NVME drive, 5th generation
   */
  M5AD = 'm5ad',

  /**
   * Standard instances for high performance computing, 5th generation
   */
  STANDARD5_HIGH_PERFORMANCE = 'standard5-high-performance',

  /**
   * Standard instances for high performance computing, 5th generation
   */
  M5N = 'm5n',

  /**
   * Standard instances with local NVME drive for high performance computing, 5th generation
   */
  STANDARD5_NVME_DRIVE_HIGH_PERFORMANCE = 'standard5-nvme-drive-high-performance',

  /**
   * Standard instances with local NVME drive for high performance computing, 5th generation
   */
  M5DN = 'm5dn',

  /**
   * Standard instances with high memory and compute capacity based on Intel Xeon Scalable (Cascade Lake) processors, 5nd generation
   */
  STANDARD5_HIGH_COMPUTE = 'standard5-high-compute',

  /**
   * Standard instances with high memory and compute capacity based on Intel Xeon Scalable (Cascade Lake) processors, 5nd generation
   */
  M5ZN = 'm5zn',

  /**
   * Memory optimized instances, 3rd generation
   */
  MEMORY3 = 'memory3',

  /**
   * Memory optimized instances, 3rd generation
   */
  R3 = 'r3',

  /**
   * Memory optimized instances, 4th generation
   */
  MEMORY4 = 'memory4',

  /**
   * Memory optimized instances, 4th generation
   */
  R4 = 'r4',

  /**
   * Memory optimized instances, 5th generation
   */
  MEMORY5 = 'memory5',

  /**
   * Memory optimized instances, 5th generation
   */
  R5 = 'r5',

  /**
   * Memory optimized instances based on AMD EPYC, 6th generation
   */
  MEMORY6_AMD = 'memory6-amd',

  /**
   * Memory optimized instances based on AMD EPYC, 6th generation
   */
  R6A = 'r6a',

  /**
   * Memory optimized instances, 6th generation with Intel Xeon Scalable processors (3rd generation processors code named Ice Lake)
   */
  MEMORY6_INTEL = 'memory6-intel',

  /**
   * Memory optimized instances, 6th generation with Intel Xeon Scalable processors (3rd generation processors code named Ice Lake)
   */
  R6I = 'r6i',

  /**
   * Memory optimized instances with local NVME drive, 6th generation with Intel Xeon Scalable processors (3rd generation processors code named Ice Lake)
   */
  MEMORY6_INTEL_NVME_DRIVE = 'memory6-intel-nvme-drive',

  /**
   * Memory optimized instances with local NVME drive, 6th generation with Intel Xeon Scalable processors (3rd generation processors code named Ice Lake)
   */
  R6ID = 'r6id',

  /**
   * Memory optimized instances for high performance computing powered by Intel Xeon Scalable processors (code named Ice Lake), 6th generation
   */
  MEMORY6_INTEL_HIGH_PERFORMANCE = 'memory6-intel-high-performance',

  /**
   * Memory optimized instances for high performance computing powered by Intel Xeon Scalable processors (code named Ice Lake), 6th generation
   */
  R6IN = 'r6in',

  /**
   * Memory optimized instances with local NVME drive for high performance computing powered by Intel Xeon Scalable processors (code named Ice Lake), 6th generation
   */
  MEMORY6_INTEL_NVME_DRIVE_HIGH_PERFORMANCE = 'memory6-intel-nvme-drive-high-performance',

  /**
   * Memory optimized instances with local NVME drive for high performance computing powered by Intel Xeon Scalable processors (code named Ice Lake), 6th generation
   */
  R6IDN = 'r6idn',

  /**
   * Memory optimized instances for high performance computing, 5th generation
   */
  MEMORY5_HIGH_PERFORMANCE = 'memory5-high-performance',

  /**
   * Memory optimized instances for high performance computing, 5th generation
   */
  R5N = 'r5n',

  /**
   * Memory optimized instances with local NVME drive, 5th generation
   */
  MEMORY5_NVME_DRIVE = 'memory5-nvme-drive',

  /**
   * Memory optimized instances with local NVME drive, 5th generation
   */
  R5D = 'r5d',

  /**
   * Memory optimized instances with local NVME drive for high performance computing, 5th generation
   */
  MEMORY5_NVME_DRIVE_HIGH_PERFORMANCE = 'memory5-nvme-drive-high-performance',

  /**
   * Memory optimized instances with local NVME drive for high performance computing, 5th generation
   */
  R5DN = 'r5dn',

  /**
   * Memory optimized instances based on AMD EPYC, 5th generation
   */
  MEMORY5_AMD = 'memory5-amd',

  /**
   * Memory optimized instances based on AMD EPYC, 5th generation
   */
  R5A = 'r5a',

  /**
   * Memory optimized instances based on AMD EPYC with local NVME drive, 5th generation
   */
  MEMORY5_AMD_NVME_DRIVE = 'memory5-amd-nvme-drive',

  /**
   * Memory optimized instances based on AMD EPYC with local NVME drive, 5th generation
   */
  R5AD = 'r5ad',

  /**
   * High memory instances (3TB) based on Intel Xeon Platinum 8176M (Skylake) processors, 1st generation
   */
  HIGH_MEMORY_3TB_1 = 'high-memory-3tb-1',

  /**
   * High memory instances (3TB) based on Intel Xeon Platinum 8176M (Skylake) processors, 1st generation
   */
  U_3TB1 = 'u-3tb1',

  /**
   * High memory instances (6TB) based on Intel Xeon Platinum 8176M (Skylake) processors, 1st generation
   */
  HIGH_MEMORY_6TB_1 = 'high-memory-6tb-1',

  /**
   * High memory instances (6TB) based on Intel Xeon Platinum 8176M (Skylake) processors, 1st generation
   */
  U_6TB1 = 'u-6tb1',

  /**
   * High memory instances (9TB) based on Intel Xeon Platinum 8176M (Skylake) processors, 1st generation
   */
  HIGH_MEMORY_9TB_1 = 'high-memory-9tb-1',

  /**
   * High memory instances (9TB) based on Intel Xeon Platinum 8176M (Skylake) processors, 1st generation
   */
  U_9TB1 = 'u-9tb1',

  /**
   * High memory instances (12TB) based on Intel Xeon Platinum 8176M (Skylake) processors, 1st generation
   */
  HIGH_MEMORY_12TB_1 = 'high-memory-12tb-1',

  /**
   * High memory instances (12TB) based on Intel Xeon Platinum 8176M (Skylake) processors, 1st generation
   */
  U_12TB1 = 'u-12tb1',

  /**
   * High memory instances (18TB) based on Intel Xeon Scalable (Cascade Lake) processors, 1st generation
   */
  HIGH_MEMORY_18TB_1 = 'high-memory-18tb-1',

  /**
   * High memory instances (18TB) based on Intel Xeon Scalable (Cascade Lake) processors, 1st generation
   */
  U_18TB1 = 'u-18tb1',

  /**
   * High memory instances (24TB) based on Intel Xeon Scalable (Cascade Lake) processors, 1st generation
   */
  HIGH_MEMORY_24TB_1 = 'high-memory-24tb-1',

  /**
   * High memory instances (24TB) based on Intel Xeon Scalable (Cascade Lake) processors, 1st generation
   */
  U_24TB1 = 'u-24tb1',

  /**
   * Memory optimized instances that are also EBS-optimized, 5th generation
   */
  MEMORY5_EBS_OPTIMIZED = 'memory5-ebs-optimized',

  /**
   * Memory optimized instances that are also EBS-optimized, 5th generation
   */
  R5B = 'r5b',

  /**
   * Memory optimized instances, 6th generation with Graviton2 processors
   */
  MEMORY6_GRAVITON = 'memory6-graviton',

  /**
   * Memory optimized instances, 6th generation with Graviton2 processors
   */
  R6G = 'r6g',

  /**
   * Memory optimized instances, 6th generation with Graviton2 processors and local NVME drive
   */
  MEMORY6_GRAVITON2_NVME_DRIVE = 'memory6-graviton2-nvme-drive',

  /**
   * Memory optimized instances, 6th generation with Graviton2 processors and local NVME drive
   */
  R6GD = 'r6gd',

  /**
   * Memory optimized instances, 7th generation with Graviton3 processors
   *
   * This instance class is currently only available in US East (Ohio), US East (N. Virginia), US West (Oregon), and Europe (Ireland).
   */
  MEMORY7_GRAVITON = 'memory7-graviton',

  /**
   * Memory optimized instances, 7th generation with Graviton3 processors
   *
   * This instance class is currently only available in US East (Ohio), US East (N. Virginia), US West (Oregon), and Europe (Ireland).
   */
  R7G = 'r7g',

  /**
   * Memory optimized instances, 7th generation with Graviton3 processors and local NVME drive
   *
   * This instance class is currently only available in US East (Ohio), US East (N. Virginia), US West (Oregon), and Europe (Ireland).
   */
  MEMORY7_GRAVITON3_NVME_DRIVE = 'memory7-graviton3-nvme-drive',

  /**
   * Memory optimized instances, 7th generation with Graviton3 processors and local NVME drive
   *
   * This instance class is currently only available in US East (Ohio), US East (N. Virginia), US West (Oregon), and Europe (Ireland).
   */
  R7GD = 'r7gd',

  /**
   * Memory optimized instances based on Intel Xeon Scalable (Sapphire Rapids) processors, 7th generation w/  3.2GHz turbo frequency
   */
  MEMORY7_INTEL_BASE = 'memory7-intel-base',

  /**
   * Memory optimized instances based on Intel Xeon Scalable (Sapphire Rapids) processors, 7th generation w/  3.2GHz turbo frequency
   */
  R7I = 'r7i',

  /**
   * Memory optimized instances based on Intel Xeon Scalable (Sapphire Rapids) processors, 7th generation, with sustained 3.9GHz turbo frequency
   */
  MEMORY7_INTEL = 'memory7-intel',

  /**
   * Memory optimized instances based on Intel Xeon Scalable (Sapphire Rapids) processors, 7th generation, with sustained 3.9GHz turbo frequency
   */
  R7IZ = 'r7iz',

  /**
   * Memory optimized instances based on 4th generation AMD EPYC (codename Genoa), 7th generation
   */
  MEMORY7_AMD = 'memory7-amd',

  /**
   * Memory optimized instances based on 4th generation AMD EPYC (codename Genoa), 7th generation
   */
  R7A = 'r7a',

  /**
   * Memory optimized instances with Graviton4 processors
   */
  MEMORY8_GRAVITON = 'memory8-graviton',

  /**
   * Memory optimized instances with Graviton4 processors
   */
  R8G = 'r8g',

  /**
   * Compute optimized instances, 3rd generation
   */
  COMPUTE3 = 'compute3',

  /**
   * Compute optimized instances, 3rd generation
   */
  C3 = 'c3',

  /**
   * Compute optimized instances, 4th generation
   */
  COMPUTE4 = 'compute4',

  /**
   * Compute optimized instances, 4th generation
   */
  C4 = 'c4',

  /**
   * Compute optimized instances, 5th generation
   */
  COMPUTE5 = 'compute5',

  /**
   * Compute optimized instances, 5th generation
   */
  C5 = 'c5',

  /**
   * Compute optimized instances with local NVME drive, 5th generation
   */
  COMPUTE5_NVME_DRIVE = 'compute5-nvme-drive',

  /**
   * Compute optimized instances with local NVME drive, 5th generation
   */
  C5D = 'c5d',

  /**
   * Compute optimized instances based on AMD EPYC, 5th generation
   */
  COMPUTE5_AMD = 'compute5-amd',

  /**
   * Compute optimized instances based on AMD EPYC, 5th generation
   */
  C5A = 'c5a',

  /**
   * Compute optimized instances with local NVME drive based on AMD EPYC, 5th generation
   */
  COMPUTE5_AMD_NVME_DRIVE = 'compute5-amd-nvme-drive',

  /**
   * Compute optimized instances with local NVME drive based on AMD EPYC, 5th generation
   */
  C5AD = 'c5ad',

  /**
   * Compute optimized instances for high performance computing, 5th generation
   */
  COMPUTE5_HIGH_PERFORMANCE = 'compute5-high-performance',

  /**
   * Compute optimized instances for high performance computing, 5th generation
   */
  C5N = 'c5n',

  /**
   * Compute optimized instances, 6th generation
   */
  COMPUTE6_INTEL = 'compute6-intel',

  /**
   * Compute optimized instances, 6th generation
   */
  C6I = 'c6i',

  /**
   * Compute optimized instances with local NVME drive, 6th generation
   */
  COMPUTE6_INTEL_NVME_DRIVE = 'compute6-intel-nvme-drive',

  /**
   * Compute optimized instances with local NVME drive, 6th generation
   */
  C6ID = 'c6id',

  /**
   * Compute optimized instances for high performance computing, 6th generation
   */
  COMPUTE6_INTEL_HIGH_PERFORMANCE = 'compute6-intel-high-performance',

  /**
   * Compute optimized instances for high performance computing, 6th generation
   */
  C6IN = 'c6in',

  /**
   * Compute optimized instances based on AMD EPYC (codename Milan), 6th generation
   */
  COMPUTE6_AMD = 'compute6-amd',

  /**
   * Compute optimized instances based on AMD EPYC (codename Milan), 6th generation
   */
  C6A = 'c6a',

  /**
   * Compute optimized instances for high performance computing, 6th generation with Graviton2 processors
   */
  COMPUTE6_GRAVITON2 = 'compute6-graviton2',

  /**
   * Compute optimized instances for high performance computing, 6th generation with Graviton2 processors
   */
  C6G = 'c6g',

  /**
   * Compute optimized instances for high performance computing, 7th generation with Graviton3 processors
   */
  COMPUTE7_GRAVITON3 = 'compute7-graviton3',

  /**
   * Compute optimized instances for high performance computing, 7th generation with Graviton3 processors
   */
  C7G = 'c7g',

  /**
   * Compute optimized instances for high performance computing, 6th generation with Graviton2 processors
   * and local NVME drive
   */
  COMPUTE6_GRAVITON2_NVME_DRIVE = 'compute6-graviton2-nvme-drive',

  /**
   * Compute optimized instances for high performance computing, 6th generation with Graviton2 processors
   * and local NVME drive
   */
  C6GD = 'c6gd',

  /**
   * Compute optimized instances for high performance computing, 7th generation with Graviton3 processors and local NVME drive
   *
   * This instance class is currently only available in US East (Ohio), US East (N. Virginia), US West (Oregon), and Europe (Ireland).
   */
  COMPUTE7_GRAVITON3_NVME_DRIVE = 'compute7-graviton3-nvme-drive',

  /**
   * Compute optimized instances for high performance computing, 7th generation with Graviton3 processors and local NVME drive
   *
   * This instance class is currently only available in US East (Ohio), US East (N. Virginia), US West (Oregon), and Europe (Ireland).
   */
  C7GD = 'c7gd',

  /**
   * Compute optimized instances for high performance computing, 6th generation with Graviton2 processors
   * and high network bandwidth capabilities
   */
  COMPUTE6_GRAVITON2_HIGH_NETWORK_BANDWIDTH = 'compute6-graviton2-high-network-bandwidth',

  /**
   * Compute optimized instances for high performance computing, 6th generation with Graviton2 processors
   * and high network bandwidth capabilities
   */
  C6GN = 'c6gn',

  /**
   * Compute optimized instances for high performance computing, 7th generation with Graviton3 processors
   * and high network bandwidth capabilities
   */
  COMPUTE7_GRAVITON3_HIGH_NETWORK_BANDWIDTH = 'compute7-graviton3-high-network-bandwidth',

  /**
   * Compute optimized instances for high performance computing, 7th generation with Graviton3 processors
   * and high network bandwidth capabilities
   */
  C7GN = 'c7gn',

  /**
   * Compute optimized instances based on Intel Xeon Scalable (Sapphire Rapids) processors, 7th generation
   */
  COMPUTE7_INTEL = 'compute7-intel',

  /**
   * Compute optimized instances based on Intel Xeon Scalable (Sapphire Rapids) processors, 7th generation
   */
  C7I = 'c7i',

  /**
   * Compute optimized instances based on 4th generation AMD EPYC (codename Genoa), 7th generation
   */
  COMPUTE7_AMD = 'compute7-amd',

  /**
   * Compute optimized instances based on 4th generation AMD EPYC (codename Genoa), 7th generation
   */
  C7A = 'c7a',

  /**
   * Storage-optimized instances, 2nd generation
   */
  STORAGE2 = 'storage2',

  /**
   * Storage-optimized instances, 2nd generation
   */
  D2 = 'd2',

  /**
   * Storage-optimized instances, 3rd generation
   */
  STORAGE3 = 'storage3',

  /**
   * Storage-optimized instances, 3rd generation
   */
  D3 = 'd3',

  /**
  * Storage-optimized instances, 3rd generation
  */
  STORAGE3_ENHANCED_NETWORK = 'storage3-enhanced-network',

  /**
   * Storage-optimized instances, 3rd generation
   */
  D3EN = 'd3en',

  /**
   * Storage/compute balanced instances, 1st generation
   */
  STORAGE_COMPUTE_1 = 'storage-compute-1',

  /**
   * Storage/compute balanced instances, 1st generation
   */
  H1 = 'h1',

  /**
   * High performance computing powered by AWS Trainium
   */
  TRAINING_ACCELERATOR1 = 'training-accelerator1',

  /**
   * High performance computing powered by AWS Trainium
   */
  TRN1 = 'trn1',

  /**
   * Network-optimized high performance computing powered by AWS Trainium
   */
  TRAINING_ACCELERATOR1_ENHANCED_NETWORK = 'training-accelerator1-enhanced-network',

  /**
   * Network-optimized high performance computing powered by AWS Trainium
   */
  TRN1N = 'trn1n',

  /**
   * I/O-optimized instances, 3rd generation
   */
  IO3 = 'io3',

  /**
   * I/O-optimized instances, 3rd generation
   */
  I3 = 'i3',

  /**
   * I/O-optimized instances with local NVME drive, 3rd generation
   */
  IO3_DENSE_NVME_DRIVE = 'io3-dense-nvme-drive',

  /**
   * I/O-optimized instances with local NVME drive, 3rd generation
   */
  I3EN = 'i3en',

  /**
   * I/O-optimized instances with local NVME drive powered by Intel Xeon Scalable processors (code named Ice Lake), 4th generation
   */
  IO4_INTEL = 'io4_intel',

  /**
   * I/O-optimized instances with local NVME drive powered by Intel Xeon Scalable processors (code named Ice Lake), 4th generation
   */
  I4I = 'i4i',

  /**
   * Storage optimized instances powered by Graviton2 processor, 4th generation
   */
  STORAGE4_GRAVITON = 'storage4_graviton',

  /**
   * Storage optimized instances powered by Graviton2 processor, 4th generation
   */
  I4G = 'i4g',

  /**
   * Storage optimized instances powered by Graviton2 processor, 4th generation
   */
  STORAGE4_GRAVITON_NETWORK_OPTIMIZED = 'storage4-graviton-network-optimized',

  /**
   * Storage optimized instances powered by Graviton2 processor, 4th generation
   */
  IM4GN = 'im4gn',

  /**
   * Storage optimized instances powered by Graviton2 processor, 4th generation
   */
  STORAGE4_GRAVITON_NETWORK_STORAGE_OPTIMIZED = 'storage4-graviton-network-storage-optimized',

  /**
   * Storage optimized instances powered by Graviton2 processor, 4th generation
   */
  IS4GEN = 'is4gen',

  /**
   * Burstable instances, 2nd generation
   */
  BURSTABLE2 = 'burstable2',

  /**
   * Burstable instances, 2nd generation
   */
  T2 = 't2',

  /**
   * Burstable instances, 3rd generation
   */
  BURSTABLE3 = 'burstable3',

  /**
   * Burstable instances, 3rd generation
   */
  T3 = 't3',

  /**
   * Burstable instances based on AMD EPYC, 3rd generation
   */
  BURSTABLE3_AMD = 'burstable3-amd',

  /**
   * Burstable instances based on AMD EPYC, 3rd generation
   */
  T3A = 't3a',

  /**
   * Burstable instances, 4th generation with Graviton2 processors
   */
  BURSTABLE4_GRAVITON = 'burstable4-graviton',

  /**
   * Burstable instances, 4th generation with Graviton2 processors
   */
  T4G = 't4g',

  /**
   * Memory-intensive instances, 1st generation
   */
  MEMORY_INTENSIVE_1 = 'memory-intensive-1',

  /**
   * Memory-intensive instances, 1st generation
   */
  X1 = 'x1',

  /**
   * Memory-intensive instances, extended, 1st generation
   */
  MEMORY_INTENSIVE_1_EXTENDED = 'memory-intensive-1-extended',

  /**
   * Memory-intensive instances, extended, 1st generation
   */
  X1E = 'x1e',

  /**
   * Memory-intensive instances, 2nd generation with Graviton2 processors
   *
   * This instance type can be used only in RDS. It is not supported in EC2.
   */
  MEMORY_INTENSIVE_2_GRAVITON2 = 'memory-intensive-2-graviton2',

  /**
   * Memory-intensive instances, 2nd generation with Graviton2 processors
   *
   * This instance type can be used only in RDS. It is not supported in EC2.
   */
  X2G = 'x2g',

  /**
   * Memory-intensive instances, 2nd generation with Graviton2 processors and local NVME drive
   */
  MEMORY_INTENSIVE_2_GRAVITON2_NVME_DRIVE = 'memory-intensive-2-graviton2-nvme-drive',

  /**
   * Memory-intensive instances, 2nd generation with Graviton2 processors and local NVME drive
   */
  X2GD = 'x2gd',

  /**
   * Memory-intensive instances with higher network bandwith, local NVME drive, and extended memory. Intel Xeon Scalable (Ice Lake) processors
   */
  MEMORY_INTENSIVE_2_XT_INTEL = 'memory_intensive_2_xt_intel',

  /**
   * Memory-intensive instances with higher network bandwith, local NVME drive, and extended memory. Intel Xeon Scalable (Ice Lake) processors
   */
  X2IEDN = 'x2iedn',

  /**
   * Memory-intensive instances with higher network bandwith and local NVME drive, Intel Xeon Scalable (Ice Lake) processors
   */
  MEMORY_INTENSIVE_2_INTEL = 'memory_intensive_2_intel',

  /**
   * Memory-intensive instances with higher network bandwith and local NVME drive, Intel Xeon Scalable (Ice Lake) processors
   */
  X2IDN = 'x2idn',

  /**
   * Memory-intensive instances with higher network bandwith and single-threaded performance, Intel Xeon Scalable (Cascade Lake) processors
   */
  MEMORY_INTENSIVE_2_XTZ_INTEL = 'memory_intensive_2_xtz_intel',

  /**
   * Memory-intensive instances with higher network bandwith and single-threaded performance, Intel Xeon Scalable (Cascade Lake) processors
   */
  X2IEZN = 'x2iezn',

  /**
   * Instances with customizable hardware acceleration, 1st generation
   */
  FPGA1 = 'fpga1',

  /**
   * Instances with customizable hardware acceleration, 1st generation
   */
  F1 = 'f1',

  /**
   * Graphics-optimized instances, 3rd generation
   */
  GRAPHICS3_SMALL = 'graphics3-small',

  /**
   * Graphics-optimized instances, 3rd generation
   */
  G3S = 'g3s',

  /**
   * Graphics-optimized instances, 3rd generation
   */
  GRAPHICS3 = 'graphics3',

  /**
   * Graphics-optimized instances, 3rd generation
   */
  G3 = 'g3',

  /**
   * Graphics-optimized instances with NVME drive for high performance computing, 4th generation
   */
  GRAPHICS4_NVME_DRIVE_HIGH_PERFORMANCE = 'graphics4-nvme-drive-high-performance',

  /**
   * Graphics-optimized instances with NVME drive for high performance computing, 4th generation
   */
  G4DN = 'g4dn',

  /**
   * Graphics-optimized instances based on AMD EPYC And Radeon Pro GPU (NAVI) with local NVME drive, 4th generation
   */
  GRAPHICS4_AMD_NVME_DRIVE = 'graphics4-amd-nvme-drive',

  /**
   * Graphics-optimized instances based on AMD EPYC And Radeon Pro GPU (NAVI) with local NVME drive, 4th generation
   */
  G4AD = 'g4ad',

  /**
   * Graphics-optimized instances, 5th generation
   */
  GRAPHICS5 = 'graphics5',

  /**
   * Graphics-optimized instances, 5th generation
   */
  G5 = 'g5',

  /**
   * Graphics-optimized instances powered by AWS Graviton2 Processors and NVIDIA T4G Tensor Core GPUs, 5th generation
   */
  GRAPHICS5_GRAVITON2 = 'graphics5-graviton2',

  /**
   * Graphics-optimized instances powered by AWS Graviton2 Processors and NVIDIA T4G Tensor Core GPUs, 5th generation
   */
  G5G = 'g5g',

  /**
   * Graphics-optimized instances, 6th generation
   */
  GRAPHICS6 = 'graphics6',

  /**
   * Graphics-optimized instances, 6th generation
   */
  G6 = 'g6',

  /**
<<<<<<< HEAD
   * Graphics-optimized instances powered by AMD EPYC processors and NVIDIA L40S Tensor Core GPUs, 6th generation
=======
   * Cost-efficient GPU-based instances for AI inference and spatial computing workloads, 6th generation
   */
  GRAPHICS6_EFFICIENT = 'graphics6-efficient',

  /**
   * Cost-efficient GPU-based instances for AI inference and spatial computing workloads, 6th generation
>>>>>>> cd324d02
   */
  G6E = 'g6e',

  /**
   * Parallel-processing optimized instances, 2nd generation
   */
  PARALLEL2 = 'parallel2',

  /**
   * Parallel-processing optimized instances, 2nd generation
   */
  P2 = 'p2',

  /**
   * Parallel-processing optimized instances, 3rd generation
   */
  PARALLEL3 = 'parallel3',

  /**
   * Parallel-processing optimized instances, 3rd generation
   */
  P3 = 'p3',

  /**
   * Parallel-processing optimized instances with local NVME drive for high performance computing, 3rd generation
   */
  PARALLEL3_NVME_DRIVE_HIGH_PERFORMANCE = 'parallel3-nvme-drive-high-performance',

  /**
   * Parallel-processing optimized instances with local NVME drive for high performance computing, 3rd generation
   */
  P3DN = 'p3dn',

  /**
   * Parallel-processing optimized instances with local NVME drive, extended, 4th generation (in developer preview)
   */
  PARALLEL4_NVME_DRIVE_EXTENDED = 'parallel4-nvme-drive-extended',

  /**
   * Parallel-processing optimized instances with local NVME drive, extended, 4th generation (in developer preview)
   */
  P4DE = 'p4de',

  /**
   * Parallel-processing optimized instances, 4th generation
   */
  PARALLEL4 = 'parallel4',

  /**
   * Parallel-processing optimized instances, 4th generation
   */
  P4D = 'p4d',

  /**
   * Parallel-processing optimized instances, 5th generation
   */
  PARALLEL5 = 'parallel5',

  /**
   * Parallel-processing optimized instances, 5th generation
   */
  P5 = 'p5',

  /**
   * Arm processor based instances, 1st generation
   */
  ARM1 = 'arm1',

  /**
   * Arm processor based instances, 1st generation
   */
  A1 = 'a1',

  /**
   * Arm processor based instances, 2nd generation
   */
  STANDARD6_GRAVITON = 'standard6-graviton',

  /**
   * Arm processor based instances, 2nd generation
   */
  M6G = 'm6g',

  /**
   * Standard instances based on Intel (Ice Lake), 6th generation.
   */
  STANDARD6_INTEL = 'standard6-intel',

  /**
   * Standard instances based on Intel (Ice Lake), 6th generation.
   */
  M6I = 'm6i',

  /**
   * Standard instances based on Intel (Ice Lake) with local NVME drive, 6th generation.
   */
  STANDARD6_INTEL_NVME_DRIVE = 'standard6-intel-nvme-drive',

  /**
   * Standard instances based on Intel (Ice Lake) with local NVME drive, 6th generation.
   */
  M6ID = 'm6id',

  /**
   * Standard instances for high performance computing powered by Intel Xeon Scalable processors (code named Ice Lake), 6th generation.
   */
  STANDARD6_INTEL_HIGH_PERFORMANCE = 'standard6-intel-high-performance',

  /**
   * Standard instances for high performance computing powered by Intel Xeon Scalable processors (code named Ice Lake), 6th generation.
   */
  M6IN = 'm6in',

  /**
   * Standard instances with local NVME drive for high performance computing powered by Intel Xeon Scalable processors (code named Ice Lake), 6th generation.
   */
  STANDARD6_INTEL_NVME_DRIVE_HIGH_PERFORMANCE = 'standard6-intel-nvme-drive-high-performance',

  /**
   * Standard instances with local NVME drive for high performance computing powered by Intel Xeon Scalable processors (code named Ice Lake), 6th generation.
   */
  M6IDN = 'm6idn',

  /**
   * Standard instances based on 3rd Gen AMD EPYC processors, 6th generation.
   */
  STANDARD6_AMD = 'standard6-amd',

  /**
   * Standard instances based on 3rd Gen AMD EPYC processors, 6th generation.
   */
  M6A = 'm6a',

  /**
   * Standard instances, 6th generation with Graviton2 processors and local NVME drive
   */
  STANDARD6_GRAVITON2_NVME_DRIVE = 'standard6-graviton2-nvme-drive',

  /**
   * Standard instances, 6th generation with Graviton2 processors and local NVME drive
   */
  M6GD = 'm6gd',

  /**
   * Standard instances, 7th generation with Graviton3 processors
   *
   * This instance class is currently only available in US East (Ohio), US East (N. Virginia), US West (Oregon), and Europe (Ireland).
   */
  STANDARD7_GRAVITON = 'standard7-graviton',

  /**
   * Standard instances, 7th generation with Graviton3 processors
   *
   * This instance class is currently only available in US East (Ohio), US East (N. Virginia), US West (Oregon), and Europe (Ireland).
   */
  M7G = 'm7g',

  /**
   * Standard instances, 7th generation with Graviton3 processors and local NVME drive
   *
   * This instance class is currently only available in US East (Ohio), US East (N. Virginia), US West (Oregon), and Europe (Ireland).
   */
  STANDARD7_GRAVITON3_NVME_DRIVE = 'standard7-graviton3-nvme-drive',

  /**
   * Standard instances, 7th generation with Graviton3 processors and local NVME drive
   *
   * This instance class is currently only available in US East (Ohio), US East (N. Virginia), US West (Oregon), and Europe (Ireland).
   */
  M7GD = 'm7gd',

  /**
   * Standard instances with high memory and compute capacity based on Intel Xeon Scalable (Sapphire Rapids) processors, 7th generation
   */
  STANDARD7_INTEL = 'standard7-intel',

  /**
   * Standard instances with high memory and compute capacity based on Intel Xeon Scalable (Sapphire Rapids) processors, 7th generation
   */
  M7I = 'm7i',

  /**
   * Flexible instances with high memory and compute capacity based on Intel Xeon Scalable (Sapphire Rapids) processors, 7th generation
   * The M7i-Flex instances deliver a baseline of 40% CPU performance, and can scale up to full CPU performance 95% of the time
   */
  STANDARD7_INTEL_FLEX = 'standard7-intel-flex',

  /**
   * Flexible instances with high memory and compute capacity based on Intel Xeon Scalable (Sapphire Rapids) processors, 7th generation
   * The M7i-Flex instances deliver a baseline of 40% CPU performance, and can scale up to full CPU performance 95% of the time
   */
  M7I_FLEX = 'm7i-flex',

  /**
   * Standard instances based on 4th generation AMD EPYC (codename Genoa), 7th generation
   */
  STANDARD7_AMD = 'standard7-amd',

  /**
   * Standard instances based on 4th generation AMD EPYC (codename Genoa), 7th generation
   */
  M7A = 'm7a',

  /**
   * High memory and compute capacity instances, 1st generation
   */
  HIGH_COMPUTE_MEMORY1 = 'high-compute-memory1',

  /**
   * High memory and compute capacity instances, 1st generation
   */
  Z1D = 'z1d',

  /**
   * Inferentia Chips based instances for machine learning inference applications, 1st generation
   */
  INFERENCE1 = 'inference1',

  /**
   * Inferentia Chips based instances for machine learning inference applications, 1st generation
   */
  INF1 = 'inf1',

  /**
   * Inferentia Chips based instances for machine learning inference applications, 2nd generation
   */
  INFERENCE2 = 'inference2',

  /**
   * Inferentia Chips based instances for machine learning inference applications, 2nd generation
   */
  INF2 = 'inf2',

  /**
   * Macintosh instances built on Apple Mac mini computers, 1st generation with Intel procesors
   */
  MACINTOSH1_INTEL = 'macintosh1-intel',

  /**
   * Macintosh instances built on Apple Mac mini computers, 1st generation with Intel procesors
   */
  MAC1 = 'mac1',

  /**
   * Macintosh instances built on Apple Mac mini 2020 computers, 2nd generation with Apple silicon M1 processors
   */
  MACINTOSH2_M1 = 'macintosh2-m1',

  /**
   * Macintosh instances built on Apple Mac mini 2020 computers, 2nd generation with Apple silicon M1 processors
   */
  MAC2 = 'mac2',

  /**
   * Macintosh instances built on Apple Mac mini 2023 computers, 2nd generation with Apple silicon M2 processors
   */
  MACINTOSH2_M2 = 'macintosh2-m2',

  /**
   * Macintosh instances built on Apple Mac mini 2023 computers, 2nd generation with Apple silicon M2 processors
   */
  MAC2_M2 = 'mac2-m2',

  /**
   * Macintosh instances built on Apple Mac mini 2023 computers, 2nd generation with Apple silicon M2 Pro processors
   */
  MACINTOSH2_M2_PRO = 'macintosh2-m2-pro',

  /**
   * Macintosh instances built on Apple Mac mini 2023 computers, 2nd generation with Apple silicon M2 Pro processors
   */
  MAC2_M2PRO = 'mac2-m2pro',

  /**
   * Macintosh instances built on 2022 Mac Studio hardware powered by Apple silicon M1 Ultra processors
   */
  MACINTOSH2_M1_ULTRA = 'macintosh2-m1-ultra',

  /**
   * Macintosh instances built on 2022 Mac Studio hardware powered by Apple silicon M1 Ultra processors
   */
  MAC2_M1ULTRA = 'mac2-m1ultra',

  /**
   * Multi-stream video transcoding instances for resolutions up to 4K UHD, 1st generation
   */
  VIDEO_TRANSCODING1 = 'video-transcoding1',

  /**
   * Multi-stream video transcoding instances for resolutions up to 4K UHD, 1st generation
   */
  VT1 = 'vt1',

  /**
   * High performance computing based on AMD EPYC, 6th generation
   */
  HIGH_PERFORMANCE_COMPUTING6_AMD = 'high-performance-computing6-amd',

  /**
   * High performance computing based on AMD EPYC, 6th generation
   */
  HPC6A = 'hpc6a',

  /**
   * High performance computing with local NVME drive based on 6th generation with Intel Xeon Scalable processors (3rd generation processors code named Ice Lake), 6th generation
   */
  HIGH_PERFORMANCE_COMPUTING6_INTEL_NVME_DRIVE = 'high-performance-computing6-intel-nvme-drive',

  /**
   * High performance computing with local NVME drive based on 6th generation with Intel Xeon Scalable processors (3rd generation processors code named Ice Lake), 6th generation
   */
  HPC6ID = 'hpc6id',

  /**
   * High performance computing based on AMD EPYC, 7th generation
   */
  HIGH_PERFORMANCE_COMPUTING7_AMD = 'high-performance-computing7-amd',

  /**
   * High performance computing based on AMD EPYC, 7th generation
   */
  HPC7A = 'hpc7a',

  /**
   * High performance computing based on Graviton, 7th generation
   */
  HIGH_PERFORMANCE_COMPUTING7_GRAVITON = 'high-performance-computing7-graviton',

  /**
   * High performance computing based on Graviton, 7th generation
   */
  HPC7G = 'hpc7g',

  /**
   * Deep learning instances powered by Gaudi accelerators from Habana Labs (an Intel company), 1st generation
   */
  DEEP_LEARNING1 = 'deep-learning1',

  /**
   * Deep learning instances powered by Gaudi accelerators from Habana Labs (an Intel company), 1st generation
   */
  DL1 = 'dl1',

  /**
   * Deep learning instances powered by Qualcomm AI 100 Standard accelerators, 2nd generation
   */
  DEEP_LEARNING2_QUALCOMM = 'deep-learning2-qualcomm',

  /**
   * Deep learning instances powered by Qualcomm AI 100 Standard accelerators, 2nd generation
   */
  DL2Q = 'dl2q',
}

/**
 * Identifies an instance's CPU architecture
 */
export enum InstanceArchitecture {
  /**
   * ARM64 architecture
   */
  ARM_64 = 'arm64',

  /**
   * x86-64 architecture
   */
  X86_64 = 'x86_64',
}

/**
 * What size of instance to use
 */
export enum InstanceSize {
  /**
   * Instance size NANO (nano)
   */
  NANO = 'nano',

  /**
   * Instance size MICRO (micro)
   */
  MICRO = 'micro',

  /**
   * Instance size SMALL (small)
   */
  SMALL = 'small',

  /**
   * Instance size MEDIUM (medium)
   */
  MEDIUM = 'medium',

  /**
   * Instance size LARGE (large)
   */
  LARGE = 'large',

  /**
   * Instance size XLARGE (xlarge)
   */
  XLARGE = 'xlarge',

  /**
   * Instance size XLARGE2 (2xlarge)
   */
  XLARGE2 = '2xlarge',

  /**
   * Instance size XLARGE3 (3xlarge)
   */
  XLARGE3 = '3xlarge',

  /**
   * Instance size XLARGE4 (4xlarge)
   */
  XLARGE4 = '4xlarge',

  /**
   * Instance size XLARGE6 (6xlarge)
   */
  XLARGE6 = '6xlarge',

  /**
   * Instance size XLARGE8 (8xlarge)
   */
  XLARGE8 = '8xlarge',

  /**
   * Instance size XLARGE9 (9xlarge)
   */
  XLARGE9 = '9xlarge',

  /**
   * Instance size XLARGE10 (10xlarge)
   */
  XLARGE10 = '10xlarge',

  /**
   * Instance size XLARGE12 (12xlarge)
   */
  XLARGE12 = '12xlarge',

  /**
   * Instance size XLARGE16 (16xlarge)
   */
  XLARGE16 = '16xlarge',

  /**
   * Instance size XLARGE18 (18xlarge)
   */
  XLARGE18 = '18xlarge',

  /**
   * Instance size XLARGE24 (24xlarge)
   */
  XLARGE24 = '24xlarge',

  /**
   * Instance size XLARGE32 (32xlarge)
   */
  XLARGE32 = '32xlarge',

  /**
   * Instance size XLARGE48 (48xlarge)
   */
  XLARGE48 = '48xlarge',

  /**
   * Instance size XLARGE56 (56xlarge)
   */
  XLARGE56 = '56xlarge',

  /**
   * Instance size XLARGE96 (96xlarge)
   */
  XLARGE96 = '96xlarge',

  /**
   * Instance size XLARGE112 (112xlarge)
   */
  XLARGE112 = '112xlarge',

  /**
   * Instance size METAL (metal)
   */
  METAL = 'metal',

  /**
   * Instance size XLARGE16METAL (metal-16xl)
   */
  XLARGE16METAL = 'metal-16xl',

  /**
   * Instance size XLARGE24METAL (metal-24xl)
   */
  XLARGE24METAL = 'metal-24xl',

  /**
   * Instance size XLARGE32METAL (metal-32xl)
   */
  XLARGE32METAL = 'metal-32xl',

  /**
   * Instance size XLARGE48METAL (metal-48xl)
   */
  XLARGE48METAL = 'metal-48xl',
}

/**
 * Instance type for EC2 instances
 *
 * This class takes a literal string, good if you already
 * know the identifier of the type you want.
 */
export class InstanceType {
  /**
   * Instance type for EC2 instances
   *
   * This class takes a combination of a class and size.
   *
   * Be aware that not all combinations of class and size are available, and not all
   * classes are available in all regions.
   */
  public static of(instanceClass: InstanceClass, instanceSize: InstanceSize) {
    // JSII does not allow enum types to have same value. So to support the enum, the enum with same value has to be mapped later.
    const instanceClassMap: Record<InstanceClass, string> = {
      [InstanceClass.STANDARD3]: 'm3',
      [InstanceClass.M3]: 'm3',
      [InstanceClass.STANDARD4]: 'm4',
      [InstanceClass.M4]: 'm4',
      [InstanceClass.STANDARD5]: 'm5',
      [InstanceClass.M5]: 'm5',
      [InstanceClass.STANDARD5_NVME_DRIVE]: 'm5d',
      [InstanceClass.M5D]: 'm5d',
      [InstanceClass.STANDARD5_AMD]: 'm5a',
      [InstanceClass.M5A]: 'm5a',
      [InstanceClass.STANDARD5_AMD_NVME_DRIVE]: 'm5ad',
      [InstanceClass.M5AD]: 'm5ad',
      [InstanceClass.STANDARD5_HIGH_PERFORMANCE]: 'm5n',
      [InstanceClass.M5N]: 'm5n',
      [InstanceClass.STANDARD5_NVME_DRIVE_HIGH_PERFORMANCE]: 'm5dn',
      [InstanceClass.M5DN]: 'm5dn',
      [InstanceClass.STANDARD5_HIGH_COMPUTE]: 'm5zn',
      [InstanceClass.M5ZN]: 'm5zn',
      [InstanceClass.MEMORY3]: 'r3',
      [InstanceClass.R3]: 'r3',
      [InstanceClass.MEMORY4]: 'r4',
      [InstanceClass.R4]: 'r4',
      [InstanceClass.MEMORY5]: 'r5',
      [InstanceClass.R5]: 'r5',
      [InstanceClass.MEMORY6_AMD]: 'r6a',
      [InstanceClass.R6A]: 'r6a',
      [InstanceClass.MEMORY6_INTEL]: 'r6i',
      [InstanceClass.R6I]: 'r6i',
      [InstanceClass.MEMORY6_INTEL_NVME_DRIVE]: 'r6id',
      [InstanceClass.R6ID]: 'r6id',
      [InstanceClass.MEMORY6_INTEL_HIGH_PERFORMANCE]: 'r6in',
      [InstanceClass.R6IN]: 'r6in',
      [InstanceClass.MEMORY6_INTEL_NVME_DRIVE_HIGH_PERFORMANCE]: 'r6idn',
      [InstanceClass.R6IDN]: 'r6idn',
      [InstanceClass.MEMORY5_HIGH_PERFORMANCE]: 'r5n',
      [InstanceClass.R5N]: 'r5n',
      [InstanceClass.MEMORY5_NVME_DRIVE]: 'r5d',
      [InstanceClass.R5D]: 'r5d',
      [InstanceClass.MEMORY5_NVME_DRIVE_HIGH_PERFORMANCE]: 'r5dn',
      [InstanceClass.R5DN]: 'r5dn',
      [InstanceClass.MEMORY5_AMD]: 'r5a',
      [InstanceClass.R5A]: 'r5a',
      [InstanceClass.MEMORY5_AMD_NVME_DRIVE]: 'r5ad',
      [InstanceClass.R5AD]: 'r5ad',
      [InstanceClass.HIGH_MEMORY_3TB_1]: 'u-3tb1',
      [InstanceClass.U_3TB1]: 'u-3tb1',
      [InstanceClass.HIGH_MEMORY_6TB_1]: 'u-6tb1',
      [InstanceClass.U_6TB1]: 'u-6tb1',
      [InstanceClass.HIGH_MEMORY_9TB_1]: 'u-9tb1',
      [InstanceClass.U_9TB1]: 'u-9tb1',
      [InstanceClass.HIGH_MEMORY_12TB_1]: 'u-12tb1',
      [InstanceClass.U_12TB1]: 'u-12tb1',
      [InstanceClass.HIGH_MEMORY_18TB_1]: 'u-18tb1',
      [InstanceClass.U_18TB1]: 'u-18tb1',
      [InstanceClass.HIGH_MEMORY_24TB_1]: 'u-24tb1',
      [InstanceClass.U_24TB1]: 'u-24tb1',
      [InstanceClass.MEMORY5_EBS_OPTIMIZED]: 'r5b',
      [InstanceClass.R5B]: 'r5b',
      [InstanceClass.MEMORY6_GRAVITON]: 'r6g',
      [InstanceClass.R6G]: 'r6g',
      [InstanceClass.MEMORY6_GRAVITON2_NVME_DRIVE]: 'r6gd',
      [InstanceClass.R6GD]: 'r6gd',
      [InstanceClass.MEMORY7_GRAVITON]: 'r7g',
      [InstanceClass.R7G]: 'r7g',
      [InstanceClass.MEMORY7_GRAVITON3_NVME_DRIVE]: 'r7gd',
      [InstanceClass.R7GD]: 'r7gd',
      [InstanceClass.MEMORY7_INTEL_BASE]: 'r7i',
      [InstanceClass.R7I]: 'r7i',
      [InstanceClass.MEMORY7_INTEL]: 'r7iz',
      [InstanceClass.R7IZ]: 'r7iz',
      [InstanceClass.MEMORY7_AMD]: 'r7a',
      [InstanceClass.R7A]: 'r7a',
      [InstanceClass.MEMORY8_GRAVITON]: 'r8g',
      [InstanceClass.R8G]: 'r8g',
      [InstanceClass.COMPUTE3]: 'c3',
      [InstanceClass.C3]: 'c3',
      [InstanceClass.COMPUTE4]: 'c4',
      [InstanceClass.C4]: 'c4',
      [InstanceClass.COMPUTE5]: 'c5',
      [InstanceClass.C5]: 'c5',
      [InstanceClass.COMPUTE5_NVME_DRIVE]: 'c5d',
      [InstanceClass.C5D]: 'c5d',
      [InstanceClass.COMPUTE5_AMD]: 'c5a',
      [InstanceClass.C5A]: 'c5a',
      [InstanceClass.COMPUTE5_AMD_NVME_DRIVE]: 'c5ad',
      [InstanceClass.C5AD]: 'c5ad',
      [InstanceClass.COMPUTE5_HIGH_PERFORMANCE]: 'c5n',
      [InstanceClass.C5N]: 'c5n',
      [InstanceClass.COMPUTE6_INTEL]: 'c6i',
      [InstanceClass.C6I]: 'c6i',
      [InstanceClass.COMPUTE6_INTEL_HIGH_PERFORMANCE]: 'c6in',
      [InstanceClass.C6IN]: 'c6in',
      [InstanceClass.COMPUTE6_INTEL_NVME_DRIVE]: 'c6id',
      [InstanceClass.C6ID]: 'c6id',
      [InstanceClass.COMPUTE6_AMD]: 'c6a',
      [InstanceClass.C6A]: 'c6a',
      [InstanceClass.COMPUTE6_GRAVITON2]: 'c6g',
      [InstanceClass.C6G]: 'c6g',
      [InstanceClass.COMPUTE6_GRAVITON2_NVME_DRIVE]: 'c6gd',
      [InstanceClass.C6GD]: 'c6gd',
      [InstanceClass.COMPUTE6_GRAVITON2_HIGH_NETWORK_BANDWIDTH]: 'c6gn',
      [InstanceClass.C6GN]: 'c6gn',
      [InstanceClass.COMPUTE7_GRAVITON3]: 'c7g',
      [InstanceClass.C7G]: 'c7g',
      [InstanceClass.COMPUTE7_GRAVITON3_NVME_DRIVE]: 'c7gd',
      [InstanceClass.C7GD]: 'c7gd',
      [InstanceClass.COMPUTE7_GRAVITON3_HIGH_NETWORK_BANDWIDTH]: 'c7gn',
      [InstanceClass.C7GN]: 'c7gn',
      [InstanceClass.COMPUTE7_INTEL]: 'c7i',
      [InstanceClass.C7I]: 'c7i',
      [InstanceClass.COMPUTE7_AMD]: 'c7a',
      [InstanceClass.C7A]: 'c7a',
      [InstanceClass.STORAGE2]: 'd2',
      [InstanceClass.D2]: 'd2',
      [InstanceClass.STORAGE3]: 'd3',
      [InstanceClass.D3]: 'd3',
      [InstanceClass.STORAGE3_ENHANCED_NETWORK]: 'd3en',
      [InstanceClass.D3EN]: 'd3en',
      [InstanceClass.TRAINING_ACCELERATOR1]: 'trn1',
      [InstanceClass.TRN1]: 'trn1',
      [InstanceClass.TRAINING_ACCELERATOR1_ENHANCED_NETWORK]: 'trn1n',
      [InstanceClass.TRN1N]: 'trn1n',
      [InstanceClass.STORAGE_COMPUTE_1]: 'h1',
      [InstanceClass.H1]: 'h1',
      [InstanceClass.IO3]: 'i3',
      [InstanceClass.I3]: 'i3',
      [InstanceClass.IO3_DENSE_NVME_DRIVE]: 'i3en',
      [InstanceClass.I3EN]: 'i3en',
      [InstanceClass.STORAGE4_GRAVITON]: 'i4g',
      [InstanceClass.I4G]: 'i4g',
      [InstanceClass.STORAGE4_GRAVITON_NETWORK_OPTIMIZED]: 'im4gn',
      [InstanceClass.IM4GN]: 'im4gn',
      [InstanceClass.STORAGE4_GRAVITON_NETWORK_STORAGE_OPTIMIZED]: 'is4gen',
      [InstanceClass.IS4GEN]: 'is4gen',
      [InstanceClass.BURSTABLE2]: 't2',
      [InstanceClass.T2]: 't2',
      [InstanceClass.BURSTABLE3]: 't3',
      [InstanceClass.T3]: 't3',
      [InstanceClass.BURSTABLE3_AMD]: 't3a',
      [InstanceClass.T3A]: 't3a',
      [InstanceClass.BURSTABLE4_GRAVITON]: 't4g',
      [InstanceClass.T4G]: 't4g',
      [InstanceClass.MEMORY_INTENSIVE_1]: 'x1',
      [InstanceClass.X1]: 'x1',
      [InstanceClass.MEMORY_INTENSIVE_1_EXTENDED]: 'x1e',
      [InstanceClass.X1E]: 'x1e',
      [InstanceClass.MEMORY_INTENSIVE_2_GRAVITON2]: 'x2g',
      [InstanceClass.X2G]: 'x2g',
      [InstanceClass.MEMORY_INTENSIVE_2_GRAVITON2_NVME_DRIVE]: 'x2gd',
      [InstanceClass.X2GD]: 'x2gd',
      [InstanceClass.FPGA1]: 'f1',
      [InstanceClass.F1]: 'f1',
      [InstanceClass.GRAPHICS3_SMALL]: 'g3s',
      [InstanceClass.G3S]: 'g3s',
      [InstanceClass.GRAPHICS3]: 'g3',
      [InstanceClass.G3]: 'g3',
      [InstanceClass.GRAPHICS4_NVME_DRIVE_HIGH_PERFORMANCE]: 'g4dn',
      [InstanceClass.G4DN]: 'g4dn',
      [InstanceClass.GRAPHICS4_AMD_NVME_DRIVE]: 'g4ad',
      [InstanceClass.G4AD]: 'g4ad',
      [InstanceClass.GRAPHICS5]: 'g5',
      [InstanceClass.G5]: 'g5',
      [InstanceClass.GRAPHICS5_GRAVITON2]: 'g5g',
      [InstanceClass.G5G]: 'g5g',
      [InstanceClass.GRAPHICS6]: 'g6',
      [InstanceClass.G6E]: 'g6e',
      [InstanceClass.G6]: 'g6',
      [InstanceClass.GRAPHICS6_EFFICIENT]: 'g6e',
      [InstanceClass.G6E]: 'g6e',
      [InstanceClass.PARALLEL2]: 'p2',
      [InstanceClass.P2]: 'p2',
      [InstanceClass.PARALLEL3]: 'p3',
      [InstanceClass.P3]: 'p3',
      [InstanceClass.PARALLEL3_NVME_DRIVE_HIGH_PERFORMANCE]: 'p3dn',
      [InstanceClass.P3DN]: 'p3dn',
      [InstanceClass.PARALLEL4_NVME_DRIVE_EXTENDED]: 'p4de',
      [InstanceClass.P4DE]: 'p4de',
      [InstanceClass.PARALLEL4]: 'p4d',
      [InstanceClass.P4D]: 'p4d',
      [InstanceClass.PARALLEL5]: 'p5',
      [InstanceClass.P5]: 'p5',
      [InstanceClass.ARM1]: 'a1',
      [InstanceClass.A1]: 'a1',
      [InstanceClass.STANDARD6_GRAVITON]: 'm6g',
      [InstanceClass.M6G]: 'm6g',
      [InstanceClass.STANDARD6_INTEL]: 'm6i',
      [InstanceClass.M6I]: 'm6i',
      [InstanceClass.STANDARD6_INTEL_NVME_DRIVE]: 'm6id',
      [InstanceClass.M6ID]: 'm6id',
      [InstanceClass.STANDARD6_INTEL_HIGH_PERFORMANCE]: 'm6in',
      [InstanceClass.M6IN]: 'm6in',
      [InstanceClass.STANDARD6_INTEL_NVME_DRIVE_HIGH_PERFORMANCE]: 'm6idn',
      [InstanceClass.M6IDN]: 'm6idn',
      [InstanceClass.STANDARD6_AMD]: 'm6a',
      [InstanceClass.M6A]: 'm6a',
      [InstanceClass.STANDARD6_GRAVITON2_NVME_DRIVE]: 'm6gd',
      [InstanceClass.M6GD]: 'm6gd',
      [InstanceClass.STANDARD7_GRAVITON]: 'm7g',
      [InstanceClass.M7G]: 'm7g',
      [InstanceClass.STANDARD7_GRAVITON3_NVME_DRIVE]: 'm7gd',
      [InstanceClass.M7GD]: 'm7gd',
      [InstanceClass.STANDARD7_INTEL]: 'm7i',
      [InstanceClass.M7I]: 'm7i',
      [InstanceClass.STANDARD7_INTEL_FLEX]: 'm7i-flex',
      [InstanceClass.M7I_FLEX]: 'm7i-flex',
      [InstanceClass.STANDARD7_AMD]: 'm7a',
      [InstanceClass.M7A]: 'm7a',
      [InstanceClass.HIGH_COMPUTE_MEMORY1]: 'z1d',
      [InstanceClass.Z1D]: 'z1d',
      [InstanceClass.INFERENCE1]: 'inf1',
      [InstanceClass.INF1]: 'inf1',
      [InstanceClass.INFERENCE2]: 'inf2',
      [InstanceClass.INF2]: 'inf2',
      [InstanceClass.MACINTOSH1_INTEL]: 'mac1',
      [InstanceClass.MAC1]: 'mac1',
      [InstanceClass.MACINTOSH2_M1]: 'mac2',
      [InstanceClass.MAC2]: 'mac2',
      [InstanceClass.MACINTOSH2_M2]: 'mac2-m2',
      [InstanceClass.MAC2_M2]: 'mac2-m2',
      [InstanceClass.MACINTOSH2_M2_PRO]: 'mac2-m2pro',
      [InstanceClass.MAC2_M2PRO]: 'mac2-m2pro',
      [InstanceClass.MACINTOSH2_M1_ULTRA]: 'mac2-m1ultra',
      [InstanceClass.MAC2_M1ULTRA]: 'mac2-m1ultra',
      [InstanceClass.VIDEO_TRANSCODING1]: 'vt1',
      [InstanceClass.VT1]: 'vt1',
      [InstanceClass.HIGH_PERFORMANCE_COMPUTING6_AMD]: 'hpc6a',
      [InstanceClass.HPC6A]: 'hpc6a',
      [InstanceClass.HIGH_PERFORMANCE_COMPUTING6_INTEL_NVME_DRIVE]: 'hpc6id',
      [InstanceClass.HPC6ID]: 'hpc6id',
      [InstanceClass.HIGH_PERFORMANCE_COMPUTING7_AMD]: 'hpc7a',
      [InstanceClass.HPC7A]: 'hpc7a',
      [InstanceClass.HIGH_PERFORMANCE_COMPUTING7_GRAVITON]: 'hpc7g',
      [InstanceClass.HPC7G]: 'hpc7g',
      [InstanceClass.I4I]: 'i4i',
      [InstanceClass.IO4_INTEL]: 'i4i',
      [InstanceClass.X2IEDN]: 'x2iedn',
      [InstanceClass.MEMORY_INTENSIVE_2_XT_INTEL]: 'x2iedn',
      [InstanceClass.X2IDN]: 'x2idn',
      [InstanceClass.MEMORY_INTENSIVE_2_INTEL]: 'x2idn',
      [InstanceClass.X2IEZN]: 'x2iezn',
      [InstanceClass.MEMORY_INTENSIVE_2_XTZ_INTEL]: 'x2iezn',
      [InstanceClass.DEEP_LEARNING1]: 'dl1',
      [InstanceClass.DL1]: 'dl1',
      [InstanceClass.DEEP_LEARNING2_QUALCOMM]: 'dl2q',
      [InstanceClass.DL2Q]: 'dl2q',
    };
    return new InstanceType(`${instanceClassMap[instanceClass] ?? instanceClass}.${instanceSize}`);
  }

  constructor(private readonly instanceTypeIdentifier: string) {
  }

  /**
   * Return the instance type as a dotted string
   */
  public toString(): string {
    return this.instanceTypeIdentifier;
  }

  /**
   * The instance's CPU architecture
   */
  public get architecture(): InstanceArchitecture {
    // capture the family, generation, capabilities, and size portions of the instance type id
    const instanceTypeComponents = this.instanceTypeIdentifier.match(/^([a-z]+)(\d{1,2})([a-z\-]*)\.([a-z0-9\-]+)$/);
    if (instanceTypeComponents == null) {
      throw new Error('Malformed instance type identifier');
    }

    const family = instanceTypeComponents[1];
    const capabilities = instanceTypeComponents[3];

    // Instance family `a` are first-gen Graviton instances
    // Capability `g` indicates the instance is Graviton2 powered
    if (family === 'a' || capabilities.includes('g')) {
      return InstanceArchitecture.ARM_64;
    }

    return InstanceArchitecture.X86_64;
  }

  public sameInstanceClassAs(other: InstanceType): boolean {
    const instanceClass: RegExp = /^([a-z]+\d{1,2}[a-z\-]*)\.([a-z0-9\-]+)$/;
    const instanceClassId = this.instanceTypeIdentifier.match(instanceClass);
    const otherInstanceClassId = other.instanceTypeIdentifier.match(instanceClass);
    if (instanceClassId == null || otherInstanceClassId == null) {
      throw new Error('Malformed instance type identifier');
    }
    return instanceClassId[1] === otherInstanceClassId[1];
  }

  /**
   * Return whether this instance type is a burstable instance type
   */
  public isBurstable(): boolean {
    return this.instanceTypeIdentifier.startsWith('t3') || this.instanceTypeIdentifier.startsWith('t4g') || this.instanceTypeIdentifier.startsWith('t2');
  }

}<|MERGE_RESOLUTION|>--- conflicted
+++ resolved
@@ -901,16 +901,12 @@
   G6 = 'g6',
 
   /**
-<<<<<<< HEAD
-   * Graphics-optimized instances powered by AMD EPYC processors and NVIDIA L40S Tensor Core GPUs, 6th generation
-=======
    * Cost-efficient GPU-based instances for AI inference and spatial computing workloads, 6th generation
    */
   GRAPHICS6_EFFICIENT = 'graphics6-efficient',
 
   /**
    * Cost-efficient GPU-based instances for AI inference and spatial computing workloads, 6th generation
->>>>>>> cd324d02
    */
   G6E = 'g6e',
 
