--- conflicted
+++ resolved
@@ -58,7 +58,6 @@
 }
 ```
 
-<<<<<<< HEAD
 * @aws-cdk/aws-apigateway:disableCloudWatchRole
 
 Enable this feature flag to change the default behavior for aws-apigateway.RestApi and aws-apigateway.SpecRestApi
@@ -78,7 +77,8 @@
     "@aws-cdk/aws-apigateway:disableCloudWatchRole": true
   }
 }
-=======
+```
+
 * `@aws-cdk/core:enablePartitionLiterals`
 
 Enable this feature flag to have `Stack.partition` return a literal string for a stack's partition
@@ -103,5 +103,4 @@
 ```yaml
  Principal:
    AWS: "arn:aws:iam::123456789876:root"
->>>>>>> 16c0c988
 ```