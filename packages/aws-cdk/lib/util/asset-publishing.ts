import * as cxapi from '@aws-cdk/cx-api';
import * as AWS from 'aws-sdk';
import * as cdk_assets from 'cdk-assets';
import { Mode } from '../api/aws-auth/credentials';
import { ISDK } from '../api/aws-auth/sdk';
import { SdkProvider } from '../api/aws-auth/sdk-provider';
import { debug, error, print } from '../logging';

export interface PublishAssetsOptions {
  /**
   * Print progress at 'debug' level
   */
  readonly quiet?: boolean;

  /**
   * Whether to build assets before publishing.
   *
   * @default true To remain backward compatible.
   */
  readonly buildAssets?: boolean;

  /**
   * Whether to build/publish assets in parallel
   *
   * @default true To remain backward compatible.
   */
  readonly parallel?: boolean;

  /**
   * Whether cdk-assets is allowed to do cross account publishing.
   */
  readonly allowCrossAccount: boolean;
}

/**
 * Use cdk-assets to publish all assets in the given manifest.
 */
export async function publishAssets(
  manifest: cdk_assets.AssetManifest,
  sdk: SdkProvider,
  targetEnv: cxapi.Environment,
<<<<<<< HEAD
  options: PublishAssetsOptions = {},
): Promise<AssetsPublishedProof> {
=======
  options: PublishAssetsOptions,
) {
>>>>>>> e0b7cf63
  // This shouldn't really happen (it's a programming error), but we don't have
  // the types here to guide us. Do an runtime validation to be super super sure.
  if (
    targetEnv.account === undefined ||
    targetEnv.account === cxapi.UNKNOWN_ACCOUNT ||
    targetEnv.region === undefined ||
    targetEnv.account === cxapi.UNKNOWN_REGION
  ) {
    throw new Error(`Asset publishing requires resolved account and region, got ${JSON.stringify(targetEnv)}`);
  }

  const publisher = new cdk_assets.AssetPublishing(manifest, {
    aws: new PublishingAws(sdk, targetEnv),
    progressListener: new PublishingProgressListener(options.quiet ?? false),
    throwOnError: false,
    publishInParallel: options.parallel ?? true,
    buildAssets: options.buildAssets ?? true,
    publishAssets: true,
    quiet: options.quiet,
  });
  await publisher.publish({ allowCrossAccount: options.allowCrossAccount });
  if (publisher.hasFailures) {
    throw new Error('Failed to publish one or more assets. See the error messages above for more information.');
  }

  return { [PUBLISH_ASSET_PROOF_SYM]: true };
}

export interface BuildAssetsOptions {
  /**
   * Print progress at 'debug' level
   */
  readonly quiet?: boolean;

  /**
   * Build assets in parallel
   *
   * @default true
   */
  readonly parallel?: boolean;
}

/**
 * Use cdk-assets to build all assets in the given manifest.
 */
export async function buildAssets(
  manifest: cdk_assets.AssetManifest,
  sdk: SdkProvider,
  targetEnv: cxapi.Environment,
  options: BuildAssetsOptions = {},
) {
  // This shouldn't really happen (it's a programming error), but we don't have
  // the types here to guide us. Do an runtime validation to be super super sure.
  if (
    targetEnv.account === undefined ||
    targetEnv.account === cxapi.UNKNOWN_ACCOUNT ||
    targetEnv.region === undefined ||
    targetEnv.account === cxapi.UNKNOWN_REGION
  ) {
    throw new Error(`Asset building requires resolved account and region, got ${JSON.stringify(targetEnv)}`);
  }

  const publisher = new cdk_assets.AssetPublishing(manifest, {
    aws: new PublishingAws(sdk, targetEnv),
    progressListener: new PublishingProgressListener(options.quiet ?? false),
    throwOnError: false,
    publishInParallel: options.parallel ?? true,
    buildAssets: true,
    publishAssets: false,
  });
  await publisher.publish();
  if (publisher.hasFailures) {
    throw new Error('Failed to build one or more assets. See the error messages above for more information.');
  }
}

export class PublishingAws implements cdk_assets.IAws {
  private sdkCache: Map<String, ISDK> = new Map();

  constructor(
    /**
     * The base SDK to work with
     */
    private readonly aws: SdkProvider,

    /**
     * Environment where the stack we're deploying is going
     */
    private readonly targetEnv: cxapi.Environment) {
  }

  public async discoverPartition(): Promise<string> {
    return (await this.aws.baseCredentialsPartition(this.targetEnv, Mode.ForWriting)) ?? 'aws';
  }

  public async discoverDefaultRegion(): Promise<string> {
    return this.targetEnv.region;
  }

  public async discoverCurrentAccount(): Promise<cdk_assets.Account> {
    const account = await this.aws.defaultAccount();
    return account ?? {
      accountId: '<unknown account>',
      partition: 'aws',
    };
  }

  public async discoverTargetAccount(options: cdk_assets.ClientOptions): Promise<cdk_assets.Account> {
    return (await this.sdk(options)).currentAccount();
  }

  public async s3Client(options: cdk_assets.ClientOptions): Promise<AWS.S3> {
    return (await this.sdk(options)).s3();
  }

  public async ecrClient(options: cdk_assets.ClientOptions): Promise<AWS.ECR> {
    return (await this.sdk(options)).ecr();
  }

  public async secretsManagerClient(options: cdk_assets.ClientOptions): Promise<AWS.SecretsManager> {
    return (await this.sdk(options)).secretsManager();
  }

  /**
   * Get an SDK appropriate for the given client options
   */
  private async sdk(options: cdk_assets.ClientOptions): Promise<ISDK> {
    const env = {
      ...this.targetEnv,
      region: options.region ?? this.targetEnv.region, // Default: same region as the stack
    };

    const cacheKeyMap: any = {
      env, // region, name, account
      assumeRuleArn: options.assumeRoleArn,
      assumeRoleExternalId: options.assumeRoleExternalId,
      quiet: options.quiet,
    };

    if (options.assumeRoleAdditionalOptions) {
      cacheKeyMap.assumeRoleAdditionalOptions = options.assumeRoleAdditionalOptions;
    }

    const cacheKey = JSON.stringify(cacheKeyMap);

    const maybeSdk = this.sdkCache.get(cacheKey);
    if (maybeSdk) {
      return maybeSdk;
    }

    const sdk = (await this.aws.forEnvironment(env, Mode.ForWriting, {
      assumeRoleArn: options.assumeRoleArn,
      assumeRoleExternalId: options.assumeRoleExternalId,
      assumeRoleAdditionalOptions: options.assumeRoleAdditionalOptions,
    }, options.quiet)).sdk;
    this.sdkCache.set(cacheKey, sdk);

    return sdk;
  }
}

export const EVENT_TO_LOGGER: Record<cdk_assets.EventType, (x: string) => void> = {
  build: debug,
  cached: debug,
  check: debug,
  debug,
  fail: error,
  found: debug,
  start: print,
  success: print,
  upload: debug,
};

class PublishingProgressListener implements cdk_assets.IPublishProgressListener {
  constructor(private readonly quiet: boolean) {
  }

  public onPublishEvent(type: cdk_assets.EventType, event: cdk_assets.IPublishProgress): void {
    const handler = this.quiet && type !== 'fail' ? debug : EVENT_TO_LOGGER[type];
    handler(`[${event.percentComplete}%] ${type}: ${event.message}`);
  }
}

const PUBLISH_ASSET_PROOF_SYM = Symbol('publish_assets_proof');

/**
 * This interface represents proof that assets have been published.
 *
 * Objects of this type can only be obtained by calling functions in this module.
 */
export interface AssetsPublishedProof {
  [PUBLISH_ASSET_PROOF_SYM]: true;
}

/**
 * If you promise that you will publish assets for every element of an array, this function will attest it for every size of an array.
 *
 * Without this function, there would be no way to get `AssetsPublishedProof` for an empty array,
 * since you'd have no single element to call `publishAssets` on.
 */
export async function multipleAssetPublishedProof<A>(xs: A[], block: (x: A) => Promise<AssetsPublishedProof>): Promise<AssetsPublishedProof> {
  for (const x of xs) {
    // Don't even care about the return value, just the type checking is good enough.
    await block(x);
  }
  return { [PUBLISH_ASSET_PROOF_SYM]: true };
}

/**
 * Conjure an `AssetsPublishedProof` out of thin air.
 *
 * This is only allowed in one location: the function `deployStack` in
 * `deploy-stack.ts`.  Do not call this function anywhere but there.
 *
 * The reason we have this is because the assets are published in an elaborate
 * way in the work graph there, and it's too much work for too little benefit to
 * do an elaborate token refactoring over there.
 *
 * This proof protocol exists for ancillary locations where we also need to send
 * a template to CloudFormation like `diff` and `import`, and that template
 * might be represented like a stack asset. Use of the proof forces a call
 * to `uploadStackTemplateAssets` in those locations.
 */
export function iAmDeployStack(): AssetsPublishedProof {
  return { [PUBLISH_ASSET_PROOF_SYM]: true };
}<|MERGE_RESOLUTION|>--- conflicted
+++ resolved
@@ -39,13 +39,8 @@
   manifest: cdk_assets.AssetManifest,
   sdk: SdkProvider,
   targetEnv: cxapi.Environment,
-<<<<<<< HEAD
-  options: PublishAssetsOptions = {},
+  options: PublishAssetsOptions,
 ): Promise<AssetsPublishedProof> {
-=======
-  options: PublishAssetsOptions,
-) {
->>>>>>> e0b7cf63
   // This shouldn't really happen (it's a programming error), but we don't have
   // the types here to guide us. Do an runtime validation to be super super sure.
   if (
@@ -66,7 +61,9 @@
     publishAssets: true,
     quiet: options.quiet,
   });
-  await publisher.publish({ allowCrossAccount: options.allowCrossAccount });
+  await publisher.publish({
+    allowCrossAccount: options.allowCrossAccount,
+  });
   if (publisher.hasFailures) {
     throw new Error('Failed to publish one or more assets. See the error messages above for more information.');
   }
