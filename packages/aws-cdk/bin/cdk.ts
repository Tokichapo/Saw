#!/usr/bin/env node
import 'source-map-support/register';

import * as cxapi from '@aws-cdk/cx-api';
import * as colors from 'colors/safe';
import * as yargs from 'yargs';

import { ToolkitInfo } from '../lib';
import { SdkProvider } from '../lib/api/aws-auth';
import { CloudFormationDeployments } from '../lib/api/cloudformation-deployments';
import { CloudExecutable } from '../lib/api/cxapp/cloud-executable';
import { execProgram } from '../lib/api/cxapp/exec';
import { CdkToolkit } from '../lib/cdk-toolkit';
import { RequireApproval } from '../lib/diff';
import { availableInitLanguages, cliInit, printAvailableTemplates } from '../lib/init';
import { data, debug, error, print, setLogLevel } from '../lib/logging';
import { PluginHost } from '../lib/plugin';
import { serializeStructure } from '../lib/serialize';
import { Configuration, Settings } from '../lib/settings';
import * as version from '../lib/version';

/* eslint-disable max-len */
/* eslint-disable no-shadow */ // yargs

async function parseCommandLineArguments() {
  // Use the following configuration for array arguments:
  //
  //     { type: 'array', default: [], nargs: 1, requiresArg: true }
  //
  // The default behavior of yargs is to eat all strings following an array argument:
  //
  //   ./prog --arg one two positional  => will parse to { arg: ['one', 'two', 'positional'], _: [] } (so no positional arguments)
  //   ./prog --arg one two -- positional  => does not help, for reasons that I can't understand. Still gets parsed incorrectly.
  //
  // By using the config above, every --arg will only consume one argument, so you can do the following:
  //
  //   ./prog --arg one --arg two position  =>  will parse to  { arg: ['one', 'two'], _: ['positional'] }.

  const initTemplateLanuages = await availableInitLanguages;
  return yargs
    .env('CDK')
    .usage('Usage: cdk -a <cdk-app> COMMAND')
    .option('app', { type: 'string', alias: 'a', desc: 'REQUIRED: command-line for executing your app or a cloud assembly directory (e.g. "node bin/my-app.js")', requiresArg: true })
    .option('context', { type: 'array', alias: 'c', desc: 'Add contextual string parameter (KEY=VALUE)', nargs: 1, requiresArg: true })
    .option('plugin', { type: 'array', alias: 'p', desc: 'Name or path of a node package that extend the CDK features. Can be specified multiple times', nargs: 1 })
    .option('trace', { type: 'boolean', desc: 'Print trace for stack warnings' })
    .option('strict', { type: 'boolean', desc: 'Do not construct stacks with warnings' })
    .option('ignore-errors', { type: 'boolean', default: false, desc: 'Ignores synthesis errors, which will likely produce an invalid output' })
    .option('json', { type: 'boolean', alias: 'j', desc: 'Use JSON output instead of YAML when templates are printed to STDOUT', default: false })
    .option('verbose', { type: 'boolean', alias: 'v', desc: 'Show debug logs (specify multiple times to increase verbosity)', default: false })
    .count('verbose')
    .option('profile', { type: 'string', desc: 'Use the indicated AWS profile as the default environment', requiresArg: true })
    .option('proxy', { type: 'string', desc: 'Use the indicated proxy. Will read from HTTPS_PROXY environment variable if not specified.', requiresArg: true })
    .option('ca-bundle-path', { type: 'string', desc: 'Path to CA certificate to use when validating HTTPS requests. Will read from AWS_CA_BUNDLE environment variable if not specified.', requiresArg: true })
    .option('ec2creds', { type: 'boolean', alias: 'i', default: undefined, desc: 'Force trying to fetch EC2 instance credentials. Default: guess EC2 instance status.' })
    .option('version-reporting', { type: 'boolean', desc: 'Include the "AWS::CDK::Metadata" resource in synthesized templates (enabled by default)', default: undefined })
    .option('path-metadata', { type: 'boolean', desc: 'Include "aws:cdk:path" CloudFormation metadata for each resource (enabled by default)', default: true })
    .option('asset-metadata', { type: 'boolean', desc: 'Include "aws:asset:*" CloudFormation metadata for resources that user assets (enabled by default)', default: true })
    .option('role-arn', { type: 'string', alias: 'r', desc: 'ARN of Role to use when invoking CloudFormation', default: undefined, requiresArg: true })
    .option('toolkit-stack-name', { type: 'string', desc: 'The name of the CDK toolkit stack', requiresArg: true })
    .option('staging', { type: 'boolean', desc: 'Copy assets to the output directory (use --no-staging to disable, needed for local debugging the source files with SAM CLI)', default: true })
    .option('output', { type: 'string', alias: 'o', desc: 'Emits the synthesized cloud assembly into a directory (default: cdk.out)', requiresArg: true })
    .option('no-color', { type: 'boolean', desc: 'Removes colors and other style from console output', default: false })
    .command(['list [STACKS..]', 'ls [STACKS..]'], 'Lists all stacks in the app', yargs => yargs
      .option('long', { type: 'boolean', default: false, alias: 'l', desc: 'Display environment information for each stack' }),
    )
    .command(['synthesize [STACKS..]', 'synth [STACKS..]'], 'Synthesizes and prints the CloudFormation template for this stack', yargs => yargs
      .option('exclusively', { type: 'boolean', alias: 'e', desc: 'Only synthesize requested stacks, don\'t include dependencies' }))
    .command('bootstrap [ENVIRONMENTS..]', 'Deploys the CDK toolkit stack into an AWS environment', yargs => yargs
      .option('bootstrap-bucket-name', { type: 'string', alias: ['b', 'toolkit-bucket-name'], desc: 'The name of the CDK toolkit bucket; bucket will be created and must not exist', default: undefined })
      .option('bootstrap-kms-key-id', { type: 'string', desc: 'AWS KMS master key ID used for the SSE-KMS encryption', default: undefined })
      .option('qualifier', { type: 'string', desc: 'Unique string to distinguish multiple bootstrap stacks', default: undefined })
      .option('public-access-block-configuration', { type: 'boolean', desc: 'Block public access configuration on CDK toolkit bucket (enabled by default) ', default: true })
      .option('tags', { type: 'array', alias: 't', desc: 'Tags to add for the stack (KEY=VALUE)', nargs: 1, requiresArg: true, default: [] })
      .option('execute', { type: 'boolean', desc: 'Whether to execute ChangeSet (--no-execute will NOT execute the ChangeSet)', default: true })
      .option('trust', { type: 'array', desc: 'The AWS account IDs that should be trusted to perform deployments into this environment (may be repeated)', default: [], nargs: 1, requiresArg: true, hidden: true })
      .option('cloudformation-execution-policies', { type: 'array', desc: 'The Managed Policy ARNs that should be attached to the role performing deployments into this environment. Required if --trust was passed (may be repeated)', default: [], nargs: 1, requiresArg: true, hidden: true })
      .option('force', { alias: 'f', type: 'boolean', desc: 'Always bootstrap even if it would downgrade template version', default: false })
      .option('termination-protection', { type: 'boolean', default: false, desc: 'Toggle CloudFormation termination protection on the bootstrap stacks' }),
    )
    .command('deploy [STACKS..]', 'Deploys the stack(s) named STACKS into your AWS account', yargs => yargs
      .option('build-exclude', { type: 'array', alias: 'E', nargs: 1, desc: 'Do not rebuild asset with the given ID. Can be specified multiple times.', default: [] })
      .option('exclusively', { type: 'boolean', alias: 'e', desc: 'Only deploy requested stacks, don\'t include dependencies' })
      .option('require-approval', { type: 'string', choices: [RequireApproval.Never, RequireApproval.AnyChange, RequireApproval.Broadening], desc: 'What security-sensitive changes need manual approval' })
<<<<<<< HEAD
      .option('ci', { type: 'boolean', desc: 'Force CI detection', default: process.env.CI !== undefined })
      .option('notification-arns', {type: 'array', desc: 'ARNs of SNS topics that CloudFormation will notify with stack related events', nargs: 1, requiresArg: true})
=======
      .option('ci', { type: 'boolean', desc: 'Force CI detection (deprecated)', default: process.env.CI !== undefined })
      .option('notification-arns', { type: 'array', desc: 'ARNs of SNS topics that CloudFormation will notify with stack related events', nargs: 1, requiresArg: true })
>>>>>>> 2a7cce5d
      .option('tags', { type: 'array', alias: 't', desc: 'Tags to add to the stack (KEY=VALUE)', nargs: 1, requiresArg: true })
      .option('execute', { type: 'boolean', desc: 'Whether to execute ChangeSet (--no-execute will NOT execute the ChangeSet)', default: true })
      .option('force', { alias: 'f', type: 'boolean', desc: 'Always deploy stack even if templates are identical', default: false })
      .option('parameters', { type: 'array', desc: 'Additional parameters passed to CloudFormation at deploy time (STACK:KEY=VALUE)', nargs: 1, requiresArg: true, default: {} })
      .option('outputs-file', { type: 'string', alias: 'O', desc: 'Path to file where stack outputs will be written as JSON', requiresArg: true })
      .option('previous-parameters', { type: 'boolean', default: true, desc: 'Use previous values for existing parameters (you must specify all parameters on every deployment if this is disabled)' }),
    )
    .command('destroy [STACKS..]', 'Destroy the stack(s) named STACKS', yargs => yargs
      .option('exclusively', { type: 'boolean', alias: 'e', desc: 'Only destroy requested stacks, don\'t include dependees' })
      .option('force', { type: 'boolean', alias: 'f', desc: 'Do not ask for confirmation before destroying the stacks' }))
    .command('diff [STACKS..]', 'Compares the specified stack with the deployed stack or a local template file, and returns with status 1 if any difference is found', yargs => yargs
      .option('exclusively', { type: 'boolean', alias: 'e', desc: 'Only diff requested stacks, don\'t include dependencies' })
      .option('context-lines', { type: 'number', desc: 'Number of context lines to include in arbitrary JSON diff rendering', default: 3, requiresArg: true })
      .option('template', { type: 'string', desc: 'The path to the CloudFormation template to compare with', requiresArg: true })
      .option('strict', { type: 'boolean', desc: 'Do not filter out AWS::CDK::Metadata resources', default: false }))
    .option('fail', { type: 'boolean', desc: 'Fail with exit code 1 in case of diff', default: false })
    .command('metadata [STACK]', 'Returns all metadata associated with this stack')
    .command('init [TEMPLATE]', 'Create a new, empty CDK project from a template. Invoked without TEMPLATE, the app template will be used.', yargs => yargs
      .option('language', { type: 'string', alias: 'l', desc: 'The language to be used for the new project (default can be configured in ~/.cdk.json)', choices: initTemplateLanuages })
      .option('list', { type: 'boolean', desc: 'List the available templates' })
      .option('generate-only', { type: 'boolean', default: false, desc: 'If true, only generates project files, without executing additional operations such as setting up a git repo, installing dependencies or compiling the project' }),
    )
    .commandDir('../lib/commands', { exclude: /^_.*/ })
    .version(version.DISPLAY_VERSION)
    .demandCommand(1, '') // just print help
    .recommendCommands()
    .help()
    .alias('h', 'help')
    .epilogue([
      'If your app has a single stack, there is no need to specify the stack name',
      'If one of cdk.json or ~/.cdk.json exists, options specified there will be used as defaults. Settings in cdk.json take precedence.',
    ].join('\n\n'))
    .argv;
}

if (!process.stdout.isTTY) {
  colors.disable();
}

async function initCommandLine() {
  const argv = await parseCommandLineArguments();
  if (argv.verbose) {
    setLogLevel(argv.verbose);
  }
  debug('CDK toolkit version:', version.DISPLAY_VERSION);
  debug('Command line arguments:', argv);

  const configuration = new Configuration(argv);
  await configuration.load();

  const sdkProvider = await SdkProvider.withAwsCliCompatibleDefaults({
    profile: configuration.settings.get(['profile']),
    ec2creds: argv.ec2creds,
    httpOptions: {
      proxyAddress: argv.proxy,
      caBundlePath: argv['ca-bundle-path'],
    },
  });

  const cloudFormation = new CloudFormationDeployments({ sdkProvider });

  const cloudExecutable = new CloudExecutable({
    configuration,
    sdkProvider,
    synthesizer: execProgram,
  });

  /** Function to load plug-ins, using configurations additively. */
  function loadPlugins(...settings: Settings[]) {
    const loaded = new Set<string>();
    for (const source of settings) {
      const plugins: string[] = source.get(['plugin']) || [];
      for (const plugin of plugins) {
        const resolved = tryResolve(plugin);
        if (loaded.has(resolved)) { continue; }
        debug(`Loading plug-in: ${colors.green(plugin)} from ${colors.blue(resolved)}`);
        PluginHost.instance.load(plugin);
        loaded.add(resolved);
      }
    }

    function tryResolve(plugin: string): string {
      try {
        return require.resolve(plugin);
      } catch (e) {
        error(`Unable to resolve plugin ${colors.green(plugin)}: ${e.stack}`);
        throw new Error(`Unable to resolve plug-in: ${plugin}`);
      }
    }
  }

  loadPlugins(configuration.settings);

  const cmd = argv._[0];

  // Bundle up global objects so the commands have access to them
  const commandOptions = { args: argv, configuration, aws: sdkProvider };

  try {
    const returnValue = argv.commandHandler
      ? await (argv.commandHandler as (opts: typeof commandOptions) => any)(commandOptions)
      : await main(cmd, argv);
    if (typeof returnValue === 'object') {
      return toJsonOrYaml(returnValue);
    } else if (typeof returnValue === 'string') {
      return returnValue;
    } else {
      return returnValue;
    }
  } finally {
    await version.displayVersionMessage();
  }

  async function main(command: string, args: any): Promise<number | string | {} | void> {
    const toolkitStackName: string = ToolkitInfo.determineName(configuration.settings.get(['toolkitStackName']));
    debug(`Toolkit stack: ${colors.bold(toolkitStackName)}`);

    args.STACKS = args.STACKS || [];
    args.ENVIRONMENTS = args.ENVIRONMENTS || [];

    const cli = new CdkToolkit({
      cloudExecutable,
      cloudFormation,
      verbose: argv.trace || argv.verbose > 0,
      ignoreErrors: argv['ignore-errors'],
      strict: argv.strict,
      configuration,
      sdkProvider,
    });

    switch (command) {
      case 'ls':
      case 'list':
        return await cli.list(args.STACKS, { long: args.long });

      case 'diff':
        return await cli.diff({
          stackNames: args.STACKS,
          exclusively: args.exclusively,
          templatePath: args.template,
          strict: args.strict,
          contextLines: args.contextLines,
          fail: args.fail || !configuration.context.get(cxapi.ENABLE_DIFF_NO_FAIL),
        });

      case 'bootstrap':
        // Use new bootstrapping if it's requested via environment variable, or if
        // new style stack synthesis has been configured in `cdk.json`.
        let useNewBootstrapping = false;
        if (process.env.CDK_NEW_BOOTSTRAP) {
          print('CDK_NEW_BOOTSTRAP set, using new-style bootstrapping');
          useNewBootstrapping = true;
        } else if (configuration.context.get(cxapi.NEW_STYLE_STACK_SYNTHESIS_CONTEXT)) {
          print(`'${cxapi.NEW_STYLE_STACK_SYNTHESIS_CONTEXT}' context set, using new-style bootstrapping`);
          useNewBootstrapping = true;
        }

        return await cli.bootstrap(args.ENVIRONMENTS, toolkitStackName,
          args.roleArn,
          useNewBootstrapping,
          argv.force,
          {
            bucketName: configuration.settings.get(['toolkitBucket', 'bucketName']),
            kmsKeyId: configuration.settings.get(['toolkitBucket', 'kmsKeyId']),
            qualifier: args.qualifier,
            publicAccessBlockConfiguration: args.publicAccessBlockConfiguration,
            tags: configuration.settings.get(['tags']),
            execute: args.execute,
            trustedAccounts: args.trust,
            cloudFormationExecutionPolicies: args.cloudformationExecutionPolicies,
            terminationProtection: args.terminationProtection,
          });

      case 'deploy':
        const parameterMap: { [name: string]: string | undefined } = {};
        for (const parameter of args.parameters) {
          if (typeof parameter === 'string') {
            const keyValue = (parameter as string).split('=');
            parameterMap[keyValue[0]] = keyValue.slice(1).join('=');
          }
        }
        return await cli.deploy({
          stackNames: args.STACKS,
          exclusively: args.exclusively,
          toolkitStackName,
          roleArn: args.roleArn,
          notificationArns: args.notificationArns,
          requireApproval: configuration.settings.get(['requireApproval']),
          reuseAssets: args['build-exclude'],
          tags: configuration.settings.get(['tags']),
          execute: args.execute,
          force: args.force,
          parameters: parameterMap,
          usePreviousParameters: args['previous-parameters'],
          outputsFile: args.outputsFile,
          ci: args.ci,
        });

      case 'destroy':
        return await cli.destroy({
          stackNames: args.STACKS,
          exclusively: args.exclusively,
          force: args.force,
          roleArn: args.roleArn,
        });

      case 'synthesize':
      case 'synth':
        return await cli.synth(args.STACKS, args.exclusively);

      case 'metadata':
        return await cli.metadata(args.STACK);

      case 'init':
        const language = configuration.settings.get(['language']);
        if (args.list) {
          return await printAvailableTemplates(language);
        } else {
          return await cliInit(args.TEMPLATE, language, undefined, args.generateOnly);
        }
      case 'version':
        return data(version.DISPLAY_VERSION);

      default:
        throw new Error('Unknown command: ' + command);
    }
  }

  function toJsonOrYaml(object: any): string {
    return serializeStructure(object, argv.json);
  }
}

initCommandLine()
  .then(value => {
    if (value == null) { return; }
    if (typeof value === 'string') {
      data(value);
    } else if (typeof value === 'number') {
      process.exitCode = value;
    }
  })
  .catch(err => {
    error(err.message);
    if (err.stack) {
      debug(err.stack);
    }
    process.exitCode = 1;
  });<|MERGE_RESOLUTION|>--- conflicted
+++ resolved
@@ -82,13 +82,8 @@
       .option('build-exclude', { type: 'array', alias: 'E', nargs: 1, desc: 'Do not rebuild asset with the given ID. Can be specified multiple times.', default: [] })
       .option('exclusively', { type: 'boolean', alias: 'e', desc: 'Only deploy requested stacks, don\'t include dependencies' })
       .option('require-approval', { type: 'string', choices: [RequireApproval.Never, RequireApproval.AnyChange, RequireApproval.Broadening], desc: 'What security-sensitive changes need manual approval' })
-<<<<<<< HEAD
       .option('ci', { type: 'boolean', desc: 'Force CI detection', default: process.env.CI !== undefined })
-      .option('notification-arns', {type: 'array', desc: 'ARNs of SNS topics that CloudFormation will notify with stack related events', nargs: 1, requiresArg: true})
-=======
-      .option('ci', { type: 'boolean', desc: 'Force CI detection (deprecated)', default: process.env.CI !== undefined })
       .option('notification-arns', { type: 'array', desc: 'ARNs of SNS topics that CloudFormation will notify with stack related events', nargs: 1, requiresArg: true })
->>>>>>> 2a7cce5d
       .option('tags', { type: 'array', alias: 't', desc: 'Tags to add to the stack (KEY=VALUE)', nargs: 1, requiresArg: true })
       .option('execute', { type: 'boolean', desc: 'Whether to execute ChangeSet (--no-execute will NOT execute the ChangeSet)', default: true })
       .option('force', { alias: 'f', type: 'boolean', desc: 'Always deploy stack even if templates are identical', default: false })
