--- conflicted
+++ resolved
@@ -1,11 +1,6 @@
 import * as path from 'path';
 import { Match, Template } from '@aws-cdk/assertions';
 import * as ecr from '@aws-cdk/aws-ecr';
-<<<<<<< HEAD
-import * as s3_assets from '@aws-cdk/aws-s3-assets';
-import { testLegacyBehavior } from '@aws-cdk/cdk-build-tools';
-=======
->>>>>>> a4364ceb
 import * as cdk from '@aws-cdk/core';
 import * as cxapi from '@aws-cdk/cx-api';
 import * as lambda from '../lib';
