The @aws-cdk/cli-lib-alpha package includes the following third-party software/licensing:

** @cdklabs/tskb@0.0.3 - https://www.npmjs.com/package/@cdklabs/tskb/v/0.0.3 | Apache-2.0

                                 Apache License
                           Version 2.0, January 2004
                        http://www.apache.org/licenses/

   TERMS AND CONDITIONS FOR USE, REPRODUCTION, AND DISTRIBUTION

   1. Definitions.

      "License" shall mean the terms and conditions for use, reproduction,
      and distribution as defined by Sections 1 through 9 of this document.

      "Licensor" shall mean the copyright owner or entity authorized by
      the copyright owner that is granting the License.

      "Legal Entity" shall mean the union of the acting entity and all
      other entities that control, are controlled by, or are under common
      control with that entity. For the purposes of this definition,
      "control" means (i) the power, direct or indirect, to cause the
      direction or management of such entity, whether by contract or
      otherwise, or (ii) ownership of fifty percent (50%) or more of the
      outstanding shares, or (iii) beneficial ownership of such entity.

      "You" (or "Your") shall mean an individual or Legal Entity
      exercising permissions granted by this License.

      "Source" form shall mean the preferred form for making modifications,
      including but not limited to software source code, documentation
      source, and configuration files.

      "Object" form shall mean any form resulting from mechanical
      transformation or translation of a Source form, including but
      not limited to compiled object code, generated documentation,
      and conversions to other media types.

      "Work" shall mean the work of authorship, whether in Source or
      Object form, made available under the License, as indicated by a
      copyright notice that is included in or attached to the work
      (an example is provided in the Appendix below).

      "Derivative Works" shall mean any work, whether in Source or Object
      form, that is based on (or derived from) the Work and for which the
      editorial revisions, annotations, elaborations, or other modifications
      represent, as a whole, an original work of authorship. For the purposes
      of this License, Derivative Works shall not include works that remain
      separable from, or merely link (or bind by name) to the interfaces of,
      the Work and Derivative Works thereof.

      "Contribution" shall mean any work of authorship, including
      the original version of the Work and any modifications or additions
      to that Work or Derivative Works thereof, that is intentionally
      submitted to Licensor for inclusion in the Work by the copyright owner
      or by an individual or Legal Entity authorized to submit on behalf of
      the copyright owner. For the purposes of this definition, "submitted"
      means any form of electronic, verbal, or written communication sent
      to the Licensor or its representatives, including but not limited to
      communication on electronic mailing lists, source code control systems,
      and issue tracking systems that are managed by, or on behalf of, the
      Licensor for the purpose of discussing and improving the Work, but
      excluding communication that is conspicuously marked or otherwise
      designated in writing by the copyright owner as "Not a Contribution."

      "Contributor" shall mean Licensor and any individual or Legal Entity
      on behalf of whom a Contribution has been received by Licensor and
      subsequently incorporated within the Work.

   2. Grant of Copyright License. Subject to the terms and conditions of
      this License, each Contributor hereby grants to You a perpetual,
      worldwide, non-exclusive, no-charge, royalty-free, irrevocable
      copyright license to reproduce, prepare Derivative Works of,
      publicly display, publicly perform, sublicense, and distribute the
      Work and such Derivative Works in Source or Object form.

   3. Grant of Patent License. Subject to the terms and conditions of
      this License, each Contributor hereby grants to You a perpetual,
      worldwide, non-exclusive, no-charge, royalty-free, irrevocable
      (except as stated in this section) patent license to make, have made,
      use, offer to sell, sell, import, and otherwise transfer the Work,
      where such license applies only to those patent claims licensable
      by such Contributor that are necessarily infringed by their
      Contribution(s) alone or by combination of their Contribution(s)
      with the Work to which such Contribution(s) was submitted. If You
      institute patent litigation against any entity (including a
      cross-claim or counterclaim in a lawsuit) alleging that the Work
      or a Contribution incorporated within the Work constitutes direct
      or contributory patent infringement, then any patent licenses
      granted to You under this License for that Work shall terminate
      as of the date such litigation is filed.

   4. Redistribution. You may reproduce and distribute copies of the
      Work or Derivative Works thereof in any medium, with or without
      modifications, and in Source or Object form, provided that You
      meet the following conditions:

      (a) You must give any other recipients of the Work or
          Derivative Works a copy of this License; and

      (b) You must cause any modified files to carry prominent notices
          stating that You changed the files; and

      (c) You must retain, in the Source form of any Derivative Works
          that You distribute, all copyright, patent, trademark, and
          attribution notices from the Source form of the Work,
          excluding those notices that do not pertain to any part of
          the Derivative Works; and

      (d) If the Work includes a "NOTICE" text file as part of its
          distribution, then any Derivative Works that You distribute must
          include a readable copy of the attribution notices contained
          within such NOTICE file, excluding those notices that do not
          pertain to any part of the Derivative Works, in at least one
          of the following places: within a NOTICE text file distributed
          as part of the Derivative Works; within the Source form or
          documentation, if provided along with the Derivative Works; or,
          within a display generated by the Derivative Works, if and
          wherever such third-party notices normally appear. The contents
          of the NOTICE file are for informational purposes only and
          do not modify the License. You may add Your own attribution
          notices within Derivative Works that You distribute, alongside
          or as an addendum to the NOTICE text from the Work, provided
          that such additional attribution notices cannot be construed
          as modifying the License.

      You may add Your own copyright statement to Your modifications and
      may provide additional or different license terms and conditions
      for use, reproduction, or distribution of Your modifications, or
      for any such Derivative Works as a whole, provided Your use,
      reproduction, and distribution of the Work otherwise complies with
      the conditions stated in this License.

   5. Submission of Contributions. Unless You explicitly state otherwise,
      any Contribution intentionally submitted for inclusion in the Work
      by You to the Licensor shall be under the terms and conditions of
      this License, without any additional terms or conditions.
      Notwithstanding the above, nothing herein shall supersede or modify
      the terms of any separate license agreement you may have executed
      with Licensor regarding such Contributions.

   6. Trademarks. This License does not grant permission to use the trade
      names, trademarks, service marks, or product names of the Licensor,
      except as required for reasonable and customary use in describing the
      origin of the Work and reproducing the content of the NOTICE file.

   7. Disclaimer of Warranty. Unless required by applicable law or
      agreed to in writing, Licensor provides the Work (and each
      Contributor provides its Contributions) on an "AS IS" BASIS,
      WITHOUT WARRANTIES OR CONDITIONS OF ANY KIND, either express or
      implied, including, without limitation, any warranties or conditions
      of TITLE, NON-INFRINGEMENT, MERCHANTABILITY, or FITNESS FOR A
      PARTICULAR PURPOSE. You are solely responsible for determining the
      appropriateness of using or redistributing the Work and assume any
      risks associated with Your exercise of permissions under this License.

   8. Limitation of Liability. In no event and under no legal theory,
      whether in tort (including negligence), contract, or otherwise,
      unless required by applicable law (such as deliberate and grossly
      negligent acts) or agreed to in writing, shall any Contributor be
      liable to You for damages, including any direct, indirect, special,
      incidental, or consequential damages of any character arising as a
      result of this License or out of the use or inability to use the
      Work (including but not limited to damages for loss of goodwill,
      work stoppage, computer failure or malfunction, or any and all
      other commercial damages or losses), even if such Contributor
      has been advised of the possibility of such damages.

   9. Accepting Warranty or Additional Liability. While redistributing
      the Work or Derivative Works thereof, You may choose to offer,
      and charge a fee for, acceptance of support, warranty, indemnity,
      or other liability obligations and/or rights consistent with this
      License. However, in accepting such obligations, You may act only
      on Your own behalf and on Your sole responsibility, not on behalf
      of any other Contributor, and only if You agree to indemnify,
      defend, and hold each Contributor harmless for any liability
      incurred by, or claims asserted against, such Contributor by reason
      of your accepting any such warranty or additional liability.

   END OF TERMS AND CONDITIONS

   APPENDIX: How to apply the Apache License to your work.

      To apply the Apache License to your work, attach the following
      boilerplate notice, with the fields enclosed by brackets "[]"
      replaced with your own identifying information. (Don't include
      the brackets!)  The text should be enclosed in the appropriate
      comment syntax for the file format. We also recommend that a
      file or class name and description of purpose be included on the
      same "printed page" as the copyright notice for easier
      identification within third-party archives.

   Copyright [yyyy] [name of copyright owner]

   Licensed under the Apache License, Version 2.0 (the "License");
   you may not use this file except in compliance with the License.
   You may obtain a copy of the License at

       http://www.apache.org/licenses/LICENSE-2.0

   Unless required by applicable law or agreed to in writing, software
   distributed under the License is distributed on an "AS IS" BASIS,
   WITHOUT WARRANTIES OR CONDITIONS OF ANY KIND, either express or implied.
   See the License for the specific language governing permissions and
   limitations under the License.


----------------

** @jsii/check-node@1.94.0 - https://www.npmjs.com/package/@jsii/check-node/v/1.94.0 | Apache-2.0
jsii
Copyright 2018 Amazon.com, Inc. or its affiliates. All Rights Reserved.


----------------

** @tootallnate/quickjs-emscripten@0.23.0 - https://www.npmjs.com/package/@tootallnate/quickjs-emscripten/v/0.23.0 | MIT
MIT License

quickjs-emscripten copyright (c) 2019 Jake Teton-Landis

Permission is hereby granted, free of charge, to any person obtaining a copy
of this software and associated documentation files (the "Software"), to deal
in the Software without restriction, including without limitation the rights
to use, copy, modify, merge, publish, distribute, sublicense, and/or sell
copies of the Software, and to permit persons to whom the Software is
furnished to do so, subject to the following conditions:

The above copyright notice and this permission notice shall be included in all
copies or substantial portions of the Software.

THE SOFTWARE IS PROVIDED "AS IS", WITHOUT WARRANTY OF ANY KIND, EXPRESS OR
IMPLIED, INCLUDING BUT NOT LIMITED TO THE WARRANTIES OF MERCHANTABILITY,
FITNESS FOR A PARTICULAR PURPOSE AND NONINFRINGEMENT. IN NO EVENT SHALL THE
AUTHORS OR COPYRIGHT HOLDERS BE LIABLE FOR ANY CLAIM, DAMAGES OR OTHER
LIABILITY, WHETHER IN AN ACTION OF CONTRACT, TORT OR OTHERWISE, ARISING FROM,
OUT OF OR IN CONNECTION WITH THE SOFTWARE OR THE USE OR OTHER DEALINGS IN THE
SOFTWARE.


----------------

** agent-base@7.1.0 - https://www.npmjs.com/package/agent-base/v/7.1.0 | MIT

----------------

** ajv@8.12.0 - https://www.npmjs.com/package/ajv/v/8.12.0 | MIT
The MIT License (MIT)

Copyright (c) 2015-2021 Evgeny Poberezkin

Permission is hereby granted, free of charge, to any person obtaining a copy
of this software and associated documentation files (the "Software"), to deal
in the Software without restriction, including without limitation the rights
to use, copy, modify, merge, publish, distribute, sublicense, and/or sell
copies of the Software, and to permit persons to whom the Software is
furnished to do so, subject to the following conditions:

The above copyright notice and this permission notice shall be included in all
copies or substantial portions of the Software.

THE SOFTWARE IS PROVIDED "AS IS", WITHOUT WARRANTY OF ANY KIND, EXPRESS OR
IMPLIED, INCLUDING BUT NOT LIMITED TO THE WARRANTIES OF MERCHANTABILITY,
FITNESS FOR A PARTICULAR PURPOSE AND NONINFRINGEMENT. IN NO EVENT SHALL THE
AUTHORS OR COPYRIGHT HOLDERS BE LIABLE FOR ANY CLAIM, DAMAGES OR OTHER
LIABILITY, WHETHER IN AN ACTION OF CONTRACT, TORT OR OTHERWISE, ARISING FROM,
OUT OF OR IN CONNECTION WITH THE SOFTWARE OR THE USE OR OTHER DEALINGS IN THE
SOFTWARE.



----------------

** ansi-regex@5.0.1 - https://www.npmjs.com/package/ansi-regex/v/5.0.1 | MIT
MIT License

Copyright (c) Sindre Sorhus <sindresorhus@gmail.com> (sindresorhus.com)

Permission is hereby granted, free of charge, to any person obtaining a copy of this software and associated documentation files (the "Software"), to deal in the Software without restriction, including without limitation the rights to use, copy, modify, merge, publish, distribute, sublicense, and/or sell copies of the Software, and to permit persons to whom the Software is furnished to do so, subject to the following conditions:

The above copyright notice and this permission notice shall be included in all copies or substantial portions of the Software.

THE SOFTWARE IS PROVIDED "AS IS", WITHOUT WARRANTY OF ANY KIND, EXPRESS OR IMPLIED, INCLUDING BUT NOT LIMITED TO THE WARRANTIES OF MERCHANTABILITY, FITNESS FOR A PARTICULAR PURPOSE AND NONINFRINGEMENT. IN NO EVENT SHALL THE AUTHORS OR COPYRIGHT HOLDERS BE LIABLE FOR ANY CLAIM, DAMAGES OR OTHER LIABILITY, WHETHER IN AN ACTION OF CONTRACT, TORT OR OTHERWISE, ARISING FROM, OUT OF OR IN CONNECTION WITH THE SOFTWARE OR THE USE OR OTHER DEALINGS IN THE SOFTWARE.


----------------

** ansi-styles@4.3.0 - https://www.npmjs.com/package/ansi-styles/v/4.3.0 | MIT
MIT License

Copyright (c) Sindre Sorhus <sindresorhus@gmail.com> (sindresorhus.com)

Permission is hereby granted, free of charge, to any person obtaining a copy of this software and associated documentation files (the "Software"), to deal in the Software without restriction, including without limitation the rights to use, copy, modify, merge, publish, distribute, sublicense, and/or sell copies of the Software, and to permit persons to whom the Software is furnished to do so, subject to the following conditions:

The above copyright notice and this permission notice shall be included in all copies or substantial portions of the Software.

THE SOFTWARE IS PROVIDED "AS IS", WITHOUT WARRANTY OF ANY KIND, EXPRESS OR IMPLIED, INCLUDING BUT NOT LIMITED TO THE WARRANTIES OF MERCHANTABILITY, FITNESS FOR A PARTICULAR PURPOSE AND NONINFRINGEMENT. IN NO EVENT SHALL THE AUTHORS OR COPYRIGHT HOLDERS BE LIABLE FOR ANY CLAIM, DAMAGES OR OTHER LIABILITY, WHETHER IN AN ACTION OF CONTRACT, TORT OR OTHERWISE, ARISING FROM, OUT OF OR IN CONNECTION WITH THE SOFTWARE OR THE USE OR OTHER DEALINGS IN THE SOFTWARE.


----------------

** anymatch@3.1.3 - https://www.npmjs.com/package/anymatch/v/3.1.3 | ISC
The ISC License

Copyright (c) 2019 Elan Shanker, Paul Miller (https://paulmillr.com)

Permission to use, copy, modify, and/or distribute this software for any
purpose with or without fee is hereby granted, provided that the above
copyright notice and this permission notice appear in all copies.

THE SOFTWARE IS PROVIDED "AS IS" AND THE AUTHOR DISCLAIMS ALL WARRANTIES
WITH REGARD TO THIS SOFTWARE INCLUDING ALL IMPLIED WARRANTIES OF
MERCHANTABILITY AND FITNESS. IN NO EVENT SHALL THE AUTHOR BE LIABLE FOR
ANY SPECIAL, DIRECT, INDIRECT, OR CONSEQUENTIAL DAMAGES OR ANY DAMAGES
WHATSOEVER RESULTING FROM LOSS OF USE, DATA OR PROFITS, WHETHER IN AN
ACTION OF CONTRACT, NEGLIGENCE OR OTHER TORTIOUS ACTION, ARISING OUT OF OR
IN CONNECTION WITH THE USE OR PERFORMANCE OF THIS SOFTWARE.


----------------

** archiver-utils@2.1.0 - https://www.npmjs.com/package/archiver-utils/v/2.1.0 | MIT
Copyright (c) 2015 Chris Talkington.

Permission is hereby granted, free of charge, to any person
obtaining a copy of this software and associated documentation
files (the "Software"), to deal in the Software without
restriction, including without limitation the rights to use,
copy, modify, merge, publish, distribute, sublicense, and/or sell
copies of the Software, and to permit persons to whom the
Software is furnished to do so, subject to the following
conditions:

The above copyright notice and this permission notice shall be
included in all copies or substantial portions of the Software.

THE SOFTWARE IS PROVIDED "AS IS", WITHOUT WARRANTY OF ANY KIND,
EXPRESS OR IMPLIED, INCLUDING BUT NOT LIMITED TO THE WARRANTIES
OF MERCHANTABILITY, FITNESS FOR A PARTICULAR PURPOSE AND
NONINFRINGEMENT. IN NO EVENT SHALL THE AUTHORS OR COPYRIGHT
HOLDERS BE LIABLE FOR ANY CLAIM, DAMAGES OR OTHER LIABILITY,
WHETHER IN AN ACTION OF CONTRACT, TORT OR OTHERWISE, ARISING
FROM, OUT OF OR IN CONNECTION WITH THE SOFTWARE OR THE USE OR
OTHER DEALINGS IN THE SOFTWARE.

----------------

** archiver-utils@3.0.4 - https://www.npmjs.com/package/archiver-utils/v/3.0.4 | MIT
Copyright (c) 2015 Chris Talkington.

Permission is hereby granted, free of charge, to any person
obtaining a copy of this software and associated documentation
files (the "Software"), to deal in the Software without
restriction, including without limitation the rights to use,
copy, modify, merge, publish, distribute, sublicense, and/or sell
copies of the Software, and to permit persons to whom the
Software is furnished to do so, subject to the following
conditions:

The above copyright notice and this permission notice shall be
included in all copies or substantial portions of the Software.

THE SOFTWARE IS PROVIDED "AS IS", WITHOUT WARRANTY OF ANY KIND,
EXPRESS OR IMPLIED, INCLUDING BUT NOT LIMITED TO THE WARRANTIES
OF MERCHANTABILITY, FITNESS FOR A PARTICULAR PURPOSE AND
NONINFRINGEMENT. IN NO EVENT SHALL THE AUTHORS OR COPYRIGHT
HOLDERS BE LIABLE FOR ANY CLAIM, DAMAGES OR OTHER LIABILITY,
WHETHER IN AN ACTION OF CONTRACT, TORT OR OTHERWISE, ARISING
FROM, OUT OF OR IN CONNECTION WITH THE SOFTWARE OR THE USE OR
OTHER DEALINGS IN THE SOFTWARE.

----------------

** archiver@5.3.2 - https://www.npmjs.com/package/archiver/v/5.3.2 | MIT
Copyright (c) 2012-2014 Chris Talkington, contributors.

Permission is hereby granted, free of charge, to any person
obtaining a copy of this software and associated documentation
files (the "Software"), to deal in the Software without
restriction, including without limitation the rights to use,
copy, modify, merge, publish, distribute, sublicense, and/or sell
copies of the Software, and to permit persons to whom the
Software is furnished to do so, subject to the following
conditions:

The above copyright notice and this permission notice shall be
included in all copies or substantial portions of the Software.

THE SOFTWARE IS PROVIDED "AS IS", WITHOUT WARRANTY OF ANY KIND,
EXPRESS OR IMPLIED, INCLUDING BUT NOT LIMITED TO THE WARRANTIES
OF MERCHANTABILITY, FITNESS FOR A PARTICULAR PURPOSE AND
NONINFRINGEMENT. IN NO EVENT SHALL THE AUTHORS OR COPYRIGHT
HOLDERS BE LIABLE FOR ANY CLAIM, DAMAGES OR OTHER LIABILITY,
WHETHER IN AN ACTION OF CONTRACT, TORT OR OTHERWISE, ARISING
FROM, OUT OF OR IN CONNECTION WITH THE SOFTWARE OR THE USE OR
OTHER DEALINGS IN THE SOFTWARE.

----------------

** ast-types@0.13.4 - https://www.npmjs.com/package/ast-types/v/0.13.4 | MIT
Copyright (c) 2013 Ben Newman <bn@cs.stanford.edu>

Permission is hereby granted, free of charge, to any person obtaining
a copy of this software and associated documentation files (the
"Software"), to deal in the Software without restriction, including
without limitation the rights to use, copy, modify, merge, publish,
distribute, sublicense, and/or sell copies of the Software, and to
permit persons to whom the Software is furnished to do so, subject to
the following conditions:

The above copyright notice and this permission notice shall be
included in all copies or substantial portions of the Software.

THE SOFTWARE IS PROVIDED "AS IS", WITHOUT WARRANTY OF ANY KIND,
EXPRESS OR IMPLIED, INCLUDING BUT NOT LIMITED TO THE WARRANTIES OF
MERCHANTABILITY, FITNESS FOR A PARTICULAR PURPOSE AND NONINFRINGEMENT.
IN NO EVENT SHALL THE AUTHORS OR COPYRIGHT HOLDERS BE LIABLE FOR ANY
CLAIM, DAMAGES OR OTHER LIABILITY, WHETHER IN AN ACTION OF CONTRACT,
TORT OR OTHERWISE, ARISING FROM, OUT OF OR IN CONNECTION WITH THE
SOFTWARE OR THE USE OR OTHER DEALINGS IN THE SOFTWARE.


----------------

** astral-regex@2.0.0 - https://www.npmjs.com/package/astral-regex/v/2.0.0 | MIT
MIT License

Copyright (c) Kevin Mårtensson <kevinmartensson@gmail.com> (github.com/kevva)

Permission is hereby granted, free of charge, to any person obtaining a copy of this software and associated documentation files (the "Software"), to deal in the Software without restriction, including without limitation the rights to use, copy, modify, merge, publish, distribute, sublicense, and/or sell copies of the Software, and to permit persons to whom the Software is furnished to do so, subject to the following conditions:

The above copyright notice and this permission notice shall be included in all copies or substantial portions of the Software.

THE SOFTWARE IS PROVIDED "AS IS", WITHOUT WARRANTY OF ANY KIND, EXPRESS OR IMPLIED, INCLUDING BUT NOT LIMITED TO THE WARRANTIES OF MERCHANTABILITY, FITNESS FOR A PARTICULAR PURPOSE AND NONINFRINGEMENT. IN NO EVENT SHALL THE AUTHORS OR COPYRIGHT HOLDERS BE LIABLE FOR ANY CLAIM, DAMAGES OR OTHER LIABILITY, WHETHER IN AN ACTION OF CONTRACT, TORT OR OTHERWISE, ARISING FROM, OUT OF OR IN CONNECTION WITH THE SOFTWARE OR THE USE OR OTHER DEALINGS IN THE SOFTWARE.


----------------

** async@3.2.5 - https://www.npmjs.com/package/async/v/3.2.5 | MIT
Copyright (c) 2010-2018 Caolan McMahon

Permission is hereby granted, free of charge, to any person obtaining a copy
of this software and associated documentation files (the "Software"), to deal
in the Software without restriction, including without limitation the rights
to use, copy, modify, merge, publish, distribute, sublicense, and/or sell
copies of the Software, and to permit persons to whom the Software is
furnished to do so, subject to the following conditions:

The above copyright notice and this permission notice shall be included in
all copies or substantial portions of the Software.

THE SOFTWARE IS PROVIDED "AS IS", WITHOUT WARRANTY OF ANY KIND, EXPRESS OR
IMPLIED, INCLUDING BUT NOT LIMITED TO THE WARRANTIES OF MERCHANTABILITY,
FITNESS FOR A PARTICULAR PURPOSE AND NONINFRINGEMENT. IN NO EVENT SHALL THE
AUTHORS OR COPYRIGHT HOLDERS BE LIABLE FOR ANY CLAIM, DAMAGES OR OTHER
LIABILITY, WHETHER IN AN ACTION OF CONTRACT, TORT OR OTHERWISE, ARISING FROM,
OUT OF OR IN CONNECTION WITH THE SOFTWARE OR THE USE OR OTHER DEALINGS IN
THE SOFTWARE.


----------------

** at-least-node@1.0.0 - https://www.npmjs.com/package/at-least-node/v/1.0.0 | ISC
The ISC License
Copyright (c) 2020 Ryan Zimmerman <opensrc@ryanzim.com>

Permission to use, copy, modify, and/or distribute this software for any purpose with or without fee is hereby granted, provided that the above copyright notice and this permission notice appear in all copies.

THE SOFTWARE IS PROVIDED "AS IS" AND THE AUTHOR DISCLAIMS ALL WARRANTIES WITH REGARD TO THIS SOFTWARE INCLUDING ALL IMPLIED WARRANTIES OF MERCHANTABILITY AND FITNESS. IN NO EVENT SHALL THE AUTHOR BE LIABLE FOR ANY SPECIAL, DIRECT, INDIRECT, OR CONSEQUENTIAL DAMAGES OR ANY DAMAGES WHATSOEVER RESULTING FROM LOSS OF USE, DATA OR PROFITS, WHETHER IN AN ACTION OF CONTRACT, NEGLIGENCE OR OTHER TORTIOUS ACTION, ARISING OUT OF OR IN CONNECTION WITH THE USE OR PERFORMANCE OF THIS SOFTWARE.


----------------

<<<<<<< HEAD
** aws-sdk@2.1537.0 - https://www.npmjs.com/package/aws-sdk/v/2.1537.0 | Apache-2.0
=======
** aws-sdk@2.1548.0 - https://www.npmjs.com/package/aws-sdk/v/2.1548.0 | Apache-2.0
>>>>>>> f0af5b1b
AWS SDK for JavaScript
Copyright 2012-2017 Amazon.com, Inc. or its affiliates. All Rights Reserved.

This product includes software developed at
Amazon Web Services, Inc. (http://aws.amazon.com/).


----------------

** balanced-match@1.0.2 - https://www.npmjs.com/package/balanced-match/v/1.0.2 | MIT

----------------

** basic-ftp@5.0.4 - https://www.npmjs.com/package/basic-ftp/v/5.0.4 | MIT
Copyright (c) 2019 Patrick Juchli

Permission is hereby granted, free of charge, to any person obtaining a copy
of this software and associated documentation files (the "Software"), to deal
in the Software without restriction, including without limitation the rights
to use, copy, modify, merge, publish, distribute, sublicense, and/or sell
copies of the Software, and to permit persons to whom the Software is
furnished to do so, subject to the following conditions:

The above copyright notice and this permission notice shall be included in all
copies or substantial portions of the Software.

THE SOFTWARE IS PROVIDED "AS IS", WITHOUT WARRANTY OF ANY KIND, EXPRESS OR
IMPLIED, INCLUDING BUT NOT LIMITED TO THE WARRANTIES OF MERCHANTABILITY,
FITNESS FOR A PARTICULAR PURPOSE AND NONINFRINGEMENT. IN NO EVENT SHALL THE
AUTHORS OR COPYRIGHT HOLDERS BE LIABLE FOR ANY CLAIM, DAMAGES OR OTHER
LIABILITY, WHETHER IN AN ACTION OF CONTRACT, TORT OR OTHERWISE, ARISING FROM,
OUT OF OR IN CONNECTION WITH THE SOFTWARE OR THE USE OR OTHER DEALINGS IN THE
SOFTWARE.

----------------

** binary-extensions@2.2.0 - https://www.npmjs.com/package/binary-extensions/v/2.2.0 | MIT
MIT License

Copyright (c) 2019 Sindre Sorhus <sindresorhus@gmail.com> (https://sindresorhus.com), Paul Miller (https://paulmillr.com)

Permission is hereby granted, free of charge, to any person obtaining a copy of this software and associated documentation files (the "Software"), to deal in the Software without restriction, including without limitation the rights to use, copy, modify, merge, publish, distribute, sublicense, and/or sell copies of the Software, and to permit persons to whom the Software is furnished to do so, subject to the following conditions:

The above copyright notice and this permission notice shall be included in all copies or substantial portions of the Software.

THE SOFTWARE IS PROVIDED "AS IS", WITHOUT WARRANTY OF ANY KIND, EXPRESS OR IMPLIED, INCLUDING BUT NOT LIMITED TO THE WARRANTIES OF MERCHANTABILITY, FITNESS FOR A PARTICULAR PURPOSE AND NONINFRINGEMENT. IN NO EVENT SHALL THE AUTHORS OR COPYRIGHT HOLDERS BE LIABLE FOR ANY CLAIM, DAMAGES OR OTHER LIABILITY, WHETHER IN AN ACTION OF CONTRACT, TORT OR OTHERWISE, ARISING FROM, OUT OF OR IN CONNECTION WITH THE SOFTWARE OR THE USE OR OTHER DEALINGS IN THE SOFTWARE.


----------------

** bl@4.1.0 - https://www.npmjs.com/package/bl/v/4.1.0 | MIT

----------------

** brace-expansion@1.1.11 - https://www.npmjs.com/package/brace-expansion/v/1.1.11 | MIT
MIT License

Copyright (c) 2013 Julian Gruber <julian@juliangruber.com>

Permission is hereby granted, free of charge, to any person obtaining a copy
of this software and associated documentation files (the "Software"), to deal
in the Software without restriction, including without limitation the rights
to use, copy, modify, merge, publish, distribute, sublicense, and/or sell
copies of the Software, and to permit persons to whom the Software is
furnished to do so, subject to the following conditions:

The above copyright notice and this permission notice shall be included in all
copies or substantial portions of the Software.

THE SOFTWARE IS PROVIDED "AS IS", WITHOUT WARRANTY OF ANY KIND, EXPRESS OR
IMPLIED, INCLUDING BUT NOT LIMITED TO THE WARRANTIES OF MERCHANTABILITY,
FITNESS FOR A PARTICULAR PURPOSE AND NONINFRINGEMENT. IN NO EVENT SHALL THE
AUTHORS OR COPYRIGHT HOLDERS BE LIABLE FOR ANY CLAIM, DAMAGES OR OTHER
LIABILITY, WHETHER IN AN ACTION OF CONTRACT, TORT OR OTHERWISE, ARISING FROM,
OUT OF OR IN CONNECTION WITH THE SOFTWARE OR THE USE OR OTHER DEALINGS IN THE
SOFTWARE.


----------------

** brace-expansion@2.0.1 - https://www.npmjs.com/package/brace-expansion/v/2.0.1 | MIT
MIT License

Copyright (c) 2013 Julian Gruber <julian@juliangruber.com>

Permission is hereby granted, free of charge, to any person obtaining a copy
of this software and associated documentation files (the "Software"), to deal
in the Software without restriction, including without limitation the rights
to use, copy, modify, merge, publish, distribute, sublicense, and/or sell
copies of the Software, and to permit persons to whom the Software is
furnished to do so, subject to the following conditions:

The above copyright notice and this permission notice shall be included in all
copies or substantial portions of the Software.

THE SOFTWARE IS PROVIDED "AS IS", WITHOUT WARRANTY OF ANY KIND, EXPRESS OR
IMPLIED, INCLUDING BUT NOT LIMITED TO THE WARRANTIES OF MERCHANTABILITY,
FITNESS FOR A PARTICULAR PURPOSE AND NONINFRINGEMENT. IN NO EVENT SHALL THE
AUTHORS OR COPYRIGHT HOLDERS BE LIABLE FOR ANY CLAIM, DAMAGES OR OTHER
LIABILITY, WHETHER IN AN ACTION OF CONTRACT, TORT OR OTHERWISE, ARISING FROM,
OUT OF OR IN CONNECTION WITH THE SOFTWARE OR THE USE OR OTHER DEALINGS IN THE
SOFTWARE.


----------------

** braces@3.0.2 - https://www.npmjs.com/package/braces/v/3.0.2 | MIT
The MIT License (MIT)

Copyright (c) 2014-2018, Jon Schlinkert.

Permission is hereby granted, free of charge, to any person obtaining a copy
of this software and associated documentation files (the "Software"), to deal
in the Software without restriction, including without limitation the rights
to use, copy, modify, merge, publish, distribute, sublicense, and/or sell
copies of the Software, and to permit persons to whom the Software is
furnished to do so, subject to the following conditions:

The above copyright notice and this permission notice shall be included in
all copies or substantial portions of the Software.

THE SOFTWARE IS PROVIDED "AS IS", WITHOUT WARRANTY OF ANY KIND, EXPRESS OR
IMPLIED, INCLUDING BUT NOT LIMITED TO THE WARRANTIES OF MERCHANTABILITY,
FITNESS FOR A PARTICULAR PURPOSE AND NONINFRINGEMENT. IN NO EVENT SHALL THE
AUTHORS OR COPYRIGHT HOLDERS BE LIABLE FOR ANY CLAIM, DAMAGES OR OTHER
LIABILITY, WHETHER IN AN ACTION OF CONTRACT, TORT OR OTHERWISE, ARISING FROM,
OUT OF OR IN CONNECTION WITH THE SOFTWARE OR THE USE OR OTHER DEALINGS IN
THE SOFTWARE.


----------------

** buffer-crc32@0.2.13 - https://www.npmjs.com/package/buffer-crc32/v/0.2.13 | MIT
The MIT License

Copyright (c) 2013 Brian J. Brennan

Permission is hereby granted, free of charge, to any person obtaining a copy 
of this software and associated documentation files (the "Software"), to deal in 
the Software without restriction, including without limitation the rights to use, 
copy, modify, merge, publish, distribute, sublicense, and/or sell copies of the 
Software, and to permit persons to whom the Software is furnished to do so, 
subject to the following conditions:

The above copyright notice and this permission notice shall be included in all 
copies or substantial portions of the Software.

THE SOFTWARE IS PROVIDED "AS IS", WITHOUT WARRANTY OF ANY KIND, EXPRESS OR IMPLIED, 
INCLUDING BUT NOT LIMITED TO THE WARRANTIES OF MERCHANTABILITY, FITNESS FOR A PARTICULAR 
PURPOSE AND NONINFRINGEMENT. IN NO EVENT SHALL THE AUTHORS OR COPYRIGHT HOLDERS BE LIABLE
FOR ANY CLAIM, DAMAGES OR OTHER LIABILITY, WHETHER IN AN ACTION OF CONTRACT, TORT OR OTHERWISE,
ARISING FROM, OUT OF OR IN CONNECTION WITH THE SOFTWARE OR THE USE OR OTHER DEALINGS IN THE SOFTWARE.


----------------

** buffer-from@1.1.2 - https://www.npmjs.com/package/buffer-from/v/1.1.2 | MIT
MIT License

Copyright (c) 2016, 2018 Linus Unnebäck

Permission is hereby granted, free of charge, to any person obtaining a copy
of this software and associated documentation files (the "Software"), to deal
in the Software without restriction, including without limitation the rights
to use, copy, modify, merge, publish, distribute, sublicense, and/or sell
copies of the Software, and to permit persons to whom the Software is
furnished to do so, subject to the following conditions:

The above copyright notice and this permission notice shall be included in all
copies or substantial portions of the Software.

THE SOFTWARE IS PROVIDED "AS IS", WITHOUT WARRANTY OF ANY KIND, EXPRESS OR
IMPLIED, INCLUDING BUT NOT LIMITED TO THE WARRANTIES OF MERCHANTABILITY,
FITNESS FOR A PARTICULAR PURPOSE AND NONINFRINGEMENT. IN NO EVENT SHALL THE
AUTHORS OR COPYRIGHT HOLDERS BE LIABLE FOR ANY CLAIM, DAMAGES OR OTHER
LIABILITY, WHETHER IN AN ACTION OF CONTRACT, TORT OR OTHERWISE, ARISING FROM,
OUT OF OR IN CONNECTION WITH THE SOFTWARE OR THE USE OR OTHER DEALINGS IN THE
SOFTWARE.


----------------

** camelcase@6.3.0 - https://www.npmjs.com/package/camelcase/v/6.3.0 | MIT
MIT License

Copyright (c) Sindre Sorhus <sindresorhus@gmail.com> (https://sindresorhus.com)

Permission is hereby granted, free of charge, to any person obtaining a copy of this software and associated documentation files (the "Software"), to deal in the Software without restriction, including without limitation the rights to use, copy, modify, merge, publish, distribute, sublicense, and/or sell copies of the Software, and to permit persons to whom the Software is furnished to do so, subject to the following conditions:

The above copyright notice and this permission notice shall be included in all copies or substantial portions of the Software.

THE SOFTWARE IS PROVIDED "AS IS", WITHOUT WARRANTY OF ANY KIND, EXPRESS OR IMPLIED, INCLUDING BUT NOT LIMITED TO THE WARRANTIES OF MERCHANTABILITY, FITNESS FOR A PARTICULAR PURPOSE AND NONINFRINGEMENT. IN NO EVENT SHALL THE AUTHORS OR COPYRIGHT HOLDERS BE LIABLE FOR ANY CLAIM, DAMAGES OR OTHER LIABILITY, WHETHER IN AN ACTION OF CONTRACT, TORT OR OTHERWISE, ARISING FROM, OUT OF OR IN CONNECTION WITH THE SOFTWARE OR THE USE OR OTHER DEALINGS IN THE SOFTWARE.


----------------

<<<<<<< HEAD
** cdk-from-cfn@0.122.0 - https://www.npmjs.com/package/cdk-from-cfn/v/0.122.0 | MIT OR Apache-2.0
=======
** cdk-from-cfn@0.125.0 - https://www.npmjs.com/package/cdk-from-cfn/v/0.125.0 | MIT OR Apache-2.0
>>>>>>> f0af5b1b

----------------

** chalk@4.1.2 - https://www.npmjs.com/package/chalk/v/4.1.2 | MIT
MIT License

Copyright (c) Sindre Sorhus <sindresorhus@gmail.com> (sindresorhus.com)

Permission is hereby granted, free of charge, to any person obtaining a copy of this software and associated documentation files (the "Software"), to deal in the Software without restriction, including without limitation the rights to use, copy, modify, merge, publish, distribute, sublicense, and/or sell copies of the Software, and to permit persons to whom the Software is furnished to do so, subject to the following conditions:

The above copyright notice and this permission notice shall be included in all copies or substantial portions of the Software.

THE SOFTWARE IS PROVIDED "AS IS", WITHOUT WARRANTY OF ANY KIND, EXPRESS OR IMPLIED, INCLUDING BUT NOT LIMITED TO THE WARRANTIES OF MERCHANTABILITY, FITNESS FOR A PARTICULAR PURPOSE AND NONINFRINGEMENT. IN NO EVENT SHALL THE AUTHORS OR COPYRIGHT HOLDERS BE LIABLE FOR ANY CLAIM, DAMAGES OR OTHER LIABILITY, WHETHER IN AN ACTION OF CONTRACT, TORT OR OTHERWISE, ARISING FROM, OUT OF OR IN CONNECTION WITH THE SOFTWARE OR THE USE OR OTHER DEALINGS IN THE SOFTWARE.


----------------

** chokidar@3.5.3 - https://www.npmjs.com/package/chokidar/v/3.5.3 | MIT
The MIT License (MIT)

Copyright (c) 2012-2019 Paul Miller (https://paulmillr.com), Elan Shanker

Permission is hereby granted, free of charge, to any person obtaining a copy
of this software and associated documentation files (the “Software”), to deal
in the Software without restriction, including without limitation the rights
to use, copy, modify, merge, publish, distribute, sublicense, and/or sell
copies of the Software, and to permit persons to whom the Software is
furnished to do so, subject to the following conditions:

The above copyright notice and this permission notice shall be included in
all copies or substantial portions of the Software.

THE SOFTWARE IS PROVIDED “AS IS”, WITHOUT WARRANTY OF ANY KIND, EXPRESS OR
IMPLIED, INCLUDING BUT NOT LIMITED TO THE WARRANTIES OF MERCHANTABILITY,
FITNESS FOR A PARTICULAR PURPOSE AND NONINFRINGEMENT. IN NO EVENT SHALL THE
AUTHORS OR COPYRIGHT HOLDERS BE LIABLE FOR ANY CLAIM, DAMAGES OR OTHER
LIABILITY, WHETHER IN AN ACTION OF CONTRACT, TORT OR OTHERWISE, ARISING FROM,
OUT OF OR IN CONNECTION WITH THE SOFTWARE OR THE USE OR OTHER DEALINGS IN
THE SOFTWARE.


----------------

** cliui@7.0.4 - https://www.npmjs.com/package/cliui/v/7.0.4 | ISC
Copyright (c) 2015, Contributors

Permission to use, copy, modify, and/or distribute this software
for any purpose with or without fee is hereby granted, provided
that the above copyright notice and this permission notice
appear in all copies.

THE SOFTWARE IS PROVIDED "AS IS" AND THE AUTHOR DISCLAIMS ALL WARRANTIES
WITH REGARD TO THIS SOFTWARE INCLUDING ALL IMPLIED WARRANTIES
OF MERCHANTABILITY AND FITNESS. IN NO EVENT SHALL THE AUTHOR BE
LIABLE FOR ANY SPECIAL, DIRECT, INDIRECT, OR CONSEQUENTIAL DAMAGES
OR ANY DAMAGES WHATSOEVER RESULTING FROM LOSS OF USE, DATA OR PROFITS,
WHETHER IN AN ACTION OF CONTRACT, NEGLIGENCE OR OTHER TORTIOUS ACTION,
ARISING OUT OF OR IN CONNECTION WITH THE USE OR PERFORMANCE OF THIS SOFTWARE.


----------------

** color-convert@2.0.1 - https://www.npmjs.com/package/color-convert/v/2.0.1 | MIT
Copyright (c) 2011-2016 Heather Arthur <fayearthur@gmail.com>

Permission is hereby granted, free of charge, to any person obtaining
a copy of this software and associated documentation files (the
"Software"), to deal in the Software without restriction, including
without limitation the rights to use, copy, modify, merge, publish,
distribute, sublicense, and/or sell copies of the Software, and to
permit persons to whom the Software is furnished to do so, subject to
the following conditions:

The above copyright notice and this permission notice shall be
included in all copies or substantial portions of the Software.

THE SOFTWARE IS PROVIDED "AS IS", WITHOUT WARRANTY OF ANY KIND,
EXPRESS OR IMPLIED, INCLUDING BUT NOT LIMITED TO THE WARRANTIES OF
MERCHANTABILITY, FITNESS FOR A PARTICULAR PURPOSE AND
NONINFRINGEMENT. IN NO EVENT SHALL THE AUTHORS OR COPYRIGHT HOLDERS BE
LIABLE FOR ANY CLAIM, DAMAGES OR OTHER LIABILITY, WHETHER IN AN ACTION
OF CONTRACT, TORT OR OTHERWISE, ARISING FROM, OUT OF OR IN CONNECTION
WITH THE SOFTWARE OR THE USE OR OTHER DEALINGS IN THE SOFTWARE.



----------------

** color-name@1.1.4 - https://www.npmjs.com/package/color-name/v/1.1.4 | MIT
The MIT License (MIT)
Copyright (c) 2015 Dmitry Ivanov

Permission is hereby granted, free of charge, to any person obtaining a copy of this software and associated documentation files (the "Software"), to deal in the Software without restriction, including without limitation the rights to use, copy, modify, merge, publish, distribute, sublicense, and/or sell copies of the Software, and to permit persons to whom the Software is furnished to do so, subject to the following conditions:

The above copyright notice and this permission notice shall be included in all copies or substantial portions of the Software.

THE SOFTWARE IS PROVIDED "AS IS", WITHOUT WARRANTY OF ANY KIND, EXPRESS OR IMPLIED, INCLUDING BUT NOT LIMITED TO THE WARRANTIES OF MERCHANTABILITY, FITNESS FOR A PARTICULAR PURPOSE AND NONINFRINGEMENT. IN NO EVENT SHALL THE AUTHORS OR COPYRIGHT HOLDERS BE LIABLE FOR ANY CLAIM, DAMAGES OR OTHER LIABILITY, WHETHER IN AN ACTION OF CONTRACT, TORT OR OTHERWISE, ARISING FROM, OUT OF OR IN CONNECTION WITH THE SOFTWARE OR THE USE OR OTHER DEALINGS IN THE SOFTWARE.

----------------

** compress-commons@4.1.2 - https://www.npmjs.com/package/compress-commons/v/4.1.2 | MIT
Copyright (c) 2014 Chris Talkington, contributors.

Permission is hereby granted, free of charge, to any person
obtaining a copy of this software and associated documentation
files (the "Software"), to deal in the Software without
restriction, including without limitation the rights to use,
copy, modify, merge, publish, distribute, sublicense, and/or sell
copies of the Software, and to permit persons to whom the
Software is furnished to do so, subject to the following
conditions:

The above copyright notice and this permission notice shall be
included in all copies or substantial portions of the Software.

THE SOFTWARE IS PROVIDED "AS IS", WITHOUT WARRANTY OF ANY KIND,
EXPRESS OR IMPLIED, INCLUDING BUT NOT LIMITED TO THE WARRANTIES
OF MERCHANTABILITY, FITNESS FOR A PARTICULAR PURPOSE AND
NONINFRINGEMENT. IN NO EVENT SHALL THE AUTHORS OR COPYRIGHT
HOLDERS BE LIABLE FOR ANY CLAIM, DAMAGES OR OTHER LIABILITY,
WHETHER IN AN ACTION OF CONTRACT, TORT OR OTHERWISE, ARISING
FROM, OUT OF OR IN CONNECTION WITH THE SOFTWARE OR THE USE OR
OTHER DEALINGS IN THE SOFTWARE.

----------------

** concat-map@0.0.1 - https://www.npmjs.com/package/concat-map/v/0.0.1 | MIT
This software is released under the MIT license:

Permission is hereby granted, free of charge, to any person obtaining a copy of
this software and associated documentation files (the "Software"), to deal in
the Software without restriction, including without limitation the rights to
use, copy, modify, merge, publish, distribute, sublicense, and/or sell copies of
the Software, and to permit persons to whom the Software is furnished to do so,
subject to the following conditions:

The above copyright notice and this permission notice shall be included in all
copies or substantial portions of the Software.

THE SOFTWARE IS PROVIDED "AS IS", WITHOUT WARRANTY OF ANY KIND, EXPRESS OR
IMPLIED, INCLUDING BUT NOT LIMITED TO THE WARRANTIES OF MERCHANTABILITY, FITNESS
FOR A PARTICULAR PURPOSE AND NONINFRINGEMENT. IN NO EVENT SHALL THE AUTHORS OR
COPYRIGHT HOLDERS BE LIABLE FOR ANY CLAIM, DAMAGES OR OTHER LIABILITY, WHETHER
IN AN ACTION OF CONTRACT, TORT OR OTHERWISE, ARISING FROM, OUT OF OR IN
CONNECTION WITH THE SOFTWARE OR THE USE OR OTHER DEALINGS IN THE SOFTWARE.


----------------

** core-util-is@1.0.3 - https://www.npmjs.com/package/core-util-is/v/1.0.3 | MIT
Copyright Node.js contributors. All rights reserved.

Permission is hereby granted, free of charge, to any person obtaining a copy
of this software and associated documentation files (the "Software"), to
deal in the Software without restriction, including without limitation the
rights to use, copy, modify, merge, publish, distribute, sublicense, and/or
sell copies of the Software, and to permit persons to whom the Software is
furnished to do so, subject to the following conditions:

The above copyright notice and this permission notice shall be included in
all copies or substantial portions of the Software.

THE SOFTWARE IS PROVIDED "AS IS", WITHOUT WARRANTY OF ANY KIND, EXPRESS OR
IMPLIED, INCLUDING BUT NOT LIMITED TO THE WARRANTIES OF MERCHANTABILITY,
FITNESS FOR A PARTICULAR PURPOSE AND NONINFRINGEMENT. IN NO EVENT SHALL THE
AUTHORS OR COPYRIGHT HOLDERS BE LIABLE FOR ANY CLAIM, DAMAGES OR OTHER
LIABILITY, WHETHER IN AN ACTION OF CONTRACT, TORT OR OTHERWISE, ARISING
FROM, OUT OF OR IN CONNECTION WITH THE SOFTWARE OR THE USE OR OTHER DEALINGS
IN THE SOFTWARE.


----------------

** crc-32@1.2.2 - https://www.npmjs.com/package/crc-32/v/1.2.2 | Apache-2.0
                                 Apache License
                           Version 2.0, January 2004
                        http://www.apache.org/licenses/

   TERMS AND CONDITIONS FOR USE, REPRODUCTION, AND DISTRIBUTION

   1. Definitions.

      "License" shall mean the terms and conditions for use, reproduction,
      and distribution as defined by Sections 1 through 9 of this document.

      "Licensor" shall mean the copyright owner or entity authorized by
      the copyright owner that is granting the License.

      "Legal Entity" shall mean the union of the acting entity and all
      other entities that control, are controlled by, or are under common
      control with that entity. For the purposes of this definition,
      "control" means (i) the power, direct or indirect, to cause the
      direction or management of such entity, whether by contract or
      otherwise, or (ii) ownership of fifty percent (50%) or more of the
      outstanding shares, or (iii) beneficial ownership of such entity.

      "You" (or "Your") shall mean an individual or Legal Entity
      exercising permissions granted by this License.

      "Source" form shall mean the preferred form for making modifications,
      including but not limited to software source code, documentation
      source, and configuration files.

      "Object" form shall mean any form resulting from mechanical
      transformation or translation of a Source form, including but
      not limited to compiled object code, generated documentation,
      and conversions to other media types.

      "Work" shall mean the work of authorship, whether in Source or
      Object form, made available under the License, as indicated by a
      copyright notice that is included in or attached to the work
      (an example is provided in the Appendix below).

      "Derivative Works" shall mean any work, whether in Source or Object
      form, that is based on (or derived from) the Work and for which the
      editorial revisions, annotations, elaborations, or other modifications
      represent, as a whole, an original work of authorship. For the purposes
      of this License, Derivative Works shall not include works that remain
      separable from, or merely link (or bind by name) to the interfaces of,
      the Work and Derivative Works thereof.

      "Contribution" shall mean any work of authorship, including
      the original version of the Work and any modifications or additions
      to that Work or Derivative Works thereof, that is intentionally
      submitted to Licensor for inclusion in the Work by the copyright owner
      or by an individual or Legal Entity authorized to submit on behalf of
      the copyright owner. For the purposes of this definition, "submitted"
      means any form of electronic, verbal, or written communication sent
      to the Licensor or its representatives, including but not limited to
      communication on electronic mailing lists, source code control systems,
      and issue tracking systems that are managed by, or on behalf of, the
      Licensor for the purpose of discussing and improving the Work, but
      excluding communication that is conspicuously marked or otherwise
      designated in writing by the copyright owner as "Not a Contribution."

      "Contributor" shall mean Licensor and any individual or Legal Entity
      on behalf of whom a Contribution has been received by Licensor and
      subsequently incorporated within the Work.

   2. Grant of Copyright License. Subject to the terms and conditions of
      this License, each Contributor hereby grants to You a perpetual,
      worldwide, non-exclusive, no-charge, royalty-free, irrevocable
      copyright license to reproduce, prepare Derivative Works of,
      publicly display, publicly perform, sublicense, and distribute the
      Work and such Derivative Works in Source or Object form.

   3. Grant of Patent License. Subject to the terms and conditions of
      this License, each Contributor hereby grants to You a perpetual,
      worldwide, non-exclusive, no-charge, royalty-free, irrevocable
      (except as stated in this section) patent license to make, have made,
      use, offer to sell, sell, import, and otherwise transfer the Work,
      where such license applies only to those patent claims licensable
      by such Contributor that are necessarily infringed by their
      Contribution(s) alone or by combination of their Contribution(s)
      with the Work to which such Contribution(s) was submitted. If You
      institute patent litigation against any entity (including a
      cross-claim or counterclaim in a lawsuit) alleging that the Work
      or a Contribution incorporated within the Work constitutes direct
      or contributory patent infringement, then any patent licenses
      granted to You under this License for that Work shall terminate
      as of the date such litigation is filed.

   4. Redistribution. You may reproduce and distribute copies of the
      Work or Derivative Works thereof in any medium, with or without
      modifications, and in Source or Object form, provided that You
      meet the following conditions:

      (a) You must give any other recipients of the Work or
          Derivative Works a copy of this License; and

      (b) You must cause any modified files to carry prominent notices
          stating that You changed the files; and

      (c) You must retain, in the Source form of any Derivative Works
          that You distribute, all copyright, patent, trademark, and
          attribution notices from the Source form of the Work,
          excluding those notices that do not pertain to any part of
          the Derivative Works; and

      (d) If the Work includes a "NOTICE" text file as part of its
          distribution, then any Derivative Works that You distribute must
          include a readable copy of the attribution notices contained
          within such NOTICE file, excluding those notices that do not
          pertain to any part of the Derivative Works, in at least one
          of the following places: within a NOTICE text file distributed
          as part of the Derivative Works; within the Source form or
          documentation, if provided along with the Derivative Works; or,
          within a display generated by the Derivative Works, if and
          wherever such third-party notices normally appear. The contents
          of the NOTICE file are for informational purposes only and
          do not modify the License. You may add Your own attribution
          notices within Derivative Works that You distribute, alongside
          or as an addendum to the NOTICE text from the Work, provided
          that such additional attribution notices cannot be construed
          as modifying the License.

      You may add Your own copyright statement to Your modifications and
      may provide additional or different license terms and conditions
      for use, reproduction, or distribution of Your modifications, or
      for any such Derivative Works as a whole, provided Your use,
      reproduction, and distribution of the Work otherwise complies with
      the conditions stated in this License.

   5. Submission of Contributions. Unless You explicitly state otherwise,
      any Contribution intentionally submitted for inclusion in the Work
      by You to the Licensor shall be under the terms and conditions of
      this License, without any additional terms or conditions.
      Notwithstanding the above, nothing herein shall supersede or modify
      the terms of any separate license agreement you may have executed
      with Licensor regarding such Contributions.

   6. Trademarks. This License does not grant permission to use the trade
      names, trademarks, service marks, or product names of the Licensor,
      except as required for reasonable and customary use in describing the
      origin of the Work and reproducing the content of the NOTICE file.

   7. Disclaimer of Warranty. Unless required by applicable law or
      agreed to in writing, Licensor provides the Work (and each
      Contributor provides its Contributions) on an "AS IS" BASIS,
      WITHOUT WARRANTIES OR CONDITIONS OF ANY KIND, either express or
      implied, including, without limitation, any warranties or conditions
      of TITLE, NON-INFRINGEMENT, MERCHANTABILITY, or FITNESS FOR A
      PARTICULAR PURPOSE. You are solely responsible for determining the
      appropriateness of using or redistributing the Work and assume any
      risks associated with Your exercise of permissions under this License.

   8. Limitation of Liability. In no event and under no legal theory,
      whether in tort (including negligence), contract, or otherwise,
      unless required by applicable law (such as deliberate and grossly
      negligent acts) or agreed to in writing, shall any Contributor be
      liable to You for damages, including any direct, indirect, special,
      incidental, or consequential damages of any character arising as a
      result of this License or out of the use or inability to use the
      Work (including but not limited to damages for loss of goodwill,
      work stoppage, computer failure or malfunction, or any and all
      other commercial damages or losses), even if such Contributor
      has been advised of the possibility of such damages.

   9. Accepting Warranty or Additional Liability. While redistributing
      the Work or Derivative Works thereof, You may choose to offer,
      and charge a fee for, acceptance of support, warranty, indemnity,
      or other liability obligations and/or rights consistent with this
      License. However, in accepting such obligations, You may act only
      on Your own behalf and on Your sole responsibility, not on behalf
      of any other Contributor, and only if You agree to indemnify,
      defend, and hold each Contributor harmless for any liability
      incurred by, or claims asserted against, such Contributor by reason
      of your accepting any such warranty or additional liability.

   END OF TERMS AND CONDITIONS

   APPENDIX: How to apply the Apache License to your work.

      To apply the Apache License to your work, attach the following
      boilerplate notice, with the fields enclosed by brackets "{}"
      replaced with your own identifying information. (Don't include
      the brackets!)  The text should be enclosed in the appropriate
      comment syntax for the file format. We also recommend that a
      file or class name and description of purpose be included on the
      same "printed page" as the copyright notice for easier
      identification within third-party archives.

   Copyright (C) 2014-present   SheetJS LLC

   Licensed under the Apache License, Version 2.0 (the "License");
   you may not use this file except in compliance with the License.
   You may obtain a copy of the License at

       http://www.apache.org/licenses/LICENSE-2.0

   Unless required by applicable law or agreed to in writing, software
   distributed under the License is distributed on an "AS IS" BASIS,
   WITHOUT WARRANTIES OR CONDITIONS OF ANY KIND, either express or implied.
   See the License for the specific language governing permissions and
   limitations under the License.


----------------

** crc32-stream@4.0.3 - https://www.npmjs.com/package/crc32-stream/v/4.0.3 | MIT
Copyright (c) 2014 Chris Talkington, contributors.

Permission is hereby granted, free of charge, to any person
obtaining a copy of this software and associated documentation
files (the "Software"), to deal in the Software without
restriction, including without limitation the rights to use,
copy, modify, merge, publish, distribute, sublicense, and/or sell
copies of the Software, and to permit persons to whom the
Software is furnished to do so, subject to the following
conditions:

The above copyright notice and this permission notice shall be
included in all copies or substantial portions of the Software.

THE SOFTWARE IS PROVIDED "AS IS", WITHOUT WARRANTY OF ANY KIND,
EXPRESS OR IMPLIED, INCLUDING BUT NOT LIMITED TO THE WARRANTIES
OF MERCHANTABILITY, FITNESS FOR A PARTICULAR PURPOSE AND
NONINFRINGEMENT. IN NO EVENT SHALL THE AUTHORS OR COPYRIGHT
HOLDERS BE LIABLE FOR ANY CLAIM, DAMAGES OR OTHER LIABILITY,
WHETHER IN AN ACTION OF CONTRACT, TORT OR OTHERWISE, ARISING
FROM, OUT OF OR IN CONNECTION WITH THE SOFTWARE OR THE USE OR
OTHER DEALINGS IN THE SOFTWARE.

----------------

** data-uri-to-buffer@6.0.1 - https://www.npmjs.com/package/data-uri-to-buffer/v/6.0.1 | MIT
(The MIT License)

Copyright (c) 2014 Nathan Rajlich <nathan@tootallnate.net>

Permission is hereby granted, free of charge, to any person obtaining
a copy of this software and associated documentation files (the
'Software'), to deal in the Software without restriction, including
without limitation the rights to use, copy, modify, merge, publish,
distribute, sublicense, and/or sell copies of the Software, and to
permit persons to whom the Software is furnished to do so, subject to
the following conditions:

The above copyright notice and this permission notice shall be
included in all copies or substantial portions of the Software.

THE SOFTWARE IS PROVIDED 'AS IS', WITHOUT WARRANTY OF ANY KIND,
EXPRESS OR IMPLIED, INCLUDING BUT NOT LIMITED TO THE WARRANTIES OF
MERCHANTABILITY, FITNESS FOR A PARTICULAR PURPOSE AND NONINFRINGEMENT.
IN NO EVENT SHALL THE AUTHORS OR COPYRIGHT HOLDERS BE LIABLE FOR ANY
CLAIM, DAMAGES OR OTHER LIABILITY, WHETHER IN AN ACTION OF CONTRACT,
TORT OR OTHERWISE, ARISING FROM, OUT OF OR IN CONNECTION WITH THE
SOFTWARE OR THE USE OR OTHER DEALINGS IN THE SOFTWARE.

----------------

** debug@4.3.4 - https://www.npmjs.com/package/debug/v/4.3.4 | MIT
(The MIT License)

Copyright (c) 2014-2017 TJ Holowaychuk <tj@vision-media.ca>
Copyright (c) 2018-2021 Josh Junon

Permission is hereby granted, free of charge, to any person obtaining a copy of this software
and associated documentation files (the 'Software'), to deal in the Software without restriction,
including without limitation the rights to use, copy, modify, merge, publish, distribute, sublicense,
and/or sell copies of the Software, and to permit persons to whom the Software is furnished to do so,
subject to the following conditions:

The above copyright notice and this permission notice shall be included in all copies or substantial
portions of the Software.

THE SOFTWARE IS PROVIDED 'AS IS', WITHOUT WARRANTY OF ANY KIND, EXPRESS OR IMPLIED, INCLUDING BUT NOT
LIMITED TO THE WARRANTIES OF MERCHANTABILITY, FITNESS FOR A PARTICULAR PURPOSE AND NONINFRINGEMENT.
IN NO EVENT SHALL THE AUTHORS OR COPYRIGHT HOLDERS BE LIABLE FOR ANY CLAIM, DAMAGES OR OTHER LIABILITY,
WHETHER IN AN ACTION OF CONTRACT, TORT OR OTHERWISE, ARISING FROM, OUT OF OR IN CONNECTION WITH THE
SOFTWARE OR THE USE OR OTHER DEALINGS IN THE SOFTWARE.



----------------

** decamelize@5.0.1 - https://www.npmjs.com/package/decamelize/v/5.0.1 | MIT
MIT License

Copyright (c) Sindre Sorhus <sindresorhus@gmail.com> (sindresorhus.com)

Permission is hereby granted, free of charge, to any person obtaining a copy of this software and associated documentation files (the "Software"), to deal in the Software without restriction, including without limitation the rights to use, copy, modify, merge, publish, distribute, sublicense, and/or sell copies of the Software, and to permit persons to whom the Software is furnished to do so, subject to the following conditions:

The above copyright notice and this permission notice shall be included in all copies or substantial portions of the Software.

THE SOFTWARE IS PROVIDED "AS IS", WITHOUT WARRANTY OF ANY KIND, EXPRESS OR IMPLIED, INCLUDING BUT NOT LIMITED TO THE WARRANTIES OF MERCHANTABILITY, FITNESS FOR A PARTICULAR PURPOSE AND NONINFRINGEMENT. IN NO EVENT SHALL THE AUTHORS OR COPYRIGHT HOLDERS BE LIABLE FOR ANY CLAIM, DAMAGES OR OTHER LIABILITY, WHETHER IN AN ACTION OF CONTRACT, TORT OR OTHERWISE, ARISING FROM, OUT OF OR IN CONNECTION WITH THE SOFTWARE OR THE USE OR OTHER DEALINGS IN THE SOFTWARE.


----------------

** degenerator@5.0.1 - https://www.npmjs.com/package/degenerator/v/5.0.1 | MIT

----------------

** diff@5.1.0 - https://www.npmjs.com/package/diff/v/5.1.0 | BSD-3-Clause
Software License Agreement (BSD License)

Copyright (c) 2009-2015, Kevin Decker <kpdecker@gmail.com>

All rights reserved.

Redistribution and use of this software in source and binary forms, with or without modification,
are permitted provided that the following conditions are met:

* Redistributions of source code must retain the above
  copyright notice, this list of conditions and the
  following disclaimer.

* Redistributions in binary form must reproduce the above
  copyright notice, this list of conditions and the
  following disclaimer in the documentation and/or other
  materials provided with the distribution.

* Neither the name of Kevin Decker nor the names of its
  contributors may be used to endorse or promote products
  derived from this software without specific prior
  written permission.

THIS SOFTWARE IS PROVIDED BY THE COPYRIGHT HOLDERS AND CONTRIBUTORS "AS IS" AND ANY EXPRESS OR
IMPLIED WARRANTIES, INCLUDING, BUT NOT LIMITED TO, THE IMPLIED WARRANTIES OF MERCHANTABILITY AND
FITNESS FOR A PARTICULAR PURPOSE ARE DISCLAIMED. IN NO EVENT SHALL THE COPYRIGHT OWNER OR
CONTRIBUTORS BE LIABLE FOR ANY DIRECT, INDIRECT, INCIDENTAL, SPECIAL, EXEMPLARY, OR CONSEQUENTIAL
DAMAGES (INCLUDING, BUT NOT LIMITED TO, PROCUREMENT OF SUBSTITUTE GOODS OR SERVICES; LOSS OF USE,
DATA, OR PROFITS; OR BUSINESS INTERRUPTION) HOWEVER CAUSED AND ON ANY THEORY OF LIABILITY, WHETHER
IN CONTRACT, STRICT LIABILITY, OR TORT (INCLUDING NEGLIGENCE OR OTHERWISE) ARISING IN ANY WAY OUT
OF THE USE OF THIS SOFTWARE, EVEN IF ADVISED OF THE POSSIBILITY OF SUCH DAMAGE.

----------------

** emoji-regex@8.0.0 - https://www.npmjs.com/package/emoji-regex/v/8.0.0 | MIT
Copyright Mathias Bynens <https://mathiasbynens.be/>

Permission is hereby granted, free of charge, to any person obtaining
a copy of this software and associated documentation files (the
"Software"), to deal in the Software without restriction, including
without limitation the rights to use, copy, modify, merge, publish,
distribute, sublicense, and/or sell copies of the Software, and to
permit persons to whom the Software is furnished to do so, subject to
the following conditions:

The above copyright notice and this permission notice shall be
included in all copies or substantial portions of the Software.

THE SOFTWARE IS PROVIDED "AS IS", WITHOUT WARRANTY OF ANY KIND,
EXPRESS OR IMPLIED, INCLUDING BUT NOT LIMITED TO THE WARRANTIES OF
MERCHANTABILITY, FITNESS FOR A PARTICULAR PURPOSE AND
NONINFRINGEMENT. IN NO EVENT SHALL THE AUTHORS OR COPYRIGHT HOLDERS BE
LIABLE FOR ANY CLAIM, DAMAGES OR OTHER LIABILITY, WHETHER IN AN ACTION
OF CONTRACT, TORT OR OTHERWISE, ARISING FROM, OUT OF OR IN CONNECTION
WITH THE SOFTWARE OR THE USE OR OTHER DEALINGS IN THE SOFTWARE.


----------------

** end-of-stream@1.4.4 - https://www.npmjs.com/package/end-of-stream/v/1.4.4 | MIT
The MIT License (MIT)

Copyright (c) 2014 Mathias Buus

Permission is hereby granted, free of charge, to any person obtaining a copy
of this software and associated documentation files (the "Software"), to deal
in the Software without restriction, including without limitation the rights
to use, copy, modify, merge, publish, distribute, sublicense, and/or sell
copies of the Software, and to permit persons to whom the Software is
furnished to do so, subject to the following conditions:

The above copyright notice and this permission notice shall be included in
all copies or substantial portions of the Software.

THE SOFTWARE IS PROVIDED "AS IS", WITHOUT WARRANTY OF ANY KIND, EXPRESS OR
IMPLIED, INCLUDING BUT NOT LIMITED TO THE WARRANTIES OF MERCHANTABILITY,
FITNESS FOR A PARTICULAR PURPOSE AND NONINFRINGEMENT. IN NO EVENT SHALL THE
AUTHORS OR COPYRIGHT HOLDERS BE LIABLE FOR ANY CLAIM, DAMAGES OR OTHER
LIABILITY, WHETHER IN AN ACTION OF CONTRACT, TORT OR OTHERWISE, ARISING FROM,
OUT OF OR IN CONNECTION WITH THE SOFTWARE OR THE USE OR OTHER DEALINGS IN
THE SOFTWARE.

----------------

** escalade@3.1.1 - https://www.npmjs.com/package/escalade/v/3.1.1 | MIT
MIT License

Copyright (c) Luke Edwards <luke.edwards05@gmail.com> (lukeed.com)

Permission is hereby granted, free of charge, to any person obtaining a copy of this software and associated documentation files (the "Software"), to deal in the Software without restriction, including without limitation the rights to use, copy, modify, merge, publish, distribute, sublicense, and/or sell copies of the Software, and to permit persons to whom the Software is furnished to do so, subject to the following conditions:

The above copyright notice and this permission notice shall be included in all copies or substantial portions of the Software.

THE SOFTWARE IS PROVIDED "AS IS", WITHOUT WARRANTY OF ANY KIND, EXPRESS OR IMPLIED, INCLUDING BUT NOT LIMITED TO THE WARRANTIES OF MERCHANTABILITY, FITNESS FOR A PARTICULAR PURPOSE AND NONINFRINGEMENT. IN NO EVENT SHALL THE AUTHORS OR COPYRIGHT HOLDERS BE LIABLE FOR ANY CLAIM, DAMAGES OR OTHER LIABILITY, WHETHER IN AN ACTION OF CONTRACT, TORT OR OTHERWISE, ARISING FROM, OUT OF OR IN CONNECTION WITH THE SOFTWARE OR THE USE OR OTHER DEALINGS IN THE SOFTWARE.


----------------

** escodegen@2.1.0 - https://www.npmjs.com/package/escodegen/v/2.1.0 | BSD-2-Clause
Copyright (C) 2012 Yusuke Suzuki (twitter: @Constellation) and other contributors.

Redistribution and use in source and binary forms, with or without
modification, are permitted provided that the following conditions are met:

  * Redistributions of source code must retain the above copyright
    notice, this list of conditions and the following disclaimer.
  * Redistributions in binary form must reproduce the above copyright
    notice, this list of conditions and the following disclaimer in the
    documentation and/or other materials provided with the distribution.

THIS SOFTWARE IS PROVIDED BY THE COPYRIGHT HOLDERS AND CONTRIBUTORS "AS IS"
AND ANY EXPRESS OR IMPLIED WARRANTIES, INCLUDING, BUT NOT LIMITED TO, THE
IMPLIED WARRANTIES OF MERCHANTABILITY AND FITNESS FOR A PARTICULAR PURPOSE
ARE DISCLAIMED. IN NO EVENT SHALL <COPYRIGHT HOLDER> BE LIABLE FOR ANY
DIRECT, INDIRECT, INCIDENTAL, SPECIAL, EXEMPLARY, OR CONSEQUENTIAL DAMAGES
(INCLUDING, BUT NOT LIMITED TO, PROCUREMENT OF SUBSTITUTE GOODS OR SERVICES;
LOSS OF USE, DATA, OR PROFITS; OR BUSINESS INTERRUPTION) HOWEVER CAUSED AND
ON ANY THEORY OF LIABILITY, WHETHER IN CONTRACT, STRICT LIABILITY, OR TORT
(INCLUDING NEGLIGENCE OR OTHERWISE) ARISING IN ANY WAY OUT OF THE USE OF
THIS SOFTWARE, EVEN IF ADVISED OF THE POSSIBILITY OF SUCH DAMAGE.


----------------

** esprima@4.0.1 - https://www.npmjs.com/package/esprima/v/4.0.1 | BSD-2-Clause
Copyright JS Foundation and other contributors, https://js.foundation/

Redistribution and use in source and binary forms, with or without
modification, are permitted provided that the following conditions are met:

  * Redistributions of source code must retain the above copyright
    notice, this list of conditions and the following disclaimer.
  * Redistributions in binary form must reproduce the above copyright
    notice, this list of conditions and the following disclaimer in the
    documentation and/or other materials provided with the distribution.

THIS SOFTWARE IS PROVIDED BY THE COPYRIGHT HOLDERS AND CONTRIBUTORS "AS IS"
AND ANY EXPRESS OR IMPLIED WARRANTIES, INCLUDING, BUT NOT LIMITED TO, THE
IMPLIED WARRANTIES OF MERCHANTABILITY AND FITNESS FOR A PARTICULAR PURPOSE
ARE DISCLAIMED. IN NO EVENT SHALL <COPYRIGHT HOLDER> BE LIABLE FOR ANY
DIRECT, INDIRECT, INCIDENTAL, SPECIAL, EXEMPLARY, OR CONSEQUENTIAL DAMAGES
(INCLUDING, BUT NOT LIMITED TO, PROCUREMENT OF SUBSTITUTE GOODS OR SERVICES;
LOSS OF USE, DATA, OR PROFITS; OR BUSINESS INTERRUPTION) HOWEVER CAUSED AND
ON ANY THEORY OF LIABILITY, WHETHER IN CONTRACT, STRICT LIABILITY, OR TORT
(INCLUDING NEGLIGENCE OR OTHERWISE) ARISING IN ANY WAY OUT OF THE USE OF
THIS SOFTWARE, EVEN IF ADVISED OF THE POSSIBILITY OF SUCH DAMAGE.


----------------

** estraverse@5.3.0 - https://www.npmjs.com/package/estraverse/v/5.3.0 | BSD-2-Clause
Redistribution and use in source and binary forms, with or without
modification, are permitted provided that the following conditions are met:

  * Redistributions of source code must retain the above copyright
    notice, this list of conditions and the following disclaimer.
  * Redistributions in binary form must reproduce the above copyright
    notice, this list of conditions and the following disclaimer in the
    documentation and/or other materials provided with the distribution.

THIS SOFTWARE IS PROVIDED BY THE COPYRIGHT HOLDERS AND CONTRIBUTORS "AS IS"
AND ANY EXPRESS OR IMPLIED WARRANTIES, INCLUDING, BUT NOT LIMITED TO, THE
IMPLIED WARRANTIES OF MERCHANTABILITY AND FITNESS FOR A PARTICULAR PURPOSE
ARE DISCLAIMED. IN NO EVENT SHALL <COPYRIGHT HOLDER> BE LIABLE FOR ANY
DIRECT, INDIRECT, INCIDENTAL, SPECIAL, EXEMPLARY, OR CONSEQUENTIAL DAMAGES
(INCLUDING, BUT NOT LIMITED TO, PROCUREMENT OF SUBSTITUTE GOODS OR SERVICES;
LOSS OF USE, DATA, OR PROFITS; OR BUSINESS INTERRUPTION) HOWEVER CAUSED AND
ON ANY THEORY OF LIABILITY, WHETHER IN CONTRACT, STRICT LIABILITY, OR TORT
(INCLUDING NEGLIGENCE OR OTHERWISE) ARISING IN ANY WAY OUT OF THE USE OF
THIS SOFTWARE, EVEN IF ADVISED OF THE POSSIBILITY OF SUCH DAMAGE.


----------------

** esutils@2.0.3 - https://www.npmjs.com/package/esutils/v/2.0.3 | BSD-2-Clause
Redistribution and use in source and binary forms, with or without
modification, are permitted provided that the following conditions are met:

  * Redistributions of source code must retain the above copyright
    notice, this list of conditions and the following disclaimer.
  * Redistributions in binary form must reproduce the above copyright
    notice, this list of conditions and the following disclaimer in the
    documentation and/or other materials provided with the distribution.

THIS SOFTWARE IS PROVIDED BY THE COPYRIGHT HOLDERS AND CONTRIBUTORS "AS IS"
AND ANY EXPRESS OR IMPLIED WARRANTIES, INCLUDING, BUT NOT LIMITED TO, THE
IMPLIED WARRANTIES OF MERCHANTABILITY AND FITNESS FOR A PARTICULAR PURPOSE
ARE DISCLAIMED. IN NO EVENT SHALL <COPYRIGHT HOLDER> BE LIABLE FOR ANY
DIRECT, INDIRECT, INCIDENTAL, SPECIAL, EXEMPLARY, OR CONSEQUENTIAL DAMAGES
(INCLUDING, BUT NOT LIMITED TO, PROCUREMENT OF SUBSTITUTE GOODS OR SERVICES;
LOSS OF USE, DATA, OR PROFITS; OR BUSINESS INTERRUPTION) HOWEVER CAUSED AND
ON ANY THEORY OF LIABILITY, WHETHER IN CONTRACT, STRICT LIABILITY, OR TORT
(INCLUDING NEGLIGENCE OR OTHERWISE) ARISING IN ANY WAY OUT OF THE USE OF
THIS SOFTWARE, EVEN IF ADVISED OF THE POSSIBILITY OF SUCH DAMAGE.


----------------

** fast-deep-equal@3.1.3 - https://www.npmjs.com/package/fast-deep-equal/v/3.1.3 | MIT
MIT License

Copyright (c) 2017 Evgeny Poberezkin

Permission is hereby granted, free of charge, to any person obtaining a copy
of this software and associated documentation files (the "Software"), to deal
in the Software without restriction, including without limitation the rights
to use, copy, modify, merge, publish, distribute, sublicense, and/or sell
copies of the Software, and to permit persons to whom the Software is
furnished to do so, subject to the following conditions:

The above copyright notice and this permission notice shall be included in all
copies or substantial portions of the Software.

THE SOFTWARE IS PROVIDED "AS IS", WITHOUT WARRANTY OF ANY KIND, EXPRESS OR
IMPLIED, INCLUDING BUT NOT LIMITED TO THE WARRANTIES OF MERCHANTABILITY,
FITNESS FOR A PARTICULAR PURPOSE AND NONINFRINGEMENT. IN NO EVENT SHALL THE
AUTHORS OR COPYRIGHT HOLDERS BE LIABLE FOR ANY CLAIM, DAMAGES OR OTHER
LIABILITY, WHETHER IN AN ACTION OF CONTRACT, TORT OR OTHERWISE, ARISING FROM,
OUT OF OR IN CONNECTION WITH THE SOFTWARE OR THE USE OR OTHER DEALINGS IN THE
SOFTWARE.


----------------

** fill-range@7.0.1 - https://www.npmjs.com/package/fill-range/v/7.0.1 | MIT
The MIT License (MIT)

Copyright (c) 2014-present, Jon Schlinkert.

Permission is hereby granted, free of charge, to any person obtaining a copy
of this software and associated documentation files (the "Software"), to deal
in the Software without restriction, including without limitation the rights
to use, copy, modify, merge, publish, distribute, sublicense, and/or sell
copies of the Software, and to permit persons to whom the Software is
furnished to do so, subject to the following conditions:

The above copyright notice and this permission notice shall be included in
all copies or substantial portions of the Software.

THE SOFTWARE IS PROVIDED "AS IS", WITHOUT WARRANTY OF ANY KIND, EXPRESS OR
IMPLIED, INCLUDING BUT NOT LIMITED TO THE WARRANTIES OF MERCHANTABILITY,
FITNESS FOR A PARTICULAR PURPOSE AND NONINFRINGEMENT. IN NO EVENT SHALL THE
AUTHORS OR COPYRIGHT HOLDERS BE LIABLE FOR ANY CLAIM, DAMAGES OR OTHER
LIABILITY, WHETHER IN AN ACTION OF CONTRACT, TORT OR OTHERWISE, ARISING FROM,
OUT OF OR IN CONNECTION WITH THE SOFTWARE OR THE USE OR OTHER DEALINGS IN
THE SOFTWARE.


----------------

** fs-constants@1.0.0 - https://www.npmjs.com/package/fs-constants/v/1.0.0 | MIT
The MIT License (MIT)

Copyright (c) 2018 Mathias Buus

Permission is hereby granted, free of charge, to any person obtaining a copy
of this software and associated documentation files (the "Software"), to deal
in the Software without restriction, including without limitation the rights
to use, copy, modify, merge, publish, distribute, sublicense, and/or sell
copies of the Software, and to permit persons to whom the Software is
furnished to do so, subject to the following conditions:

The above copyright notice and this permission notice shall be included in
all copies or substantial portions of the Software.

THE SOFTWARE IS PROVIDED "AS IS", WITHOUT WARRANTY OF ANY KIND, EXPRESS OR
IMPLIED, INCLUDING BUT NOT LIMITED TO THE WARRANTIES OF MERCHANTABILITY,
FITNESS FOR A PARTICULAR PURPOSE AND NONINFRINGEMENT. IN NO EVENT SHALL THE
AUTHORS OR COPYRIGHT HOLDERS BE LIABLE FOR ANY CLAIM, DAMAGES OR OTHER
LIABILITY, WHETHER IN AN ACTION OF CONTRACT, TORT OR OTHERWISE, ARISING FROM,
OUT OF OR IN CONNECTION WITH THE SOFTWARE OR THE USE OR OTHER DEALINGS IN
THE SOFTWARE.


----------------

** fs-extra@8.1.0 - https://www.npmjs.com/package/fs-extra/v/8.1.0 | MIT
(The MIT License)

Copyright (c) 2011-2017 JP Richardson

Permission is hereby granted, free of charge, to any person obtaining a copy of this software and associated documentation files
(the 'Software'), to deal in the Software without restriction, including without limitation the rights to use, copy, modify,
 merge, publish, distribute, sublicense, and/or sell copies of the Software, and to permit persons to whom the Software is
 furnished to do so, subject to the following conditions:

The above copyright notice and this permission notice shall be included in all copies or substantial portions of the Software.

THE SOFTWARE IS PROVIDED 'AS IS', WITHOUT WARRANTY OF ANY KIND, EXPRESS OR IMPLIED, INCLUDING BUT NOT LIMITED TO THE
WARRANTIES OF MERCHANTABILITY, FITNESS FOR A PARTICULAR PURPOSE AND NONINFRINGEMENT. IN NO EVENT SHALL THE AUTHORS
OR COPYRIGHT HOLDERS BE LIABLE FOR ANY CLAIM, DAMAGES OR OTHER LIABILITY, WHETHER IN AN ACTION OF CONTRACT, TORT OR OTHERWISE,
 ARISING FROM, OUT OF OR IN CONNECTION WITH THE SOFTWARE OR THE USE OR OTHER DEALINGS IN THE SOFTWARE.


----------------

** fs-extra@9.1.0 - https://www.npmjs.com/package/fs-extra/v/9.1.0 | MIT
(The MIT License)

Copyright (c) 2011-2017 JP Richardson

Permission is hereby granted, free of charge, to any person obtaining a copy of this software and associated documentation files
(the 'Software'), to deal in the Software without restriction, including without limitation the rights to use, copy, modify,
 merge, publish, distribute, sublicense, and/or sell copies of the Software, and to permit persons to whom the Software is
 furnished to do so, subject to the following conditions:

The above copyright notice and this permission notice shall be included in all copies or substantial portions of the Software.

THE SOFTWARE IS PROVIDED 'AS IS', WITHOUT WARRANTY OF ANY KIND, EXPRESS OR IMPLIED, INCLUDING BUT NOT LIMITED TO THE
WARRANTIES OF MERCHANTABILITY, FITNESS FOR A PARTICULAR PURPOSE AND NONINFRINGEMENT. IN NO EVENT SHALL THE AUTHORS
OR COPYRIGHT HOLDERS BE LIABLE FOR ANY CLAIM, DAMAGES OR OTHER LIABILITY, WHETHER IN AN ACTION OF CONTRACT, TORT OR OTHERWISE,
 ARISING FROM, OUT OF OR IN CONNECTION WITH THE SOFTWARE OR THE USE OR OTHER DEALINGS IN THE SOFTWARE.


----------------

** fs.realpath@1.0.0 - https://www.npmjs.com/package/fs.realpath/v/1.0.0 | ISC
The ISC License

Copyright (c) Isaac Z. Schlueter and Contributors

Permission to use, copy, modify, and/or distribute this software for any
purpose with or without fee is hereby granted, provided that the above
copyright notice and this permission notice appear in all copies.

THE SOFTWARE IS PROVIDED "AS IS" AND THE AUTHOR DISCLAIMS ALL WARRANTIES
WITH REGARD TO THIS SOFTWARE INCLUDING ALL IMPLIED WARRANTIES OF
MERCHANTABILITY AND FITNESS. IN NO EVENT SHALL THE AUTHOR BE LIABLE FOR
ANY SPECIAL, DIRECT, INDIRECT, OR CONSEQUENTIAL DAMAGES OR ANY DAMAGES
WHATSOEVER RESULTING FROM LOSS OF USE, DATA OR PROFITS, WHETHER IN AN
ACTION OF CONTRACT, NEGLIGENCE OR OTHER TORTIOUS ACTION, ARISING OUT OF OR
IN CONNECTION WITH THE USE OR PERFORMANCE OF THIS SOFTWARE.

----

This library bundles a version of the `fs.realpath` and `fs.realpathSync`
methods from Node.js v0.10 under the terms of the Node.js MIT license.

Node's license follows, also included at the header of `old.js` which contains
the licensed code:

  Copyright Joyent, Inc. and other Node contributors.

  Permission is hereby granted, free of charge, to any person obtaining a
  copy of this software and associated documentation files (the "Software"),
  to deal in the Software without restriction, including without limitation
  the rights to use, copy, modify, merge, publish, distribute, sublicense,
  and/or sell copies of the Software, and to permit persons to whom the
  Software is furnished to do so, subject to the following conditions:

  The above copyright notice and this permission notice shall be included in
  all copies or substantial portions of the Software.

  THE SOFTWARE IS PROVIDED "AS IS", WITHOUT WARRANTY OF ANY KIND, EXPRESS OR
  IMPLIED, INCLUDING BUT NOT LIMITED TO THE WARRANTIES OF MERCHANTABILITY,
  FITNESS FOR A PARTICULAR PURPOSE AND NONINFRINGEMENT. IN NO EVENT SHALL THE
  AUTHORS OR COPYRIGHT HOLDERS BE LIABLE FOR ANY CLAIM, DAMAGES OR OTHER
  LIABILITY, WHETHER IN AN ACTION OF CONTRACT, TORT OR OTHERWISE, ARISING
  FROM, OUT OF OR IN CONNECTION WITH THE SOFTWARE OR THE USE OR OTHER
  DEALINGS IN THE SOFTWARE.


----------------

** get-caller-file@2.0.5 - https://www.npmjs.com/package/get-caller-file/v/2.0.5 | ISC

----------------

** get-uri@6.0.2 - https://www.npmjs.com/package/get-uri/v/6.0.2 | MIT
(The MIT License)

Copyright (c) 2014 Nathan Rajlich <nathan@tootallnate.net>

Permission is hereby granted, free of charge, to any person obtaining
a copy of this software and associated documentation files (the
'Software'), to deal in the Software without restriction, including
without limitation the rights to use, copy, modify, merge, publish,
distribute, sublicense, and/or sell copies of the Software, and to
permit persons to whom the Software is furnished to do so, subject to
the following conditions:

The above copyright notice and this permission notice shall be
included in all copies or substantial portions of the Software.

THE SOFTWARE IS PROVIDED 'AS IS', WITHOUT WARRANTY OF ANY KIND,
EXPRESS OR IMPLIED, INCLUDING BUT NOT LIMITED TO THE WARRANTIES OF
MERCHANTABILITY, FITNESS FOR A PARTICULAR PURPOSE AND NONINFRINGEMENT.
IN NO EVENT SHALL THE AUTHORS OR COPYRIGHT HOLDERS BE LIABLE FOR ANY
CLAIM, DAMAGES OR OTHER LIABILITY, WHETHER IN AN ACTION OF CONTRACT,
TORT OR OTHERWISE, ARISING FROM, OUT OF OR IN CONNECTION WITH THE
SOFTWARE OR THE USE OR OTHER DEALINGS IN THE SOFTWARE.

----------------

** glob-parent@5.1.2 - https://www.npmjs.com/package/glob-parent/v/5.1.2 | ISC
The ISC License

Copyright (c) 2015, 2019 Elan Shanker

Permission to use, copy, modify, and/or distribute this software for any
purpose with or without fee is hereby granted, provided that the above
copyright notice and this permission notice appear in all copies.

THE SOFTWARE IS PROVIDED "AS IS" AND THE AUTHOR DISCLAIMS ALL WARRANTIES
WITH REGARD TO THIS SOFTWARE INCLUDING ALL IMPLIED WARRANTIES OF
MERCHANTABILITY AND FITNESS. IN NO EVENT SHALL THE AUTHOR BE LIABLE FOR
ANY SPECIAL, DIRECT, INDIRECT, OR CONSEQUENTIAL DAMAGES OR ANY DAMAGES
WHATSOEVER RESULTING FROM LOSS OF USE, DATA OR PROFITS, WHETHER IN AN
ACTION OF CONTRACT, NEGLIGENCE OR OTHER TORTIOUS ACTION, ARISING OUT OF OR
IN CONNECTION WITH THE USE OR PERFORMANCE OF THIS SOFTWARE.


----------------

** glob@7.2.3 - https://www.npmjs.com/package/glob/v/7.2.3 | ISC
The ISC License

Copyright (c) Isaac Z. Schlueter and Contributors

Permission to use, copy, modify, and/or distribute this software for any
purpose with or without fee is hereby granted, provided that the above
copyright notice and this permission notice appear in all copies.

THE SOFTWARE IS PROVIDED "AS IS" AND THE AUTHOR DISCLAIMS ALL WARRANTIES
WITH REGARD TO THIS SOFTWARE INCLUDING ALL IMPLIED WARRANTIES OF
MERCHANTABILITY AND FITNESS. IN NO EVENT SHALL THE AUTHOR BE LIABLE FOR
ANY SPECIAL, DIRECT, INDIRECT, OR CONSEQUENTIAL DAMAGES OR ANY DAMAGES
WHATSOEVER RESULTING FROM LOSS OF USE, DATA OR PROFITS, WHETHER IN AN
ACTION OF CONTRACT, NEGLIGENCE OR OTHER TORTIOUS ACTION, ARISING OUT OF OR
IN CONNECTION WITH THE USE OR PERFORMANCE OF THIS SOFTWARE.

## Glob Logo

Glob's logo created by Tanya Brassie <http://tanyabrassie.com/>, licensed
under a Creative Commons Attribution-ShareAlike 4.0 International License
https://creativecommons.org/licenses/by-sa/4.0/


----------------

** graceful-fs@4.2.11 - https://www.npmjs.com/package/graceful-fs/v/4.2.11 | ISC
The ISC License

Copyright (c) 2011-2022 Isaac Z. Schlueter, Ben Noordhuis, and Contributors

Permission to use, copy, modify, and/or distribute this software for any
purpose with or without fee is hereby granted, provided that the above
copyright notice and this permission notice appear in all copies.

THE SOFTWARE IS PROVIDED "AS IS" AND THE AUTHOR DISCLAIMS ALL WARRANTIES
WITH REGARD TO THIS SOFTWARE INCLUDING ALL IMPLIED WARRANTIES OF
MERCHANTABILITY AND FITNESS. IN NO EVENT SHALL THE AUTHOR BE LIABLE FOR
ANY SPECIAL, DIRECT, INDIRECT, OR CONSEQUENTIAL DAMAGES OR ANY DAMAGES
WHATSOEVER RESULTING FROM LOSS OF USE, DATA OR PROFITS, WHETHER IN AN
ACTION OF CONTRACT, NEGLIGENCE OR OTHER TORTIOUS ACTION, ARISING OUT OF OR
IN CONNECTION WITH THE USE OR PERFORMANCE OF THIS SOFTWARE.


----------------

** has-flag@4.0.0 - https://www.npmjs.com/package/has-flag/v/4.0.0 | MIT
MIT License

Copyright (c) Sindre Sorhus <sindresorhus@gmail.com> (sindresorhus.com)

Permission is hereby granted, free of charge, to any person obtaining a copy of this software and associated documentation files (the "Software"), to deal in the Software without restriction, including without limitation the rights to use, copy, modify, merge, publish, distribute, sublicense, and/or sell copies of the Software, and to permit persons to whom the Software is furnished to do so, subject to the following conditions:

The above copyright notice and this permission notice shall be included in all copies or substantial portions of the Software.

THE SOFTWARE IS PROVIDED "AS IS", WITHOUT WARRANTY OF ANY KIND, EXPRESS OR IMPLIED, INCLUDING BUT NOT LIMITED TO THE WARRANTIES OF MERCHANTABILITY, FITNESS FOR A PARTICULAR PURPOSE AND NONINFRINGEMENT. IN NO EVENT SHALL THE AUTHORS OR COPYRIGHT HOLDERS BE LIABLE FOR ANY CLAIM, DAMAGES OR OTHER LIABILITY, WHETHER IN AN ACTION OF CONTRACT, TORT OR OTHERWISE, ARISING FROM, OUT OF OR IN CONNECTION WITH THE SOFTWARE OR THE USE OR OTHER DEALINGS IN THE SOFTWARE.


----------------

** http-proxy-agent@7.0.0 - https://www.npmjs.com/package/http-proxy-agent/v/7.0.0 | MIT
License
-------

(The MIT License)

Copyright (c) 2013 Nathan Rajlich &lt;nathan@tootallnate.net&gt;

Permission is hereby granted, free of charge, to any person obtaining
a copy of this software and associated documentation files (the
'Software'), to deal in the Software without restriction, including
without limitation the rights to use, copy, modify, merge, publish,
distribute, sublicense, and/or sell copies of the Software, and to
permit persons to whom the Software is furnished to do so, subject to
the following conditions:

The above copyright notice and this permission notice shall be
included in all copies or substantial portions of the Software.

THE SOFTWARE IS PROVIDED 'AS IS', WITHOUT WARRANTY OF ANY KIND,
EXPRESS OR IMPLIED, INCLUDING BUT NOT LIMITED TO THE WARRANTIES OF
MERCHANTABILITY, FITNESS FOR A PARTICULAR PURPOSE AND NONINFRINGEMENT.
IN NO EVENT SHALL THE AUTHORS OR COPYRIGHT HOLDERS BE LIABLE FOR ANY
CLAIM, DAMAGES OR OTHER LIABILITY, WHETHER IN AN ACTION OF CONTRACT,
TORT OR OTHERWISE, ARISING FROM, OUT OF OR IN CONNECTION WITH THE
SOFTWARE OR THE USE OR OTHER DEALINGS IN THE SOFTWARE.


----------------

** https-proxy-agent@7.0.2 - https://www.npmjs.com/package/https-proxy-agent/v/7.0.2 | MIT

----------------

** inflight@1.0.6 - https://www.npmjs.com/package/inflight/v/1.0.6 | ISC
The ISC License

Copyright (c) Isaac Z. Schlueter

Permission to use, copy, modify, and/or distribute this software for any
purpose with or without fee is hereby granted, provided that the above
copyright notice and this permission notice appear in all copies.

THE SOFTWARE IS PROVIDED "AS IS" AND THE AUTHOR DISCLAIMS ALL WARRANTIES
WITH REGARD TO THIS SOFTWARE INCLUDING ALL IMPLIED WARRANTIES OF
MERCHANTABILITY AND FITNESS. IN NO EVENT SHALL THE AUTHOR BE LIABLE FOR
ANY SPECIAL, DIRECT, INDIRECT, OR CONSEQUENTIAL DAMAGES OR ANY DAMAGES
WHATSOEVER RESULTING FROM LOSS OF USE, DATA OR PROFITS, WHETHER IN AN
ACTION OF CONTRACT, NEGLIGENCE OR OTHER TORTIOUS ACTION, ARISING OUT OF OR
IN CONNECTION WITH THE USE OR PERFORMANCE OF THIS SOFTWARE.


----------------

** inherits@2.0.4 - https://www.npmjs.com/package/inherits/v/2.0.4 | ISC
The ISC License

Copyright (c) Isaac Z. Schlueter

Permission to use, copy, modify, and/or distribute this software for any
purpose with or without fee is hereby granted, provided that the above
copyright notice and this permission notice appear in all copies.

THE SOFTWARE IS PROVIDED "AS IS" AND THE AUTHOR DISCLAIMS ALL WARRANTIES WITH
REGARD TO THIS SOFTWARE INCLUDING ALL IMPLIED WARRANTIES OF MERCHANTABILITY AND
FITNESS. IN NO EVENT SHALL THE AUTHOR BE LIABLE FOR ANY SPECIAL, DIRECT,
INDIRECT, OR CONSEQUENTIAL DAMAGES OR ANY DAMAGES WHATSOEVER RESULTING FROM
LOSS OF USE, DATA OR PROFITS, WHETHER IN AN ACTION OF CONTRACT, NEGLIGENCE OR
OTHER TORTIOUS ACTION, ARISING OUT OF OR IN CONNECTION WITH THE USE OR
PERFORMANCE OF THIS SOFTWARE.



----------------

** ip@1.1.8 - https://www.npmjs.com/package/ip/v/1.1.8 | MIT

----------------

** ip@2.0.0 - https://www.npmjs.com/package/ip/v/2.0.0 | MIT

----------------

** is-binary-path@2.1.0 - https://www.npmjs.com/package/is-binary-path/v/2.1.0 | MIT
MIT License

Copyright (c) 2019 Sindre Sorhus <sindresorhus@gmail.com> (https://sindresorhus.com), Paul Miller (https://paulmillr.com)

Permission is hereby granted, free of charge, to any person obtaining a copy of this software and associated documentation files (the "Software"), to deal in the Software without restriction, including without limitation the rights to use, copy, modify, merge, publish, distribute, sublicense, and/or sell copies of the Software, and to permit persons to whom the Software is furnished to do so, subject to the following conditions:

The above copyright notice and this permission notice shall be included in all copies or substantial portions of the Software.

THE SOFTWARE IS PROVIDED "AS IS", WITHOUT WARRANTY OF ANY KIND, EXPRESS OR IMPLIED, INCLUDING BUT NOT LIMITED TO THE WARRANTIES OF MERCHANTABILITY, FITNESS FOR A PARTICULAR PURPOSE AND NONINFRINGEMENT. IN NO EVENT SHALL THE AUTHORS OR COPYRIGHT HOLDERS BE LIABLE FOR ANY CLAIM, DAMAGES OR OTHER LIABILITY, WHETHER IN AN ACTION OF CONTRACT, TORT OR OTHERWISE, ARISING FROM, OUT OF OR IN CONNECTION WITH THE SOFTWARE OR THE USE OR OTHER DEALINGS IN THE SOFTWARE.


----------------

** is-extglob@2.1.1 - https://www.npmjs.com/package/is-extglob/v/2.1.1 | MIT
The MIT License (MIT)

Copyright (c) 2014-2016, Jon Schlinkert

Permission is hereby granted, free of charge, to any person obtaining a copy
of this software and associated documentation files (the "Software"), to deal
in the Software without restriction, including without limitation the rights
to use, copy, modify, merge, publish, distribute, sublicense, and/or sell
copies of the Software, and to permit persons to whom the Software is
furnished to do so, subject to the following conditions:

The above copyright notice and this permission notice shall be included in
all copies or substantial portions of the Software.

THE SOFTWARE IS PROVIDED "AS IS", WITHOUT WARRANTY OF ANY KIND, EXPRESS OR
IMPLIED, INCLUDING BUT NOT LIMITED TO THE WARRANTIES OF MERCHANTABILITY,
FITNESS FOR A PARTICULAR PURPOSE AND NONINFRINGEMENT. IN NO EVENT SHALL THE
AUTHORS OR COPYRIGHT HOLDERS BE LIABLE FOR ANY CLAIM, DAMAGES OR OTHER
LIABILITY, WHETHER IN AN ACTION OF CONTRACT, TORT OR OTHERWISE, ARISING FROM,
OUT OF OR IN CONNECTION WITH THE SOFTWARE OR THE USE OR OTHER DEALINGS IN
THE SOFTWARE.


----------------

** is-fullwidth-code-point@3.0.0 - https://www.npmjs.com/package/is-fullwidth-code-point/v/3.0.0 | MIT
MIT License

Copyright (c) Sindre Sorhus <sindresorhus@gmail.com> (sindresorhus.com)

Permission is hereby granted, free of charge, to any person obtaining a copy of this software and associated documentation files (the "Software"), to deal in the Software without restriction, including without limitation the rights to use, copy, modify, merge, publish, distribute, sublicense, and/or sell copies of the Software, and to permit persons to whom the Software is furnished to do so, subject to the following conditions:

The above copyright notice and this permission notice shall be included in all copies or substantial portions of the Software.

THE SOFTWARE IS PROVIDED "AS IS", WITHOUT WARRANTY OF ANY KIND, EXPRESS OR IMPLIED, INCLUDING BUT NOT LIMITED TO THE WARRANTIES OF MERCHANTABILITY, FITNESS FOR A PARTICULAR PURPOSE AND NONINFRINGEMENT. IN NO EVENT SHALL THE AUTHORS OR COPYRIGHT HOLDERS BE LIABLE FOR ANY CLAIM, DAMAGES OR OTHER LIABILITY, WHETHER IN AN ACTION OF CONTRACT, TORT OR OTHERWISE, ARISING FROM, OUT OF OR IN CONNECTION WITH THE SOFTWARE OR THE USE OR OTHER DEALINGS IN THE SOFTWARE.


----------------

** is-glob@4.0.3 - https://www.npmjs.com/package/is-glob/v/4.0.3 | MIT
The MIT License (MIT)

Copyright (c) 2014-2017, Jon Schlinkert.

Permission is hereby granted, free of charge, to any person obtaining a copy
of this software and associated documentation files (the "Software"), to deal
in the Software without restriction, including without limitation the rights
to use, copy, modify, merge, publish, distribute, sublicense, and/or sell
copies of the Software, and to permit persons to whom the Software is
furnished to do so, subject to the following conditions:

The above copyright notice and this permission notice shall be included in
all copies or substantial portions of the Software.

THE SOFTWARE IS PROVIDED "AS IS", WITHOUT WARRANTY OF ANY KIND, EXPRESS OR
IMPLIED, INCLUDING BUT NOT LIMITED TO THE WARRANTIES OF MERCHANTABILITY,
FITNESS FOR A PARTICULAR PURPOSE AND NONINFRINGEMENT. IN NO EVENT SHALL THE
AUTHORS OR COPYRIGHT HOLDERS BE LIABLE FOR ANY CLAIM, DAMAGES OR OTHER
LIABILITY, WHETHER IN AN ACTION OF CONTRACT, TORT OR OTHERWISE, ARISING FROM,
OUT OF OR IN CONNECTION WITH THE SOFTWARE OR THE USE OR OTHER DEALINGS IN
THE SOFTWARE.


----------------

** is-number@7.0.0 - https://www.npmjs.com/package/is-number/v/7.0.0 | MIT
The MIT License (MIT)

Copyright (c) 2014-present, Jon Schlinkert.

Permission is hereby granted, free of charge, to any person obtaining a copy
of this software and associated documentation files (the "Software"), to deal
in the Software without restriction, including without limitation the rights
to use, copy, modify, merge, publish, distribute, sublicense, and/or sell
copies of the Software, and to permit persons to whom the Software is
furnished to do so, subject to the following conditions:

The above copyright notice and this permission notice shall be included in
all copies or substantial portions of the Software.

THE SOFTWARE IS PROVIDED "AS IS", WITHOUT WARRANTY OF ANY KIND, EXPRESS OR
IMPLIED, INCLUDING BUT NOT LIMITED TO THE WARRANTIES OF MERCHANTABILITY,
FITNESS FOR A PARTICULAR PURPOSE AND NONINFRINGEMENT. IN NO EVENT SHALL THE
AUTHORS OR COPYRIGHT HOLDERS BE LIABLE FOR ANY CLAIM, DAMAGES OR OTHER
LIABILITY, WHETHER IN AN ACTION OF CONTRACT, TORT OR OTHERWISE, ARISING FROM,
OUT OF OR IN CONNECTION WITH THE SOFTWARE OR THE USE OR OTHER DEALINGS IN
THE SOFTWARE.


----------------

** isarray@1.0.0 - https://www.npmjs.com/package/isarray/v/1.0.0 | MIT

----------------

** jmespath@0.16.0 - https://www.npmjs.com/package/jmespath/v/0.16.0 | Apache-2.0
Copyright 2014 James Saryerwinnie

Licensed under the Apache License, Version 2.0 (the "License");
you may not use this file except in compliance with the License.
You may obtain a copy of the License at

    http://www.apache.org/licenses/LICENSE-2.0

Unless required by applicable law or agreed to in writing, software
distributed under the License is distributed on an "AS IS" BASIS,
WITHOUT WARRANTIES OR CONDITIONS OF ANY KIND, either express or implied.
See the License for the specific language governing permissions and
limitations under the License.


----------------

** jsonfile@4.0.0 - https://www.npmjs.com/package/jsonfile/v/4.0.0 | MIT
(The MIT License)

Copyright (c) 2012-2015, JP Richardson <jprichardson@gmail.com>

Permission is hereby granted, free of charge, to any person obtaining a copy of this software and associated documentation files
(the 'Software'), to deal in the Software without restriction, including without limitation the rights to use, copy, modify,
 merge, publish, distribute, sublicense, and/or sell copies of the Software, and to permit persons to whom the Software is
 furnished to do so, subject to the following conditions:

The above copyright notice and this permission notice shall be included in all copies or substantial portions of the Software.

THE SOFTWARE IS PROVIDED 'AS IS', WITHOUT WARRANTY OF ANY KIND, EXPRESS OR IMPLIED, INCLUDING BUT NOT LIMITED TO THE
WARRANTIES OF MERCHANTABILITY, FITNESS FOR A PARTICULAR PURPOSE AND NONINFRINGEMENT. IN NO EVENT SHALL THE AUTHORS
OR COPYRIGHT HOLDERS BE LIABLE FOR ANY CLAIM, DAMAGES OR OTHER LIABILITY, WHETHER IN AN ACTION OF CONTRACT, TORT OR OTHERWISE,
 ARISING FROM, OUT OF OR IN CONNECTION WITH THE SOFTWARE OR THE USE OR OTHER DEALINGS IN THE SOFTWARE.


----------------

** jsonfile@6.1.0 - https://www.npmjs.com/package/jsonfile/v/6.1.0 | MIT
(The MIT License)

Copyright (c) 2012-2015, JP Richardson <jprichardson@gmail.com>

Permission is hereby granted, free of charge, to any person obtaining a copy of this software and associated documentation files
(the 'Software'), to deal in the Software without restriction, including without limitation the rights to use, copy, modify,
 merge, publish, distribute, sublicense, and/or sell copies of the Software, and to permit persons to whom the Software is
 furnished to do so, subject to the following conditions:

The above copyright notice and this permission notice shall be included in all copies or substantial portions of the Software.

THE SOFTWARE IS PROVIDED 'AS IS', WITHOUT WARRANTY OF ANY KIND, EXPRESS OR IMPLIED, INCLUDING BUT NOT LIMITED TO THE
WARRANTIES OF MERCHANTABILITY, FITNESS FOR A PARTICULAR PURPOSE AND NONINFRINGEMENT. IN NO EVENT SHALL THE AUTHORS
OR COPYRIGHT HOLDERS BE LIABLE FOR ANY CLAIM, DAMAGES OR OTHER LIABILITY, WHETHER IN AN ACTION OF CONTRACT, TORT OR OTHERWISE,
 ARISING FROM, OUT OF OR IN CONNECTION WITH THE SOFTWARE OR THE USE OR OTHER DEALINGS IN THE SOFTWARE.


----------------

** jsonschema@1.4.1 - https://www.npmjs.com/package/jsonschema/v/1.4.1 | MIT
jsonschema is licensed under MIT license.

Copyright (C) 2012-2015 Tom de Grunt <tom@degrunt.nl>

Permission is hereby granted, free of charge, to any person obtaining a copy of
this software and associated documentation files (the "Software"), to deal in
the Software without restriction, including without limitation the rights to
use, copy, modify, merge, publish, distribute, sublicense, and/or sell copies
of the Software, and to permit persons to whom the Software is furnished to do
so, subject to the following conditions:

The above copyright notice and this permission notice shall be included in all
copies or substantial portions of the Software.

THE SOFTWARE IS PROVIDED "AS IS", WITHOUT WARRANTY OF ANY KIND, EXPRESS OR
IMPLIED, INCLUDING BUT NOT LIMITED TO THE WARRANTIES OF MERCHANTABILITY,
FITNESS FOR A PARTICULAR PURPOSE AND NONINFRINGEMENT. IN NO EVENT SHALL THE
AUTHORS OR COPYRIGHT HOLDERS BE LIABLE FOR ANY CLAIM, DAMAGES OR OTHER
LIABILITY, WHETHER IN AN ACTION OF CONTRACT, TORT OR OTHERWISE, ARISING FROM,
OUT OF OR IN CONNECTION WITH THE SOFTWARE OR THE USE OR OTHER DEALINGS IN THE
SOFTWARE.


----------------

** lazystream@1.0.1 - https://www.npmjs.com/package/lazystream/v/1.0.1 | MIT
Copyright (c) 2013 J. Pommerening, contributors.

Permission is hereby granted, free of charge, to any person
obtaining a copy of this software and associated documentation
files (the "Software"), to deal in the Software without
restriction, including without limitation the rights to use,
copy, modify, merge, publish, distribute, sublicense, and/or sell
copies of the Software, and to permit persons to whom the
Software is furnished to do so, subject to the following
conditions:

The above copyright notice and this permission notice shall be
included in all copies or substantial portions of the Software.

THE SOFTWARE IS PROVIDED "AS IS", WITHOUT WARRANTY OF ANY KIND,
EXPRESS OR IMPLIED, INCLUDING BUT NOT LIMITED TO THE WARRANTIES
OF MERCHANTABILITY, FITNESS FOR A PARTICULAR PURPOSE AND
NONINFRINGEMENT. IN NO EVENT SHALL THE AUTHORS OR COPYRIGHT
HOLDERS BE LIABLE FOR ANY CLAIM, DAMAGES OR OTHER LIABILITY,
WHETHER IN AN ACTION OF CONTRACT, TORT OR OTHERWISE, ARISING
FROM, OUT OF OR IN CONNECTION WITH THE SOFTWARE OR THE USE OR
OTHER DEALINGS IN THE SOFTWARE.



----------------

** lodash.defaults@4.2.0 - https://www.npmjs.com/package/lodash.defaults/v/4.2.0 | MIT
Copyright jQuery Foundation and other contributors <https://jquery.org/>

Based on Underscore.js, copyright Jeremy Ashkenas,
DocumentCloud and Investigative Reporters & Editors <http://underscorejs.org/>

This software consists of voluntary contributions made by many
individuals. For exact contribution history, see the revision history
available at https://github.com/lodash/lodash

The following license applies to all parts of this software except as
documented below:

====

Permission is hereby granted, free of charge, to any person obtaining
a copy of this software and associated documentation files (the
"Software"), to deal in the Software without restriction, including
without limitation the rights to use, copy, modify, merge, publish,
distribute, sublicense, and/or sell copies of the Software, and to
permit persons to whom the Software is furnished to do so, subject to
the following conditions:

The above copyright notice and this permission notice shall be
included in all copies or substantial portions of the Software.

THE SOFTWARE IS PROVIDED "AS IS", WITHOUT WARRANTY OF ANY KIND,
EXPRESS OR IMPLIED, INCLUDING BUT NOT LIMITED TO THE WARRANTIES OF
MERCHANTABILITY, FITNESS FOR A PARTICULAR PURPOSE AND
NONINFRINGEMENT. IN NO EVENT SHALL THE AUTHORS OR COPYRIGHT HOLDERS BE
LIABLE FOR ANY CLAIM, DAMAGES OR OTHER LIABILITY, WHETHER IN AN ACTION
OF CONTRACT, TORT OR OTHERWISE, ARISING FROM, OUT OF OR IN CONNECTION
WITH THE SOFTWARE OR THE USE OR OTHER DEALINGS IN THE SOFTWARE.

====

Copyright and related rights for sample code are waived via CC0. Sample
code is defined as all source code displayed within the prose of the
documentation.

CC0: http://creativecommons.org/publicdomain/zero/1.0/

====

Files located in the node_modules and vendor directories are externally
maintained libraries used by this software which have their own
licenses; we recommend you read them, as their terms may differ from the
terms above.


----------------

** lodash.difference@4.5.0 - https://www.npmjs.com/package/lodash.difference/v/4.5.0 | MIT
Copyright jQuery Foundation and other contributors <https://jquery.org/>

Based on Underscore.js, copyright Jeremy Ashkenas,
DocumentCloud and Investigative Reporters & Editors <http://underscorejs.org/>

This software consists of voluntary contributions made by many
individuals. For exact contribution history, see the revision history
available at https://github.com/lodash/lodash

The following license applies to all parts of this software except as
documented below:

====

Permission is hereby granted, free of charge, to any person obtaining
a copy of this software and associated documentation files (the
"Software"), to deal in the Software without restriction, including
without limitation the rights to use, copy, modify, merge, publish,
distribute, sublicense, and/or sell copies of the Software, and to
permit persons to whom the Software is furnished to do so, subject to
the following conditions:

The above copyright notice and this permission notice shall be
included in all copies or substantial portions of the Software.

THE SOFTWARE IS PROVIDED "AS IS", WITHOUT WARRANTY OF ANY KIND,
EXPRESS OR IMPLIED, INCLUDING BUT NOT LIMITED TO THE WARRANTIES OF
MERCHANTABILITY, FITNESS FOR A PARTICULAR PURPOSE AND
NONINFRINGEMENT. IN NO EVENT SHALL THE AUTHORS OR COPYRIGHT HOLDERS BE
LIABLE FOR ANY CLAIM, DAMAGES OR OTHER LIABILITY, WHETHER IN AN ACTION
OF CONTRACT, TORT OR OTHERWISE, ARISING FROM, OUT OF OR IN CONNECTION
WITH THE SOFTWARE OR THE USE OR OTHER DEALINGS IN THE SOFTWARE.

====

Copyright and related rights for sample code are waived via CC0. Sample
code is defined as all source code displayed within the prose of the
documentation.

CC0: http://creativecommons.org/publicdomain/zero/1.0/

====

Files located in the node_modules and vendor directories are externally
maintained libraries used by this software which have their own
licenses; we recommend you read them, as their terms may differ from the
terms above.


----------------

** lodash.flatten@4.4.0 - https://www.npmjs.com/package/lodash.flatten/v/4.4.0 | MIT
Copyright jQuery Foundation and other contributors <https://jquery.org/>

Based on Underscore.js, copyright Jeremy Ashkenas,
DocumentCloud and Investigative Reporters & Editors <http://underscorejs.org/>

This software consists of voluntary contributions made by many
individuals. For exact contribution history, see the revision history
available at https://github.com/lodash/lodash

The following license applies to all parts of this software except as
documented below:

====

Permission is hereby granted, free of charge, to any person obtaining
a copy of this software and associated documentation files (the
"Software"), to deal in the Software without restriction, including
without limitation the rights to use, copy, modify, merge, publish,
distribute, sublicense, and/or sell copies of the Software, and to
permit persons to whom the Software is furnished to do so, subject to
the following conditions:

The above copyright notice and this permission notice shall be
included in all copies or substantial portions of the Software.

THE SOFTWARE IS PROVIDED "AS IS", WITHOUT WARRANTY OF ANY KIND,
EXPRESS OR IMPLIED, INCLUDING BUT NOT LIMITED TO THE WARRANTIES OF
MERCHANTABILITY, FITNESS FOR A PARTICULAR PURPOSE AND
NONINFRINGEMENT. IN NO EVENT SHALL THE AUTHORS OR COPYRIGHT HOLDERS BE
LIABLE FOR ANY CLAIM, DAMAGES OR OTHER LIABILITY, WHETHER IN AN ACTION
OF CONTRACT, TORT OR OTHERWISE, ARISING FROM, OUT OF OR IN CONNECTION
WITH THE SOFTWARE OR THE USE OR OTHER DEALINGS IN THE SOFTWARE.

====

Copyright and related rights for sample code are waived via CC0. Sample
code is defined as all source code displayed within the prose of the
documentation.

CC0: http://creativecommons.org/publicdomain/zero/1.0/

====

Files located in the node_modules and vendor directories are externally
maintained libraries used by this software which have their own
licenses; we recommend you read them, as their terms may differ from the
terms above.


----------------

** lodash.isplainobject@4.0.6 - https://www.npmjs.com/package/lodash.isplainobject/v/4.0.6 | MIT
Copyright jQuery Foundation and other contributors <https://jquery.org/>

Based on Underscore.js, copyright Jeremy Ashkenas,
DocumentCloud and Investigative Reporters & Editors <http://underscorejs.org/>

This software consists of voluntary contributions made by many
individuals. For exact contribution history, see the revision history
available at https://github.com/lodash/lodash

The following license applies to all parts of this software except as
documented below:

====

Permission is hereby granted, free of charge, to any person obtaining
a copy of this software and associated documentation files (the
"Software"), to deal in the Software without restriction, including
without limitation the rights to use, copy, modify, merge, publish,
distribute, sublicense, and/or sell copies of the Software, and to
permit persons to whom the Software is furnished to do so, subject to
the following conditions:

The above copyright notice and this permission notice shall be
included in all copies or substantial portions of the Software.

THE SOFTWARE IS PROVIDED "AS IS", WITHOUT WARRANTY OF ANY KIND,
EXPRESS OR IMPLIED, INCLUDING BUT NOT LIMITED TO THE WARRANTIES OF
MERCHANTABILITY, FITNESS FOR A PARTICULAR PURPOSE AND
NONINFRINGEMENT. IN NO EVENT SHALL THE AUTHORS OR COPYRIGHT HOLDERS BE
LIABLE FOR ANY CLAIM, DAMAGES OR OTHER LIABILITY, WHETHER IN AN ACTION
OF CONTRACT, TORT OR OTHERWISE, ARISING FROM, OUT OF OR IN CONNECTION
WITH THE SOFTWARE OR THE USE OR OTHER DEALINGS IN THE SOFTWARE.

====

Copyright and related rights for sample code are waived via CC0. Sample
code is defined as all source code displayed within the prose of the
documentation.

CC0: http://creativecommons.org/publicdomain/zero/1.0/

====

Files located in the node_modules and vendor directories are externally
maintained libraries used by this software which have their own
licenses; we recommend you read them, as their terms may differ from the
terms above.


----------------

** lodash.truncate@4.4.2 - https://www.npmjs.com/package/lodash.truncate/v/4.4.2 | MIT
Copyright jQuery Foundation and other contributors <https://jquery.org/>

Based on Underscore.js, copyright Jeremy Ashkenas,
DocumentCloud and Investigative Reporters & Editors <http://underscorejs.org/>

This software consists of voluntary contributions made by many
individuals. For exact contribution history, see the revision history
available at https://github.com/lodash/lodash

The following license applies to all parts of this software except as
documented below:

====

Permission is hereby granted, free of charge, to any person obtaining
a copy of this software and associated documentation files (the
"Software"), to deal in the Software without restriction, including
without limitation the rights to use, copy, modify, merge, publish,
distribute, sublicense, and/or sell copies of the Software, and to
permit persons to whom the Software is furnished to do so, subject to
the following conditions:

The above copyright notice and this permission notice shall be
included in all copies or substantial portions of the Software.

THE SOFTWARE IS PROVIDED "AS IS", WITHOUT WARRANTY OF ANY KIND,
EXPRESS OR IMPLIED, INCLUDING BUT NOT LIMITED TO THE WARRANTIES OF
MERCHANTABILITY, FITNESS FOR A PARTICULAR PURPOSE AND
NONINFRINGEMENT. IN NO EVENT SHALL THE AUTHORS OR COPYRIGHT HOLDERS BE
LIABLE FOR ANY CLAIM, DAMAGES OR OTHER LIABILITY, WHETHER IN AN ACTION
OF CONTRACT, TORT OR OTHERWISE, ARISING FROM, OUT OF OR IN CONNECTION
WITH THE SOFTWARE OR THE USE OR OTHER DEALINGS IN THE SOFTWARE.

====

Copyright and related rights for sample code are waived via CC0. Sample
code is defined as all source code displayed within the prose of the
documentation.

CC0: http://creativecommons.org/publicdomain/zero/1.0/

====

Files located in the node_modules and vendor directories are externally
maintained libraries used by this software which have their own
licenses; we recommend you read them, as their terms may differ from the
terms above.


----------------

** lodash.union@4.6.0 - https://www.npmjs.com/package/lodash.union/v/4.6.0 | MIT
Copyright jQuery Foundation and other contributors <https://jquery.org/>

Based on Underscore.js, copyright Jeremy Ashkenas,
DocumentCloud and Investigative Reporters & Editors <http://underscorejs.org/>

This software consists of voluntary contributions made by many
individuals. For exact contribution history, see the revision history
available at https://github.com/lodash/lodash

The following license applies to all parts of this software except as
documented below:

====

Permission is hereby granted, free of charge, to any person obtaining
a copy of this software and associated documentation files (the
"Software"), to deal in the Software without restriction, including
without limitation the rights to use, copy, modify, merge, publish,
distribute, sublicense, and/or sell copies of the Software, and to
permit persons to whom the Software is furnished to do so, subject to
the following conditions:

The above copyright notice and this permission notice shall be
included in all copies or substantial portions of the Software.

THE SOFTWARE IS PROVIDED "AS IS", WITHOUT WARRANTY OF ANY KIND,
EXPRESS OR IMPLIED, INCLUDING BUT NOT LIMITED TO THE WARRANTIES OF
MERCHANTABILITY, FITNESS FOR A PARTICULAR PURPOSE AND
NONINFRINGEMENT. IN NO EVENT SHALL THE AUTHORS OR COPYRIGHT HOLDERS BE
LIABLE FOR ANY CLAIM, DAMAGES OR OTHER LIABILITY, WHETHER IN AN ACTION
OF CONTRACT, TORT OR OTHERWISE, ARISING FROM, OUT OF OR IN CONNECTION
WITH THE SOFTWARE OR THE USE OR OTHER DEALINGS IN THE SOFTWARE.

====

Copyright and related rights for sample code are waived via CC0. Sample
code is defined as all source code displayed within the prose of the
documentation.

CC0: http://creativecommons.org/publicdomain/zero/1.0/

====

Files located in the node_modules and vendor directories are externally
maintained libraries used by this software which have their own
licenses; we recommend you read them, as their terms may differ from the
terms above.


----------------

** lru-cache@6.0.0 - https://www.npmjs.com/package/lru-cache/v/6.0.0 | ISC
The ISC License

Copyright (c) Isaac Z. Schlueter and Contributors

Permission to use, copy, modify, and/or distribute this software for any
purpose with or without fee is hereby granted, provided that the above
copyright notice and this permission notice appear in all copies.

THE SOFTWARE IS PROVIDED "AS IS" AND THE AUTHOR DISCLAIMS ALL WARRANTIES
WITH REGARD TO THIS SOFTWARE INCLUDING ALL IMPLIED WARRANTIES OF
MERCHANTABILITY AND FITNESS. IN NO EVENT SHALL THE AUTHOR BE LIABLE FOR
ANY SPECIAL, DIRECT, INDIRECT, OR CONSEQUENTIAL DAMAGES OR ANY DAMAGES
WHATSOEVER RESULTING FROM LOSS OF USE, DATA OR PROFITS, WHETHER IN AN
ACTION OF CONTRACT, NEGLIGENCE OR OTHER TORTIOUS ACTION, ARISING OUT OF OR
IN CONNECTION WITH THE USE OR PERFORMANCE OF THIS SOFTWARE.


----------------

** lru-cache@7.18.3 - https://www.npmjs.com/package/lru-cache/v/7.18.3 | ISC
The ISC License

Copyright (c) 2010-2023 Isaac Z. Schlueter and Contributors

Permission to use, copy, modify, and/or distribute this software for any
purpose with or without fee is hereby granted, provided that the above
copyright notice and this permission notice appear in all copies.

THE SOFTWARE IS PROVIDED "AS IS" AND THE AUTHOR DISCLAIMS ALL WARRANTIES
WITH REGARD TO THIS SOFTWARE INCLUDING ALL IMPLIED WARRANTIES OF
MERCHANTABILITY AND FITNESS. IN NO EVENT SHALL THE AUTHOR BE LIABLE FOR
ANY SPECIAL, DIRECT, INDIRECT, OR CONSEQUENTIAL DAMAGES OR ANY DAMAGES
WHATSOEVER RESULTING FROM LOSS OF USE, DATA OR PROFITS, WHETHER IN AN
ACTION OF CONTRACT, NEGLIGENCE OR OTHER TORTIOUS ACTION, ARISING OUT OF OR
IN CONNECTION WITH THE USE OR PERFORMANCE OF THIS SOFTWARE.


----------------

** mime@2.6.0 - https://www.npmjs.com/package/mime/v/2.6.0 | MIT
The MIT License (MIT)

Copyright (c) 2010 Benjamin Thomas, Robert Kieffer

Permission is hereby granted, free of charge, to any person obtaining a copy
of this software and associated documentation files (the "Software"), to deal
in the Software without restriction, including without limitation the rights
to use, copy, modify, merge, publish, distribute, sublicense, and/or sell
copies of the Software, and to permit persons to whom the Software is
furnished to do so, subject to the following conditions:

The above copyright notice and this permission notice shall be included in
all copies or substantial portions of the Software.

THE SOFTWARE IS PROVIDED "AS IS", WITHOUT WARRANTY OF ANY KIND, EXPRESS OR
IMPLIED, INCLUDING BUT NOT LIMITED TO THE WARRANTIES OF MERCHANTABILITY,
FITNESS FOR A PARTICULAR PURPOSE AND NONINFRINGEMENT. IN NO EVENT SHALL THE
AUTHORS OR COPYRIGHT HOLDERS BE LIABLE FOR ANY CLAIM, DAMAGES OR OTHER
LIABILITY, WHETHER IN AN ACTION OF CONTRACT, TORT OR OTHERWISE, ARISING FROM,
OUT OF OR IN CONNECTION WITH THE SOFTWARE OR THE USE OR OTHER DEALINGS IN
THE SOFTWARE.


----------------

** minimatch@3.1.2 - https://www.npmjs.com/package/minimatch/v/3.1.2 | ISC
The ISC License

Copyright (c) Isaac Z. Schlueter and Contributors

Permission to use, copy, modify, and/or distribute this software for any
purpose with or without fee is hereby granted, provided that the above
copyright notice and this permission notice appear in all copies.

THE SOFTWARE IS PROVIDED "AS IS" AND THE AUTHOR DISCLAIMS ALL WARRANTIES
WITH REGARD TO THIS SOFTWARE INCLUDING ALL IMPLIED WARRANTIES OF
MERCHANTABILITY AND FITNESS. IN NO EVENT SHALL THE AUTHOR BE LIABLE FOR
ANY SPECIAL, DIRECT, INDIRECT, OR CONSEQUENTIAL DAMAGES OR ANY DAMAGES
WHATSOEVER RESULTING FROM LOSS OF USE, DATA OR PROFITS, WHETHER IN AN
ACTION OF CONTRACT, NEGLIGENCE OR OTHER TORTIOUS ACTION, ARISING OUT OF OR
IN CONNECTION WITH THE USE OR PERFORMANCE OF THIS SOFTWARE.


----------------

** minimatch@5.1.6 - https://www.npmjs.com/package/minimatch/v/5.1.6 | ISC
The ISC License

Copyright (c) 2011-2023 Isaac Z. Schlueter and Contributors

Permission to use, copy, modify, and/or distribute this software for any
purpose with or without fee is hereby granted, provided that the above
copyright notice and this permission notice appear in all copies.

THE SOFTWARE IS PROVIDED "AS IS" AND THE AUTHOR DISCLAIMS ALL WARRANTIES
WITH REGARD TO THIS SOFTWARE INCLUDING ALL IMPLIED WARRANTIES OF
MERCHANTABILITY AND FITNESS. IN NO EVENT SHALL THE AUTHOR BE LIABLE FOR
ANY SPECIAL, DIRECT, INDIRECT, OR CONSEQUENTIAL DAMAGES OR ANY DAMAGES
WHATSOEVER RESULTING FROM LOSS OF USE, DATA OR PROFITS, WHETHER IN AN
ACTION OF CONTRACT, NEGLIGENCE OR OTHER TORTIOUS ACTION, ARISING OUT OF OR
IN CONNECTION WITH THE USE OR PERFORMANCE OF THIS SOFTWARE.


----------------

** ms@2.1.2 - https://www.npmjs.com/package/ms/v/2.1.2 | MIT

----------------

** mute-stream@0.0.8 - https://www.npmjs.com/package/mute-stream/v/0.0.8 | ISC
The ISC License

Copyright (c) Isaac Z. Schlueter and Contributors

Permission to use, copy, modify, and/or distribute this software for any
purpose with or without fee is hereby granted, provided that the above
copyright notice and this permission notice appear in all copies.

THE SOFTWARE IS PROVIDED "AS IS" AND THE AUTHOR DISCLAIMS ALL WARRANTIES
WITH REGARD TO THIS SOFTWARE INCLUDING ALL IMPLIED WARRANTIES OF
MERCHANTABILITY AND FITNESS. IN NO EVENT SHALL THE AUTHOR BE LIABLE FOR
ANY SPECIAL, DIRECT, INDIRECT, OR CONSEQUENTIAL DAMAGES OR ANY DAMAGES
WHATSOEVER RESULTING FROM LOSS OF USE, DATA OR PROFITS, WHETHER IN AN
ACTION OF CONTRACT, NEGLIGENCE OR OTHER TORTIOUS ACTION, ARISING OUT OF OR
IN CONNECTION WITH THE USE OR PERFORMANCE OF THIS SOFTWARE.


----------------

** netmask@2.0.2 - https://www.npmjs.com/package/netmask/v/2.0.2 | MIT

----------------

** normalize-path@3.0.0 - https://www.npmjs.com/package/normalize-path/v/3.0.0 | MIT
The MIT License (MIT)

Copyright (c) 2014-2018, Jon Schlinkert.

Permission is hereby granted, free of charge, to any person obtaining a copy
of this software and associated documentation files (the "Software"), to deal
in the Software without restriction, including without limitation the rights
to use, copy, modify, merge, publish, distribute, sublicense, and/or sell
copies of the Software, and to permit persons to whom the Software is
furnished to do so, subject to the following conditions:

The above copyright notice and this permission notice shall be included in
all copies or substantial portions of the Software.

THE SOFTWARE IS PROVIDED "AS IS", WITHOUT WARRANTY OF ANY KIND, EXPRESS OR
IMPLIED, INCLUDING BUT NOT LIMITED TO THE WARRANTIES OF MERCHANTABILITY,
FITNESS FOR A PARTICULAR PURPOSE AND NONINFRINGEMENT. IN NO EVENT SHALL THE
AUTHORS OR COPYRIGHT HOLDERS BE LIABLE FOR ANY CLAIM, DAMAGES OR OTHER
LIABILITY, WHETHER IN AN ACTION OF CONTRACT, TORT OR OTHERWISE, ARISING FROM,
OUT OF OR IN CONNECTION WITH THE SOFTWARE OR THE USE OR OTHER DEALINGS IN
THE SOFTWARE.


----------------

** once@1.4.0 - https://www.npmjs.com/package/once/v/1.4.0 | ISC
The ISC License

Copyright (c) Isaac Z. Schlueter and Contributors

Permission to use, copy, modify, and/or distribute this software for any
purpose with or without fee is hereby granted, provided that the above
copyright notice and this permission notice appear in all copies.

THE SOFTWARE IS PROVIDED "AS IS" AND THE AUTHOR DISCLAIMS ALL WARRANTIES
WITH REGARD TO THIS SOFTWARE INCLUDING ALL IMPLIED WARRANTIES OF
MERCHANTABILITY AND FITNESS. IN NO EVENT SHALL THE AUTHOR BE LIABLE FOR
ANY SPECIAL, DIRECT, INDIRECT, OR CONSEQUENTIAL DAMAGES OR ANY DAMAGES
WHATSOEVER RESULTING FROM LOSS OF USE, DATA OR PROFITS, WHETHER IN AN
ACTION OF CONTRACT, NEGLIGENCE OR OTHER TORTIOUS ACTION, ARISING OUT OF OR
IN CONNECTION WITH THE USE OR PERFORMANCE OF THIS SOFTWARE.


----------------

** pac-proxy-agent@7.0.1 - https://www.npmjs.com/package/pac-proxy-agent/v/7.0.1 | MIT

----------------

** pac-resolver@7.0.0 - https://www.npmjs.com/package/pac-resolver/v/7.0.0 | MIT

----------------

** path-is-absolute@1.0.1 - https://www.npmjs.com/package/path-is-absolute/v/1.0.1 | MIT
The MIT License (MIT)

Copyright (c) Sindre Sorhus <sindresorhus@gmail.com> (sindresorhus.com)

Permission is hereby granted, free of charge, to any person obtaining a copy
of this software and associated documentation files (the "Software"), to deal
in the Software without restriction, including without limitation the rights
to use, copy, modify, merge, publish, distribute, sublicense, and/or sell
copies of the Software, and to permit persons to whom the Software is
furnished to do so, subject to the following conditions:

The above copyright notice and this permission notice shall be included in
all copies or substantial portions of the Software.

THE SOFTWARE IS PROVIDED "AS IS", WITHOUT WARRANTY OF ANY KIND, EXPRESS OR
IMPLIED, INCLUDING BUT NOT LIMITED TO THE WARRANTIES OF MERCHANTABILITY,
FITNESS FOR A PARTICULAR PURPOSE AND NONINFRINGEMENT. IN NO EVENT SHALL THE
AUTHORS OR COPYRIGHT HOLDERS BE LIABLE FOR ANY CLAIM, DAMAGES OR OTHER
LIABILITY, WHETHER IN AN ACTION OF CONTRACT, TORT OR OTHERWISE, ARISING FROM,
OUT OF OR IN CONNECTION WITH THE SOFTWARE OR THE USE OR OTHER DEALINGS IN
THE SOFTWARE.


----------------

** picomatch@2.3.1 - https://www.npmjs.com/package/picomatch/v/2.3.1 | MIT
The MIT License (MIT)

Copyright (c) 2017-present, Jon Schlinkert.

Permission is hereby granted, free of charge, to any person obtaining a copy
of this software and associated documentation files (the "Software"), to deal
in the Software without restriction, including without limitation the rights
to use, copy, modify, merge, publish, distribute, sublicense, and/or sell
copies of the Software, and to permit persons to whom the Software is
furnished to do so, subject to the following conditions:

The above copyright notice and this permission notice shall be included in
all copies or substantial portions of the Software.

THE SOFTWARE IS PROVIDED "AS IS", WITHOUT WARRANTY OF ANY KIND, EXPRESS OR
IMPLIED, INCLUDING BUT NOT LIMITED TO THE WARRANTIES OF MERCHANTABILITY,
FITNESS FOR A PARTICULAR PURPOSE AND NONINFRINGEMENT. IN NO EVENT SHALL THE
AUTHORS OR COPYRIGHT HOLDERS BE LIABLE FOR ANY CLAIM, DAMAGES OR OTHER
LIABILITY, WHETHER IN AN ACTION OF CONTRACT, TORT OR OTHERWISE, ARISING FROM,
OUT OF OR IN CONNECTION WITH THE SOFTWARE OR THE USE OR OTHER DEALINGS IN
THE SOFTWARE.


----------------

** process-nextick-args@2.0.1 - https://www.npmjs.com/package/process-nextick-args/v/2.0.1 | MIT

----------------

** promptly@3.2.0 - https://www.npmjs.com/package/promptly/v/3.2.0 | MIT
The MIT License (MIT)

Copyright (c) 2018 Made With MOXY Lda <hello@moxy.studio>

Permission is hereby granted, free of charge, to any person obtaining a copy
of this software and associated documentation files (the "Software"), to deal
in the Software without restriction, including without limitation the rights
to use, copy, modify, merge, publish, distribute, sublicense, and/or sell
copies of the Software, and to permit persons to whom the Software is
furnished to do so, subject to the following conditions:

The above copyright notice and this permission notice shall be included in
all copies or substantial portions of the Software.

THE SOFTWARE IS PROVIDED "AS IS", WITHOUT WARRANTY OF ANY KIND, EXPRESS OR
IMPLIED, INCLUDING BUT NOT LIMITED TO THE WARRANTIES OF MERCHANTABILITY,
FITNESS FOR A PARTICULAR PURPOSE AND NONINFRINGEMENT. IN NO EVENT SHALL THE
AUTHORS OR COPYRIGHT HOLDERS BE LIABLE FOR ANY CLAIM, DAMAGES OR OTHER
LIABILITY, WHETHER IN AN ACTION OF CONTRACT, TORT OR OTHERWISE, ARISING FROM,
OUT OF OR IN CONNECTION WITH THE SOFTWARE OR THE USE OR OTHER DEALINGS IN
THE SOFTWARE.


----------------

** proxy-agent@6.3.1 - https://www.npmjs.com/package/proxy-agent/v/6.3.1 | MIT

----------------

** proxy-from-env@1.1.0 - https://www.npmjs.com/package/proxy-from-env/v/1.1.0 | MIT
The MIT License

Copyright (C) 2016-2018 Rob Wu <rob@robwu.nl>

Permission is hereby granted, free of charge, to any person obtaining a copy of
this software and associated documentation files (the "Software"), to deal in
the Software without restriction, including without limitation the rights to
use, copy, modify, merge, publish, distribute, sublicense, and/or sell copies
of the Software, and to permit persons to whom the Software is furnished to do
so, subject to the following conditions:

The above copyright notice and this permission notice shall be included in all
copies or substantial portions of the Software.

THE SOFTWARE IS PROVIDED "AS IS", WITHOUT WARRANTY OF ANY KIND, EXPRESS OR
IMPLIED, INCLUDING BUT NOT LIMITED TO THE WARRANTIES OF MERCHANTABILITY, FITNESS
FOR A PARTICULAR PURPOSE AND NONINFRINGEMENT. IN NO EVENT SHALL THE AUTHORS OR
COPYRIGHT HOLDERS BE LIABLE FOR ANY CLAIM, DAMAGES OR OTHER LIABILITY, WHETHER
IN AN ACTION OF CONTRACT, TORT OR OTHERWISE, ARISING FROM, OUT OF OR IN
CONNECTION WITH THE SOFTWARE OR THE USE OR OTHER DEALINGS IN THE SOFTWARE.


----------------

** read@1.0.7 - https://www.npmjs.com/package/read/v/1.0.7 | ISC
The ISC License

Copyright (c) Isaac Z. Schlueter and Contributors

Permission to use, copy, modify, and/or distribute this software for any
purpose with or without fee is hereby granted, provided that the above
copyright notice and this permission notice appear in all copies.

THE SOFTWARE IS PROVIDED "AS IS" AND THE AUTHOR DISCLAIMS ALL WARRANTIES
WITH REGARD TO THIS SOFTWARE INCLUDING ALL IMPLIED WARRANTIES OF
MERCHANTABILITY AND FITNESS. IN NO EVENT SHALL THE AUTHOR BE LIABLE FOR
ANY SPECIAL, DIRECT, INDIRECT, OR CONSEQUENTIAL DAMAGES OR ANY DAMAGES
WHATSOEVER RESULTING FROM LOSS OF USE, DATA OR PROFITS, WHETHER IN AN
ACTION OF CONTRACT, NEGLIGENCE OR OTHER TORTIOUS ACTION, ARISING OUT OF OR
IN CONNECTION WITH THE USE OR PERFORMANCE OF THIS SOFTWARE.


----------------

** readable-stream@2.3.8 - https://www.npmjs.com/package/readable-stream/v/2.3.8 | MIT
Node.js is licensed for use as follows:

"""
Copyright Node.js contributors. All rights reserved.

Permission is hereby granted, free of charge, to any person obtaining a copy
of this software and associated documentation files (the "Software"), to
deal in the Software without restriction, including without limitation the
rights to use, copy, modify, merge, publish, distribute, sublicense, and/or
sell copies of the Software, and to permit persons to whom the Software is
furnished to do so, subject to the following conditions:

The above copyright notice and this permission notice shall be included in
all copies or substantial portions of the Software.

THE SOFTWARE IS PROVIDED "AS IS", WITHOUT WARRANTY OF ANY KIND, EXPRESS OR
IMPLIED, INCLUDING BUT NOT LIMITED TO THE WARRANTIES OF MERCHANTABILITY,
FITNESS FOR A PARTICULAR PURPOSE AND NONINFRINGEMENT. IN NO EVENT SHALL THE
AUTHORS OR COPYRIGHT HOLDERS BE LIABLE FOR ANY CLAIM, DAMAGES OR OTHER
LIABILITY, WHETHER IN AN ACTION OF CONTRACT, TORT OR OTHERWISE, ARISING
FROM, OUT OF OR IN CONNECTION WITH THE SOFTWARE OR THE USE OR OTHER DEALINGS
IN THE SOFTWARE.
"""

This license applies to parts of Node.js originating from the
https://github.com/joyent/node repository:

"""
Copyright Joyent, Inc. and other Node contributors. All rights reserved.
Permission is hereby granted, free of charge, to any person obtaining a copy
of this software and associated documentation files (the "Software"), to
deal in the Software without restriction, including without limitation the
rights to use, copy, modify, merge, publish, distribute, sublicense, and/or
sell copies of the Software, and to permit persons to whom the Software is
furnished to do so, subject to the following conditions:

The above copyright notice and this permission notice shall be included in
all copies or substantial portions of the Software.

THE SOFTWARE IS PROVIDED "AS IS", WITHOUT WARRANTY OF ANY KIND, EXPRESS OR
IMPLIED, INCLUDING BUT NOT LIMITED TO THE WARRANTIES OF MERCHANTABILITY,
FITNESS FOR A PARTICULAR PURPOSE AND NONINFRINGEMENT. IN NO EVENT SHALL THE
AUTHORS OR COPYRIGHT HOLDERS BE LIABLE FOR ANY CLAIM, DAMAGES OR OTHER
LIABILITY, WHETHER IN AN ACTION OF CONTRACT, TORT OR OTHERWISE, ARISING
FROM, OUT OF OR IN CONNECTION WITH THE SOFTWARE OR THE USE OR OTHER DEALINGS
IN THE SOFTWARE.
"""


----------------

** readable-stream@3.6.2 - https://www.npmjs.com/package/readable-stream/v/3.6.2 | MIT
Node.js is licensed for use as follows:

"""
Copyright Node.js contributors. All rights reserved.

Permission is hereby granted, free of charge, to any person obtaining a copy
of this software and associated documentation files (the "Software"), to
deal in the Software without restriction, including without limitation the
rights to use, copy, modify, merge, publish, distribute, sublicense, and/or
sell copies of the Software, and to permit persons to whom the Software is
furnished to do so, subject to the following conditions:

The above copyright notice and this permission notice shall be included in
all copies or substantial portions of the Software.

THE SOFTWARE IS PROVIDED "AS IS", WITHOUT WARRANTY OF ANY KIND, EXPRESS OR
IMPLIED, INCLUDING BUT NOT LIMITED TO THE WARRANTIES OF MERCHANTABILITY,
FITNESS FOR A PARTICULAR PURPOSE AND NONINFRINGEMENT. IN NO EVENT SHALL THE
AUTHORS OR COPYRIGHT HOLDERS BE LIABLE FOR ANY CLAIM, DAMAGES OR OTHER
LIABILITY, WHETHER IN AN ACTION OF CONTRACT, TORT OR OTHERWISE, ARISING
FROM, OUT OF OR IN CONNECTION WITH THE SOFTWARE OR THE USE OR OTHER DEALINGS
IN THE SOFTWARE.
"""

This license applies to parts of Node.js originating from the
https://github.com/joyent/node repository:

"""
Copyright Joyent, Inc. and other Node contributors. All rights reserved.
Permission is hereby granted, free of charge, to any person obtaining a copy
of this software and associated documentation files (the "Software"), to
deal in the Software without restriction, including without limitation the
rights to use, copy, modify, merge, publish, distribute, sublicense, and/or
sell copies of the Software, and to permit persons to whom the Software is
furnished to do so, subject to the following conditions:

The above copyright notice and this permission notice shall be included in
all copies or substantial portions of the Software.

THE SOFTWARE IS PROVIDED "AS IS", WITHOUT WARRANTY OF ANY KIND, EXPRESS OR
IMPLIED, INCLUDING BUT NOT LIMITED TO THE WARRANTIES OF MERCHANTABILITY,
FITNESS FOR A PARTICULAR PURPOSE AND NONINFRINGEMENT. IN NO EVENT SHALL THE
AUTHORS OR COPYRIGHT HOLDERS BE LIABLE FOR ANY CLAIM, DAMAGES OR OTHER
LIABILITY, WHETHER IN AN ACTION OF CONTRACT, TORT OR OTHERWISE, ARISING
FROM, OUT OF OR IN CONNECTION WITH THE SOFTWARE OR THE USE OR OTHER DEALINGS
IN THE SOFTWARE.
"""


----------------

** readdir-glob@1.1.3 - https://www.npmjs.com/package/readdir-glob/v/1.1.3 | Apache-2.0
                                 Apache License
                           Version 2.0, January 2004
                        http://www.apache.org/licenses/

   TERMS AND CONDITIONS FOR USE, REPRODUCTION, AND DISTRIBUTION

   1. Definitions.

      "License" shall mean the terms and conditions for use, reproduction,
      and distribution as defined by Sections 1 through 9 of this document.

      "Licensor" shall mean the copyright owner or entity authorized by
      the copyright owner that is granting the License.

      "Legal Entity" shall mean the union of the acting entity and all
      other entities that control, are controlled by, or are under common
      control with that entity. For the purposes of this definition,
      "control" means (i) the power, direct or indirect, to cause the
      direction or management of such entity, whether by contract or
      otherwise, or (ii) ownership of fifty percent (50%) or more of the
      outstanding shares, or (iii) beneficial ownership of such entity.

      "You" (or "Your") shall mean an individual or Legal Entity
      exercising permissions granted by this License.

      "Source" form shall mean the preferred form for making modifications,
      including but not limited to software source code, documentation
      source, and configuration files.

      "Object" form shall mean any form resulting from mechanical
      transformation or translation of a Source form, including but
      not limited to compiled object code, generated documentation,
      and conversions to other media types.

      "Work" shall mean the work of authorship, whether in Source or
      Object form, made available under the License, as indicated by a
      copyright notice that is included in or attached to the work
      (an example is provided in the Appendix below).

      "Derivative Works" shall mean any work, whether in Source or Object
      form, that is based on (or derived from) the Work and for which the
      editorial revisions, annotations, elaborations, or other modifications
      represent, as a whole, an original work of authorship. For the purposes
      of this License, Derivative Works shall not include works that remain
      separable from, or merely link (or bind by name) to the interfaces of,
      the Work and Derivative Works thereof.

      "Contribution" shall mean any work of authorship, including
      the original version of the Work and any modifications or additions
      to that Work or Derivative Works thereof, that is intentionally
      submitted to Licensor for inclusion in the Work by the copyright owner
      or by an individual or Legal Entity authorized to submit on behalf of
      the copyright owner. For the purposes of this definition, "submitted"
      means any form of electronic, verbal, or written communication sent
      to the Licensor or its representatives, including but not limited to
      communication on electronic mailing lists, source code control systems,
      and issue tracking systems that are managed by, or on behalf of, the
      Licensor for the purpose of discussing and improving the Work, but
      excluding communication that is conspicuously marked or otherwise
      designated in writing by the copyright owner as "Not a Contribution."

      "Contributor" shall mean Licensor and any individual or Legal Entity
      on behalf of whom a Contribution has been received by Licensor and
      subsequently incorporated within the Work.

   2. Grant of Copyright License. Subject to the terms and conditions of
      this License, each Contributor hereby grants to You a perpetual,
      worldwide, non-exclusive, no-charge, royalty-free, irrevocable
      copyright license to reproduce, prepare Derivative Works of,
      publicly display, publicly perform, sublicense, and distribute the
      Work and such Derivative Works in Source or Object form.

   3. Grant of Patent License. Subject to the terms and conditions of
      this License, each Contributor hereby grants to You a perpetual,
      worldwide, non-exclusive, no-charge, royalty-free, irrevocable
      (except as stated in this section) patent license to make, have made,
      use, offer to sell, sell, import, and otherwise transfer the Work,
      where such license applies only to those patent claims licensable
      by such Contributor that are necessarily infringed by their
      Contribution(s) alone or by combination of their Contribution(s)
      with the Work to which such Contribution(s) was submitted. If You
      institute patent litigation against any entity (including a
      cross-claim or counterclaim in a lawsuit) alleging that the Work
      or a Contribution incorporated within the Work constitutes direct
      or contributory patent infringement, then any patent licenses
      granted to You under this License for that Work shall terminate
      as of the date such litigation is filed.

   4. Redistribution. You may reproduce and distribute copies of the
      Work or Derivative Works thereof in any medium, with or without
      modifications, and in Source or Object form, provided that You
      meet the following conditions:

      (a) You must give any other recipients of the Work or
          Derivative Works a copy of this License; and

      (b) You must cause any modified files to carry prominent notices
          stating that You changed the files; and

      (c) You must retain, in the Source form of any Derivative Works
          that You distribute, all copyright, patent, trademark, and
          attribution notices from the Source form of the Work,
          excluding those notices that do not pertain to any part of
          the Derivative Works; and

      (d) If the Work includes a "NOTICE" text file as part of its
          distribution, then any Derivative Works that You distribute must
          include a readable copy of the attribution notices contained
          within such NOTICE file, excluding those notices that do not
          pertain to any part of the Derivative Works, in at least one
          of the following places: within a NOTICE text file distributed
          as part of the Derivative Works; within the Source form or
          documentation, if provided along with the Derivative Works; or,
          within a display generated by the Derivative Works, if and
          wherever such third-party notices normally appear. The contents
          of the NOTICE file are for informational purposes only and
          do not modify the License. You may add Your own attribution
          notices within Derivative Works that You distribute, alongside
          or as an addendum to the NOTICE text from the Work, provided
          that such additional attribution notices cannot be construed
          as modifying the License.

      You may add Your own copyright statement to Your modifications and
      may provide additional or different license terms and conditions
      for use, reproduction, or distribution of Your modifications, or
      for any such Derivative Works as a whole, provided Your use,
      reproduction, and distribution of the Work otherwise complies with
      the conditions stated in this License.

   5. Submission of Contributions. Unless You explicitly state otherwise,
      any Contribution intentionally submitted for inclusion in the Work
      by You to the Licensor shall be under the terms and conditions of
      this License, without any additional terms or conditions.
      Notwithstanding the above, nothing herein shall supersede or modify
      the terms of any separate license agreement you may have executed
      with Licensor regarding such Contributions.

   6. Trademarks. This License does not grant permission to use the trade
      names, trademarks, service marks, or product names of the Licensor,
      except as required for reasonable and customary use in describing the
      origin of the Work and reproducing the content of the NOTICE file.

   7. Disclaimer of Warranty. Unless required by applicable law or
      agreed to in writing, Licensor provides the Work (and each
      Contributor provides its Contributions) on an "AS IS" BASIS,
      WITHOUT WARRANTIES OR CONDITIONS OF ANY KIND, either express or
      implied, including, without limitation, any warranties or conditions
      of TITLE, NON-INFRINGEMENT, MERCHANTABILITY, or FITNESS FOR A
      PARTICULAR PURPOSE. You are solely responsible for determining the
      appropriateness of using or redistributing the Work and assume any
      risks associated with Your exercise of permissions under this License.

   8. Limitation of Liability. In no event and under no legal theory,
      whether in tort (including negligence), contract, or otherwise,
      unless required by applicable law (such as deliberate and grossly
      negligent acts) or agreed to in writing, shall any Contributor be
      liable to You for damages, including any direct, indirect, special,
      incidental, or consequential damages of any character arising as a
      result of this License or out of the use or inability to use the
      Work (including but not limited to damages for loss of goodwill,
      work stoppage, computer failure or malfunction, or any and all
      other commercial damages or losses), even if such Contributor
      has been advised of the possibility of such damages.

   9. Accepting Warranty or Additional Liability. While redistributing
      the Work or Derivative Works thereof, You may choose to offer,
      and charge a fee for, acceptance of support, warranty, indemnity,
      or other liability obligations and/or rights consistent with this
      License. However, in accepting such obligations, You may act only
      on Your own behalf and on Your sole responsibility, not on behalf
      of any other Contributor, and only if You agree to indemnify,
      defend, and hold each Contributor harmless for any liability
      incurred by, or claims asserted against, such Contributor by reason
      of your accepting any such warranty or additional liability.

   END OF TERMS AND CONDITIONS

   APPENDIX: How to apply the Apache License to your work.

      To apply the Apache License to your work, attach the following
      boilerplate notice, with the fields enclosed by brackets "[]"
      replaced with your own identifying information. (Don't include
      the brackets!)  The text should be enclosed in the appropriate
      comment syntax for the file format. We also recommend that a
      file or class name and description of purpose be included on the
      same "printed page" as the copyright notice for easier
      identification within third-party archives.

   Copyright 2020 Yann Armelin

   Licensed under the Apache License, Version 2.0 (the "License");
   you may not use this file except in compliance with the License.
   You may obtain a copy of the License at

       http://www.apache.org/licenses/LICENSE-2.0

   Unless required by applicable law or agreed to in writing, software
   distributed under the License is distributed on an "AS IS" BASIS,
   WITHOUT WARRANTIES OR CONDITIONS OF ANY KIND, either express or implied.
   See the License for the specific language governing permissions and
   limitations under the License.

----------------

** readdirp@3.6.0 - https://www.npmjs.com/package/readdirp/v/3.6.0 | MIT
MIT License

Copyright (c) 2012-2019 Thorsten Lorenz, Paul Miller (https://paulmillr.com)

Permission is hereby granted, free of charge, to any person obtaining a copy
of this software and associated documentation files (the "Software"), to deal
in the Software without restriction, including without limitation the rights
to use, copy, modify, merge, publish, distribute, sublicense, and/or sell
copies of the Software, and to permit persons to whom the Software is
furnished to do so, subject to the following conditions:

The above copyright notice and this permission notice shall be included in all
copies or substantial portions of the Software.

THE SOFTWARE IS PROVIDED "AS IS", WITHOUT WARRANTY OF ANY KIND, EXPRESS OR
IMPLIED, INCLUDING BUT NOT LIMITED TO THE WARRANTIES OF MERCHANTABILITY,
FITNESS FOR A PARTICULAR PURPOSE AND NONINFRINGEMENT. IN NO EVENT SHALL THE
AUTHORS OR COPYRIGHT HOLDERS BE LIABLE FOR ANY CLAIM, DAMAGES OR OTHER
LIABILITY, WHETHER IN AN ACTION OF CONTRACT, TORT OR OTHERWISE, ARISING FROM,
OUT OF OR IN CONNECTION WITH THE SOFTWARE OR THE USE OR OTHER DEALINGS IN THE
SOFTWARE.


----------------

** require-directory@2.1.1 - https://www.npmjs.com/package/require-directory/v/2.1.1 | MIT
The MIT License (MIT)

Copyright (c) 2011 Troy Goode <troygoode@gmail.com>

Permission is hereby granted, free of charge, to any person obtaining a
copy of this software and associated documentation files (the
"Software"), to deal in the Software without restriction, including
without limitation the rights to use, copy, modify, merge, publish,
distribute, sublicense, and/or sell copies of the Software, and to
permit persons to whom the Software is furnished to do so, subject to
the following conditions:

The above copyright notice and this permission notice shall be included
in all copies or substantial portions of the Software.

THE SOFTWARE IS PROVIDED "AS IS", WITHOUT WARRANTY OF ANY KIND, EXPRESS
OR IMPLIED, INCLUDING BUT NOT LIMITED TO THE WARRANTIES OF
MERCHANTABILITY, FITNESS FOR A PARTICULAR PURPOSE AND NONINFRINGEMENT.
IN NO EVENT SHALL THE AUTHORS OR COPYRIGHT HOLDERS BE LIABLE FOR ANY
CLAIM, DAMAGES OR OTHER LIABILITY, WHETHER IN AN ACTION OF CONTRACT,
TORT OR OTHERWISE, ARISING FROM, OUT OF OR IN CONNECTION WITH THE
SOFTWARE OR THE USE OR OTHER DEALINGS IN THE SOFTWARE.


----------------

** safe-buffer@5.1.2 - https://www.npmjs.com/package/safe-buffer/v/5.1.2 | MIT
The MIT License (MIT)

Copyright (c) Feross Aboukhadijeh

Permission is hereby granted, free of charge, to any person obtaining a copy
of this software and associated documentation files (the "Software"), to deal
in the Software without restriction, including without limitation the rights
to use, copy, modify, merge, publish, distribute, sublicense, and/or sell
copies of the Software, and to permit persons to whom the Software is
furnished to do so, subject to the following conditions:

The above copyright notice and this permission notice shall be included in
all copies or substantial portions of the Software.

THE SOFTWARE IS PROVIDED "AS IS", WITHOUT WARRANTY OF ANY KIND, EXPRESS OR
IMPLIED, INCLUDING BUT NOT LIMITED TO THE WARRANTIES OF MERCHANTABILITY,
FITNESS FOR A PARTICULAR PURPOSE AND NONINFRINGEMENT. IN NO EVENT SHALL THE
AUTHORS OR COPYRIGHT HOLDERS BE LIABLE FOR ANY CLAIM, DAMAGES OR OTHER
LIABILITY, WHETHER IN AN ACTION OF CONTRACT, TORT OR OTHERWISE, ARISING FROM,
OUT OF OR IN CONNECTION WITH THE SOFTWARE OR THE USE OR OTHER DEALINGS IN
THE SOFTWARE.


----------------

** safe-buffer@5.2.1 - https://www.npmjs.com/package/safe-buffer/v/5.2.1 | MIT
The MIT License (MIT)

Copyright (c) Feross Aboukhadijeh

Permission is hereby granted, free of charge, to any person obtaining a copy
of this software and associated documentation files (the "Software"), to deal
in the Software without restriction, including without limitation the rights
to use, copy, modify, merge, publish, distribute, sublicense, and/or sell
copies of the Software, and to permit persons to whom the Software is
furnished to do so, subject to the following conditions:

The above copyright notice and this permission notice shall be included in
all copies or substantial portions of the Software.

THE SOFTWARE IS PROVIDED "AS IS", WITHOUT WARRANTY OF ANY KIND, EXPRESS OR
IMPLIED, INCLUDING BUT NOT LIMITED TO THE WARRANTIES OF MERCHANTABILITY,
FITNESS FOR A PARTICULAR PURPOSE AND NONINFRINGEMENT. IN NO EVENT SHALL THE
AUTHORS OR COPYRIGHT HOLDERS BE LIABLE FOR ANY CLAIM, DAMAGES OR OTHER
LIABILITY, WHETHER IN AN ACTION OF CONTRACT, TORT OR OTHERWISE, ARISING FROM,
OUT OF OR IN CONNECTION WITH THE SOFTWARE OR THE USE OR OTHER DEALINGS IN
THE SOFTWARE.


----------------

** sax@1.3.0 - https://www.npmjs.com/package/sax/v/1.3.0 | ISC
The ISC License

Copyright (c) 2010-2022 Isaac Z. Schlueter and Contributors

Permission to use, copy, modify, and/or distribute this software for any
purpose with or without fee is hereby granted, provided that the above
copyright notice and this permission notice appear in all copies.

THE SOFTWARE IS PROVIDED "AS IS" AND THE AUTHOR DISCLAIMS ALL WARRANTIES
WITH REGARD TO THIS SOFTWARE INCLUDING ALL IMPLIED WARRANTIES OF
MERCHANTABILITY AND FITNESS. IN NO EVENT SHALL THE AUTHOR BE LIABLE FOR
ANY SPECIAL, DIRECT, INDIRECT, OR CONSEQUENTIAL DAMAGES OR ANY DAMAGES
WHATSOEVER RESULTING FROM LOSS OF USE, DATA OR PROFITS, WHETHER IN AN
ACTION OF CONTRACT, NEGLIGENCE OR OTHER TORTIOUS ACTION, ARISING OUT OF OR
IN CONNECTION WITH THE USE OR PERFORMANCE OF THIS SOFTWARE.

====

`String.fromCodePoint` by Mathias Bynens used according to terms of MIT
License, as follows:

Copyright (c) 2010-2022 Mathias Bynens <https://mathiasbynens.be/>

    Permission is hereby granted, free of charge, to any person obtaining
    a copy of this software and associated documentation files (the
    "Software"), to deal in the Software without restriction, including
    without limitation the rights to use, copy, modify, merge, publish,
    distribute, sublicense, and/or sell copies of the Software, and to
    permit persons to whom the Software is furnished to do so, subject to
    the following conditions:

    The above copyright notice and this permission notice shall be
    included in all copies or substantial portions of the Software.

    THE SOFTWARE IS PROVIDED "AS IS", WITHOUT WARRANTY OF ANY KIND,
    EXPRESS OR IMPLIED, INCLUDING BUT NOT LIMITED TO THE WARRANTIES OF
    MERCHANTABILITY, FITNESS FOR A PARTICULAR PURPOSE AND
    NONINFRINGEMENT. IN NO EVENT SHALL THE AUTHORS OR COPYRIGHT HOLDERS BE
    LIABLE FOR ANY CLAIM, DAMAGES OR OTHER LIABILITY, WHETHER IN AN ACTION
    OF CONTRACT, TORT OR OTHERWISE, ARISING FROM, OUT OF OR IN CONNECTION
    WITH THE SOFTWARE OR THE USE OR OTHER DEALINGS IN THE SOFTWARE.


----------------

** semver@7.5.4 - https://www.npmjs.com/package/semver/v/7.5.4 | ISC
The ISC License

Copyright (c) Isaac Z. Schlueter and Contributors

Permission to use, copy, modify, and/or distribute this software for any
purpose with or without fee is hereby granted, provided that the above
copyright notice and this permission notice appear in all copies.

THE SOFTWARE IS PROVIDED "AS IS" AND THE AUTHOR DISCLAIMS ALL WARRANTIES
WITH REGARD TO THIS SOFTWARE INCLUDING ALL IMPLIED WARRANTIES OF
MERCHANTABILITY AND FITNESS. IN NO EVENT SHALL THE AUTHOR BE LIABLE FOR
ANY SPECIAL, DIRECT, INDIRECT, OR CONSEQUENTIAL DAMAGES OR ANY DAMAGES
WHATSOEVER RESULTING FROM LOSS OF USE, DATA OR PROFITS, WHETHER IN AN
ACTION OF CONTRACT, NEGLIGENCE OR OTHER TORTIOUS ACTION, ARISING OUT OF OR
IN CONNECTION WITH THE USE OR PERFORMANCE OF THIS SOFTWARE.


----------------

** slice-ansi@4.0.0 - https://www.npmjs.com/package/slice-ansi/v/4.0.0 | MIT
MIT License

Copyright (c) DC <threedeecee@gmail.com>
Copyright (c) Sindre Sorhus <sindresorhus@gmail.com> (https://sindresorhus.com)

Permission is hereby granted, free of charge, to any person obtaining a copy of this software and associated documentation files (the "Software"), to deal in the Software without restriction, including without limitation the rights to use, copy, modify, merge, publish, distribute, sublicense, and/or sell copies of the Software, and to permit persons to whom the Software is furnished to do so, subject to the following conditions:

The above copyright notice and this permission notice shall be included in all copies or substantial portions of the Software.

THE SOFTWARE IS PROVIDED "AS IS", WITHOUT WARRANTY OF ANY KIND, EXPRESS OR IMPLIED, INCLUDING BUT NOT LIMITED TO THE WARRANTIES OF MERCHANTABILITY, FITNESS FOR A PARTICULAR PURPOSE AND NONINFRINGEMENT. IN NO EVENT SHALL THE AUTHORS OR COPYRIGHT HOLDERS BE LIABLE FOR ANY CLAIM, DAMAGES OR OTHER LIABILITY, WHETHER IN AN ACTION OF CONTRACT, TORT OR OTHERWISE, ARISING FROM, OUT OF OR IN CONNECTION WITH THE SOFTWARE OR THE USE OR OTHER DEALINGS IN THE SOFTWARE.


----------------

** smart-buffer@4.2.0 - https://www.npmjs.com/package/smart-buffer/v/4.2.0 | MIT
The MIT License (MIT)

Copyright (c) 2013-2017 Josh Glazebrook

Permission is hereby granted, free of charge, to any person obtaining a copy of
this software and associated documentation files (the "Software"), to deal in
the Software without restriction, including without limitation the rights to
use, copy, modify, merge, publish, distribute, sublicense, and/or sell copies of
the Software, and to permit persons to whom the Software is furnished to do so,
subject to the following conditions:

The above copyright notice and this permission notice shall be included in all
copies or substantial portions of the Software.

THE SOFTWARE IS PROVIDED "AS IS", WITHOUT WARRANTY OF ANY KIND, EXPRESS OR
IMPLIED, INCLUDING BUT NOT LIMITED TO THE WARRANTIES OF MERCHANTABILITY, FITNESS
FOR A PARTICULAR PURPOSE AND NONINFRINGEMENT. IN NO EVENT SHALL THE AUTHORS OR
COPYRIGHT HOLDERS BE LIABLE FOR ANY CLAIM, DAMAGES OR OTHER LIABILITY, WHETHER
IN AN ACTION OF CONTRACT, TORT OR OTHERWISE, ARISING FROM, OUT OF OR IN
CONNECTION WITH THE SOFTWARE OR THE USE OR OTHER DEALINGS IN THE SOFTWARE.


----------------

** socks-proxy-agent@8.0.2 - https://www.npmjs.com/package/socks-proxy-agent/v/8.0.2 | MIT

----------------

** socks@2.7.1 - https://www.npmjs.com/package/socks/v/2.7.1 | MIT
The MIT License (MIT)

Copyright (c) 2013 Josh Glazebrook

Permission is hereby granted, free of charge, to any person obtaining a copy of
this software and associated documentation files (the "Software"), to deal in
the Software without restriction, including without limitation the rights to
use, copy, modify, merge, publish, distribute, sublicense, and/or sell copies of
the Software, and to permit persons to whom the Software is furnished to do so,
subject to the following conditions:

The above copyright notice and this permission notice shall be included in all
copies or substantial portions of the Software.

THE SOFTWARE IS PROVIDED "AS IS", WITHOUT WARRANTY OF ANY KIND, EXPRESS OR
IMPLIED, INCLUDING BUT NOT LIMITED TO THE WARRANTIES OF MERCHANTABILITY, FITNESS
FOR A PARTICULAR PURPOSE AND NONINFRINGEMENT. IN NO EVENT SHALL THE AUTHORS OR
COPYRIGHT HOLDERS BE LIABLE FOR ANY CLAIM, DAMAGES OR OTHER LIABILITY, WHETHER
IN AN ACTION OF CONTRACT, TORT OR OTHERWISE, ARISING FROM, OUT OF OR IN
CONNECTION WITH THE SOFTWARE OR THE USE OR OTHER DEALINGS IN THE SOFTWARE.


----------------

** source-map-support@0.5.21 - https://www.npmjs.com/package/source-map-support/v/0.5.21 | MIT

----------------

** source-map@0.6.1 - https://www.npmjs.com/package/source-map/v/0.6.1 | BSD-3-Clause

Copyright (c) 2009-2011, Mozilla Foundation and contributors
All rights reserved.

Redistribution and use in source and binary forms, with or without
modification, are permitted provided that the following conditions are met:

* Redistributions of source code must retain the above copyright notice, this
  list of conditions and the following disclaimer.

* Redistributions in binary form must reproduce the above copyright notice,
  this list of conditions and the following disclaimer in the documentation
  and/or other materials provided with the distribution.

* Neither the names of the Mozilla Foundation nor the names of project
  contributors may be used to endorse or promote products derived from this
  software without specific prior written permission.

THIS SOFTWARE IS PROVIDED BY THE COPYRIGHT HOLDERS AND CONTRIBUTORS "AS IS" AND
ANY EXPRESS OR IMPLIED WARRANTIES, INCLUDING, BUT NOT LIMITED TO, THE IMPLIED
WARRANTIES OF MERCHANTABILITY AND FITNESS FOR A PARTICULAR PURPOSE ARE
DISCLAIMED. IN NO EVENT SHALL THE COPYRIGHT HOLDER OR CONTRIBUTORS BE LIABLE
FOR ANY DIRECT, INDIRECT, INCIDENTAL, SPECIAL, EXEMPLARY, OR CONSEQUENTIAL
DAMAGES (INCLUDING, BUT NOT LIMITED TO, PROCUREMENT OF SUBSTITUTE GOODS OR
SERVICES; LOSS OF USE, DATA, OR PROFITS; OR BUSINESS INTERRUPTION) HOWEVER
CAUSED AND ON ANY THEORY OF LIABILITY, WHETHER IN CONTRACT, STRICT LIABILITY,
OR TORT (INCLUDING NEGLIGENCE OR OTHERWISE) ARISING IN ANY WAY OUT OF THE USE
OF THIS SOFTWARE, EVEN IF ADVISED OF THE POSSIBILITY OF SUCH DAMAGE.


----------------

** string_decoder@1.1.1 - https://www.npmjs.com/package/string_decoder/v/1.1.1 | MIT
Node.js is licensed for use as follows:

"""
Copyright Node.js contributors. All rights reserved.

Permission is hereby granted, free of charge, to any person obtaining a copy
of this software and associated documentation files (the "Software"), to
deal in the Software without restriction, including without limitation the
rights to use, copy, modify, merge, publish, distribute, sublicense, and/or
sell copies of the Software, and to permit persons to whom the Software is
furnished to do so, subject to the following conditions:

The above copyright notice and this permission notice shall be included in
all copies or substantial portions of the Software.

THE SOFTWARE IS PROVIDED "AS IS", WITHOUT WARRANTY OF ANY KIND, EXPRESS OR
IMPLIED, INCLUDING BUT NOT LIMITED TO THE WARRANTIES OF MERCHANTABILITY,
FITNESS FOR A PARTICULAR PURPOSE AND NONINFRINGEMENT. IN NO EVENT SHALL THE
AUTHORS OR COPYRIGHT HOLDERS BE LIABLE FOR ANY CLAIM, DAMAGES OR OTHER
LIABILITY, WHETHER IN AN ACTION OF CONTRACT, TORT OR OTHERWISE, ARISING
FROM, OUT OF OR IN CONNECTION WITH THE SOFTWARE OR THE USE OR OTHER DEALINGS
IN THE SOFTWARE.
"""

This license applies to parts of Node.js originating from the
https://github.com/joyent/node repository:

"""
Copyright Joyent, Inc. and other Node contributors. All rights reserved.
Permission is hereby granted, free of charge, to any person obtaining a copy
of this software and associated documentation files (the "Software"), to
deal in the Software without restriction, including without limitation the
rights to use, copy, modify, merge, publish, distribute, sublicense, and/or
sell copies of the Software, and to permit persons to whom the Software is
furnished to do so, subject to the following conditions:

The above copyright notice and this permission notice shall be included in
all copies or substantial portions of the Software.

THE SOFTWARE IS PROVIDED "AS IS", WITHOUT WARRANTY OF ANY KIND, EXPRESS OR
IMPLIED, INCLUDING BUT NOT LIMITED TO THE WARRANTIES OF MERCHANTABILITY,
FITNESS FOR A PARTICULAR PURPOSE AND NONINFRINGEMENT. IN NO EVENT SHALL THE
AUTHORS OR COPYRIGHT HOLDERS BE LIABLE FOR ANY CLAIM, DAMAGES OR OTHER
LIABILITY, WHETHER IN AN ACTION OF CONTRACT, TORT OR OTHERWISE, ARISING
FROM, OUT OF OR IN CONNECTION WITH THE SOFTWARE OR THE USE OR OTHER DEALINGS
IN THE SOFTWARE.
"""



----------------

** string_decoder@1.3.0 - https://www.npmjs.com/package/string_decoder/v/1.3.0 | MIT
Node.js is licensed for use as follows:

"""
Copyright Node.js contributors. All rights reserved.

Permission is hereby granted, free of charge, to any person obtaining a copy
of this software and associated documentation files (the "Software"), to
deal in the Software without restriction, including without limitation the
rights to use, copy, modify, merge, publish, distribute, sublicense, and/or
sell copies of the Software, and to permit persons to whom the Software is
furnished to do so, subject to the following conditions:

The above copyright notice and this permission notice shall be included in
all copies or substantial portions of the Software.

THE SOFTWARE IS PROVIDED "AS IS", WITHOUT WARRANTY OF ANY KIND, EXPRESS OR
IMPLIED, INCLUDING BUT NOT LIMITED TO THE WARRANTIES OF MERCHANTABILITY,
FITNESS FOR A PARTICULAR PURPOSE AND NONINFRINGEMENT. IN NO EVENT SHALL THE
AUTHORS OR COPYRIGHT HOLDERS BE LIABLE FOR ANY CLAIM, DAMAGES OR OTHER
LIABILITY, WHETHER IN AN ACTION OF CONTRACT, TORT OR OTHERWISE, ARISING
FROM, OUT OF OR IN CONNECTION WITH THE SOFTWARE OR THE USE OR OTHER DEALINGS
IN THE SOFTWARE.
"""

This license applies to parts of Node.js originating from the
https://github.com/joyent/node repository:

"""
Copyright Joyent, Inc. and other Node contributors. All rights reserved.
Permission is hereby granted, free of charge, to any person obtaining a copy
of this software and associated documentation files (the "Software"), to
deal in the Software without restriction, including without limitation the
rights to use, copy, modify, merge, publish, distribute, sublicense, and/or
sell copies of the Software, and to permit persons to whom the Software is
furnished to do so, subject to the following conditions:

The above copyright notice and this permission notice shall be included in
all copies or substantial portions of the Software.

THE SOFTWARE IS PROVIDED "AS IS", WITHOUT WARRANTY OF ANY KIND, EXPRESS OR
IMPLIED, INCLUDING BUT NOT LIMITED TO THE WARRANTIES OF MERCHANTABILITY,
FITNESS FOR A PARTICULAR PURPOSE AND NONINFRINGEMENT. IN NO EVENT SHALL THE
AUTHORS OR COPYRIGHT HOLDERS BE LIABLE FOR ANY CLAIM, DAMAGES OR OTHER
LIABILITY, WHETHER IN AN ACTION OF CONTRACT, TORT OR OTHERWISE, ARISING
FROM, OUT OF OR IN CONNECTION WITH THE SOFTWARE OR THE USE OR OTHER DEALINGS
IN THE SOFTWARE.
"""



----------------

** string-width@4.2.3 - https://www.npmjs.com/package/string-width/v/4.2.3 | MIT
MIT License

Copyright (c) Sindre Sorhus <sindresorhus@gmail.com> (sindresorhus.com)

Permission is hereby granted, free of charge, to any person obtaining a copy of this software and associated documentation files (the "Software"), to deal in the Software without restriction, including without limitation the rights to use, copy, modify, merge, publish, distribute, sublicense, and/or sell copies of the Software, and to permit persons to whom the Software is furnished to do so, subject to the following conditions:

The above copyright notice and this permission notice shall be included in all copies or substantial portions of the Software.

THE SOFTWARE IS PROVIDED "AS IS", WITHOUT WARRANTY OF ANY KIND, EXPRESS OR IMPLIED, INCLUDING BUT NOT LIMITED TO THE WARRANTIES OF MERCHANTABILITY, FITNESS FOR A PARTICULAR PURPOSE AND NONINFRINGEMENT. IN NO EVENT SHALL THE AUTHORS OR COPYRIGHT HOLDERS BE LIABLE FOR ANY CLAIM, DAMAGES OR OTHER LIABILITY, WHETHER IN AN ACTION OF CONTRACT, TORT OR OTHERWISE, ARISING FROM, OUT OF OR IN CONNECTION WITH THE SOFTWARE OR THE USE OR OTHER DEALINGS IN THE SOFTWARE.


----------------

** strip-ansi@6.0.1 - https://www.npmjs.com/package/strip-ansi/v/6.0.1 | MIT
MIT License

Copyright (c) Sindre Sorhus <sindresorhus@gmail.com> (sindresorhus.com)

Permission is hereby granted, free of charge, to any person obtaining a copy of this software and associated documentation files (the "Software"), to deal in the Software without restriction, including without limitation the rights to use, copy, modify, merge, publish, distribute, sublicense, and/or sell copies of the Software, and to permit persons to whom the Software is furnished to do so, subject to the following conditions:

The above copyright notice and this permission notice shall be included in all copies or substantial portions of the Software.

THE SOFTWARE IS PROVIDED "AS IS", WITHOUT WARRANTY OF ANY KIND, EXPRESS OR IMPLIED, INCLUDING BUT NOT LIMITED TO THE WARRANTIES OF MERCHANTABILITY, FITNESS FOR A PARTICULAR PURPOSE AND NONINFRINGEMENT. IN NO EVENT SHALL THE AUTHORS OR COPYRIGHT HOLDERS BE LIABLE FOR ANY CLAIM, DAMAGES OR OTHER LIABILITY, WHETHER IN AN ACTION OF CONTRACT, TORT OR OTHERWISE, ARISING FROM, OUT OF OR IN CONNECTION WITH THE SOFTWARE OR THE USE OR OTHER DEALINGS IN THE SOFTWARE.


----------------

** supports-color@7.2.0 - https://www.npmjs.com/package/supports-color/v/7.2.0 | MIT
MIT License

Copyright (c) Sindre Sorhus <sindresorhus@gmail.com> (sindresorhus.com)

Permission is hereby granted, free of charge, to any person obtaining a copy of this software and associated documentation files (the "Software"), to deal in the Software without restriction, including without limitation the rights to use, copy, modify, merge, publish, distribute, sublicense, and/or sell copies of the Software, and to permit persons to whom the Software is furnished to do so, subject to the following conditions:

The above copyright notice and this permission notice shall be included in all copies or substantial portions of the Software.

THE SOFTWARE IS PROVIDED "AS IS", WITHOUT WARRANTY OF ANY KIND, EXPRESS OR IMPLIED, INCLUDING BUT NOT LIMITED TO THE WARRANTIES OF MERCHANTABILITY, FITNESS FOR A PARTICULAR PURPOSE AND NONINFRINGEMENT. IN NO EVENT SHALL THE AUTHORS OR COPYRIGHT HOLDERS BE LIABLE FOR ANY CLAIM, DAMAGES OR OTHER LIABILITY, WHETHER IN AN ACTION OF CONTRACT, TORT OR OTHERWISE, ARISING FROM, OUT OF OR IN CONNECTION WITH THE SOFTWARE OR THE USE OR OTHER DEALINGS IN THE SOFTWARE.


----------------

** table@6.8.1 - https://www.npmjs.com/package/table/v/6.8.1 | BSD-3-Clause
Copyright (c) 2018, Gajus Kuizinas (http://gajus.com/)
All rights reserved.

Redistribution and use in source and binary forms, with or without
modification, are permitted provided that the following conditions are met:
    * Redistributions of source code must retain the above copyright
      notice, this list of conditions and the following disclaimer.
    * Redistributions in binary form must reproduce the above copyright
      notice, this list of conditions and the following disclaimer in the
      documentation and/or other materials provided with the distribution.
    * Neither the name of the Gajus Kuizinas (http://gajus.com/) nor the
      names of its contributors may be used to endorse or promote products
      derived from this software without specific prior written permission.

THIS SOFTWARE IS PROVIDED BY THE COPYRIGHT HOLDERS AND CONTRIBUTORS "AS IS" AND
ANY EXPRESS OR IMPLIED WARRANTIES, INCLUDING, BUT NOT LIMITED TO, THE IMPLIED
WARRANTIES OF MERCHANTABILITY AND FITNESS FOR A PARTICULAR PURPOSE ARE
DISCLAIMED. IN NO EVENT SHALL ANUARY BE LIABLE FOR ANY
DIRECT, INDIRECT, INCIDENTAL, SPECIAL, EXEMPLARY, OR CONSEQUENTIAL DAMAGES
(INCLUDING, BUT NOT LIMITED TO, PROCUREMENT OF SUBSTITUTE GOODS OR SERVICES;
LOSS OF USE, DATA, OR PROFITS; OR BUSINESS INTERRUPTION) HOWEVER CAUSED AND
ON ANY THEORY OF LIABILITY, WHETHER IN CONTRACT, STRICT LIABILITY, OR TORT
(INCLUDING NEGLIGENCE OR OTHERWISE) ARISING IN ANY WAY OUT OF THE USE OF THIS
SOFTWARE, EVEN IF ADVISED OF THE POSSIBILITY OF SUCH DAMAGE.


----------------

** tar-stream@2.2.0 - https://www.npmjs.com/package/tar-stream/v/2.2.0 | MIT
The MIT License (MIT)

Copyright (c) 2014 Mathias Buus

Permission is hereby granted, free of charge, to any person obtaining a copy
of this software and associated documentation files (the "Software"), to deal
in the Software without restriction, including without limitation the rights
to use, copy, modify, merge, publish, distribute, sublicense, and/or sell
copies of the Software, and to permit persons to whom the Software is
furnished to do so, subject to the following conditions:

The above copyright notice and this permission notice shall be included in
all copies or substantial portions of the Software.

THE SOFTWARE IS PROVIDED "AS IS", WITHOUT WARRANTY OF ANY KIND, EXPRESS OR
IMPLIED, INCLUDING BUT NOT LIMITED TO THE WARRANTIES OF MERCHANTABILITY,
FITNESS FOR A PARTICULAR PURPOSE AND NONINFRINGEMENT. IN NO EVENT SHALL THE
AUTHORS OR COPYRIGHT HOLDERS BE LIABLE FOR ANY CLAIM, DAMAGES OR OTHER
LIABILITY, WHETHER IN AN ACTION OF CONTRACT, TORT OR OTHERWISE, ARISING FROM,
OUT OF OR IN CONNECTION WITH THE SOFTWARE OR THE USE OR OTHER DEALINGS IN
THE SOFTWARE.

----------------

** to-regex-range@5.0.1 - https://www.npmjs.com/package/to-regex-range/v/5.0.1 | MIT
The MIT License (MIT)

Copyright (c) 2015-present, Jon Schlinkert.

Permission is hereby granted, free of charge, to any person obtaining a copy
of this software and associated documentation files (the "Software"), to deal
in the Software without restriction, including without limitation the rights
to use, copy, modify, merge, publish, distribute, sublicense, and/or sell
copies of the Software, and to permit persons to whom the Software is
furnished to do so, subject to the following conditions:

The above copyright notice and this permission notice shall be included in
all copies or substantial portions of the Software.

THE SOFTWARE IS PROVIDED "AS IS", WITHOUT WARRANTY OF ANY KIND, EXPRESS OR
IMPLIED, INCLUDING BUT NOT LIMITED TO THE WARRANTIES OF MERCHANTABILITY,
FITNESS FOR A PARTICULAR PURPOSE AND NONINFRINGEMENT. IN NO EVENT SHALL THE
AUTHORS OR COPYRIGHT HOLDERS BE LIABLE FOR ANY CLAIM, DAMAGES OR OTHER
LIABILITY, WHETHER IN AN ACTION OF CONTRACT, TORT OR OTHERWISE, ARISING FROM,
OUT OF OR IN CONNECTION WITH THE SOFTWARE OR THE USE OR OTHER DEALINGS IN
THE SOFTWARE.


----------------

** tslib@2.6.2 - https://www.npmjs.com/package/tslib/v/2.6.2 | 0BSD
Copyright (c) Microsoft Corporation.

Permission to use, copy, modify, and/or distribute this software for any
purpose with or without fee is hereby granted.

THE SOFTWARE IS PROVIDED "AS IS" AND THE AUTHOR DISCLAIMS ALL WARRANTIES WITH
REGARD TO THIS SOFTWARE INCLUDING ALL IMPLIED WARRANTIES OF MERCHANTABILITY
AND FITNESS. IN NO EVENT SHALL THE AUTHOR BE LIABLE FOR ANY SPECIAL, DIRECT,
INDIRECT, OR CONSEQUENTIAL DAMAGES OR ANY DAMAGES WHATSOEVER RESULTING FROM
LOSS OF USE, DATA OR PROFITS, WHETHER IN AN ACTION OF CONTRACT, NEGLIGENCE OR
OTHER TORTIOUS ACTION, ARISING OUT OF OR IN CONNECTION WITH THE USE OR
PERFORMANCE OF THIS SOFTWARE.

----------------

** universalify@0.1.2 - https://www.npmjs.com/package/universalify/v/0.1.2 | MIT
(The MIT License)

Copyright (c) 2017, Ryan Zimmerman <opensrc@ryanzim.com>

Permission is hereby granted, free of charge, to any person obtaining a copy of
this software and associated documentation files (the 'Software'), to deal in
the Software without restriction, including without limitation the rights to
use, copy, modify, merge, publish, distribute, sublicense, and/or sell copies of
the Software, and to permit persons to whom the Software is furnished to do so,
subject to the following conditions:

The above copyright notice and this permission notice shall be included in all
copies or substantial portions of the Software.

THE SOFTWARE IS PROVIDED 'AS IS', WITHOUT WARRANTY OF ANY KIND, EXPRESS OR
IMPLIED, INCLUDING BUT NOT LIMITED TO THE WARRANTIES OF MERCHANTABILITY, FITNESS
FOR A PARTICULAR PURPOSE AND NONINFRINGEMENT. IN NO EVENT SHALL THE AUTHORS OR
COPYRIGHT HOLDERS BE LIABLE FOR ANY CLAIM, DAMAGES OR OTHER LIABILITY, WHETHER
IN AN ACTION OF CONTRACT, TORT OR OTHERWISE, ARISING FROM, OUT OF OR IN
CONNECTION WITH THE SOFTWARE OR THE USE OR OTHER DEALINGS IN THE SOFTWARE.


----------------

** universalify@2.0.1 - https://www.npmjs.com/package/universalify/v/2.0.1 | MIT
(The MIT License)

Copyright (c) 2017, Ryan Zimmerman <opensrc@ryanzim.com>

Permission is hereby granted, free of charge, to any person obtaining a copy of
this software and associated documentation files (the 'Software'), to deal in
the Software without restriction, including without limitation the rights to
use, copy, modify, merge, publish, distribute, sublicense, and/or sell copies of
the Software, and to permit persons to whom the Software is furnished to do so,
subject to the following conditions:

The above copyright notice and this permission notice shall be included in all
copies or substantial portions of the Software.

THE SOFTWARE IS PROVIDED 'AS IS', WITHOUT WARRANTY OF ANY KIND, EXPRESS OR
IMPLIED, INCLUDING BUT NOT LIMITED TO THE WARRANTIES OF MERCHANTABILITY, FITNESS
FOR A PARTICULAR PURPOSE AND NONINFRINGEMENT. IN NO EVENT SHALL THE AUTHORS OR
COPYRIGHT HOLDERS BE LIABLE FOR ANY CLAIM, DAMAGES OR OTHER LIABILITY, WHETHER
IN AN ACTION OF CONTRACT, TORT OR OTHERWISE, ARISING FROM, OUT OF OR IN
CONNECTION WITH THE SOFTWARE OR THE USE OR OTHER DEALINGS IN THE SOFTWARE.


----------------

** util-deprecate@1.0.2 - https://www.npmjs.com/package/util-deprecate/v/1.0.2 | MIT
(The MIT License)

Copyright (c) 2014 Nathan Rajlich <nathan@tootallnate.net>

Permission is hereby granted, free of charge, to any person
obtaining a copy of this software and associated documentation
files (the "Software"), to deal in the Software without
restriction, including without limitation the rights to use,
copy, modify, merge, publish, distribute, sublicense, and/or sell
copies of the Software, and to permit persons to whom the
Software is furnished to do so, subject to the following
conditions:

The above copyright notice and this permission notice shall be
included in all copies or substantial portions of the Software.

THE SOFTWARE IS PROVIDED "AS IS", WITHOUT WARRANTY OF ANY KIND,
EXPRESS OR IMPLIED, INCLUDING BUT NOT LIMITED TO THE WARRANTIES
OF MERCHANTABILITY, FITNESS FOR A PARTICULAR PURPOSE AND
NONINFRINGEMENT. IN NO EVENT SHALL THE AUTHORS OR COPYRIGHT
HOLDERS BE LIABLE FOR ANY CLAIM, DAMAGES OR OTHER LIABILITY,
WHETHER IN AN ACTION OF CONTRACT, TORT OR OTHERWISE, ARISING
FROM, OUT OF OR IN CONNECTION WITH THE SOFTWARE OR THE USE OR
OTHER DEALINGS IN THE SOFTWARE.


----------------

** uuid@8.0.0 - https://www.npmjs.com/package/uuid/v/8.0.0 | MIT

----------------

** uuid@8.3.2 - https://www.npmjs.com/package/uuid/v/8.3.2 | MIT

----------------

** wrap-ansi@7.0.0 - https://www.npmjs.com/package/wrap-ansi/v/7.0.0 | MIT
MIT License

Copyright (c) Sindre Sorhus <sindresorhus@gmail.com> (https://sindresorhus.com)

Permission is hereby granted, free of charge, to any person obtaining a copy of this software and associated documentation files (the "Software"), to deal in the Software without restriction, including without limitation the rights to use, copy, modify, merge, publish, distribute, sublicense, and/or sell copies of the Software, and to permit persons to whom the Software is furnished to do so, subject to the following conditions:

The above copyright notice and this permission notice shall be included in all copies or substantial portions of the Software.

THE SOFTWARE IS PROVIDED "AS IS", WITHOUT WARRANTY OF ANY KIND, EXPRESS OR IMPLIED, INCLUDING BUT NOT LIMITED TO THE WARRANTIES OF MERCHANTABILITY, FITNESS FOR A PARTICULAR PURPOSE AND NONINFRINGEMENT. IN NO EVENT SHALL THE AUTHORS OR COPYRIGHT HOLDERS BE LIABLE FOR ANY CLAIM, DAMAGES OR OTHER LIABILITY, WHETHER IN AN ACTION OF CONTRACT, TORT OR OTHERWISE, ARISING FROM, OUT OF OR IN CONNECTION WITH THE SOFTWARE OR THE USE OR OTHER DEALINGS IN THE SOFTWARE.


----------------

** wrappy@1.0.2 - https://www.npmjs.com/package/wrappy/v/1.0.2 | ISC
The ISC License

Copyright (c) Isaac Z. Schlueter and Contributors

Permission to use, copy, modify, and/or distribute this software for any
purpose with or without fee is hereby granted, provided that the above
copyright notice and this permission notice appear in all copies.

THE SOFTWARE IS PROVIDED "AS IS" AND THE AUTHOR DISCLAIMS ALL WARRANTIES
WITH REGARD TO THIS SOFTWARE INCLUDING ALL IMPLIED WARRANTIES OF
MERCHANTABILITY AND FITNESS. IN NO EVENT SHALL THE AUTHOR BE LIABLE FOR
ANY SPECIAL, DIRECT, INDIRECT, OR CONSEQUENTIAL DAMAGES OR ANY DAMAGES
WHATSOEVER RESULTING FROM LOSS OF USE, DATA OR PROFITS, WHETHER IN AN
ACTION OF CONTRACT, NEGLIGENCE OR OTHER TORTIOUS ACTION, ARISING OUT OF OR
IN CONNECTION WITH THE USE OR PERFORMANCE OF THIS SOFTWARE.


----------------

** xml2js@0.6.2 - https://www.npmjs.com/package/xml2js/v/0.6.2 | MIT
Copyright 2010, 2011, 2012, 2013. All rights reserved.

Permission is hereby granted, free of charge, to any person obtaining a copy
of this software and associated documentation files (the "Software"), to
deal in the Software without restriction, including without limitation the
rights to use, copy, modify, merge, publish, distribute, sublicense, and/or
sell copies of the Software, and to permit persons to whom the Software is
furnished to do so, subject to the following conditions:

The above copyright notice and this permission notice shall be included in
all copies or substantial portions of the Software.

THE SOFTWARE IS PROVIDED "AS IS", WITHOUT WARRANTY OF ANY KIND, EXPRESS OR
IMPLIED, INCLUDING BUT NOT LIMITED TO THE WARRANTIES OF MERCHANTABILITY,
FITNESS FOR A PARTICULAR PURPOSE AND NONINFRINGEMENT. IN NO EVENT SHALL THE
AUTHORS OR COPYRIGHT HOLDERS BE LIABLE FOR ANY CLAIM, DAMAGES OR OTHER
LIABILITY, WHETHER IN AN ACTION OF CONTRACT, TORT OR OTHERWISE, ARISING
FROM, OUT OF OR IN CONNECTION WITH THE SOFTWARE OR THE USE OR OTHER DEALINGS
IN THE SOFTWARE.


----------------

** xmlbuilder@11.0.1 - https://www.npmjs.com/package/xmlbuilder/v/11.0.1 | MIT
The MIT License (MIT)

Copyright (c) 2013 Ozgur Ozcitak

Permission is hereby granted, free of charge, to any person obtaining a copy
of this software and associated documentation files (the "Software"), to deal
in the Software without restriction, including without limitation the rights
to use, copy, modify, merge, publish, distribute, sublicense, and/or sell
copies of the Software, and to permit persons to whom the Software is
furnished to do so, subject to the following conditions:

The above copyright notice and this permission notice shall be included in
all copies or substantial portions of the Software.

THE SOFTWARE IS PROVIDED "AS IS", WITHOUT WARRANTY OF ANY KIND, EXPRESS OR
IMPLIED, INCLUDING BUT NOT LIMITED TO THE WARRANTIES OF MERCHANTABILITY,
FITNESS FOR A PARTICULAR PURPOSE AND NONINFRINGEMENT. IN NO EVENT SHALL THE
AUTHORS OR COPYRIGHT HOLDERS BE LIABLE FOR ANY CLAIM, DAMAGES OR OTHER
LIABILITY, WHETHER IN AN ACTION OF CONTRACT, TORT OR OTHERWISE, ARISING FROM,
OUT OF OR IN CONNECTION WITH THE SOFTWARE OR THE USE OR OTHER DEALINGS IN
THE SOFTWARE.


----------------

** y18n@5.0.8 - https://www.npmjs.com/package/y18n/v/5.0.8 | ISC
Copyright (c) 2015, Contributors

Permission to use, copy, modify, and/or distribute this software for any purpose
with or without fee is hereby granted, provided that the above copyright notice
and this permission notice appear in all copies.

THE SOFTWARE IS PROVIDED "AS IS" AND THE AUTHOR DISCLAIMS ALL WARRANTIES WITH
REGARD TO THIS SOFTWARE INCLUDING ALL IMPLIED WARRANTIES OF MERCHANTABILITY AND
FITNESS. IN NO EVENT SHALL THE AUTHOR BE LIABLE FOR ANY SPECIAL, DIRECT,
INDIRECT, OR CONSEQUENTIAL DAMAGES OR ANY DAMAGES WHATSOEVER RESULTING FROM LOSS
OF USE, DATA OR PROFITS, WHETHER IN AN ACTION OF CONTRACT, NEGLIGENCE OR OTHER
TORTIOUS ACTION, ARISING OUT OF OR IN CONNECTION WITH THE USE OR PERFORMANCE OF
THIS SOFTWARE.


----------------

** yallist@4.0.0 - https://www.npmjs.com/package/yallist/v/4.0.0 | ISC
The ISC License

Copyright (c) Isaac Z. Schlueter and Contributors

Permission to use, copy, modify, and/or distribute this software for any
purpose with or without fee is hereby granted, provided that the above
copyright notice and this permission notice appear in all copies.

THE SOFTWARE IS PROVIDED "AS IS" AND THE AUTHOR DISCLAIMS ALL WARRANTIES
WITH REGARD TO THIS SOFTWARE INCLUDING ALL IMPLIED WARRANTIES OF
MERCHANTABILITY AND FITNESS. IN NO EVENT SHALL THE AUTHOR BE LIABLE FOR
ANY SPECIAL, DIRECT, INDIRECT, OR CONSEQUENTIAL DAMAGES OR ANY DAMAGES
WHATSOEVER RESULTING FROM LOSS OF USE, DATA OR PROFITS, WHETHER IN AN
ACTION OF CONTRACT, NEGLIGENCE OR OTHER TORTIOUS ACTION, ARISING OUT OF OR
IN CONNECTION WITH THE USE OR PERFORMANCE OF THIS SOFTWARE.


----------------

** yaml@1.10.2 - https://www.npmjs.com/package/yaml/v/1.10.2 | ISC
Copyright 2018 Eemeli Aro <eemeli@gmail.com>

Permission to use, copy, modify, and/or distribute this software for any purpose
with or without fee is hereby granted, provided that the above copyright notice
and this permission notice appear in all copies.

THE SOFTWARE IS PROVIDED "AS IS" AND THE AUTHOR DISCLAIMS ALL WARRANTIES WITH
REGARD TO THIS SOFTWARE INCLUDING ALL IMPLIED WARRANTIES OF MERCHANTABILITY AND
FITNESS. IN NO EVENT SHALL THE AUTHOR BE LIABLE FOR ANY SPECIAL, DIRECT,
INDIRECT, OR CONSEQUENTIAL DAMAGES OR ANY DAMAGES WHATSOEVER RESULTING FROM LOSS
OF USE, DATA OR PROFITS, WHETHER IN AN ACTION OF CONTRACT, NEGLIGENCE OR OTHER
TORTIOUS ACTION, ARISING OUT OF OR IN CONNECTION WITH THE USE OR PERFORMANCE OF
THIS SOFTWARE.


----------------

** yargs-parser@20.2.9 - https://www.npmjs.com/package/yargs-parser/v/20.2.9 | ISC
Copyright (c) 2016, Contributors

Permission to use, copy, modify, and/or distribute this software
for any purpose with or without fee is hereby granted, provided
that the above copyright notice and this permission notice
appear in all copies.

THE SOFTWARE IS PROVIDED "AS IS" AND THE AUTHOR DISCLAIMS ALL WARRANTIES
WITH REGARD TO THIS SOFTWARE INCLUDING ALL IMPLIED WARRANTIES
OF MERCHANTABILITY AND FITNESS. IN NO EVENT SHALL THE AUTHOR BE
LIABLE FOR ANY SPECIAL, DIRECT, INDIRECT, OR CONSEQUENTIAL DAMAGES
OR ANY DAMAGES WHATSOEVER RESULTING FROM LOSS OF USE, DATA OR PROFITS,
WHETHER IN AN ACTION OF CONTRACT, NEGLIGENCE OR OTHER TORTIOUS ACTION,
ARISING OUT OF OR IN CONNECTION WITH THE USE OR PERFORMANCE OF THIS SOFTWARE.


----------------

** yargs@16.2.0 - https://www.npmjs.com/package/yargs/v/16.2.0 | MIT
MIT License

Copyright 2010 James Halliday (mail@substack.net); Modified work Copyright 2014 Contributors (ben@npmjs.com)

Permission is hereby granted, free of charge, to any person obtaining a copy
of this software and associated documentation files (the "Software"), to deal
in the Software without restriction, including without limitation the rights
to use, copy, modify, merge, publish, distribute, sublicense, and/or sell
copies of the Software, and to permit persons to whom the Software is
furnished to do so, subject to the following conditions:

The above copyright notice and this permission notice shall be included in
all copies or substantial portions of the Software.

THE SOFTWARE IS PROVIDED "AS IS", WITHOUT WARRANTY OF ANY KIND, EXPRESS OR
IMPLIED, INCLUDING BUT NOT LIMITED TO THE WARRANTIES OF MERCHANTABILITY,
FITNESS FOR A PARTICULAR PURPOSE AND NONINFRINGEMENT. IN NO EVENT SHALL THE
AUTHORS OR COPYRIGHT HOLDERS BE LIABLE FOR ANY CLAIM, DAMAGES OR OTHER
LIABILITY, WHETHER IN AN ACTION OF CONTRACT, TORT OR OTHERWISE, ARISING FROM,
OUT OF OR IN CONNECTION WITH THE SOFTWARE OR THE USE OR OTHER DEALINGS IN
THE SOFTWARE.


----------------

** zip-stream@4.1.1 - https://www.npmjs.com/package/zip-stream/v/4.1.1 | MIT
Copyright (c) 2014 Chris Talkington, contributors.

Permission is hereby granted, free of charge, to any person
obtaining a copy of this software and associated documentation
files (the "Software"), to deal in the Software without
restriction, including without limitation the rights to use,
copy, modify, merge, publish, distribute, sublicense, and/or sell
copies of the Software, and to permit persons to whom the
Software is furnished to do so, subject to the following
conditions:

The above copyright notice and this permission notice shall be
included in all copies or substantial portions of the Software.

THE SOFTWARE IS PROVIDED "AS IS", WITHOUT WARRANTY OF ANY KIND,
EXPRESS OR IMPLIED, INCLUDING BUT NOT LIMITED TO THE WARRANTIES
OF MERCHANTABILITY, FITNESS FOR A PARTICULAR PURPOSE AND
NONINFRINGEMENT. IN NO EVENT SHALL THE AUTHORS OR COPYRIGHT
HOLDERS BE LIABLE FOR ANY CLAIM, DAMAGES OR OTHER LIABILITY,
WHETHER IN AN ACTION OF CONTRACT, TORT OR OTHERWISE, ARISING
FROM, OUT OF OR IN CONNECTION WITH THE SOFTWARE OR THE USE OR
OTHER DEALINGS IN THE SOFTWARE.

----------------<|MERGE_RESOLUTION|>--- conflicted
+++ resolved
@@ -471,11 +471,7 @@
 
 ----------------
 
-<<<<<<< HEAD
-** aws-sdk@2.1537.0 - https://www.npmjs.com/package/aws-sdk/v/2.1537.0 | Apache-2.0
-=======
 ** aws-sdk@2.1548.0 - https://www.npmjs.com/package/aws-sdk/v/2.1548.0 | Apache-2.0
->>>>>>> f0af5b1b
 AWS SDK for JavaScript
 Copyright 2012-2017 Amazon.com, Inc. or its affiliates. All Rights Reserved.
 
@@ -672,11 +668,7 @@
 
 ----------------
 
-<<<<<<< HEAD
-** cdk-from-cfn@0.122.0 - https://www.npmjs.com/package/cdk-from-cfn/v/0.122.0 | MIT OR Apache-2.0
-=======
 ** cdk-from-cfn@0.125.0 - https://www.npmjs.com/package/cdk-from-cfn/v/0.125.0 | MIT OR Apache-2.0
->>>>>>> f0af5b1b
 
 ----------------
 
