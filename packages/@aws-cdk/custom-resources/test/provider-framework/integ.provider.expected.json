--- conflicted
+++ resolved
@@ -559,16 +559,11 @@
               "Resource": [
                 {
                   "Fn::GetAtt": [
-<<<<<<< HEAD
                     "comamazonawscdkcustomresourcess3assertproviders3assertoneventF1EEF783",
-=======
-                    "comamazonawscdkcustomresourcess3assertproviders3assertiscomplete6AC08EF9",
->>>>>>> 1bef14e4
                     "Arn"
                   ]
                 },
                 {
-<<<<<<< HEAD
                   "Fn::Join": [
                     "",
                     [
@@ -607,12 +602,6 @@
                       ":*"
                     ]
                   ]
-=======
-                  "Fn::GetAtt": [
-                    "comamazonawscdkcustomresourcess3assertproviders3assertoneventF1EEF783",
-                    "Arn"
-                  ]
->>>>>>> 1bef14e4
                 }
               ]
             },
@@ -752,16 +741,11 @@
               "Resource": [
                 {
                   "Fn::GetAtt": [
-<<<<<<< HEAD
                     "comamazonawscdkcustomresourcess3assertproviders3assertoneventF1EEF783",
-=======
-                    "comamazonawscdkcustomresourcess3assertproviders3assertiscomplete6AC08EF9",
->>>>>>> 1bef14e4
                     "Arn"
                   ]
                 },
                 {
-<<<<<<< HEAD
                   "Fn::Join": [
                     "",
                     [
@@ -800,12 +784,6 @@
                       ":*"
                     ]
                   ]
-=======
-                  "Fn::GetAtt": [
-                    "comamazonawscdkcustomresourcess3assertproviders3assertoneventF1EEF783",
-                    "Arn"
-                  ]
->>>>>>> 1bef14e4
                 }
               ]
             }
@@ -935,16 +913,11 @@
               "Resource": [
                 {
                   "Fn::GetAtt": [
-<<<<<<< HEAD
                     "comamazonawscdkcustomresourcess3assertproviders3assertoneventF1EEF783",
-=======
-                    "comamazonawscdkcustomresourcess3assertproviders3assertiscomplete6AC08EF9",
->>>>>>> 1bef14e4
                     "Arn"
                   ]
                 },
                 {
-<<<<<<< HEAD
                   "Fn::Join": [
                     "",
                     [
@@ -983,12 +956,6 @@
                       ":*"
                     ]
                   ]
-=======
-                  "Fn::GetAtt": [
-                    "comamazonawscdkcustomresourcess3assertproviders3assertoneventF1EEF783",
-                    "Arn"
-                  ]
->>>>>>> 1bef14e4
                 }
               ]
             }
@@ -1120,7 +1087,6 @@
                   ]
                 },
                 {
-<<<<<<< HEAD
                   "Fn::Join": [
                     "",
                     [
@@ -1141,13 +1107,10 @@
               "Effect": "Allow",
               "Resource": [
                 {
-=======
->>>>>>> 1bef14e4
                   "Fn::GetAtt": [
                     "comamazonawscdkcustomresourcess3assertproviderframeworkonTimeoutA1E1E5DC",
                     "Arn"
                   ]
-<<<<<<< HEAD
                 },
                 {
                   "Fn::Join": [
@@ -1162,8 +1125,6 @@
                       ":*"
                     ]
                   ]
-=======
->>>>>>> 1bef14e4
                 }
               ]
             }
