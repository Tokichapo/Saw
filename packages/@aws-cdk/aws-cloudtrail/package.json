{
  "name": "@aws-cdk/aws-cloudtrail",
  "version": "0.28.0",
  "description": "CDK Constructs for AWS CloudTrail",
  "main": "lib/index.js",
  "types": "lib/index.d.ts",
  "jsii": {
    "outdir": "dist",
    "targets": {
      "java": {
        "package": "software.amazon.awscdk.services.cloudtrail",
        "maven": {
          "groupId": "software.amazon.awscdk",
          "artifactId": "cloudtrail"
        }
      },
      "dotnet": {
        "namespace": "Amazon.CDK.AWS.CloudTrail",
        "packageId": "Amazon.CDK.AWS.CloudTrail",
        "signAssembly": true,
        "assemblyOriginatorKeyFile": "../../key.snk"
      },
      "sphinx": {},
      "python": {
        "distName": "aws-cdk.aws-cloudtrail",
        "module": "aws_cdk.aws_cloudtrail"
      }
    }
  },
  "repository": {
    "type": "git",
    "url": "https://github.com/awslabs/aws-cdk.git"
  },
  "scripts": {
    "build": "cdk-build",
    "watch": "cdk-watch",
    "lint": "cdk-lint",
    "test": "cdk-test",
    "pkglint": "pkglint -f",
    "package": "cdk-package",
    "awslint": "cdk-awslint",
    "cfn2ts": "cfn2ts",
    "integ": "cdk-integ"
  },
  "cdk-build": {
    "cloudformation": "AWS::CloudTrail"
  },
  "keywords": [
    "aws",
    "cdk",
    "constructs",
    "cloudtrail"
  ],
  "author": {
    "name": "Amazon Web Services",
    "url": "https://aws.amazon.com",
    "organization": true
  },
  "license": "Apache-2.0",
  "devDependencies": {
<<<<<<< HEAD
    "@aws-cdk/assert": "^0.27.0",
    "aws-sdk": "^2.433.0",
    "cdk-build-tools": "^0.27.0",
    "cdk-integ-tools": "^0.27.0",
    "cfn2ts": "^0.27.0",
    "colors": "^1.3.3",
    "pkglint": "^0.27.0"
=======
    "@aws-cdk/assert": "^0.28.0",
    "aws-sdk": "^2.259.1",
    "cdk-build-tools": "^0.28.0",
    "cdk-integ-tools": "^0.28.0",
    "cfn2ts": "^0.28.0",
    "colors": "^1.2.1",
    "pkglint": "^0.28.0"
>>>>>>> 3ba26228
  },
  "dependencies": {
    "@aws-cdk/aws-iam": "^0.28.0",
    "@aws-cdk/aws-kms": "^0.28.0",
    "@aws-cdk/aws-logs": "^0.28.0",
    "@aws-cdk/aws-s3": "^0.28.0",
    "@aws-cdk/cdk": "^0.28.0"
  },
  "homepage": "https://github.com/awslabs/aws-cdk",
  "peerDependencies": {
    "@aws-cdk/aws-kms": "^0.28.0",
    "@aws-cdk/aws-logs": "^0.28.0",
    "@aws-cdk/cdk": "^0.28.0"
  },
  "engines": {
    "node": ">= 8.10.0"
  }
}<|MERGE_RESOLUTION|>--- conflicted
+++ resolved
@@ -58,23 +58,13 @@
   },
   "license": "Apache-2.0",
   "devDependencies": {
-<<<<<<< HEAD
-    "@aws-cdk/assert": "^0.27.0",
+    "@aws-cdk/assert": "^0.28.0",
     "aws-sdk": "^2.433.0",
-    "cdk-build-tools": "^0.27.0",
-    "cdk-integ-tools": "^0.27.0",
-    "cfn2ts": "^0.27.0",
-    "colors": "^1.3.3",
-    "pkglint": "^0.27.0"
-=======
-    "@aws-cdk/assert": "^0.28.0",
-    "aws-sdk": "^2.259.1",
     "cdk-build-tools": "^0.28.0",
     "cdk-integ-tools": "^0.28.0",
     "cfn2ts": "^0.28.0",
-    "colors": "^1.2.1",
+    "colors": "^1.3.3",
     "pkglint": "^0.28.0"
->>>>>>> 3ba26228
   },
   "dependencies": {
     "@aws-cdk/aws-iam": "^0.28.0",
