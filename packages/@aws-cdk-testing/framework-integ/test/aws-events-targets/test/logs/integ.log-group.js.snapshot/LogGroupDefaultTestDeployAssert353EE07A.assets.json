{
<<<<<<< HEAD
  "version": "35.0.0",
  "files": {
    "5d4737649e879e9388d96eb1cf67ca61dcee86b285f7582a8e93934fdc654e88": {
      "source": {
        "path": "asset.5d4737649e879e9388d96eb1cf67ca61dcee86b285f7582a8e93934fdc654e88.bundle",
=======
  "version": "36.0.0",
  "files": {
    "4984c845346313a408899c8ff361d3b7b97953a9d4202e47694ef2a101f4b5c3": {
      "source": {
        "path": "asset.4984c845346313a408899c8ff361d3b7b97953a9d4202e47694ef2a101f4b5c3.bundle",
>>>>>>> 8a67f399
        "packaging": "zip"
      },
      "destinations": {
        "current_account-current_region": {
          "bucketName": "cdk-hnb659fds-assets-${AWS::AccountId}-${AWS::Region}",
<<<<<<< HEAD
          "objectKey": "5d4737649e879e9388d96eb1cf67ca61dcee86b285f7582a8e93934fdc654e88.zip",
=======
          "objectKey": "4984c845346313a408899c8ff361d3b7b97953a9d4202e47694ef2a101f4b5c3.zip",
>>>>>>> 8a67f399
          "assumeRoleArn": "arn:${AWS::Partition}:iam::${AWS::AccountId}:role/cdk-hnb659fds-file-publishing-role-${AWS::AccountId}-${AWS::Region}"
        }
      }
    },
<<<<<<< HEAD
    "493ea439e42e5978fc833379f707ba087766b2ded0cd4282278385bf1867af1b": {
=======
    "f8e12950f38e06f95d6ee5b60f97f57e88d79e58025b4f69292f826b940a238e": {
>>>>>>> 8a67f399
      "source": {
        "path": "LogGroupDefaultTestDeployAssert353EE07A.template.json",
        "packaging": "file"
      },
      "destinations": {
        "current_account-current_region": {
          "bucketName": "cdk-hnb659fds-assets-${AWS::AccountId}-${AWS::Region}",
<<<<<<< HEAD
          "objectKey": "493ea439e42e5978fc833379f707ba087766b2ded0cd4282278385bf1867af1b.json",
=======
          "objectKey": "f8e12950f38e06f95d6ee5b60f97f57e88d79e58025b4f69292f826b940a238e.json",
>>>>>>> 8a67f399
          "assumeRoleArn": "arn:${AWS::Partition}:iam::${AWS::AccountId}:role/cdk-hnb659fds-file-publishing-role-${AWS::AccountId}-${AWS::Region}"
        }
      }
    }
  },
  "dockerImages": {}
}<|MERGE_RESOLUTION|>--- conflicted
+++ resolved
@@ -1,36 +1,20 @@
 {
-<<<<<<< HEAD
-  "version": "35.0.0",
-  "files": {
-    "5d4737649e879e9388d96eb1cf67ca61dcee86b285f7582a8e93934fdc654e88": {
-      "source": {
-        "path": "asset.5d4737649e879e9388d96eb1cf67ca61dcee86b285f7582a8e93934fdc654e88.bundle",
-=======
   "version": "36.0.0",
   "files": {
     "4984c845346313a408899c8ff361d3b7b97953a9d4202e47694ef2a101f4b5c3": {
       "source": {
         "path": "asset.4984c845346313a408899c8ff361d3b7b97953a9d4202e47694ef2a101f4b5c3.bundle",
->>>>>>> 8a67f399
         "packaging": "zip"
       },
       "destinations": {
         "current_account-current_region": {
           "bucketName": "cdk-hnb659fds-assets-${AWS::AccountId}-${AWS::Region}",
-<<<<<<< HEAD
-          "objectKey": "5d4737649e879e9388d96eb1cf67ca61dcee86b285f7582a8e93934fdc654e88.zip",
-=======
           "objectKey": "4984c845346313a408899c8ff361d3b7b97953a9d4202e47694ef2a101f4b5c3.zip",
->>>>>>> 8a67f399
           "assumeRoleArn": "arn:${AWS::Partition}:iam::${AWS::AccountId}:role/cdk-hnb659fds-file-publishing-role-${AWS::AccountId}-${AWS::Region}"
         }
       }
     },
-<<<<<<< HEAD
-    "493ea439e42e5978fc833379f707ba087766b2ded0cd4282278385bf1867af1b": {
-=======
     "f8e12950f38e06f95d6ee5b60f97f57e88d79e58025b4f69292f826b940a238e": {
->>>>>>> 8a67f399
       "source": {
         "path": "LogGroupDefaultTestDeployAssert353EE07A.template.json",
         "packaging": "file"
@@ -38,11 +22,7 @@
       "destinations": {
         "current_account-current_region": {
           "bucketName": "cdk-hnb659fds-assets-${AWS::AccountId}-${AWS::Region}",
-<<<<<<< HEAD
-          "objectKey": "493ea439e42e5978fc833379f707ba087766b2ded0cd4282278385bf1867af1b.json",
-=======
           "objectKey": "f8e12950f38e06f95d6ee5b60f97f57e88d79e58025b4f69292f826b940a238e.json",
->>>>>>> 8a67f399
           "assumeRoleArn": "arn:${AWS::Partition}:iam::${AWS::AccountId}:role/cdk-hnb659fds-file-publishing-role-${AWS::AccountId}-${AWS::Region}"
         }
       }
