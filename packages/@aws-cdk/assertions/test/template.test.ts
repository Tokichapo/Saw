<<<<<<< HEAD
import { CfnMapping, CfnOutput, CfnResource, Stack } from '@aws-cdk/core';
=======
import { App, CfnResource, Stack } from '@aws-cdk/core';
>>>>>>> 1be373c1
import { Construct } from 'constructs';
import { Match, Template } from '../lib';

describe('Template', () => {
  describe('asObject', () => {
    test('fromString', () => {
      const template = Template.fromString(`{
        "Resources": { 
          "Foo": { 
            "Type": "Baz::Qux",
            "Properties": { "Fred": "Waldo" }
          } 
        }
      }`);

      expect(template.toJSON()).toEqual({
        Resources: {
          Foo: {
            Type: 'Baz::Qux',
            Properties: { Fred: 'Waldo' },
          },
        },
      });
    });

    test('fromStack', () => {
      const app = new App({
        context: {
          '@aws-cdk/core:newStyleStackSynthesis': false,
        },
      });
      const stack = new Stack(app);
      new CfnResource(stack, 'Foo', {
        type: 'Foo::Bar',
        properties: {
          Baz: 'Qux',
        },
      });
      const template = Template.fromStack(stack);

      expect(template.toJSON()).toEqual({
        Resources: {
          Foo: {
            Type: 'Foo::Bar',
            Properties: { Baz: 'Qux' },
          },
        },
      });
    });
  });

  describe('fromString', () => {
    test('default', () => {
      const assertions = Template.fromString(`{
        "Resources": { 
          "Foo": { 
            "Type": "Baz::Qux",
            "Properties": { "Fred": "Waldo" }
          } 
        }
      }`);
      assertions.resourceCountIs('Baz::Qux', 1);
    });
  });

  describe('fromStack', () => {
    test('fails when root is not a stage', () => {
      const c = new Construct(undefined as any, '');
      const stack = new Stack(c, 'MyStack');
      expect(() => Template.fromStack(stack)).toThrow(/must be part of a Stage or an App/);
    });
  });

  describe('resourceCountIs', () => {
    test('resource exists', () => {
      const stack = new Stack();
      new CfnResource(stack, 'Resource', {
        type: 'Foo::Bar',
      });

      const inspect = Template.fromStack(stack);
      inspect.resourceCountIs('Foo::Bar', 1);

      expect(() => inspect.resourceCountIs('Foo::Bar', 0)).toThrow(/has 1 resource of type Foo::Bar/);
      expect(() => inspect.resourceCountIs('Foo::Bar', 2)).toThrow(/has 1 resource of type Foo::Bar/);

      expect(() => inspect.resourceCountIs('Foo::Baz', 1)).toThrow(/has 0 resource of type Foo::Baz/);
    });

    test('no resource', () => {
      const stack = new Stack();

      const inspect = Template.fromStack(stack);
      inspect.resourceCountIs('Foo::Bar', 0);

      expect(() => inspect.resourceCountIs('Foo::Bar', 1)).toThrow(/has 0 resource of type Foo::Bar/);
    });
  });

  describe('templateMatches', () => {
    test('matches', () => {
      const stack = new Stack();
      new CfnResource(stack, 'Foo', {
        type: 'Foo::Bar',
        properties: { baz: 'qux' },
      });

      const inspect = Template.fromStack(stack);
      inspect.templateMatches({
        Resources: {
          Foo: {
            Type: 'Foo::Bar',
            Properties: { baz: 'qux' },
          },
        },
      });
    });

    test('fails', () => {
      const stack = new Stack();
      new CfnResource(stack, 'Foo', {
        type: 'Foo::Bar',
        properties: { baz: 'qux' },
      });

      const inspect = Template.fromStack(stack);
      expect(() => inspect.templateMatches({
        Resources: {
          Foo: {
            Type: 'Foo::Bar',
            Properties: { baz: 'waldo' },
          },
        },
      })).toThrowError();
    });
  });

  describe('hasResource', () => {
    test('exact match', () => {
      const stack = new Stack();
      new CfnResource(stack, 'Foo', {
        type: 'Foo::Bar',
        properties: { baz: 'qux' },
      });

      const inspect = Template.fromStack(stack);
      inspect.hasResource('Foo::Bar', {
        Properties: { baz: 'qux' },
      });

      expect(() => inspect.hasResource('Foo::Bar', {
        Properties: { baz: 'waldo' },
      })).toThrow(/Expected waldo but received qux at \/Properties\/baz/);

      expect(() => inspect.hasResource('Foo::Bar', {
        Properties: { baz: 'qux', fred: 'waldo' },
      })).toThrow(/Missing key at \/Properties\/fred/);
    });

    test('arrayWith', () => {
      const stack = new Stack();
      new CfnResource(stack, 'Foo', {
        type: 'Foo::Bar',
        properties: { baz: ['qux', 'quy'] },
      });

      const inspect = Template.fromStack(stack);
      inspect.hasResource('Foo::Bar', {
        Properties: { baz: Match.arrayWith(['qux']) },
      });

      expect(() => inspect.hasResource('Foo::Bar', {
        Properties: { baz: Match.arrayWith(['waldo']) },
      })).toThrow(/Missing element \[waldo\] at pattern index 0 at \/Properties\/baz/);
    });

    test('arrayWith - multiple resources', done => {
      const stack = new Stack();
      new CfnResource(stack, 'Foo1', {
        type: 'Foo::Bar',
        properties: { foo: ['flob', 'qux'] },
      });
      new CfnResource(stack, 'Foo2', {
        type: 'Foo::Bar',
        properties: { flob: ['qux'] },
      });

      const inspect = Template.fromStack(stack);

      expectToThrow(() => {
        inspect.hasResource('Foo::Bar', {
          Properties: Match.arrayWith(['flob']),
        });
      }, [/The closest result/, /flob/, /qux/], done);

      done();
    });

    test('objectLike', () => {
      const stack = new Stack();
      new CfnResource(stack, 'Foo', {
        type: 'Foo::Bar',
        properties: { baz: 'qux', fred: 'waldo' },
      });

      const inspect = Template.fromStack(stack);
      inspect.hasResource('Foo::Bar', {
        Properties: Match.objectLike({ baz: 'qux' }),
      });
      inspect.hasResource('Foo::Bar', {
        Properties: Match.objectLike({ fred: 'waldo' }),
      });

      expect(() => inspect.hasResource('Foo::Bar', {
        Properties: Match.objectLike({ baz: 'waldo' }),
      })).toThrow(/Expected waldo but received qux at \/Properties\/baz/);
    });

    test('objectLike - multiple resources', done => {
      const stack = new Stack();
      new CfnResource(stack, 'Foo1', {
        type: 'Foo::Bar',
        properties: { foo: { flob: 'qux' } },
      });
      new CfnResource(stack, 'Foo2', {
        type: 'Foo::Bar',
        properties: { flob: 'waldo' },
      });

      const inspect = Template.fromStack(stack);

      expectToThrow(() => {
        inspect.hasResource('Foo::Bar', {
          Properties: Match.objectLike({ foo: { flob: 'foo' } }),
        });
      }, [/The closest result/, /"flob": "qux"/], done);

      done();
    });

    test('absent', () => {
      const stack = new Stack();
      new CfnResource(stack, 'Foo', {
        type: 'Foo::Bar',
        properties: { baz: 'qux' },
      });

      const inspect = Template.fromStack(stack);
      inspect.hasResource('Foo::Bar', {
        Properties: Match.objectLike({ foo: Match.absentProperty() }),
      });
      expect(() => inspect.hasResource('Foo::Bar', {
        Properties: Match.objectLike({ baz: Match.absentProperty() }),
      })).toThrow(/Key should be absent at \/Properties\/baz/);
    });

    test('incorrect types', () => {
      const stack = new Stack();
      new CfnResource(stack, 'Foo', {
        type: 'Foo::Bar',
        properties: { baz: 'qux', fred: 'waldo' },
      });

      const inspect = Template.fromStack(stack);
      expect(() => inspect.hasResource('Foo::Baz', {
        Properties: Match.objectLike({ baz: 'qux' }),
      })).toThrow(/No resource/);
    });
  });

  describe('getResources', () => {
    test('matching resource type', () => {
      const stack = new Stack();
      new CfnResource(stack, 'Foo', {
        type: 'Foo::Bar',
        properties: { baz: 'qux', fred: 'waldo' },
      });

      const inspect = Template.fromStack(stack);
      expect(inspect.findResources('Foo::Bar')).toEqual([{
        Type: 'Foo::Bar',
        Properties: { baz: 'qux', fred: 'waldo' },
      }]);
    });

    test('no matching resource type', () => {
      const stack = new Stack();
      new CfnResource(stack, 'Foo', {
        type: 'Foo::Bar',
        properties: { baz: 'qux', fred: 'waldo' },
      });

      const inspect = Template.fromStack(stack);
      expect(inspect.findResources('Foo::Baz')).toEqual([]);
    });

    test('matching resource props', () => {
      const stack = new Stack();
      new CfnResource(stack, 'Foo', {
        type: 'Foo::Bar',
        properties: { baz: 'qux', fred: 'waldo' },
      });

      const inspect = Template.fromStack(stack);
      expect(inspect.findResources('Foo::Bar', {
        Properties: { baz: 'qux' },
      }).length).toEqual(1);
    });

    test('no matching resource props', () => {
      const stack = new Stack();
      new CfnResource(stack, 'Foo', {
        type: 'Foo::Bar',
        properties: { baz: 'qux', fred: 'waldo' },
      });

      const inspect = Template.fromStack(stack);
      expect(inspect.findResources('Foo::Bar', {
        Properties: { baz: 'waldo' },
      })).toEqual([]);
    });

    test('multiple matching resources', () => {
      const stack = new Stack();
      new CfnResource(stack, 'Foo', { type: 'Foo::Bar' });
      new CfnResource(stack, 'Bar', { type: 'Foo::Bar' });

      const inspect = Template.fromStack(stack);
      expect(inspect.findResources('Foo::Bar').length).toEqual(2);
    });
  });

  describe('hasOutput', () => {
    test('matching', () => {
      const stack = new Stack();
      new CfnOutput(stack, 'Foo', {
        value: 'Bar',
      });
      new CfnOutput(stack, 'Fred', {
        value: 'Waldo',
      });

      const inspect = Template.fromStack(stack);
      expect(() => inspect.hasOutput({ Value: 'Bar' })).not.toThrow();
    });

    test('not matching', (done) => {
      const stack = new Stack();
      new CfnOutput(stack, 'Foo', {
        value: 'Bar',
        exportName: 'ExportBar',
      });
      new CfnOutput(stack, 'Fred', {
        value: 'Waldo',
      });

      const inspect = Template.fromStack(stack);
      expectToThrow(
        () => inspect.hasOutput({
          Value: 'Bar',
          Export: { Name: 'ExportBaz' },
        }),
        [
          /2 outputs/,
          /Expected ExportBaz but received ExportBar/,
        ],
        done,
      );
      done();
    });
  });

  describe('findOutputs', () => {
    test('matching', () => {
      const stack = new Stack();
      new CfnOutput(stack, 'Foo', {
        value: 'Fred',
        description: 'FooFred',
      });
      new CfnOutput(stack, 'Bar', {
        value: 'Fred',
        description: 'BarFred',
      });
      new CfnOutput(stack, 'Baz', {
        value: 'Waldo',
        description: 'BazWaldo',
      });

      const inspect = Template.fromStack(stack);
      const result = inspect.findOutputs({ Value: 'Fred' });
      expect(result).toEqual([
        { Value: 'Fred', Description: 'FooFred' },
        { Value: 'Fred', Description: 'BarFred' },
      ]);
    });

    test('not matching', () => {
      const stack = new Stack();
      new CfnOutput(stack, 'Foo', {
        value: 'Fred',
      });

      const inspect = Template.fromStack(stack);
      const result = inspect.findOutputs({ Value: 'Waldo' });
      expect(result.length).toEqual(0);
    });
  });

  describe('hasMapping', () => {
    test('matching', () => {
      const stack = new Stack();
      new CfnMapping(stack, 'Foo', {
        mapping: {
          Foo: { Bar: 'Lightning', Fred: 'Waldo' },
          Baz: { Bar: 'Qux' },
        },
      });
      new CfnMapping(stack, 'Fred', {
        mapping: {
          Foo: { Bar: 'Lightning' },
        },
      });

      const inspect = Template.fromStack(stack);
      expect(() => inspect.hasMapping({ Foo: { Bar: 'Lightning' } })).not.toThrow();
    });

    test('not matching', (done) => {
      const stack = new Stack();
      new CfnMapping(stack, 'Foo', {
        mapping: {
          Foo: { Bar: 'Fred', Baz: 'Waldo' },
          Qux: { Bar: 'Fred' },
        },
      });
      new CfnMapping(stack, 'Fred', {
        mapping: {
          Foo: { Baz: 'Baz' },
        },
      });

      const inspect = Template.fromStack(stack);
      expectToThrow(
        () => inspect.hasMapping({
          Foo: { Bar: 'Qux' },
        }),
        [
          /2 mappings/,
          /Expected Qux but received Fred/,
        ],
        done,
      );
      done();
    });
  });

  describe('findMappings', () => {
    test('matching', () => {
      const stack = new Stack();
      new CfnMapping(stack, 'Foo', {
        mapping: {
          Foo: { Bar: 'Lightning', Fred: 'Waldo' },
          Baz: { Bar: 'Qux' },
        },
      });
      new CfnMapping(stack, 'Fred', {
        mapping: {
          Foo: { Bar: 'Lightning' },
        },
      });

      const inspect = Template.fromStack(stack);
      const result = inspect.findMappings({ Foo: { Bar: 'Lightning' } });
      expect(result).toEqual([
        {
          Foo: { Bar: 'Lightning', Fred: 'Waldo' },
          Baz: { Bar: 'Qux' },
        },
        { Foo: { Bar: 'Lightning' } },
      ]);
    });

    test('not matching', () => {
      const stack = new Stack();
      new CfnMapping(stack, 'Foo', {
        mapping: {
          Foo: { Bar: 'Fred', Baz: 'Waldo' },
        },
      });

      const inspect = Template.fromStack(stack);
      const result = inspect.findMappings({ Foo: { Bar: 'Waldo' } });
      expect(result.length).toEqual(0);
    });
  });
});

function expectToThrow(fn: () => void, msgs: (RegExp | string)[], done: jest.DoneCallback): void {
  try {
    fn();
    done.fail('Function expected to throw, did not throw');
  } catch (error) {
    const message = (error as Error).message;
    const splits = message.split('\n');
    let splitIdx = 0;
    let msgsIdx = 0;
    while (splitIdx < splits.length && msgsIdx < msgs.length) {
      const msg = msgs[msgsIdx];
      const split = splits[splitIdx];
      let match = false;
      if (msg instanceof RegExp) {
        match = msg.test(split);
      } else {
        match = (msg === split);
      }

      if (match) {
        msgsIdx++;
      }
      splitIdx++;
    }

    if (msgsIdx < msgs.length) {
      done.fail([
        `Error thrown did not contain expected messages: ${msgs.slice(msgsIdx, msgs.length)}`,
        `Received error: ${message}`,
      ].join('\n'));
    }
  }
}<|MERGE_RESOLUTION|>--- conflicted
+++ resolved
@@ -1,8 +1,4 @@
-<<<<<<< HEAD
-import { CfnMapping, CfnOutput, CfnResource, Stack } from '@aws-cdk/core';
-=======
-import { App, CfnResource, Stack } from '@aws-cdk/core';
->>>>>>> 1be373c1
+import { App, CfnMapping, CfnOutput, CfnResource, Stack } from '@aws-cdk/core';
 import { Construct } from 'constructs';
 import { Match, Template } from '../lib';
 
