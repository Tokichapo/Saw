--- conflicted
+++ resolved
@@ -1263,11 +1263,7 @@
       When this feature flag is enabled, a stabilization loop is run to recurse the construct tree multiple times when invoking Aspects.
     `,
     defaults: { v2: true },
-<<<<<<< HEAD
-    introducedIn: { v2: '2.172.0' },
-=======
     introducedIn: { v2: 'V2NEXT' },
->>>>>>> 8ccdff4e
     recommendedValue: true,
   },
 };
