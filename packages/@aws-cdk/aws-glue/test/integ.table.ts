--- conflicted
+++ resolved
@@ -1,18 +1,12 @@
 #!/usr/bin/env node
-<<<<<<< HEAD
 /* eslint-disable import/no-extraneous-dependencies */
-import * as iam from '@aws-cdk/aws-iam';
-import * as kms from '@aws-cdk/aws-kms';
-import * as s3 from '@aws-cdk/aws-s3';
-import * as cdk from '@aws-cdk/core';
 import * as integ from '@aws-cdk/integ-tests';
-=======
+import * as cdk from 'aws-cdk-lib';
 import * as iam from 'aws-cdk-lib/aws-iam';
 import * as kms from 'aws-cdk-lib/aws-kms';
 import * as s3 from 'aws-cdk-lib/aws-s3';
-import * as cdk from 'aws-cdk-lib';
->>>>>>> acabaef4
 import * as glue from '../lib';
+
 
 const app = new cdk.App();
 
