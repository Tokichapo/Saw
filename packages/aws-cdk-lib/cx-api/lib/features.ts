--- conflicted
+++ resolved
@@ -108,11 +108,8 @@
 export const S3_KEEP_NOTIFICATION_IN_IMPORTED_BUCKET = '@aws-cdk/aws-s3:keepNotificationInImportedBucket';
 export const USE_NEW_S3URI_PARAMETERS_FOR_BEDROCK_INVOKE_MODEL_TASK = '@aws-cdk/aws-stepfunctions-tasks:useNewS3UriParametersForBedrockInvokeModelTask';
 export const REDUCE_EC2_FARGATE_CLOUDWATCH_PERMISSIONS = '@aws-cdk/aws-ecs:reduceEc2FargateCloudWatchPermissions';
-<<<<<<< HEAD
+export const EC2_SUM_TIMEOUT_ENABLED = '@aws-cdk/aws-ec2:ec2SumTImeoutEnabled';
 export const USE_NEW_METHOD_FOR_USER_POOL_DOMAIN_DNS_NAME = '@aws-cdk/aws-route53-targets:useNewMethodForUserPoolDomainDnsName';
-=======
-export const EC2_SUM_TIMEOUT_ENABLED = '@aws-cdk/aws-ec2:ec2SumTImeoutEnabled';
->>>>>>> a29bf19b
 
 export const FLAGS: Record<string, FlagInfo> = {
   //////////////////////////////////////////////////////////////////////
@@ -1149,19 +1146,6 @@
   },
 
   //////////////////////////////////////////////////////////////////////
-<<<<<<< HEAD
-  [USE_NEW_METHOD_FOR_USER_POOL_DOMAIN_DNS_NAME]: {
-    type: FlagType.BugFix,
-    summary: 'When enabled, use a new method for DNS Name of user pool domain target.',
-    detailsMd: `
-    When this feature flag is enabled, a new method will be used to get the DNS Name of the user pool domain target. The old method
-    creates a custom resource internally, but the new method doesn't need a custom resource.
-
-    If the flag is set to false then a custom resource will be created when using \`UserPoolDomainTarget\`.
-    `,
-    introducedIn: { v2: 'V2NEXT' },
-    recommendedValue: true,
-=======
   [EC2_SUM_TIMEOUT_ENABLED]: {
     type: FlagType.BugFix,
     summary: 'When enabled, initOptions.timeout and resourceSignalTimeout values will be summed together.',
@@ -1173,7 +1157,20 @@
       `,
     recommendedValue: true,
     introducedIn: { v2: 'V2NEXT' },
->>>>>>> a29bf19b
+  },
+
+  //////////////////////////////////////////////////////////////////////
+  [USE_NEW_METHOD_FOR_USER_POOL_DOMAIN_DNS_NAME]: {
+    type: FlagType.BugFix,
+    summary: 'When enabled, use a new method for DNS Name of user pool domain target.',
+    detailsMd: `
+    When this feature flag is enabled, a new method will be used to get the DNS Name of the user pool domain target. The old method
+    creates a custom resource internally, but the new method doesn't need a custom resource.
+
+    If the flag is set to false then a custom resource will be created when using \`UserPoolDomainTarget\`.
+    `,
+    introducedIn: { v2: 'V2NEXT' },
+    recommendedValue: true,
   },
 };
 
