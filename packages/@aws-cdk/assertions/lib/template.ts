--- conflicted
+++ resolved
@@ -74,17 +74,7 @@
    * @param props the 'Properties' section of the resource as should be expected in the template.
    */
   public hasResourceProperties(type: string, props: any): void {
-<<<<<<< HEAD
-    // const addProperties = !(props instanceof AbsentMatch);
-    // Add the above line in place of below when this is merged: https://github.com/aws/aws-cdk/pull/16653
-    const addProperties = true;
-
-    const matchError = hasResource(this.inspector, type, Match.objectLike({
-      Properties: Matcher.isMatcher(props) ? props : Match.objectLike(props),
-    }), addProperties);
-=======
     const matchError = hasResourceProperties(this.template, type, props);
->>>>>>> 7b4fa721
     if (matchError) {
       throw new Error(matchError);
     }
