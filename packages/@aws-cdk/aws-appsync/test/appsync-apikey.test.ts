--- conflicted
+++ resolved
@@ -1,9 +1,6 @@
 import '@aws-cdk/assert/jest';
 import * as path from 'path';
-<<<<<<< HEAD
-=======
 import * as cognito from '@aws-cdk/aws-cognito';
->>>>>>> 952e6869
 import * as cdk from '@aws-cdk/core';
 import * as appsync from '../lib';
 
