// eslint-disable-next-line import/no-extraneous-dependencies
import { IsCompleteResponse, OnEventResponse } from '@aws-cdk/custom-resources/lib/provider-framework/types';

// eslint-disable-next-line import/no-extraneous-dependencies
import * as aws from 'aws-sdk';

export interface EksUpdateId {
  /**
   * If this field is included in an event passed to "IsComplete", it means we
   * initiated an EKS update that should be monitored using eks:DescribeUpdate
   * instead of just looking at the cluster status.
   */
  EksUpdateId?: string
}

export type ResourceEvent = AWSLambda.CloudFormationCustomResourceEvent & EksUpdateId;

export abstract class ResourceHandler {
  protected readonly requestId: string;
  protected readonly logicalResourceId: string;
  protected readonly requestType: 'Create' | 'Update' | 'Delete';
  protected readonly physicalResourceId?: string;
  protected readonly event: ResourceEvent;

  constructor(protected readonly eks: EksClient, event: ResourceEvent) {
    this.requestType = event.RequestType;
    this.requestId = event.RequestId;
    this.logicalResourceId = event.LogicalResourceId;
    this.physicalResourceId = (event as any).PhysicalResourceId;
    this.event = event;

    const roleToAssume = event.ResourceProperties.AssumeRoleArn;
    if (!roleToAssume) {
      throw new Error('AssumeRoleArn must be provided');
    }

    eks.configureAssumeRole({
      RoleArn: roleToAssume,
      RoleSessionName: `AWSCDK.EKSCluster.${this.requestType}.${this.requestId}`,
    });

    const proxyAddress = this.httpProxyFromEnvironment();
    if (proxyAddress) {
      this.log(`Using proxy server: ${proxyAddress}`);
      // eslint-disable-next-line @typescript-eslint/no-require-imports, import/no-extraneous-dependencies
<<<<<<< HEAD
      const ProxyAgent: any = require('proxy-agent');
      aws.config.update({
        httpOptions: { agent: new ProxyAgent(proxyAddress) },
=======
      const HttpProxyAgent: any = require('http-proxy-agent');
      aws.config.update({
        httpOptions: { agent: new HttpProxyAgent(proxyAddress) },
>>>>>>> f5090774
      });
    }
  }

  public onEvent() {
    switch (this.requestType) {
      case 'Create': return this.onCreate();
      case 'Update': return this.onUpdate();
      case 'Delete': return this.onDelete();
    }

    throw new Error(`Invalid request type ${this.requestType}`);
  }

  public isComplete() {
    switch (this.requestType) {
      case 'Create': return this.isCreateComplete();
      case 'Update': return this.isUpdateComplete();
      case 'Delete': return this.isDeleteComplete();
    }

    throw new Error(`Invalid request type ${this.requestType}`);
  }

  protected log(x: any) {
    // eslint-disable-next-line no-console
    console.log(JSON.stringify(x, undefined, 2));
  }

  /**
   * Find and return the configured HTTP proxy address
   */
  private httpProxyFromEnvironment(): string | undefined {
    if (process.env.http_proxy) {
      return process.env.http_proxy;
    }
    if (process.env.HTTP_PROXY) {
      return process.env.HTTP_PROXY;
    }
    return undefined;
  }

  protected abstract async onCreate(): Promise<OnEventResponse>;
  protected abstract async onDelete(): Promise<OnEventResponse | void>;
  protected abstract async onUpdate(): Promise<(OnEventResponse & EksUpdateId) | void>;
  protected abstract async isCreateComplete(): Promise<IsCompleteResponse>;
  protected abstract async isDeleteComplete(): Promise<IsCompleteResponse>;
  protected abstract async isUpdateComplete(): Promise<IsCompleteResponse>;
}

export interface EksClient {
  configureAssumeRole(request: aws.STS.AssumeRoleRequest): void;
  createCluster(request: aws.EKS.CreateClusterRequest): Promise<aws.EKS.CreateClusterResponse>;
  deleteCluster(request: aws.EKS.DeleteClusterRequest): Promise<aws.EKS.DeleteClusterResponse>;
  describeCluster(request: aws.EKS.DescribeClusterRequest): Promise<aws.EKS.DescribeClusterResponse>;
  updateClusterConfig(request: aws.EKS.UpdateClusterConfigRequest): Promise<aws.EKS.UpdateClusterConfigResponse>;
  updateClusterVersion(request: aws.EKS.UpdateClusterVersionRequest): Promise<aws.EKS.UpdateClusterVersionResponse>;
  describeUpdate(req: aws.EKS.DescribeUpdateRequest): Promise<aws.EKS.DescribeUpdateResponse>;
  createFargateProfile(request: aws.EKS.CreateFargateProfileRequest): Promise<aws.EKS.CreateFargateProfileResponse>;
  describeFargateProfile(request: aws.EKS.DescribeFargateProfileRequest): Promise<aws.EKS.DescribeFargateProfileResponse>;
  deleteFargateProfile(request: aws.EKS.DeleteFargateProfileRequest): Promise<aws.EKS.DeleteFargateProfileResponse>;
}<|MERGE_RESOLUTION|>--- conflicted
+++ resolved
@@ -43,15 +43,9 @@
     if (proxyAddress) {
       this.log(`Using proxy server: ${proxyAddress}`);
       // eslint-disable-next-line @typescript-eslint/no-require-imports, import/no-extraneous-dependencies
-<<<<<<< HEAD
-      const ProxyAgent: any = require('proxy-agent');
-      aws.config.update({
-        httpOptions: { agent: new ProxyAgent(proxyAddress) },
-=======
       const HttpProxyAgent: any = require('http-proxy-agent');
       aws.config.update({
         httpOptions: { agent: new HttpProxyAgent(proxyAddress) },
->>>>>>> f5090774
       });
     }
   }
