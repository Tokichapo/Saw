--- conflicted
+++ resolved
@@ -4,14 +4,9 @@
 import { CfnRoute, CfnRouteProps } from '../apigatewayv2.generated';
 import { IRoute } from '../common';
 import { IHttpApi } from './api';
-<<<<<<< HEAD
 import { HttpRouteAuthorizerConfig, IHttpRouteAuthorizer } from './authorizer';
 import { HttpIamAuthorizer } from './iam';
-import { IHttpRouteIntegration } from './integration';
-=======
-import { IHttpRouteAuthorizer } from './authorizer';
 import { HttpRouteIntegration } from './integration';
->>>>>>> efaaaf54
 
 /**
  * Represents a Route for an HTTP API.
@@ -193,31 +188,20 @@
     this.path = props.routeKey.path;
     this.method = props.routeKey.method;
     this.routeArn = this.produceRouteArn(props.routeKey.method);
+    this.authorizer = props.authorizer;
 
     const config = props.integration._bindToRoute({
       route: this,
       scope: this,
     });
 
-<<<<<<< HEAD
-    const integration = props.httpApi._addIntegration(this, config);
-
-    this.authorizer = props.authorizer;
-=======
-    const authBindResult = props.authorizer ? props.authorizer.bind({
-      route: this,
-      scope: this.httpApi instanceof Construct ? this.httpApi : this, // scope under the API if it's not imported
-    }) : undefined;
->>>>>>> efaaaf54
-
     // Bind early to emit any exceptions as early as possible.
     this.tryAuthorizerBinding();
 
     const routeProps: CfnRouteProps = {
       apiId: props.httpApi.apiId,
       routeKey: props.routeKey.key,
-<<<<<<< HEAD
-      target: `integrations/${integration.integrationId}`,
+      target: `integrations/${config.integrationId}`,
       authorizerId: Lazy.string({ produce: () => this.authBindResult?.authorizerId }),
       authorizationType: Lazy.string({
         produce: () => {
@@ -245,12 +229,6 @@
           return authorizationScopes;
         },
       }),
-=======
-      target: `integrations/${config.integrationId}`,
-      authorizerId: authBindResult?.authorizerId,
-      authorizationType: authBindResult?.authorizationType ?? 'NONE', // must be explicitly NONE (not undefined) for stack updates to work correctly
-      authorizationScopes,
->>>>>>> efaaaf54
     };
 
     const route = new CfnRoute(this, 'Resource', routeProps);
