--- conflicted
+++ resolved
@@ -40,10 +40,7 @@
     [msk.KafkaVersion.V3_1_1, '3.1.1'],
     [msk.KafkaVersion.V3_2_0, '3.2.0'],
     [msk.KafkaVersion.V3_3_1, '3.3.1'],
-<<<<<<< HEAD
-=======
     [msk.KafkaVersion.V3_3_2, '3.3.2'],
->>>>>>> 294adb0a
   ],
   )('created with expected Kafka version %j', (parameter, result) => {
     new msk.Cluster(stack, 'Cluster', {
