--- conflicted
+++ resolved
@@ -138,15 +138,10 @@
     "@aws-cdk/cfn2ts": "0.0.0",
     "@aws-cdk/cfnspec": "0.0.0",
     "@aws-cdk/pkglint": "0.0.0",
-<<<<<<< HEAD
-    "@aws-sdk/client-s3": "^3.347.0",
-    "@aws-sdk/credential-providers": "^3.347.0",
-    "@aws-sdk/types": "^3.347.0",
-=======
     "@aws-cdk/custom-resource-handlers": "0.0.0",
     "@aws-sdk/client-s3": "^3.350.0",
     "@aws-sdk/credential-providers": "^3.350.0",
->>>>>>> 72eb1e95
+    "@aws-sdk/types": "^3.350.0",
     "@types/aws-lambda": "^8.10.115",
     "@types/jest": "^29.5.1",
     "@types/lodash": "^4.14.194",
