/// !cdk-integ pragma:ignore-assets
import * as ec2 from '@aws-cdk/aws-ec2';
import * as iam from '@aws-cdk/aws-iam';
import { App, CfnOutput, Duration, Token } from '@aws-cdk/core';
import * as eks from '../lib';
import * as hello from './hello-k8s';
import { Pinger } from './pinger/pinger';
import { TestStack } from './util';

class EksClusterStack extends TestStack {

  private cluster: eks.Cluster;
  private vpc: ec2.Vpc;

  constructor(scope: App, id: string) {
    super(scope, id);

    // allow all account users to assume this role in order to admin the cluster
    const mastersRole = new iam.Role(this, 'AdminRole', {
      assumedBy: new iam.AccountRootPrincipal(),
    });

    // just need one nat gateway to simplify the test
    this.vpc = new ec2.Vpc(this, 'Vpc', { maxAzs: 3, natGateways: 1 });

    // create the cluster with a default nodegroup capacity
    this.cluster = new eks.Cluster(this, 'Cluster', {
      vpc: this.vpc,
      mastersRole,
      defaultCapacity: 2,
      version: eks.KubernetesVersion.V1_16,
    });

    this.assertFargateProfile();

    this.assertCapacity();

    this.assertBottlerocket();

    this.assertSpotCapacity();

    this.assertInferenceInstances();

    this.assertNodeGroup();

    this.assertSimpleManifest();

    this.assertSimpleHelmChart();

    this.assertCreateNamespace();

    this.assertServiceAccount();

    this.assertServiceLoadBalancerAddress();

    new CfnOutput(this, 'ClusterEndpoint', { value: this.cluster.clusterEndpoint });
    new CfnOutput(this, 'ClusterArn', { value: this.cluster.clusterArn });
    new CfnOutput(this, 'ClusterCertificateAuthorityData', { value: this.cluster.clusterCertificateAuthorityData });
    new CfnOutput(this, 'ClusterSecurityGroupId', { value: this.cluster.clusterSecurityGroupId });
    new CfnOutput(this, 'ClusterEncryptionConfigKeyArn', { value: this.cluster.clusterEncryptionConfigKeyArn });
    new CfnOutput(this, 'ClusterName', { value: this.cluster.clusterName });
  }

  private assertServiceAccount() {
    // add a service account connected to a IAM role
    this.cluster.addServiceAccount('MyServiceAccount');
  }

  private assertCreateNamespace() {
    // deploy an nginx ingress in a namespace
    const nginxNamespace = this.cluster.addManifest('nginx-namespace', {
      apiVersion: 'v1',
      kind: 'Namespace',
      metadata: {
        name: 'nginx',
      },
    });

    const nginxIngress = this.cluster.addChart('nginx-ingress', {
      chart: 'nginx-ingress',
      repository: 'https://helm.nginx.com/stable',
      namespace: 'nginx',
      wait: true,
      createNamespace: false,
      timeout: Duration.minutes(15),
    });

    // make sure namespace is deployed before the chart
<<<<<<< HEAD
    nginxIngress.construct.addDependency(nginxNamespace);
=======
    nginxIngress.node.addDependency(nginxNamespace);

>>>>>>> 58aad789

  }
  private assertSimpleHelmChart() {
    // deploy the Kubernetes dashboard through a helm chart
    this.cluster.addChart('dashboard', {
      chart: 'kubernetes-dashboard',
      repository: 'https://kubernetes.github.io/dashboard/',
    });
  }
  private assertSimpleManifest() {
    // apply a kubernetes manifest
    this.cluster.addManifest('HelloApp', ...hello.resources);
  }
  private assertNodeGroup() {
    // add a extra nodegroup
    this.cluster.addNodegroup('extra-ng', {
      instanceType: new ec2.InstanceType('t3.small'),
      minSize: 1,
      // reusing the default capacity nodegroup instance role when available
      nodeRole: this.cluster.defaultCapacity ? this.cluster.defaultCapacity.role : undefined,
    });
  }
  private assertInferenceInstances() {
    // inference instances
    this.cluster.addCapacity('InferenceInstances', {
      instanceType: new ec2.InstanceType('inf1.2xlarge'),
      minCapacity: 1,
    });
  }
  private assertSpotCapacity() {
    // spot instances (up to 10)
    this.cluster.addCapacity('spot', {
      spotPrice: '0.1094',
      instanceType: new ec2.InstanceType('t3.large'),
      maxCapacity: 10,
      bootstrapOptions: {
        kubeletExtraArgs: '--node-labels foo=bar,goo=far',
        awsApiRetryAttempts: 5,
      },
    });
  }
  private assertBottlerocket() {
    // add bottlerocket nodes
    this.cluster.addCapacity('BottlerocketNodes', {
      instanceType: new ec2.InstanceType('t3.small'),
      minCapacity: 2,
      machineImageType: eks.MachineImageType.BOTTLEROCKET,
    });

  }
  private assertCapacity() {
    // add some capacity to the cluster. The IAM instance role will
    // automatically be mapped via aws-auth to allow nodes to join the cluster.
    this.cluster.addCapacity('Nodes', {
      instanceType: new ec2.InstanceType('t2.medium'),
      minCapacity: 3,
    });
  }
  private assertFargateProfile() {
    // fargate profile for resources in the "default" namespace
    this.cluster.addFargateProfile('default', {
      selectors: [{ namespace: 'default' }],
    });

  }

  private assertServiceLoadBalancerAddress() {

    const serviceName = 'webservice';
    const labels = { app: 'simple-web' };
    const containerPort = 80;
    const servicePort = 9000;

    const pingerSecurityGroup = new ec2.SecurityGroup(this, 'WebServiceSecurityGroup', {
      vpc: this.vpc,
    });

    pingerSecurityGroup.addIngressRule(pingerSecurityGroup, ec2.Port.tcp(servicePort), `allow http ${servicePort} access from myself`);

    this.cluster.addManifest('simple-web-pod', {
      kind: 'Pod',
      apiVersion: 'v1',
      metadata: { name: 'webpod', labels: labels },
      spec: {
        containers: [{
          name: 'simplewebcontainer',
          image: 'nginx',
          ports: [{ containerPort: containerPort }],
        }],
      },
    });

    this.cluster.addManifest('simple-web-service', {
      kind: 'Service',
      apiVersion: 'v1',
      metadata: {
        name: serviceName,
        annotations: {
          // this is furtile soil for cdk8s-plus! :)
          'service.beta.kubernetes.io/aws-load-balancer-internal': 'true',
          'service.beta.kubernetes.io/aws-load-balancer-extra-security-groups': pingerSecurityGroup.securityGroupId,
        },
      },
      spec: {
        type: 'LoadBalancer',
        ports: [{ port: servicePort, targetPort: containerPort }],
        selector: labels,
      },
    });

    const loadBalancerAddress = this.cluster.getServiceLoadBalancerAddress(serviceName);

    // create a resource that hits the load balancer to make sure
    // everything is wired properly.
    const pinger = new Pinger(this, 'ServicePinger', {
      url: `http://${loadBalancerAddress}:${servicePort}`,
      securityGroup: pingerSecurityGroup,
      vpc: this.vpc,
    });

    // this should display a proper nginx response
    // <title>Welcome to nginx!</title>...
    new CfnOutput(this, 'Response', {
      value: pinger.response,
    });

  }
}

// this test uses the bottlerocket image, which is only supported in these
// regions. see https://github.com/aws/aws-cdk/tree/master/packages/%40aws-cdk/aws-eks#bottlerocket
const supportedRegions = [
  'ap-northeast-1',
  'ap-south-1',
  'eu-central-1',
  'us-east-1',
  'us-west-2',
];

const app = new App();

// since the EKS optimized AMI is hard-coded here based on the region,
// we need to actually pass in a specific region.
const stack = new EksClusterStack(app, 'aws-cdk-eks-cluster-test');

if (process.env.CDK_INTEG_ACCOUNT !== '12345678') {

  // only validate if we are about to actually deploy.
  // TODO: better way to determine this, right now the 'CDK_INTEG_ACCOUNT' seems like the only way.

  if (Token.isUnresolved(stack.region)) {
    throw new Error(`region (${stack.region}) cannot be a token and must be configured to one of: ${supportedRegions}`);
  }

  if (!supportedRegions.includes(stack.region)) {
    throw new Error(`region (${stack.region}) must be configured to one of: ${supportedRegions}`);
  }

}


app.synth();<|MERGE_RESOLUTION|>--- conflicted
+++ resolved
@@ -86,12 +86,7 @@
     });
 
     // make sure namespace is deployed before the chart
-<<<<<<< HEAD
-    nginxIngress.construct.addDependency(nginxNamespace);
-=======
     nginxIngress.node.addDependency(nginxNamespace);
-
->>>>>>> 58aad789
 
   }
   private assertSimpleHelmChart() {
