<<<<<<< HEAD
## The CDK Construct Library for AWS Athena
<div class="stability_label"
     style="background-color: #EC5315; color: white !important; margin: 0 0 1rem 0; padding: 1rem; line-height: 1.5;">
  Stability: 1 - Experimental. This API is still under active development and subject to non-backward
  compatible changes or removal in any future version. Use of the API is not recommended in production
  environments. Experimental APIs are not subject to the Semantic Versioning model.
</div>

=======
## Amazon Athena Construct Library
>>>>>>> 0db32dee
This module is part of the [AWS Cloud Development Kit](https://github.com/awslabs/aws-cdk) project.<|MERGE_RESOLUTION|>--- conflicted
+++ resolved
@@ -1,5 +1,4 @@
-<<<<<<< HEAD
-## The CDK Construct Library for AWS Athena
+## Amazon Athena Construct Library
 <div class="stability_label"
      style="background-color: #EC5315; color: white !important; margin: 0 0 1rem 0; padding: 1rem; line-height: 1.5;">
   Stability: 1 - Experimental. This API is still under active development and subject to non-backward
@@ -7,7 +6,4 @@
   environments. Experimental APIs are not subject to the Semantic Versioning model.
 </div>
 
-=======
-## Amazon Athena Construct Library
->>>>>>> 0db32dee
 This module is part of the [AWS Cloud Development Kit](https://github.com/awslabs/aws-cdk) project.