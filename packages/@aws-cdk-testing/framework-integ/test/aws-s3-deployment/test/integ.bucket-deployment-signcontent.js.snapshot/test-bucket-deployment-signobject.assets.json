{
  "version": "36.0.0",
  "files": {
    "54e6f07bf3aea46d100719f3b21fe0fb45ae789ee372d42d8cdfb97e21aba96c": {
      "source": {
        "path": "asset.54e6f07bf3aea46d100719f3b21fe0fb45ae789ee372d42d8cdfb97e21aba96c",
        "packaging": "zip"
      },
      "destinations": {
        "current_account-current_region": {
          "bucketName": "cdk-hnb659fds-assets-${AWS::AccountId}-${AWS::Region}",
          "objectKey": "54e6f07bf3aea46d100719f3b21fe0fb45ae789ee372d42d8cdfb97e21aba96c.zip",
          "assumeRoleArn": "arn:${AWS::Partition}:iam::${AWS::AccountId}:role/cdk-hnb659fds-file-publishing-role-${AWS::AccountId}-${AWS::Region}"
        }
      }
    },
    "3322b7049fb0ed2b7cbb644a2ada8d1116ff80c32dca89e6ada846b5de26f961": {
      "source": {
        "path": "asset.3322b7049fb0ed2b7cbb644a2ada8d1116ff80c32dca89e6ada846b5de26f961.zip",
        "packaging": "file"
      },
      "destinations": {
        "current_account-current_region": {
          "bucketName": "cdk-hnb659fds-assets-${AWS::AccountId}-${AWS::Region}",
          "objectKey": "3322b7049fb0ed2b7cbb644a2ada8d1116ff80c32dca89e6ada846b5de26f961.zip",
          "assumeRoleArn": "arn:${AWS::Partition}:iam::${AWS::AccountId}:role/cdk-hnb659fds-file-publishing-role-${AWS::AccountId}-${AWS::Region}"
        }
      }
    },
    "e976a796f036a5efbf44b99e44cfb5a961df08d8dbf7cd37e60bf216fb982a00": {
      "source": {
        "path": "asset.e976a796f036a5efbf44b99e44cfb5a961df08d8dbf7cd37e60bf216fb982a00",
        "packaging": "zip"
      },
      "destinations": {
        "current_account-current_region": {
          "bucketName": "cdk-hnb659fds-assets-${AWS::AccountId}-${AWS::Region}",
          "objectKey": "e976a796f036a5efbf44b99e44cfb5a961df08d8dbf7cd37e60bf216fb982a00.zip",
          "assumeRoleArn": "arn:${AWS::Partition}:iam::${AWS::AccountId}:role/cdk-hnb659fds-file-publishing-role-${AWS::AccountId}-${AWS::Region}"
        }
      }
    },
    "fc4481abf279255619ff7418faa5d24456fef3432ea0da59c95542578ff0222e": {
      "source": {
        "path": "asset.fc4481abf279255619ff7418faa5d24456fef3432ea0da59c95542578ff0222e",
        "packaging": "zip"
      },
      "destinations": {
        "current_account-current_region": {
          "bucketName": "cdk-hnb659fds-assets-${AWS::AccountId}-${AWS::Region}",
          "objectKey": "fc4481abf279255619ff7418faa5d24456fef3432ea0da59c95542578ff0222e.zip",
          "assumeRoleArn": "arn:${AWS::Partition}:iam::${AWS::AccountId}:role/cdk-hnb659fds-file-publishing-role-${AWS::AccountId}-${AWS::Region}"
        }
      }
    },
<<<<<<< HEAD
    "a0a5f9019af6189c692d769f5581885868fec47d90537163f9a66553b4a8c8fc": {
=======
    "027187d3206a311dc6f5be317afb9126c9e49cc81ab2438d555d49edbcaa2aad": {
>>>>>>> efccfcb9
      "source": {
        "path": "test-bucket-deployment-signobject.template.json",
        "packaging": "file"
      },
      "destinations": {
        "current_account-current_region": {
          "bucketName": "cdk-hnb659fds-assets-${AWS::AccountId}-${AWS::Region}",
<<<<<<< HEAD
          "objectKey": "a0a5f9019af6189c692d769f5581885868fec47d90537163f9a66553b4a8c8fc.json",
=======
          "objectKey": "027187d3206a311dc6f5be317afb9126c9e49cc81ab2438d555d49edbcaa2aad.json",
>>>>>>> efccfcb9
          "assumeRoleArn": "arn:${AWS::Partition}:iam::${AWS::AccountId}:role/cdk-hnb659fds-file-publishing-role-${AWS::AccountId}-${AWS::Region}"
        }
      }
    }
  },
  "dockerImages": {}
}<|MERGE_RESOLUTION|>--- conflicted
+++ resolved
@@ -53,11 +53,7 @@
         }
       }
     },
-<<<<<<< HEAD
-    "a0a5f9019af6189c692d769f5581885868fec47d90537163f9a66553b4a8c8fc": {
-=======
     "027187d3206a311dc6f5be317afb9126c9e49cc81ab2438d555d49edbcaa2aad": {
->>>>>>> efccfcb9
       "source": {
         "path": "test-bucket-deployment-signobject.template.json",
         "packaging": "file"
@@ -65,11 +61,7 @@
       "destinations": {
         "current_account-current_region": {
           "bucketName": "cdk-hnb659fds-assets-${AWS::AccountId}-${AWS::Region}",
-<<<<<<< HEAD
-          "objectKey": "a0a5f9019af6189c692d769f5581885868fec47d90537163f9a66553b4a8c8fc.json",
-=======
           "objectKey": "027187d3206a311dc6f5be317afb9126c9e49cc81ab2438d555d49edbcaa2aad.json",
->>>>>>> efccfcb9
           "assumeRoleArn": "arn:${AWS::Partition}:iam::${AWS::AccountId}:role/cdk-hnb659fds-file-publishing-role-${AWS::AccountId}-${AWS::Region}"
         }
       }
