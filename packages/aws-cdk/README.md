# AWS CDK Toolkit
<!--BEGIN STABILITY BANNER-->

---

![cdk-constructs: Stable](https://img.shields.io/badge/cdk--constructs-stable-success.svg?style=for-the-badge)

---

<!--END STABILITY BANNER-->

The AWS CDK Toolkit provides the `cdk` command-line interface that can be used to work with AWS CDK applications.

Command                           | Description
----------------------------------|-------------------------------------------------------------------------------------
[`cdk docs`](#cdk-docs)           | Access the online documentation
[`cdk init`](#cdk-init)           | Start a new CDK project (app or library)
[`cdk list`](#cdk-list)           | List stacks in an application
[`cdk synth`](#cdk-synthesize)    | Synthesize a CDK app to CloudFormation template(s)
[`cdk diff`](#cdk-diff)           | Diff stacks against current state
[`cdk deploy`](#cdk-deploy)       | Deploy a stack into an AWS account
[`cdk watch`](#cdk-watch)         | Watches a CDK app for deployable and hotswappable changes
[`cdk destroy`](#cdk-destroy)     | Deletes a stack from an AWS account
[`cdk bootstrap`](#cdk-bootstrap) | Deploy a toolkit stack to support deploying large stacks & artifacts
[`cdk doctor`](#cdk-doctor)       | Inspect the environment and produce information useful for troubleshooting

This module is part of the [AWS Cloud Development Kit](https://github.com/aws/aws-cdk) project.

## Commands

### `cdk docs`

Outputs the URL to the documentation for the current toolkit version, and attempts to open a browser to that URL.

```console
$ # Open the documentation in the default browser (using 'open')
$ cdk docs
https://docs.aws.amazon.com/cdk/api/latest/

$ # Open the documentation in Chrome.
$ cdk docs --browser='chrome %u'
https://docs.aws.amazon.com/cdk/api/latest/
```

### `cdk init`

Creates a new CDK project.

```console
$ # List the available template types & languages
$ cdk init --list
Available templates:
* app: Template for a CDK Application
   └─ cdk init app --language=[csharp|fsharp|java|javascript|python|typescript]
* lib: Template for a CDK Construct Library
   └─ cdk init lib --language=typescript
* sample-app: Example CDK Application with some constructs
   └─ cdk init sample-app --language=[csharp|fsharp|java|javascript|python|typescript]

$ # Create a new library application in typescript
$ cdk init lib --language=typescript
```

### `cdk list`

Lists the stacks modeled in the CDK app.

```console
$ # List all stacks in the CDK app 'node bin/main.js'
$ cdk list --app='node bin/main.js'
Foo
Bar
Baz

$ # List all stack including all details (add --json to output JSON instead of YAML)
$ cdk list --app='node bin/main.js' --long
-
    name: Foo
    environment:
        name: 000000000000/bermuda-triangle-1
        account: '000000000000'
        region: bermuda-triangle-1
-
    name: Bar
    environment:
        name: 111111111111/bermuda-triangle-2
        account: '111111111111'
        region: bermuda-triangle-2
-
    name: Baz
    environment:
        name: 333333333333/bermuda-triangle-3
        account: '333333333333'
        region: bermuda-triangle-3
```

### `cdk synthesize`

Synthesizes the CDK app and produces a cloud assembly to a designated output (defaults to `cdk.out`)

Typically you don't interact directly with cloud assemblies. They are files that include everything
needed to deploy your app to a cloud environment. For example, it includes an AWS CloudFormation
template for each stack in your app, and a copy of any file assets or Docker images that you reference
in your app.

If your app contains a single stack or a stack is supplied as an argument to `cdk synth`, the CloudFormation template will also be displayed in the standard output (STDOUT) as `YAML`.

If there are multiple stacks in your application, `cdk synth` will synthesize the cloud assembly to `cdk.out`.

```console
$ # Synthesize cloud assembly for StackName and output the CloudFormation template to STDOUT
$ cdk synth MyStackName

$ # Synthesize cloud assembly for all the stacks and save them into cdk.out/
$ cdk synth

$ # Synthesize cloud assembly for StackName, but don't include dependencies
$ cdk synth MyStackName --exclusively

$ # Synthesize cloud assembly for StackName, but don't cloudFormation template output to STDOUT
$ cdk synth MyStackName --quiet
```

See the [AWS Documentation](https://docs.aws.amazon.com/cdk/latest/guide/apps.html#apps_cloud_assembly) to learn more about cloud assemblies.
See the [CDK reference documentation](https://docs.aws.amazon.com/cdk/api/latest/docs/cloud-assembly-schema-readme.html) for details on the cloud assembly specification


### `cdk diff`

Computes differences between the infrastructure specified in the current state of the CDK app and the currently
deployed application (or a user-specified CloudFormation template). This command returns non-zero if any differences are
found.

```console
$ # Diff against the currently deployed stack
$ cdk diff --app='node bin/main.js' MyStackName

$ # Diff against a specific template document
$ cdk diff --app='node bin/main.js' MyStackName --template=path/to/template.yml
```

### `cdk deploy`

Deploys a stack of your CDK app to its environment. During the deployment, the toolkit will output progress
indications, similar to what can be observed in the AWS CloudFormation Console. If the environment was never
bootstrapped (using `cdk bootstrap`), only stacks that are not using assets and synthesize to a template that is under
51,200 bytes will successfully deploy.

```console
$ cdk deploy --app='node bin/main.js' MyStackName
```

Before creating a change set, `cdk deploy` will compare the template and tags of the
currently deployed stack to the template and tags that are about to be deployed and
will skip deployment if they are identical. Use `--force` to override this behavior
and always deploy the stack.

#### Disabling Rollback

If a resource fails to be created or updated, the deployment will *roll back* before the CLI returns. All changes made
up to that point will be undone (resources that were created will be deleted, updates that were made will be changed
back) in order to leave the stack in a consistent state at the end of the operation. If you are using the CDK CLI
to iterate on a development stack in your personal account, you might not require CloudFormation to leave your
stack in a consistent state, but instead would prefer to update your CDK application and try again.

To disable the rollback feature, specify `--no-rollback` (`-R` for short):

```console
$ cdk deploy --no-rollback
$ cdk deploy -R
```

NOTE: you cannot use `--no-rollback` for any updates that would cause a resource replacement, only for updates
and creations of new resources.

#### Deploying multiple stacks

You can have multiple stacks in a cdk app. An example can be found in [how to create multiple stacks](https://docs.aws.amazon.com/cdk/latest/guide/stack_how_to_create_multiple_stacks.html).

In order to deploy them, you can list the stacks you want to deploy. If your application contains pipeline stacks, the `cdk list` command will show stack names as paths, showing where they are in the pipeline hierarchy (e.g., `PipelineStack`, `PipelineStack/Prod`, `PipelineStack/Prod/MyService` etc).

If you want to deploy all of them, you can use the flag `--all` or the wildcard `*` to deploy all stacks in an app. Please note that, if you have a hierarchy of stacks as described above, `--all` and `*` will only match the stacks on the top level. If you want to match all the stacks in the hierarchy, use `**`. You can also combine these patterns. For example, if you want to deploy all stacks in the `Prod` stage, you can use `cdk deploy PipelineStack/Prod/**`.

#### Parameters

Pass parameters to your template during deployment by using `--parameters
(STACK:KEY=VALUE)`. This will apply the value `VALUE` to the key `KEY` for stack `STACK`.

Example of providing an attribute value for an SNS Topic through a parameter in TypeScript:

Usage of parameter in CDK Stack:

```ts
new sns.Topic(this, 'TopicParameter', {
    topicName: new cdk.CfnParameter(this, 'TopicNameParam').value.toString()
});
```

Parameter values as a part of `cdk deploy`

```console
$ cdk deploy --parameters "MyStackName:TopicNameParam=parameterized"
```

Parameter values can be overwritten by supplying the `--force` flag.
Example of overwriting the topic name from a previous deployment.

```console
$ cdk deploy --parameters "ParametersStack:TopicNameParam=blahagain" --force
```

⚠️ Parameters will be applied to all stacks if a stack name is not specified or `*` is provided.
Parameters provided to Stacks that do not make use of the parameter will not successfully deploy.

⚠️ Parameters do not propagate to NestedStacks. These must be sent with the constructor.
See Nested Stack [documentation](https://docs.aws.amazon.com/cdk/api/latest/docs/@aws-cdk_aws-cloudformation.NestedStack.html)

#### Outputs

Write stack outputs from deployments into a file. When your stack finishes deploying, all stack outputs
will be written to the output file as JSON.

Usage of output in a CDK stack

```ts
const fn = new lambda.Function(this, "fn", {
  handler: "index.handler",
  code: lambda.Code.fromInline(`exports.handler = \${handler.toString()}`),
  runtime: lambda.Runtime.NODEJS_12_X
});

new cdk.CfnOutput(this, 'FunctionArn', {
  value: fn.functionArn,
});
```

Specify an outputs file to write to by supplying the `--outputs-file` parameter

```console
$ cdk deploy --outputs-file outputs.json
```

Alternatively, the `outputsFile` key can be specified in the project config (`cdk.json`).

The following shows a sample `cdk.json` where the `outputsFile` key is set to *outputs.json*.

```json
{
  "app": "npx ts-node bin/myproject.ts",
  "context": {
    "@aws-cdk/core:enableStackNameDuplicates": "true",
    "aws-cdk:enableDiffNoFail": "true",
    "@aws-cdk/core:stackRelativeExports": "true"
  },
  "outputsFile": "outputs.json"
}
```

The `outputsFile` key can also be specified as a user setting (`~/.cdk.json`)

When the stack finishes deployment, `outputs.json` would look like this:

```json
{
  "MyStack": {
    "FunctionArn": "arn:aws:lambda:us-east-1:123456789012:function:MyStack-fn5FF616E3-G632ITHSP5HK"
  }
}
```

⚠️ The `key` of the outputs corresponds to the logical ID of the `CfnOutput`.
Read more about identifiers in the CDK [here](https://docs.aws.amazon.com/cdk/latest/guide/identifiers.html)

If multiple stacks are being deployed or the wild card `*` is used to deploy all stacks, all outputs
are written to the same output file where each stack artifact ID is a key in the JSON file


```console
$ cdk deploy '*' --outputs-file "/Users/code/myproject/outputs.json"
```

Example `outputs.json` after deployment of multiple stacks

```json
{
  "MyStack": {
    "FunctionArn": "arn:aws:lambda:us-east-1:123456789012:function:MyStack-fn5FF616E3-G632ITHSP5HK"
  },
  "AnotherStack": {
    "VPCId": "vpc-z0mg270fee16693f"
  }
}
```

#### Deployment Progress

By default, stack deployment events are displayed as a progress bar with the events for the resource
currently being deployed.

Set the `--progress` flag to request the complete history which includes all CloudFormation events

```console
$ cdk deploy --progress events
```

Alternatively, the `progress` key can be specified in the project config (`cdk.json`).

The following shows a sample `cdk.json` where the `progress` key is set to *events*.
When `cdk deploy` is executed, deployment events will include the complete history.

```json
{
  "app": "npx ts-node bin/myproject.ts",
  "context": {
    "@aws-cdk/core:enableStackNameDuplicates": "true",
    "aws-cdk:enableDiffNoFail": "true",
    "@aws-cdk/core:stackRelativeExports": "true"
  },
  "progress": "events"
}
```

The `progress` key can also be specified as a user setting (`~/.cdk.json`)

#### Externally Executable CloudFormation Change Sets

For more control over when stack changes are deployed, the CDK can generate a
CloudFormation change set but not execute it. The default name of the generated
change set is *cdk-deploy-change-set*, and a previous change set with that
name will be overwritten. The change set will always be created, even if it
is empty. A name can also be given to the change set to make it easier to later
execute.

```console
$ cdk deploy --no-execute --change-set-name MyChangeSetName
```

#### Hotswap deployments for faster development

You can pass the `--hotswap` flag to the `deploy` command:

```console
$ cdk deploy --hotswap [StackNames]
```

This will attempt to perform a faster, short-circuit deployment if possible
(for example, if you only changed the code of a Lambda function in your CDK app,
but nothing else in your CDK code),
skipping CloudFormation, and updating the affected resources directly.
If the tool detects that the change does not support hotswapping,
it will fall back and perform a full CloudFormation deployment,
exactly like `cdk deploy` does without the `--hotswap` flag.

Passing this option to `cdk deploy` will make it use your current AWS credentials to perform the API calls -
it will not assume the Roles from your bootstrap stack,
even if the `@aws-cdk/core:newStyleStackSynthesis` feature flag is set to `true`
(as those Roles do not have the necessary permissions to update AWS resources directly, without using CloudFormation).
For that reason, make sure that your credentials are for the same AWS account that the Stack(s)
you are performing the hotswap deployment for belong to,
and that you have the necessary IAM permissions to update the resources that are being deployed.

Hotswapping is currently supported for the following changes
(additional changes will be supported in the future):

<<<<<<< HEAD
- Code asset (including inline code) and tag changes of AWS Lambda functions.
=======
- Code asset (including Docker image) and tag changes of AWS Lambda functions.
>>>>>>> 626e6aa1
- AWS Lambda Versions and Aliases changes.
- Definition changes of AWS Step Functions State Machines.
- Container asset changes of AWS ECS Services.
- Website asset changes of AWS S3 Bucket Deployments.
- Source and Environment changes of AWS CodeBuild Projects.

**⚠ Note #1**: This command deliberately introduces drift in CloudFormation stacks in order to speed up deployments.
For this reason, only use it for development purposes.
**Never use this flag for your production deployments**!

**⚠ Note #2**: This command is considered experimental,
and might have breaking changes in the future.

### `cdk watch`

The `watch` command is similar to `deploy`,
but instead of being a one-shot operation,
the command continuously monitors the files of the project,
and triggers a deployment whenever it detects any changes:

```console
$ cdk watch DevelopmentStack
Detected change to 'lambda-code/index.js' (type: change). Triggering 'cdk deploy'
DevelopmentStack: deploying...

 ✅  DevelopmentStack

^C
```

To end a `cdk watch` session, interrupt the process by pressing Ctrl+C.

What files are observed is determined by the `"watch"` setting in your `cdk.json` file.
It has two sub-keys, `"include"` and `"exclude"`, each of which can be either a single string, or an array of strings.
Each entry is interpreted as a path relative to the location of the `cdk.json` file.
Globs, both `*` and `**`, are allowed to be used.
Example:

```json
{
  "app": "mvn -e -q compile exec:java",
  "watch": {
    "include": "src/main/**",
    "exclude": "target/*"
  }
}
```

The default for `"include"` is `"**/*"`
(which means all files and directories in the root of the project),
and `"exclude"` is optional
(note that we always ignore files and directories starting with `.`,
the CDK output directory, and the `node_modules` directory),
so the minimal settings to enable `watch` are `"watch": {}`.

If either your CDK code, or application code, needs a build step before being deployed,
`watch` works with the `"build"` key in the `cdk.json` file,
for example:

```json
{
  "app": "mvn -e -q exec:java",
  "build": "mvn package",
  "watch": {
    "include": "src/main/**",
    "exclude": "target/*"
  }
}
```

Note that `watch` by default uses hotswap deployments (see above for details) --
to turn them off, pass the `--no-hotswap` option when invoking it.

By default `watch` will also monitor all CloudWatch Log Groups in your application and stream the log events
locally to your terminal. To disable this feature you can pass the `--no-logs` option when invoking it:

```console
$ cdk watch --no-logs
```

**Note**: This command is considered experimental,
and might have breaking changes in the future.

### `cdk destroy`

Deletes a stack from it's environment. This will cause the resources in the stack to be destroyed (unless they were
configured with a `DeletionPolicy` of `Retain`). During the stack destruction, the command will output progress
information similar to what `cdk deploy` provides.

```console
$ cdk destroy --app='node bin/main.js' MyStackName
```

### `cdk bootstrap`

Deploys a `CDKToolkit` CloudFormation stack into the specified environment(s), that provides an S3 bucket that
`cdk deploy` will use to store synthesized templates and the related assets, before triggering a CloudFormation stack
update. The name of the deployed stack can be configured using the `--toolkit-stack-name` argument. The S3 Bucket
Public Access Block Configuration can be configured using the `--public-access-block-configuration` argument.

```console
$ # Deploys to all environments
$ cdk bootstrap --app='node bin/main.js'

$ # Deploys only to environments foo and bar
$ cdk bootstrap --app='node bin/main.js' foo bar
```

By default, bootstrap stack will be protected from stack termination. This can be disabled using
`--termination-protection` argument.

If you have specific needs, policies, or requirements not met by the default template, you can customize it
to fit your own situation, by exporting the default one to a file and either deploying it yourself
using CloudFormation directly, or by telling the CLI to use a custom template. That looks as follows:

```console
# Dump the built-in template to a file
$ cdk bootstrap --show-template > bootstrap-template.yaml

# Edit 'bootstrap-template.yaml' to your liking

# Tell CDK to use the customized template
$ cdk bootstrap --template bootstrap-template.yaml
```

### `cdk doctor`

Inspect the current command-line environment and configurations, and collect information that can be useful for
troubleshooting problems. It is usually a good idea to include the information provided by this command when submitting
a bug report.

```console
$ cdk doctor
ℹ️ CDK Version: 1.0.0 (build e64993a)
ℹ️ AWS environment variables:
  - AWS_EC2_METADATA_DISABLED = 1
  - AWS_SDK_LOAD_CONFIG = 1
```

### Bundling

By default asset bundling is skipped for `cdk list` and `cdk destroy`. For `cdk deploy`, `cdk diff`
and `cdk synthesize` the default is to bundle assets for all stacks unless `exclusively` is specified.
In this case, only the listed stacks will have their assets bundled.

## MFA support

If `mfa_serial` is found in the active profile of the shared ini file AWS CDK
will ask for token defined in the `mfa_serial`. This token will be provided to STS assume role call.

Example profile in `~/.aws/config` where `mfa_serial` is used to assume role:

```ini
[profile my_assume_role_profile]
source_profile=my_source_role
role_arn=arn:aws:iam::123456789123:role/role_to_be_assumed
mfa_serial=arn:aws:iam::123456789123:mfa/my_user
```

## Configuration

On top of passing configuration through command-line arguments, it is possible to use JSON configuration files. The
configuration's order of precedence is:

1. Command-line arguments
2. Project configuration (`./cdk.json`)
3. User configuration (`~/.cdk.json`)

### JSON Configuration files

Some of the interesting keys that can be used in the JSON configuration files:

```json5
{
    "app": "node bin/main.js",        // Command to start the CDK app      (--app='node bin/main.js')
    "build": "mvn package",           // Specify pre-synth build           (no command line option)
    "context": {                      // Context entries                   (--context=key=value)
        "key": "value"
    },
    "toolkitStackName": "foo",        // Customize 'bootstrap' stack name  (--toolkit-stack-name=foo)
    "toolkitBucketName": "fooBucket", // Customize 'bootstrap' bucket name (--toolkit-bucket-name=fooBucket)
    "versionReporting": false,         // Opt-out of version reporting      (--no-version-reporting)
}
```

If specified, the command in the `build` key will be executed immediately before synthesis.
This can be used to build Lambda Functions, CDK Application code, or other assets. 
`build` cannot be specified on the command line or in the User configuration, 
and must be specified in the Project configuration. The command specified
in `build` will be executed by the "watch" process before deployment.

### Environment

The following environment variables affect aws-cdk:

- `CDK_DISABLE_VERSION_CHECK`: If set, disable automatic check for newer versions.
- `CDK_NEW_BOOTSTRAP`: use the modern bootstrapping stack.<|MERGE_RESOLUTION|>--- conflicted
+++ resolved
@@ -362,11 +362,7 @@
 Hotswapping is currently supported for the following changes
 (additional changes will be supported in the future):
 
-<<<<<<< HEAD
-- Code asset (including inline code) and tag changes of AWS Lambda functions.
-=======
-- Code asset (including Docker image) and tag changes of AWS Lambda functions.
->>>>>>> 626e6aa1
+- Code asset (including Docker image and inline code) and tag changes of AWS Lambda functions.
 - AWS Lambda Versions and Aliases changes.
 - Definition changes of AWS Step Functions State Machines.
 - Container asset changes of AWS ECS Services.
