/**
 * File with definitions for the interface between the Cloud Executable and the CDK toolkit.
 */

import { Environment } from './environment';

/**
 * Bump this to the library version if and only if the CX protocol changes.
 *
 * We could also have used 1, 2, 3, ... here to indicate protocol versions, but
 * those then still need to be mapped to software versions to be useful. So we
 * might as well use the software version as protocol version and immediately
 * generate a useful error message from this.
 *
 * Note the following:
 *
 * - The versions are not compared in a semver way, they are used as
 *    opaque ordered tokens.
 * - The version needs to be set to the NEXT releasable version when it's
 *   updated (as the current verison in package.json has already been released!)
 * - The request does not have versioning yet, only the response.
 */
export const PROTO_RESPONSE_VERSION = '0.19.0';

export const OUTFILE_NAME = 'cdk.out';
export const OUTDIR_ENV = 'CDK_OUTDIR';
export const CONTEXT_ENV = 'CDK_CONTEXT_JSON';

/**
 * Represents a missing piece of context.
 */
export interface MissingContext {
  provider: string;
  props: {
    account?: string;
    region?: string;
    [key: string]: any;
  };
}

export interface SynthesizeResponse {
  /**
   * Protocol version
   */
  version: string;
  stacks: SynthesizedStack[];
  runtime?: AppRuntime;
}

/**
 * A complete synthesized stack
 */
export interface SynthesizedStack {
  name: string;
  environment: Environment;
  missing?: { [key: string]: MissingContext };
  metadata: StackMetadata;
  template: any;
}

/**
 * An metadata entry in the construct.
 */
export interface MetadataEntry {
  /**
   * The type of the metadata entry.
   */
  type: string;

  /**
   * The data.
   */
  data?: any;

  /**
   * A stack trace for when the entry was created.
   */
  trace: string[];
}

/**
 * Metadata associated with the objects in the stack's Construct tree
 */
export type StackMetadata = { [path: string]: MetadataEntry[] };

/**
 * Information about the application's runtime components.
 */
export interface AppRuntime {
  /**
   * The list of libraries loaded in the application, associated with their versions.
   */
  libraries: { [name: string]: string };
}

/**
 * Context parameter for the default AWS account to use if a stack's environment is not set.
 */
export const DEFAULT_ACCOUNT_CONTEXT_KEY = 'aws:cdk:toolkit:default-account';

/**
 * Context parameter for the default AWS region to use if a stack's environment is not set.
 */
export const DEFAULT_REGION_CONTEXT_KEY = 'aws:cdk:toolkit:default-region';

<<<<<<< HEAD
export const ASSET_METADATA = 'aws:cdk:asset';

export interface FileAssetMetadataEntry {
  /**
   * Requested packaging style
   */
  packaging: 'zip' | 'file';

  /**
   * Path on disk to the asset
   */
  path: string;

  /**
   * Logical identifier for the asset
   */
  id: string;

  /**
   * Name of parameter where S3 bucket should be passed in
   */
  s3BucketParameter: string;

  /**
   * Name of parameter where S3 key should be passed in
   */
  s3KeyParameter: string;
}

export interface ContainerImageAssetMetadataEntry {
  /**
   * Type of asset
   */
  packaging: 'container-image';

  /**
   * Path on disk to the asset
   */
  path: string;

  /**
   * Logical identifier for the asset
   */
  id: string;

  /**
   * ECR Repository name and tag (separated by ":") where this asset is stored.
   */
  imageNameParameter: string;
}

export type AssetMetadataEntry = FileAssetMetadataEntry | ContainerImageAssetMetadataEntry;

=======
>>>>>>> 01cc8a24
/**
 * Metadata key used to print INFO-level messages by the toolkit when an app is syntheized.
 */
export const INFO_METADATA_KEY = 'aws:cdk:info';

/**
 * Metadata key used to print WARNING-level messages by the toolkit when an app is syntheized.
 */
export const WARNING_METADATA_KEY = 'aws:cdk:warning';

/**
 * Metadata key used to print ERROR-level messages by the toolkit when an app is syntheized.
 */
export const ERROR_METADATA_KEY = 'aws:cdk:error';

/**
 * The key used when CDK path is embedded in **CloudFormation template**
 * metadata.
 */
export const PATH_METADATA_KEY = 'aws:cdk:path';

/**
 * Enables the embedding of the "aws:cdk:path" in CloudFormation template metadata.
 */
export const PATH_METADATA_ENABLE_CONTEXT = 'aws:cdk:enable-path-metadata';

/**
 * Separator string that separates the prefix separator from the object key separator.
 *
 * Asset keys will look like:
 *
 *    /assets/MyConstruct12345678/||abcdef12345.zip
 *
 * This allows us to encode both the prefix and the full location in a single
 * CloudFormation Template Parameter.
 */
export const ASSET_PREFIX_SEPARATOR = '||';<|MERGE_RESOLUTION|>--- conflicted
+++ resolved
@@ -103,62 +103,6 @@
  */
 export const DEFAULT_REGION_CONTEXT_KEY = 'aws:cdk:toolkit:default-region';
 
-<<<<<<< HEAD
-export const ASSET_METADATA = 'aws:cdk:asset';
-
-export interface FileAssetMetadataEntry {
-  /**
-   * Requested packaging style
-   */
-  packaging: 'zip' | 'file';
-
-  /**
-   * Path on disk to the asset
-   */
-  path: string;
-
-  /**
-   * Logical identifier for the asset
-   */
-  id: string;
-
-  /**
-   * Name of parameter where S3 bucket should be passed in
-   */
-  s3BucketParameter: string;
-
-  /**
-   * Name of parameter where S3 key should be passed in
-   */
-  s3KeyParameter: string;
-}
-
-export interface ContainerImageAssetMetadataEntry {
-  /**
-   * Type of asset
-   */
-  packaging: 'container-image';
-
-  /**
-   * Path on disk to the asset
-   */
-  path: string;
-
-  /**
-   * Logical identifier for the asset
-   */
-  id: string;
-
-  /**
-   * ECR Repository name and tag (separated by ":") where this asset is stored.
-   */
-  imageNameParameter: string;
-}
-
-export type AssetMetadataEntry = FileAssetMetadataEntry | ContainerImageAssetMetadataEntry;
-
-=======
->>>>>>> 01cc8a24
 /**
  * Metadata key used to print INFO-level messages by the toolkit when an app is syntheized.
  */
