--- conflicted
+++ resolved
@@ -1,4 +1,3 @@
-<<<<<<< HEAD
 import {
   ChangeSetStatus,
   ChangeSetType,
@@ -17,12 +16,8 @@
   UpdateStackCommand,
   UpdateTerminationProtectionCommand,
 } from '@aws-sdk/client-cloudformation';
-import { deployStack, DeployStackOptions } from '../../lib/api';
+import { assertIsSuccessfulDeployStackResult, deployStack, DeployStackOptions } from '../../lib/api';
 import { NoBootstrapStackEnvironmentResources } from '../../lib/api/environment-resources';
-=======
-/* eslint-disable import/order */
-import { assertIsSuccessfulDeployStackResult, deployStack, DeployStackOptions } from '../../lib/api';
->>>>>>> 18c19fd4
 import { HotswapMode } from '../../lib/api/hotswap/common';
 import { tryHotswapDeployment } from '../../lib/api/hotswap-deployments';
 import { setCI } from '../../lib/logging';
@@ -325,13 +320,8 @@
   });
 
   // THEN
-<<<<<<< HEAD
-  expect(ret.noOp).toBeFalsy();
+  expect(ret.type === 'did-deploy-stack' && ret.noOp).toBeFalsy();
   expect(mockCloudFormationClient).toHaveReceivedCommand(ExecuteChangeSetCommand);
-=======
-  expect(ret.type === 'did-deploy-stack' && ret.noOp).toBeFalsy();
-  expect(cfnMocks.executeChangeSet).toHaveBeenCalled();
->>>>>>> 18c19fd4
 });
 
 test('correctly passes CFN parameters, ignoring ones with empty values', async () => {
@@ -1134,13 +1124,11 @@
       DisableRollback: true,
     } as ExecuteChangeSetCommandInput);
   });
-<<<<<<< HEAD
-=======
 });
 
 test.each([
-  ['UPDATE_FAILED', 'failpaused-need-rollback-first'],
-  ['CREATE_COMPLETE', 'replacement-requires-norollback'],
+  [StackStatus.UPDATE_FAILED, 'failpaused-need-rollback-first'],
+  [StackStatus.CREATE_COMPLETE, 'replacement-requires-norollback'],
 ])('no-rollback and replacement is disadvised: %p -> %p', async (stackStatus, expectedType) => {
   // GIVEN
   givenTemplateIs(FAKE_STACK.template);
@@ -1163,7 +1151,6 @@
 
 test('assertIsSuccessfulDeployStackResult does what it says', () => {
   expect(() => assertIsSuccessfulDeployStackResult({ type: 'replacement-requires-norollback' })).toThrow();
->>>>>>> 18c19fd4
 });
 /**
  * Set up the mocks so that it looks like the stack exists to start with
@@ -1192,7 +1179,7 @@
 }
 
 function givenChangeSetContainsReplacement() {
-  cfnMocks.describeChangeSet?.mockReturnValue({
+  mockCloudFormationClient.on(DescribeChangeSetCommand).resolves({
     Status: 'CREATE_COMPLETE',
     Changes: [
       {
