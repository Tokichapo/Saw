--- conflicted
+++ resolved
@@ -15,11 +15,7 @@
         }
       }
     },
-<<<<<<< HEAD
     "fb6893ad14af11fa88e80580882b7e2eb673a9fec5790bd5836a9a10120f95a2": {
-=======
-    "593a0d47f978b7d96e19d8590cbedeb6d66846e07c8b9cdbdadcd2addb7158d4": {
->>>>>>> 634d67d0
       "source": {
         "path": "child-stack.template.json",
         "packaging": "file"
@@ -27,11 +23,7 @@
       "destinations": {
         "234567890123-us-east-1": {
           "bucketName": "cdk-hnb659fds-assets-234567890123-us-east-1",
-<<<<<<< HEAD
           "objectKey": "fb6893ad14af11fa88e80580882b7e2eb673a9fec5790bd5836a9a10120f95a2.json",
-=======
-          "objectKey": "593a0d47f978b7d96e19d8590cbedeb6d66846e07c8b9cdbdadcd2addb7158d4.json",
->>>>>>> 634d67d0
           "region": "us-east-1",
           "assumeRoleArn": "arn:${AWS::Partition}:iam::234567890123:role/cdk-hnb659fds-file-publishing-role-234567890123-us-east-1"
         }
