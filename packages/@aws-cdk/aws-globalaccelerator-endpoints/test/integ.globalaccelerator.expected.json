{
  "Resources": {
    "VPCB9E5F0B4": {
      "Type": "AWS::EC2::VPC",
      "Properties": {
        "CidrBlock": "10.0.0.0/16",
        "EnableDnsHostnames": true,
        "EnableDnsSupport": true,
        "InstanceTenancy": "default",
        "Tags": [
          {
            "Key": "Name",
            "Value": "integ-globalaccelerator/VPC"
          }
        ]
      }
    },
    "VPCPublicSubnet1SubnetB4246D30": {
      "Type": "AWS::EC2::Subnet",
      "Properties": {
        "CidrBlock": "10.0.0.0/19",
        "VpcId": {
          "Ref": "VPCB9E5F0B4"
        },
        "AvailabilityZone": "test-region-1a",
        "MapPublicIpOnLaunch": true,
        "Tags": [
          {
            "Key": "aws-cdk:subnet-name",
            "Value": "Public"
          },
          {
            "Key": "aws-cdk:subnet-type",
            "Value": "Public"
          },
          {
            "Key": "Name",
            "Value": "integ-globalaccelerator/VPC/PublicSubnet1"
          }
        ]
      }
    },
    "VPCPublicSubnet1RouteTableFEE4B781": {
      "Type": "AWS::EC2::RouteTable",
      "Properties": {
        "VpcId": {
          "Ref": "VPCB9E5F0B4"
        },
        "Tags": [
          {
            "Key": "Name",
            "Value": "integ-globalaccelerator/VPC/PublicSubnet1"
          }
        ]
      }
    },
    "VPCPublicSubnet1RouteTableAssociation0B0896DC": {
      "Type": "AWS::EC2::SubnetRouteTableAssociation",
      "Properties": {
        "RouteTableId": {
          "Ref": "VPCPublicSubnet1RouteTableFEE4B781"
        },
        "SubnetId": {
          "Ref": "VPCPublicSubnet1SubnetB4246D30"
        }
      }
    },
    "VPCPublicSubnet1DefaultRoute91CEF279": {
      "Type": "AWS::EC2::Route",
      "Properties": {
        "RouteTableId": {
          "Ref": "VPCPublicSubnet1RouteTableFEE4B781"
        },
        "DestinationCidrBlock": "0.0.0.0/0",
        "GatewayId": {
          "Ref": "VPCIGWB7E252D3"
        }
      },
      "DependsOn": [
        "VPCVPCGW99B986DC"
      ]
    },
    "VPCPublicSubnet1EIP6AD938E8": {
      "Type": "AWS::EC2::EIP",
      "Properties": {
        "Domain": "vpc",
        "Tags": [
          {
            "Key": "Name",
            "Value": "integ-globalaccelerator/VPC/PublicSubnet1"
          }
        ]
      }
    },
    "VPCPublicSubnet1NATGatewayE0556630": {
      "Type": "AWS::EC2::NatGateway",
      "Properties": {
        "AllocationId": {
          "Fn::GetAtt": [
            "VPCPublicSubnet1EIP6AD938E8",
            "AllocationId"
          ]
        },
        "SubnetId": {
          "Ref": "VPCPublicSubnet1SubnetB4246D30"
        },
        "Tags": [
          {
            "Key": "Name",
            "Value": "integ-globalaccelerator/VPC/PublicSubnet1"
          }
        ]
      }
    },
    "VPCPublicSubnet2Subnet74179F39": {
      "Type": "AWS::EC2::Subnet",
      "Properties": {
        "CidrBlock": "10.0.32.0/19",
        "VpcId": {
          "Ref": "VPCB9E5F0B4"
        },
        "AvailabilityZone": "test-region-1b",
        "MapPublicIpOnLaunch": true,
        "Tags": [
          {
            "Key": "aws-cdk:subnet-name",
            "Value": "Public"
          },
          {
            "Key": "aws-cdk:subnet-type",
            "Value": "Public"
          },
          {
            "Key": "Name",
            "Value": "integ-globalaccelerator/VPC/PublicSubnet2"
          }
        ]
      }
    },
    "VPCPublicSubnet2RouteTable6F1A15F1": {
      "Type": "AWS::EC2::RouteTable",
      "Properties": {
        "VpcId": {
          "Ref": "VPCB9E5F0B4"
        },
        "Tags": [
          {
            "Key": "Name",
            "Value": "integ-globalaccelerator/VPC/PublicSubnet2"
          }
        ]
      }
    },
    "VPCPublicSubnet2RouteTableAssociation5A808732": {
      "Type": "AWS::EC2::SubnetRouteTableAssociation",
      "Properties": {
        "RouteTableId": {
          "Ref": "VPCPublicSubnet2RouteTable6F1A15F1"
        },
        "SubnetId": {
          "Ref": "VPCPublicSubnet2Subnet74179F39"
        }
      }
    },
    "VPCPublicSubnet2DefaultRouteB7481BBA": {
      "Type": "AWS::EC2::Route",
      "Properties": {
        "RouteTableId": {
          "Ref": "VPCPublicSubnet2RouteTable6F1A15F1"
        },
        "DestinationCidrBlock": "0.0.0.0/0",
        "GatewayId": {
          "Ref": "VPCIGWB7E252D3"
        }
      },
      "DependsOn": [
        "VPCVPCGW99B986DC"
      ]
    },
    "VPCPublicSubnet3Subnet631C5E25": {
      "Type": "AWS::EC2::Subnet",
      "Properties": {
        "CidrBlock": "10.0.64.0/19",
        "VpcId": {
          "Ref": "VPCB9E5F0B4"
        },
        "AvailabilityZone": "test-region-1c",
        "MapPublicIpOnLaunch": true,
        "Tags": [
          {
            "Key": "aws-cdk:subnet-name",
            "Value": "Public"
          },
          {
            "Key": "aws-cdk:subnet-type",
            "Value": "Public"
          },
          {
            "Key": "Name",
            "Value": "integ-globalaccelerator/VPC/PublicSubnet3"
          }
        ]
      }
    },
    "VPCPublicSubnet3RouteTable98AE0E14": {
      "Type": "AWS::EC2::RouteTable",
      "Properties": {
        "VpcId": {
          "Ref": "VPCB9E5F0B4"
        },
        "Tags": [
          {
            "Key": "Name",
            "Value": "integ-globalaccelerator/VPC/PublicSubnet3"
          }
        ]
      }
    },
    "VPCPublicSubnet3RouteTableAssociation427FE0C6": {
      "Type": "AWS::EC2::SubnetRouteTableAssociation",
      "Properties": {
        "RouteTableId": {
          "Ref": "VPCPublicSubnet3RouteTable98AE0E14"
        },
        "SubnetId": {
          "Ref": "VPCPublicSubnet3Subnet631C5E25"
        }
      }
    },
    "VPCPublicSubnet3DefaultRouteA0D29D46": {
      "Type": "AWS::EC2::Route",
      "Properties": {
        "RouteTableId": {
          "Ref": "VPCPublicSubnet3RouteTable98AE0E14"
        },
        "DestinationCidrBlock": "0.0.0.0/0",
        "GatewayId": {
          "Ref": "VPCIGWB7E252D3"
        }
      },
      "DependsOn": [
        "VPCVPCGW99B986DC"
      ]
    },
    "VPCPrivateSubnet1Subnet8BCA10E0": {
      "Type": "AWS::EC2::Subnet",
      "Properties": {
        "CidrBlock": "10.0.96.0/19",
        "VpcId": {
          "Ref": "VPCB9E5F0B4"
        },
        "AvailabilityZone": "test-region-1a",
        "MapPublicIpOnLaunch": false,
        "Tags": [
          {
            "Key": "aws-cdk:subnet-name",
            "Value": "Private"
          },
          {
            "Key": "aws-cdk:subnet-type",
            "Value": "Private"
          },
          {
            "Key": "Name",
            "Value": "integ-globalaccelerator/VPC/PrivateSubnet1"
          }
        ]
      }
    },
    "VPCPrivateSubnet1RouteTableBE8A6027": {
      "Type": "AWS::EC2::RouteTable",
      "Properties": {
        "VpcId": {
          "Ref": "VPCB9E5F0B4"
        },
        "Tags": [
          {
            "Key": "Name",
            "Value": "integ-globalaccelerator/VPC/PrivateSubnet1"
          }
        ]
      }
    },
    "VPCPrivateSubnet1RouteTableAssociation347902D1": {
      "Type": "AWS::EC2::SubnetRouteTableAssociation",
      "Properties": {
        "RouteTableId": {
          "Ref": "VPCPrivateSubnet1RouteTableBE8A6027"
        },
        "SubnetId": {
          "Ref": "VPCPrivateSubnet1Subnet8BCA10E0"
        }
      }
    },
    "VPCPrivateSubnet1DefaultRouteAE1D6490": {
      "Type": "AWS::EC2::Route",
      "Properties": {
        "RouteTableId": {
          "Ref": "VPCPrivateSubnet1RouteTableBE8A6027"
        },
        "DestinationCidrBlock": "0.0.0.0/0",
        "NatGatewayId": {
          "Ref": "VPCPublicSubnet1NATGatewayE0556630"
        }
      }
    },
    "VPCPrivateSubnet2SubnetCFCDAA7A": {
      "Type": "AWS::EC2::Subnet",
      "Properties": {
        "CidrBlock": "10.0.128.0/19",
        "VpcId": {
          "Ref": "VPCB9E5F0B4"
        },
        "AvailabilityZone": "test-region-1b",
        "MapPublicIpOnLaunch": false,
        "Tags": [
          {
            "Key": "aws-cdk:subnet-name",
            "Value": "Private"
          },
          {
            "Key": "aws-cdk:subnet-type",
            "Value": "Private"
          },
          {
            "Key": "Name",
            "Value": "integ-globalaccelerator/VPC/PrivateSubnet2"
          }
        ]
      }
    },
    "VPCPrivateSubnet2RouteTable0A19E10E": {
      "Type": "AWS::EC2::RouteTable",
      "Properties": {
        "VpcId": {
          "Ref": "VPCB9E5F0B4"
        },
        "Tags": [
          {
            "Key": "Name",
            "Value": "integ-globalaccelerator/VPC/PrivateSubnet2"
          }
        ]
      }
    },
    "VPCPrivateSubnet2RouteTableAssociation0C73D413": {
      "Type": "AWS::EC2::SubnetRouteTableAssociation",
      "Properties": {
        "RouteTableId": {
          "Ref": "VPCPrivateSubnet2RouteTable0A19E10E"
        },
        "SubnetId": {
          "Ref": "VPCPrivateSubnet2SubnetCFCDAA7A"
        }
      }
    },
    "VPCPrivateSubnet2DefaultRouteF4F5CFD2": {
      "Type": "AWS::EC2::Route",
      "Properties": {
        "RouteTableId": {
          "Ref": "VPCPrivateSubnet2RouteTable0A19E10E"
        },
        "DestinationCidrBlock": "0.0.0.0/0",
        "NatGatewayId": {
          "Ref": "VPCPublicSubnet1NATGatewayE0556630"
        }
      }
    },
    "VPCPrivateSubnet3Subnet3EDCD457": {
      "Type": "AWS::EC2::Subnet",
      "Properties": {
        "CidrBlock": "10.0.160.0/19",
        "VpcId": {
          "Ref": "VPCB9E5F0B4"
        },
        "AvailabilityZone": "test-region-1c",
        "MapPublicIpOnLaunch": false,
        "Tags": [
          {
            "Key": "aws-cdk:subnet-name",
            "Value": "Private"
          },
          {
            "Key": "aws-cdk:subnet-type",
            "Value": "Private"
          },
          {
            "Key": "Name",
            "Value": "integ-globalaccelerator/VPC/PrivateSubnet3"
          }
        ]
      }
    },
    "VPCPrivateSubnet3RouteTable192186F8": {
      "Type": "AWS::EC2::RouteTable",
      "Properties": {
        "VpcId": {
          "Ref": "VPCB9E5F0B4"
        },
        "Tags": [
          {
            "Key": "Name",
            "Value": "integ-globalaccelerator/VPC/PrivateSubnet3"
          }
        ]
      }
    },
    "VPCPrivateSubnet3RouteTableAssociationC28D144E": {
      "Type": "AWS::EC2::SubnetRouteTableAssociation",
      "Properties": {
        "RouteTableId": {
          "Ref": "VPCPrivateSubnet3RouteTable192186F8"
        },
        "SubnetId": {
          "Ref": "VPCPrivateSubnet3Subnet3EDCD457"
        }
      }
    },
    "VPCPrivateSubnet3DefaultRoute27F311AE": {
      "Type": "AWS::EC2::Route",
      "Properties": {
        "RouteTableId": {
          "Ref": "VPCPrivateSubnet3RouteTable192186F8"
        },
        "DestinationCidrBlock": "0.0.0.0/0",
        "NatGatewayId": {
          "Ref": "VPCPublicSubnet1NATGatewayE0556630"
        }
      }
    },
    "VPCIGWB7E252D3": {
      "Type": "AWS::EC2::InternetGateway",
      "Properties": {
        "Tags": [
          {
            "Key": "Name",
            "Value": "integ-globalaccelerator/VPC"
          }
        ]
      }
    },
    "VPCVPCGW99B986DC": {
      "Type": "AWS::EC2::VPCGatewayAttachment",
      "Properties": {
        "VpcId": {
          "Ref": "VPCB9E5F0B4"
        },
        "InternetGatewayId": {
          "Ref": "VPCIGWB7E252D3"
        }
      }
    },
    "Accelerator8EB0B6B1": {
      "Type": "AWS::GlobalAccelerator::Accelerator",
      "Properties": {
        "Name": "integglobalacceleratorAccelerator5D88FB42",
        "Enabled": true
      }
    },
    "Listener828B0E81": {
      "Type": "AWS::GlobalAccelerator::Listener",
      "Properties": {
        "AcceleratorArn": {
          "Fn::GetAtt": [
            "Accelerator8EB0B6B1",
            "AcceleratorArn"
          ]
        },
        "PortRanges": [
          {
            "FromPort": 80,
            "ToPort": 80
          }
        ],
        "Protocol": "TCP",
        "ClientAffinity": "NONE"
      }
    },
    "ALBAEE750D2": {
      "Type": "AWS::ElasticLoadBalancingV2::LoadBalancer",
      "Properties": {
        "LoadBalancerAttributes": [
          {
            "Key": "deletion_protection.enabled",
            "Value": "false"
          }
        ],
        "Scheme": "internet-facing",
        "SecurityGroups": [
          {
            "Fn::GetAtt": [
              "ALBSecurityGroup8B8624F8",
              "GroupId"
            ]
          }
        ],
        "Subnets": [
          {
            "Ref": "VPCPublicSubnet1SubnetB4246D30"
          },
          {
            "Ref": "VPCPublicSubnet2Subnet74179F39"
          },
          {
            "Ref": "VPCPublicSubnet3Subnet631C5E25"
          }
        ],
        "Type": "application"
      },
      "DependsOn": [
        "VPCPublicSubnet1DefaultRoute91CEF279",
        "VPCPublicSubnet2DefaultRouteB7481BBA",
        "VPCPublicSubnet3DefaultRouteA0D29D46"
      ]
    },
    "ALBSecurityGroup8B8624F8": {
      "Type": "AWS::EC2::SecurityGroup",
      "Properties": {
        "GroupDescription": "Automatically created Security Group for ELB integglobalacceleratorALBEE1DE7F7",
        "SecurityGroupEgress": [
          {
            "CidrIp": "255.255.255.255/32",
            "Description": "Disallow all traffic",
            "FromPort": 252,
            "IpProtocol": "icmp",
            "ToPort": 86
          }
        ],
        "VpcId": {
          "Ref": "VPCB9E5F0B4"
        }
      }
    },
    "ALBSecurityGroupfromGlobalAcceleratorGroup4435D2AC398": {
      "Type": "AWS::EC2::SecurityGroupIngress",
      "Properties": {
        "IpProtocol": "tcp",
        "Description": "from GlobalAcceleratorGroup:443",
        "FromPort": 443,
        "GroupId": {
          "Fn::GetAtt": [
            "ALBSecurityGroup8B8624F8",
            "GroupId"
          ]
        },
        "SourceSecurityGroupId": {
          "Fn::GetAtt": [
            "GroupPeerCustomResourceB3A15D36",
            "SecurityGroups.0.GroupId"
          ]
        },
        "ToPort": 443
      }
    },
    "NLB55158F82": {
      "Type": "AWS::ElasticLoadBalancingV2::LoadBalancer",
      "Properties": {
        "LoadBalancerAttributes": [
          {
            "Key": "deletion_protection.enabled",
            "Value": "false"
          }
        ],
        "Scheme": "internet-facing",
        "Subnets": [
          {
            "Ref": "VPCPublicSubnet1SubnetB4246D30"
          },
          {
            "Ref": "VPCPublicSubnet2Subnet74179F39"
          },
          {
            "Ref": "VPCPublicSubnet3Subnet631C5E25"
          }
        ],
        "Type": "network"
      },
      "DependsOn": [
        "VPCPublicSubnet1DefaultRoute91CEF279",
        "VPCPublicSubnet2DefaultRouteB7481BBA",
        "VPCPublicSubnet3DefaultRouteA0D29D46"
      ]
    },
    "ElasticIpAddress": {
      "Type": "AWS::EC2::EIP"
    },
    "Instance0InstanceSecurityGroup7897592D": {
      "Type": "AWS::EC2::SecurityGroup",
      "Properties": {
        "GroupDescription": "integ-globalaccelerator/Instance0/InstanceSecurityGroup",
        "SecurityGroupEgress": [
          {
            "CidrIp": "0.0.0.0/0",
            "Description": "Allow all outbound traffic by default",
            "IpProtocol": "-1"
          }
        ],
        "Tags": [
          {
            "Key": "Name",
            "Value": "integ-globalaccelerator/Instance0"
          }
        ],
        "VpcId": {
          "Ref": "VPCB9E5F0B4"
        }
      }
    },
    "Instance0InstanceRole6927D768": {
      "Type": "AWS::IAM::Role",
      "Properties": {
        "AssumeRolePolicyDocument": {
          "Statement": [
            {
              "Action": "sts:AssumeRole",
              "Effect": "Allow",
              "Principal": {
                "Service": {
                  "Fn::Join": [
                    "",
                    [
                      "ec2.",
                      {
                        "Ref": "AWS::URLSuffix"
                      }
                    ]
                  ]
                }
              }
            }
          ],
          "Version": "2012-10-17"
        },
        "Tags": [
          {
            "Key": "Name",
            "Value": "integ-globalaccelerator/Instance0"
          }
        ]
      }
    },
    "Instance0InstanceProfile3A61DE71": {
      "Type": "AWS::IAM::InstanceProfile",
      "Properties": {
        "Roles": [
          {
            "Ref": "Instance0InstanceRole6927D768"
          }
        ]
      }
    },
    "Instance008A4B15C": {
      "Type": "AWS::EC2::Instance",
      "Properties": {
        "AvailabilityZone": "test-region-1a",
        "IamInstanceProfile": {
          "Ref": "Instance0InstanceProfile3A61DE71"
        },
        "ImageId": {
          "Ref": "SsmParameterValueawsserviceamiamazonlinuxlatestamznamihvmx8664gp2C96584B6F00A464EAD1953AFF4B05118Parameter"
        },
        "InstanceType": "t3.small",
        "SecurityGroupIds": [
          {
            "Fn::GetAtt": [
              "Instance0InstanceSecurityGroup7897592D",
              "GroupId"
            ]
          }
        ],
        "SubnetId": {
          "Ref": "VPCPrivateSubnet1Subnet8BCA10E0"
        },
        "Tags": [
          {
            "Key": "Name",
            "Value": "integ-globalaccelerator/Instance0"
          }
        ],
        "UserData": {
          "Fn::Base64": "#!/bin/bash"
        }
      },
      "DependsOn": [
        "Instance0InstanceRole6927D768"
      ]
    },
    "Instance1InstanceSecurityGroup50841F79": {
      "Type": "AWS::EC2::SecurityGroup",
      "Properties": {
        "GroupDescription": "integ-globalaccelerator/Instance1/InstanceSecurityGroup",
        "SecurityGroupEgress": [
          {
            "CidrIp": "0.0.0.0/0",
            "Description": "Allow all outbound traffic by default",
            "IpProtocol": "-1"
          }
        ],
        "Tags": [
          {
            "Key": "Name",
            "Value": "integ-globalaccelerator/Instance1"
          }
        ],
        "VpcId": {
          "Ref": "VPCB9E5F0B4"
        }
      }
    },
    "Instance1InstanceRoleBC4D05C6": {
      "Type": "AWS::IAM::Role",
      "Properties": {
        "AssumeRolePolicyDocument": {
          "Statement": [
            {
              "Action": "sts:AssumeRole",
              "Effect": "Allow",
              "Principal": {
                "Service": {
                  "Fn::Join": [
                    "",
                    [
                      "ec2.",
                      {
                        "Ref": "AWS::URLSuffix"
                      }
                    ]
                  ]
                }
              }
            }
          ],
          "Version": "2012-10-17"
        },
        "Tags": [
          {
            "Key": "Name",
            "Value": "integ-globalaccelerator/Instance1"
          }
        ]
      }
    },
    "Instance1InstanceProfileC04770B7": {
      "Type": "AWS::IAM::InstanceProfile",
      "Properties": {
        "Roles": [
          {
            "Ref": "Instance1InstanceRoleBC4D05C6"
          }
        ]
      }
    },
    "Instance14BC3991D": {
      "Type": "AWS::EC2::Instance",
      "Properties": {
        "AvailabilityZone": "test-region-1a",
        "IamInstanceProfile": {
          "Ref": "Instance1InstanceProfileC04770B7"
        },
        "ImageId": {
          "Ref": "SsmParameterValueawsserviceamiamazonlinuxlatestamznamihvmx8664gp2C96584B6F00A464EAD1953AFF4B05118Parameter"
        },
        "InstanceType": "t3.small",
        "SecurityGroupIds": [
          {
            "Fn::GetAtt": [
              "Instance1InstanceSecurityGroup50841F79",
              "GroupId"
            ]
          }
        ],
        "SubnetId": {
          "Ref": "VPCPrivateSubnet1Subnet8BCA10E0"
        },
        "Tags": [
          {
            "Key": "Name",
            "Value": "integ-globalaccelerator/Instance1"
          }
        ],
        "UserData": {
          "Fn::Base64": "#!/bin/bash"
        }
      },
      "DependsOn": [
        "Instance1InstanceRoleBC4D05C6"
      ]
    },
    "GroupC77FDACD": {
      "Type": "AWS::GlobalAccelerator::EndpointGroup",
      "Properties": {
        "EndpointGroupRegion": {
          "Ref": "AWS::Region"
        },
        "ListenerArn": {
          "Fn::GetAtt": [
            "Listener828B0E81",
            "ListenerArn"
          ]
        },
        "EndpointConfigurations": [
          {
            "EndpointId": {
              "Ref": "ALBAEE750D2"
            }
          },
          {
            "EndpointId": {
              "Ref": "NLB55158F82"
            }
          },
          {
            "EndpointId": {
              "Fn::GetAtt": [
                "ElasticIpAddress",
                "AllocationId"
              ]
            }
          },
          {
            "EndpointId": {
              "Ref": "Instance008A4B15C"
            }
          },
          {
            "EndpointId": {
              "Ref": "Instance14BC3991D"
            }
          }
        ]
      }
    },
    "GroupPeerCustomResourceCustomResourcePolicy42EF8263": {
      "Type": "AWS::IAM::Policy",
      "Properties": {
        "PolicyDocument": {
          "Statement": [
            {
              "Action": "ec2:DescribeSecurityGroups",
              "Effect": "Allow",
              "Resource": "*"
            }
          ],
          "Version": "2012-10-17"
        },
        "PolicyName": "GroupPeerCustomResourceCustomResourcePolicy42EF8263",
        "Roles": [
          {
            "Ref": "AWS679f53fac002430cb0da5b7982bd2287ServiceRoleC1EA0FF2"
          }
        ]
      },
      "DependsOn": [
        "GroupC77FDACD"
      ]
    },
    "GroupPeerCustomResourceB3A15D36": {
      "Type": "Custom::AWS",
      "Properties": {
        "ServiceToken": {
          "Fn::GetAtt": [
            "AWS679f53fac002430cb0da5b7982bd22872D164C4C",
            "Arn"
          ]
        },
        "Create": {
          "Fn::Join": [
            "",
            [
              "{\"service\":\"EC2\",\"action\":\"describeSecurityGroups\",\"parameters\":{\"Filters\":[{\"Name\":\"group-name\",\"Values\":[\"GlobalAccelerator\"]},{\"Name\":\"vpc-id\",\"Values\":[\"",
              {
                "Ref": "VPCB9E5F0B4"
              },
              "\"]}]},\"physicalResourceId\":{\"responsePath\":\"SecurityGroups.0.GroupId\"}}"
            ]
          ]
        },
        "InstallLatestAwsSdk": true
      },
      "DependsOn": [
        "GroupPeerCustomResourceCustomResourcePolicy42EF8263",
        "GroupC77FDACD"
      ],
      "UpdateReplacePolicy": "Delete",
      "DeletionPolicy": "Delete"
    },
    "AWS679f53fac002430cb0da5b7982bd2287ServiceRoleC1EA0FF2": {
      "Type": "AWS::IAM::Role",
      "Properties": {
        "AssumeRolePolicyDocument": {
          "Statement": [
            {
              "Action": "sts:AssumeRole",
              "Effect": "Allow",
              "Principal": {
                "Service": "lambda.amazonaws.com"
              }
            }
          ],
          "Version": "2012-10-17"
        },
        "ManagedPolicyArns": [
          {
            "Fn::Join": [
              "",
              [
                "arn:",
                {
                  "Ref": "AWS::Partition"
                },
                ":iam::aws:policy/service-role/AWSLambdaBasicExecutionRole"
              ]
            ]
          }
        ]
      }
    },
    "AWS679f53fac002430cb0da5b7982bd22872D164C4C": {
      "Type": "AWS::Lambda::Function",
      "Properties": {
        "Code": {
          "S3Bucket": {
            "Ref": "AssetParameters4600faecd25ab407ff0a9d16f935c93062aaea5d415e97046bb8befe6c8ec02cS3BucketD609D0D9"
          },
          "S3Key": {
            "Fn::Join": [
              "",
              [
                {
                  "Fn::Select": [
                    0,
                    {
                      "Fn::Split": [
                        "||",
                        {
                          "Ref": "AssetParameters4600faecd25ab407ff0a9d16f935c93062aaea5d415e97046bb8befe6c8ec02cS3VersionKey77CF589B"
                        }
                      ]
                    }
                  ]
                },
                {
                  "Fn::Select": [
                    1,
                    {
                      "Fn::Split": [
                        "||",
                        {
                          "Ref": "AssetParameters4600faecd25ab407ff0a9d16f935c93062aaea5d415e97046bb8befe6c8ec02cS3VersionKey77CF589B"
                        }
                      ]
                    }
                  ]
                }
              ]
            ]
          }
        },
        "Role": {
          "Fn::GetAtt": [
            "AWS679f53fac002430cb0da5b7982bd2287ServiceRoleC1EA0FF2",
            "Arn"
          ]
        },
        "Handler": "index.handler",
        "Runtime": "nodejs12.x",
        "Timeout": 120
      },
      "DependsOn": [
        "AWS679f53fac002430cb0da5b7982bd2287ServiceRoleC1EA0FF2"
      ]
    }
  },
  "Parameters": {
<<<<<<< HEAD
    "AssetParameters4600faecd25ab407ff0a9d16f935c93062aaea5d415e97046bb8befe6c8ec02cS3BucketD609D0D9": {
=======
    "SsmParameterValueawsserviceamiamazonlinuxlatestamznamihvmx8664gp2C96584B6F00A464EAD1953AFF4B05118Parameter": {
      "Type": "AWS::SSM::Parameter::Value<AWS::EC2::Image::Id>",
      "Default": "/aws/service/ami-amazon-linux-latest/amzn-ami-hvm-x86_64-gp2"
    },
    "AssetParametersb965ea3084ec95e24846d4975623e62a02c21883c3ddea9366b2ae42d21cef98S3Bucket4DD075F7": {
>>>>>>> 1a97b666
      "Type": "String",
      "Description": "S3 bucket for asset \"4600faecd25ab407ff0a9d16f935c93062aaea5d415e97046bb8befe6c8ec02c\""
    },
    "AssetParameters4600faecd25ab407ff0a9d16f935c93062aaea5d415e97046bb8befe6c8ec02cS3VersionKey77CF589B": {
      "Type": "String",
      "Description": "S3 key for asset version \"4600faecd25ab407ff0a9d16f935c93062aaea5d415e97046bb8befe6c8ec02c\""
    },
    "AssetParameters4600faecd25ab407ff0a9d16f935c93062aaea5d415e97046bb8befe6c8ec02cArtifactHash86CFA15D": {
      "Type": "String",
      "Description": "Artifact hash for asset \"4600faecd25ab407ff0a9d16f935c93062aaea5d415e97046bb8befe6c8ec02c\""
    }
  }
}<|MERGE_RESOLUTION|>--- conflicted
+++ resolved
@@ -972,15 +972,11 @@
     }
   },
   "Parameters": {
-<<<<<<< HEAD
-    "AssetParameters4600faecd25ab407ff0a9d16f935c93062aaea5d415e97046bb8befe6c8ec02cS3BucketD609D0D9": {
-=======
     "SsmParameterValueawsserviceamiamazonlinuxlatestamznamihvmx8664gp2C96584B6F00A464EAD1953AFF4B05118Parameter": {
       "Type": "AWS::SSM::Parameter::Value<AWS::EC2::Image::Id>",
       "Default": "/aws/service/ami-amazon-linux-latest/amzn-ami-hvm-x86_64-gp2"
     },
-    "AssetParametersb965ea3084ec95e24846d4975623e62a02c21883c3ddea9366b2ae42d21cef98S3Bucket4DD075F7": {
->>>>>>> 1a97b666
+    "AssetParameters4600faecd25ab407ff0a9d16f935c93062aaea5d415e97046bb8befe6c8ec02cS3BucketD609D0D9": {
       "Type": "String",
       "Description": "S3 bucket for asset \"4600faecd25ab407ff0a9d16f935c93062aaea5d415e97046bb8befe6c8ec02c\""
     },
