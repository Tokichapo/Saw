--- conflicted
+++ resolved
@@ -1,9 +1,5 @@
 {
-<<<<<<< HEAD
   "version": "30.1.0",
-=======
-  "version": "31.0.0",
->>>>>>> bad28a51
   "artifacts": {
     "aws-cdk-glue.assets": {
       "type": "cdk:asset-manifest",
@@ -21,25 +17,17 @@
         "validateOnSynth": false,
         "assumeRoleArn": "arn:${AWS::Partition}:iam::${AWS::AccountId}:role/cdk-hnb659fds-deploy-role-${AWS::AccountId}-${AWS::Region}",
         "cloudFormationExecutionRoleArn": "arn:${AWS::Partition}:iam::${AWS::AccountId}:role/cdk-hnb659fds-cfn-exec-role-${AWS::AccountId}-${AWS::Region}",
-<<<<<<< HEAD
         "stackTemplateAssetObjectUrl": "s3://cdk-hnb659fds-assets-${AWS::AccountId}-${AWS::Region}/eddae78388dd938d03998219503a0c3e6662678efa97b8099af7c02290533da6.json",
-=======
-        "stackTemplateAssetObjectUrl": "s3://cdk-hnb659fds-assets-${AWS::AccountId}-${AWS::Region}/1b05206385b50de7e074070a25b271988c0055f2fde760f5c119af3fef3a1bcb.json",
->>>>>>> bad28a51
         "requiresBootstrapStackVersion": 6,
         "bootstrapStackVersionSsmParameter": "/cdk-bootstrap/hnb659fds/version",
-        "additionalDependencies": [
-          "aws-cdk-glue.assets"
-        ],
+        "additionalDependencies": ["aws-cdk-glue.assets"],
         "lookupRole": {
           "arn": "arn:${AWS::Partition}:iam::${AWS::AccountId}:role/cdk-hnb659fds-lookup-role-${AWS::AccountId}-${AWS::Region}",
           "requiresBootstrapStackVersion": 8,
           "bootstrapStackVersionSsmParameter": "/cdk-bootstrap/hnb659fds/version"
         }
       },
-      "dependencies": [
-        "aws-cdk-glue.assets"
-      ],
+      "dependencies": ["aws-cdk-glue.assets"],
       "metadata": {
         "/aws-cdk-glue/DataBucket/Resource": [
           {
@@ -146,7 +134,6 @@
       },
       "displayName": "aws-cdk-glue"
     },
-<<<<<<< HEAD
     "awscdkgluetableintegDefaultTestDeployAssert8BFB5B70.assets": {
       "type": "cdk:asset-manifest",
       "properties": {
@@ -194,8 +181,6 @@
       },
       "displayName": "aws-cdk-glue-table-integ/DefaultTest/DeployAssert"
     },
-=======
->>>>>>> bad28a51
     "Tree": {
       "type": "cdk:tree",
       "properties": {
