import events = require('@aws-cdk/aws-events');
import iam = require('@aws-cdk/aws-iam');
import kms = require('@aws-cdk/aws-kms');
<<<<<<< HEAD
import { applyRemovalPolicy, Construct, IResource, Lazy, RemovalPolicy, Resource, Stack, Token } from '@aws-cdk/cdk';
=======
import { applyRemovalPolicy, Construct, IResource, PhysicalName, RemovalPolicy, Resource, ResourceIdentifiers, Stack, Token } from '@aws-cdk/cdk';
>>>>>>> 1378e2d2
import { EOL } from 'os';
import { BucketPolicy } from './bucket-policy';
import { IBucketNotificationDestination } from './destination';
import { BucketNotifications } from './notifications-resource';
import perms = require('./perms');
import { LifecycleRule } from './rule';
import { CfnBucket } from './s3.generated';
import { parseBucketArn, parseBucketName } from './util';

export interface IBucket extends IResource {
  /**
   * The ARN of the bucket.
   * @attribute
   */
  readonly bucketArn: string;

  /**
   * The name of the bucket.
   * @attribute
   */
  readonly bucketName: string;

  /**
   * The URL of the static website.
   * @attribute
   */
  readonly bucketWebsiteUrl: string;

  /**
   * The IPv4 DNS name of the specified bucket.
   * @attribute
   */
  readonly bucketDomainName: string;

  /**
   * The IPv6 DNS name of the specified bucket.
   * @attribute
   */
  readonly bucketDualStackDomainName: string;

  /**
   * The regional domain name of the specified bucket.
   * @attribute
   */
  readonly bucketRegionalDomainName: string;

  /**
   * Optional KMS encryption key associated with this bucket.
   */
  readonly encryptionKey?: kms.IKey;

  /**
   * The resource policy assoicated with this bucket.
   *
   * If `autoCreatePolicy` is true, a `BucketPolicy` will be created upon the
   * first call to addToResourcePolicy(s).
   */
  policy?: BucketPolicy;

  /**
   * Adds a statement to the resource policy for a principal (i.e.
   * account/role/service) to perform actions on this bucket and/or it's
   * contents. Use `bucketArn` and `arnForObjects(keys)` to obtain ARNs for
   * this bucket or objects.
   */
  addToResourcePolicy(permission: iam.PolicyStatement): void;

  /**
   * The https URL of an S3 object. For example:
   * @example https://s3.us-west-1.amazonaws.com/onlybucket
   * @example https://s3.us-west-1.amazonaws.com/bucket/key
   * @example https://s3.cn-north-1.amazonaws.com.cn/china-bucket/mykey
   * @param key The S3 key of the object. If not specified, the URL of the
   *      bucket is returned.
   * @returns an ObjectS3Url token
   */
  urlForObject(key?: string): string;

  /**
   * Returns an ARN that represents all objects within the bucket that match
   * the key pattern specified. To represent all keys, specify ``"*"``.
   */
  arnForObjects(keyPattern: string): string;

  /**
   * Grant read permissions for this bucket and it's contents to an IAM
   * principal (Role/Group/User).
   *
   * If encryption is used, permission to use the key to decrypt the contents
   * of the bucket will also be granted to the same principal.
   *
   * @param identity The principal
   * @param objectsKeyPattern Restrict the permission to a certain key pattern (default '*')
   */
  grantRead(identity: iam.IGrantable, objectsKeyPattern?: any): iam.Grant;

  /**
   * Grant write permissions to this bucket to an IAM principal.
   *
   * If encryption is used, permission to use the key to encrypt the contents
   * of written files will also be granted to the same principal.
   *
   * @param identity The principal
   * @param objectsKeyPattern Restrict the permission to a certain key pattern (default '*')
   */
  grantWrite(identity: iam.IGrantable, objectsKeyPattern?: any): iam.Grant;

  /**
   * Grants s3:PutObject* and s3:Abort* permissions for this bucket to an IAM principal.
   *
   * If encryption is used, permission to use the key to encrypt the contents
   * of written files will also be granted to the same principal.
   * @param identity The principal
   * @param objectsKeyPattern Restrict the permission to a certain key pattern (default '*')
   */
  grantPut(identity: iam.IGrantable, objectsKeyPattern?: any): iam.Grant;

  /**
   * Grants s3:DeleteObject* permission to an IAM pricipal for objects
   * in this bucket.
   *
   * @param identity The principal
   * @param objectsKeyPattern Restrict the permission to a certain key pattern (default '*')
   */
  grantDelete(identity: iam.IGrantable, objectsKeyPattern?: any): iam.Grant;

  /**
   * Grants read/write permissions for this bucket and it's contents to an IAM
   * principal (Role/Group/User).
   *
   * If an encryption key is used, permission to use the key for
   * encrypt/decrypt will also be granted.
   *
   * @param identity The principal
   * @param objectsKeyPattern Restrict the permission to a certain key pattern (default '*')
   */
  grantReadWrite(identity: iam.IGrantable, objectsKeyPattern?: any): iam.Grant;

  /**
   * Allows unrestricted access to objects from this bucket.
   *
   * IMPORTANT: This permission allows anyone to perform actions on S3 objects
   * in this bucket, which is useful for when you configure your bucket as a
   * website and want everyone to be able to read objects in the bucket without
   * needing to authenticate.
   *
   * Without arguments, this method will grant read ("s3:GetObject") access to
   * all objects ("*") in the bucket.
   *
   * The method returns the `iam.Grant` object, which can then be modified
   * as needed. For example, you can add a condition that will restrict access only
   * to an IPv4 range like this:
   *
   *     const grant = bucket.grantPublicAccess();
   *     grant.resourceStatement!.addCondition(‘IpAddress’, { “aws:SourceIp”: “54.240.143.0/24” });
   *
   *
   * @param keyPrefix the prefix of S3 object keys (e.g. `home/*`). Default is "*".
   * @param allowedActions the set of S3 actions to allow. Default is "s3:GetObject".
   * @returns The `iam.PolicyStatement` object, which can be used to apply e.g. conditions.
   */
  grantPublicAccess(keyPrefix?: string, ...allowedActions: string[]): iam.Grant;

  /**
   * Define a CloudWatch event that triggers when something happens to this repository
   *
   * Requires that there exists at least one CloudTrail Trail in your account
   * that captures the event. This method will not create the Trail.
   *
   * @param id The id of the rule
   * @param options Options for adding the rule
   */
  onCloudTrailEvent(id: string, options: OnCloudTrailBucketEventOptions): events.Rule;

  /**
   * Defines an AWS CloudWatch event rule that can trigger a target when an image is pushed to this
   * repository.
   *
   * Requires that there exists at least one CloudTrail Trail in your account
   * that captures the event. This method will not create the Trail.
   *
   * @param id The id of the rule
   * @param options Options for adding the rule
   */
  onCloudTrailPutObject(id: string, options: OnCloudTrailBucketEventOptions): events.Rule;
}

/**
 * A reference to a bucket. The easiest way to instantiate is to call
 * `bucket.export()`. Then, the consumer can use `Bucket.import(this, ref)` and
 * get a `Bucket`.
 */
export interface BucketAttributes {
  /**
   * The ARN of the bucket. At least one of bucketArn or bucketName must be
   * defined in order to initialize a bucket ref.
   */
  readonly bucketArn?: string;

  /**
   * The name of the bucket. If the underlying value of ARN is a string, the
   * name will be parsed from the ARN. Otherwise, the name is optional, but
   * some features that require the bucket name such as auto-creating a bucket
   * policy, won't work.
   */
  readonly bucketName?: string;

  /**
   * The domain name of the bucket.
   *
   * @default Inferred from bucket name
   */
  readonly bucketDomainName?: string;

  /**
   * The website URL of the bucket (if static web hosting is enabled).
   *
   * @default Inferred from bucket name
   */
  readonly bucketWebsiteUrl?: string;

  /**
   * The regional domain name of the specified bucket.
   */
  readonly bucketRegionalDomainName?: string;

  /**
   * The IPv6 DNS name of the specified bucket.
   */
  readonly bucketDualStackDomainName?: string;

  /**
   * The format of the website URL of the bucket. This should be true for
   * regions launched since 2014.
   *
   * @default false
   */
  readonly bucketWebsiteNewUrlFormat?: boolean;
}

/**
 * Represents an S3 Bucket.
 *
 * Buckets can be either defined within this stack:
 *
 *   new Bucket(this, 'MyBucket', { props });
 *
 * Or imported from an existing bucket:
 *
 *   Bucket.import(this, 'MyImportedBucket', { bucketArn: ... });
 *
 * You can also export a bucket and import it into another stack:
 *
 *   const ref = myBucket.export();
 *   Bucket.import(this, 'MyImportedBucket', ref);
 *
 */
abstract class BucketBase extends Resource implements IBucket {
  public abstract readonly bucketArn: string;
  public abstract readonly bucketName: string;
  public abstract readonly bucketDomainName: string;
  public abstract readonly bucketWebsiteUrl: string;
  public abstract readonly bucketRegionalDomainName: string;
  public abstract readonly bucketDualStackDomainName: string;

  /**
   * Optional KMS encryption key associated with this bucket.
   */
  public abstract readonly encryptionKey?: kms.IKey;

  /**
   * The resource policy assoicated with this bucket.
   *
   * If `autoCreatePolicy` is true, a `BucketPolicy` will be created upon the
   * first call to addToResourcePolicy(s).
   */
  public abstract policy?: BucketPolicy;

  /**
   * Indicates if a bucket resource policy should automatically created upon
   * the first call to `addToResourcePolicy`.
   */
  protected abstract autoCreatePolicy = false;

  /**
   * Whether to disallow public access
   */
  protected abstract disallowPublicAccess?: boolean;

  /**
   * Define a CloudWatch event that triggers when something happens to this repository
   *
   * Requires that there exists at least one CloudTrail Trail in your account
   * that captures the event. This method will not create the Trail.
   *
   * @param id The id of the rule
   * @param options Options for adding the rule
   */
  public onCloudTrailEvent(id: string, options: OnCloudTrailBucketEventOptions): events.Rule {
    const rule = new events.Rule(this, id, options);
    rule.addTarget(options.target);
    rule.addEventPattern({
      source: ['aws.s3'],
      detailType: ['AWS API Call via CloudTrail'],
      detail: {
        resources: {
          ARN: options.paths ? options.paths.map(p => this.arnForObjects(p)) : [this.bucketArn],
        },
      }
    });
    return rule;
  }

  /**
   * Defines an AWS CloudWatch event rule that can trigger a target when an image is pushed to this
   * repository.
   *
   * Requires that there exists at least one CloudTrail Trail in your account
   * that captures the event. This method will not create the Trail.
   *
   * @param id The id of the rule
   * @param options Options for adding the rule
   */
  public onCloudTrailPutObject(id: string, options: OnCloudTrailBucketEventOptions): events.Rule {
    const rule = this.onCloudTrailEvent(id, options);
    rule.addEventPattern({
      detail: {
        eventName: ['PutObject'],
      },
    });
    return rule;
  }

  /**
   * Adds a statement to the resource policy for a principal (i.e.
   * account/role/service) to perform actions on this bucket and/or it's
   * contents. Use `bucketArn` and `arnForObjects(keys)` to obtain ARNs for
   * this bucket or objects.
   */
  public addToResourcePolicy(permission: iam.PolicyStatement) {
    if (!this.policy && this.autoCreatePolicy) {
      this.policy = new BucketPolicy(this, 'Policy', { bucket: this });
    }

    if (this.policy) {
      this.policy.document.addStatement(permission);
    }
  }

  /**
   * The https URL of an S3 object. For example:
   * @example https://s3.us-west-1.amazonaws.com/onlybucket
   * @example https://s3.us-west-1.amazonaws.com/bucket/key
   * @example https://s3.cn-north-1.amazonaws.com.cn/china-bucket/mykey
   * @param key The S3 key of the object. If not specified, the URL of the
   *      bucket is returned.
   * @returns an ObjectS3Url token
   */
  public urlForObject(key?: string): string {
    const stack = Stack.of(this);
    const components = [ `https://s3.${stack.region}.${stack.urlSuffix}/${this.bucketName}` ];
    if (key) {
      // trim prepending '/'
      if (typeof key === 'string' && key.startsWith('/')) {
        key = key.substr(1);
      }
      components.push('/');
      components.push(key);
    }

    return components.join('');
  }

  /**
   * Returns an ARN that represents all objects within the bucket that match
   * the key pattern specified. To represent all keys, specify ``"*"``.
   *
   * If you specify multiple components for keyPattern, they will be concatenated::
   *
   *   arnForObjects('home/', team, '/', user, '/*')
   *
   */
  public arnForObjects(keyPattern: string): string {
    return `${this.bucketArn}/${keyPattern}`;
  }

  /**
   * Grant read permissions for this bucket and it's contents to an IAM
   * principal (Role/Group/User).
   *
   * If encryption is used, permission to use the key to decrypt the contents
   * of the bucket will also be granted to the same principal.
   *
   * @param identity The principal
   * @param objectsKeyPattern Restrict the permission to a certain key pattern (default '*')
   */
  public grantRead(identity: iam.IGrantable, objectsKeyPattern: any = '*') {
    return this.grant(identity, perms.BUCKET_READ_ACTIONS, perms.KEY_READ_ACTIONS,
      this.bucketArn,
      this.arnForObjects(objectsKeyPattern));
  }

  /**
   * Grant write permissions to this bucket to an IAM principal.
   *
   * If encryption is used, permission to use the key to encrypt the contents
   * of written files will also be granted to the same principal.
   *
   * @param identity The principal
   * @param objectsKeyPattern Restrict the permission to a certain key pattern (default '*')
   */
  public grantWrite(identity: iam.IGrantable, objectsKeyPattern: any = '*') {
    return this.grant(identity, perms.BUCKET_WRITE_ACTIONS, perms.KEY_WRITE_ACTIONS,
      this.bucketArn,
      this.arnForObjects(objectsKeyPattern));
  }

  /**
   * Grants s3:PutObject* and s3:Abort* permissions for this bucket to an IAM principal.
   *
   * If encryption is used, permission to use the key to encrypt the contents
   * of written files will also be granted to the same principal.
   * @param identity The principal
   * @param objectsKeyPattern Restrict the permission to a certain key pattern (default '*')
   */
  public grantPut(identity: iam.IGrantable, objectsKeyPattern: any = '*') {
    return this.grant(identity, perms.BUCKET_PUT_ACTIONS, perms.KEY_WRITE_ACTIONS,
      this.arnForObjects(objectsKeyPattern));
  }

  /**
   * Grants s3:DeleteObject* permission to an IAM pricipal for objects
   * in this bucket.
   *
   * @param identity The principal
   * @param objectsKeyPattern Restrict the permission to a certain key pattern (default '*')
   */
  public grantDelete(identity: iam.IGrantable, objectsKeyPattern: any = '*') {
    return this.grant(identity, perms.BUCKET_DELETE_ACTIONS, [],
      this.arnForObjects(objectsKeyPattern));
  }

  /**
   * Grants read/write permissions for this bucket and it's contents to an IAM
   * principal (Role/Group/User).
   *
   * If an encryption key is used, permission to use the key for
   * encrypt/decrypt will also be granted.
   *
   * @param identity The principal
   * @param objectsKeyPattern Restrict the permission to a certain key pattern (default '*')
   */
  public grantReadWrite(identity: iam.IGrantable, objectsKeyPattern: any = '*') {
    const bucketActions = perms.BUCKET_READ_ACTIONS.concat(perms.BUCKET_WRITE_ACTIONS);
    const keyActions = perms.KEY_READ_ACTIONS.concat(perms.KEY_WRITE_ACTIONS);

    return this.grant(identity,
      bucketActions,
      keyActions,
      this.bucketArn,
      this.arnForObjects(objectsKeyPattern));
  }

  /**
   * Allows unrestricted access to objects from this bucket.
   *
   * IMPORTANT: This permission allows anyone to perform actions on S3 objects
   * in this bucket, which is useful for when you configure your bucket as a
   * website and want everyone to be able to read objects in the bucket without
   * needing to authenticate.
   *
   * Without arguments, this method will grant read ("s3:GetObject") access to
   * all objects ("*") in the bucket.
   *
   * The method returns the `iam.Grant` object, which can then be modified
   * as needed. For example, you can add a condition that will restrict access only
   * to an IPv4 range like this:
   *
   *     const grant = bucket.grantPublicAccess();
   *     grant.resourceStatement!.addCondition(‘IpAddress’, { “aws:SourceIp”: “54.240.143.0/24” });
   *
   *
   * @param keyPrefix the prefix of S3 object keys (e.g. `home/*`). Default is "*".
   * @param allowedActions the set of S3 actions to allow. Default is "s3:GetObject".
   */
  public grantPublicAccess(keyPrefix = '*', ...allowedActions: string[]) {
    if (this.disallowPublicAccess) {
      throw new Error("Cannot grant public access when 'blockPublicPolicy' is enabled");
    }

    allowedActions = allowedActions.length > 0 ? allowedActions : [ 's3:GetObject' ];

    return iam.Grant.addToPrincipalOrResource({
      actions: allowedActions,
      resourceArns: [this.arnForObjects(keyPrefix)],
      grantee: new iam.Anyone(),
      resource: this,
    });
  }

  private grant(grantee: iam.IGrantable,
                bucketActions: string[],
                keyActions: string[],
                resourceArn: string, ...otherResourceArns: string[]) {
    const resources = [ resourceArn, ...otherResourceArns ];

    const crossAccountAccess = this.isGranteeFromAnotherAccount(grantee);
    let ret: iam.Grant;
    if (crossAccountAccess) {
      // if the access is cross-account, we need to trust the accessing principal in the bucket's policy
      ret = iam.Grant.addToPrincipalAndResource({
        grantee,
        actions: bucketActions,
        resourceArns: resources,
        resource: this,
      });
    } else {
      // if not, we don't need to modify the resource policy if the grantee is an identity principal
      ret = iam.Grant.addToPrincipalOrResource({
        grantee,
        actions: bucketActions,
        resourceArns: resources,
        resource: this,
      });
    }

    if (this.encryptionKey) {
      if (crossAccountAccess) {
        // we can't access the Key ARN (they don't have physical names),
        // so fall back on using '*'. ToDo we need to make this better... somehow
        iam.Grant.addToPrincipalAndResource({
          actions: keyActions,
          grantee,
          resourceArns: ['*'],
          resource: this.encryptionKey,
        });
      } else {
        this.encryptionKey.grant(grantee, ...keyActions);
      }
    }

    return ret;
  }

  private isGranteeFromAnotherAccount(grantee: iam.IGrantable): boolean {
    if (!(grantee instanceof Construct)) {
      return false;
    }
    const c = grantee as Construct;
    const bucketStack = Stack.of(this);
    const identityStack = Stack.of(c);
    return bucketStack.env.account !== identityStack.env.account;
  }
}

export interface BlockPublicAccessOptions {
  /**
   * Whether to block public ACLs
   *
   * @see https://docs.aws.amazon.com/AmazonS3/latest/dev/access-control-block-public-access.html#access-control-block-public-access-options
   */
  readonly blockPublicAcls?: boolean;

  /**
   * Whether to block public policy
   *
   * @see https://docs.aws.amazon.com/AmazonS3/latest/dev/access-control-block-public-access.html#access-control-block-public-access-options
   */
  readonly blockPublicPolicy?: boolean;

  /**
   * Whether to ignore public ACLs
   *
   * @see https://docs.aws.amazon.com/AmazonS3/latest/dev/access-control-block-public-access.html#access-control-block-public-access-options
   */
  readonly ignorePublicAcls?: boolean;

  /**
   * Whether to restrict public access
   *
   * @see https://docs.aws.amazon.com/AmazonS3/latest/dev/access-control-block-public-access.html#access-control-block-public-access-options
   */
  readonly restrictPublicBuckets?: boolean;
}

export class BlockPublicAccess {
  public static readonly BlockAll = new BlockPublicAccess({
    blockPublicAcls: true,
    blockPublicPolicy: true,
    ignorePublicAcls: true,
    restrictPublicBuckets: true
  });

  public static readonly BlockAcls = new BlockPublicAccess({
    blockPublicAcls: true,
    ignorePublicAcls: true
  });

  public blockPublicAcls: boolean | undefined;
  public blockPublicPolicy: boolean | undefined;
  public ignorePublicAcls: boolean | undefined;
  public restrictPublicBuckets: boolean | undefined;

  constructor(options: BlockPublicAccessOptions) {
    this.blockPublicAcls = options.blockPublicAcls;
    this.blockPublicPolicy = options.blockPublicPolicy;
    this.ignorePublicAcls = options.ignorePublicAcls;
    this.restrictPublicBuckets = options.restrictPublicBuckets;
  }
}

/**
 * Specifies a metrics configuration for the CloudWatch request metrics from an Amazon S3 bucket.
 */
export interface BucketMetrics {
  /**
   * The ID used to identify the metrics configuration.
   */
  readonly id: string;
  /**
   * The prefix that an object must have to be included in the metrics results.
   */
  readonly prefix?: string;
  /**
   * Specifies a list of tag filters to use as a metrics configuration filter.
   * The metrics configuration includes only objects that meet the filter's criteria.
   */
  readonly tagFilters?: {[tag: string]: any};
}

export interface BucketProps {
  /**
   * The kind of server-side encryption to apply to this bucket.
   *
   * If you choose KMS, you can specify a KMS key via `encryptionKey`. If
   * encryption key is not specified, a key will automatically be created.
   *
   * @default - `Kms` if `encryptionKey` is specified, or `Unencrypted` otherwise.
   */
  readonly encryption?: BucketEncryption;

  /**
   * External KMS key to use for bucket encryption.
   *
   * The 'encryption' property must be either not specified or set to "Kms".
   * An error will be emitted if encryption is set to "Unencrypted" or
   * "Managed".
   *
   * @default - If encryption is set to "Kms" and this property is undefined,
   * a new KMS key will be created and associated with this bucket.
   */
  readonly encryptionKey?: kms.IKey;

  /**
   * Physical name of this bucket.
   *
   * @default - Assigned by CloudFormation (recommended).
   */
  readonly bucketName?: PhysicalName;

  /**
   * Policy to apply when the bucket is removed from this stack.
   *
   * @default - The bucket will be orphaned.
   */
  readonly removalPolicy?: RemovalPolicy;

  /**
   * Whether this bucket should have versioning turned on or not.
   *
   * @default false
   */
  readonly versioned?: boolean;

  /**
   * Rules that define how Amazon S3 manages objects during their lifetime.
   *
   * @default - No lifecycle rules.
   */
  readonly lifecycleRules?: LifecycleRule[];

  /**
   * The name of the index document (e.g. "index.html") for the website. Enables static website
   * hosting for this bucket.
   *
   * @default - No index document.
   */
  readonly websiteIndexDocument?: string;

  /**
   * The name of the error document (e.g. "404.html") for the website.
   * `websiteIndexDocument` must also be set if this is set.
   *
   * @default - No error document.
   */
  readonly websiteErrorDocument?: string;

  /**
   * Grants public read access to all objects in the bucket.
   * Similar to calling `bucket.grantPublicAccess()`
   *
   * @default false
   */
  readonly publicReadAccess?: boolean;

  /**
   * The block public access configuration of this bucket.
   *
   * @see https://docs.aws.amazon.com/AmazonS3/latest/dev/access-control-block-public-access.html
   *
   * @default false New buckets and objects don't allow public access, but users can modify bucket
   * policies or object permissions to allow public access.
   */
  readonly blockPublicAccess?: BlockPublicAccess;

  /**
   * The metrics configuration of this bucket.
   *
   * @see https://docs.aws.amazon.com/AWSCloudFormation/latest/UserGuide/aws-properties-s3-bucket-metricsconfiguration.html
   *
   * @default - No metrics configuration.
   */
  readonly metrics?: BucketMetrics[];
}

/**
 * An S3 bucket with associated policy objects
 *
 * This bucket does not yet have all features that exposed by the underlying
 * BucketResource.
 */
export class Bucket extends BucketBase {

  public static fromBucketArn(scope: Construct, id: string, bucketArn: string): IBucket {
    return Bucket.fromBucketAttributes(scope, id, { bucketArn });
  }

  public static fromBucketName(scope: Construct, id: string, bucketName: string): IBucket {
    return Bucket.fromBucketAttributes(scope, id, { bucketName });
  }

  /**
   * Creates a Bucket construct that represents an external bucket.
   *
   * @param scope The parent creating construct (usually `this`).
   * @param id The construct's name.
   * @param attrs A `BucketAttributes` object. Can be obtained from a call to
   * `bucket.export()` or manually created.
   */
  public static fromBucketAttributes(scope: Construct, id: string, attrs: BucketAttributes): IBucket {
    const stack = Stack.of(scope);
    const region = stack.region;
    const urlSuffix = stack.urlSuffix;

    const bucketName = parseBucketName(scope, attrs);
    if (!bucketName) {
      throw new Error('Bucket name is required');
    }

    const newUrlFormat = attrs.bucketWebsiteNewUrlFormat === undefined
      ? false
      : attrs.bucketWebsiteNewUrlFormat;

    const websiteUrl = newUrlFormat
      ? `${bucketName}.s3-website.${region}.${urlSuffix}`
      : `${bucketName}.s3-website-${region}.${urlSuffix}`;

    class Import extends BucketBase {
      public readonly bucketName = bucketName!;
      public readonly bucketArn = parseBucketArn(scope, attrs);
      public readonly bucketDomainName = attrs.bucketDomainName || `${bucketName}.s3.${urlSuffix}`;
      public readonly bucketWebsiteUrl = attrs.bucketWebsiteUrl || websiteUrl;
      public readonly bucketRegionalDomainName = attrs.bucketRegionalDomainName || `${bucketName}.s3.${region}.${urlSuffix}`;
      public readonly bucketDualStackDomainName = attrs.bucketDualStackDomainName || `${bucketName}.s3.dualstack.${region}.${urlSuffix}`;
      public readonly bucketWebsiteNewUrlFormat = newUrlFormat;
      public readonly encryptionKey?: kms.IKey;
      public policy?: BucketPolicy = undefined;
      protected autoCreatePolicy = false;
      protected disallowPublicAccess = false;

      /**
       * Exports this bucket from the stack.
       */
      public export() {
        return attrs;
      }
    }

    return new Import(scope, id);
  }

  public readonly bucketArn: string;
  public readonly bucketName: string;
  public readonly bucketDomainName: string;
  public readonly bucketWebsiteUrl: string;
  public readonly bucketDualStackDomainName: string;
  public readonly bucketRegionalDomainName: string;

  public readonly encryptionKey?: kms.IKey;
  public policy?: BucketPolicy;
  protected autoCreatePolicy = true;
  protected disallowPublicAccess?: boolean;
  private readonly lifecycleRules: LifecycleRule[] = [];
  private readonly versioned?: boolean;
  private readonly notifications: BucketNotifications;
  private readonly metrics: BucketMetrics[] = [];

  constructor(scope: Construct, id: string, props: BucketProps = {}) {
    super(scope, id, {
      physicalName: props.bucketName,
    });

    const { bucketEncryption, encryptionKey } = this.parseEncryption(props);
<<<<<<< HEAD
    if (props.bucketName && !Token.isUnresolved(props.bucketName)) {
      this.validateBucketName(props.bucketName);
    }
=======
    this.validateBucketName(this.physicalName);
>>>>>>> 1378e2d2

    const resource = new CfnBucket(this, 'Resource', {
      bucketName: this.physicalName.value,
      bucketEncryption,
      versioningConfiguration: props.versioned ? { status: 'Enabled' } : undefined,
      lifecycleConfiguration: Lazy.anyValue({ produce: () => this.parseLifecycleConfiguration() }),
      websiteConfiguration: this.renderWebsiteConfiguration(props),
      publicAccessBlockConfiguration: props.blockPublicAccess,
      metricsConfigurations: Lazy.anyValue({ produce: () => this.parseMetricConfiguration() })
    });

    applyRemovalPolicy(resource, props.removalPolicy !== undefined ? props.removalPolicy : RemovalPolicy.Orphan);

    this.versioned = props.versioned;
    this.encryptionKey = encryptionKey;

    const resourceIdentifiers = new ResourceIdentifiers(this, {
      arn: resource.bucketArn,
      name: resource.bucketName,
      arnComponents: {
        region: '',
        account: '',
        service: 's3',
        resource: this.physicalName.value || '',
      },
    });
    this.bucketArn = resourceIdentifiers.arn;
    this.bucketName = resourceIdentifiers.name;
    this.bucketDomainName = resource.bucketDomainName;
    this.bucketWebsiteUrl = resource.bucketWebsiteUrl;
    this.bucketDualStackDomainName = resource.bucketDualStackDomainName;
    this.bucketRegionalDomainName = resource.bucketRegionalDomainName;

    this.disallowPublicAccess = props.blockPublicAccess && props.blockPublicAccess.blockPublicPolicy;

    // Add all bucket metric configurations rules
    (props.metrics || []).forEach(this.addMetric.bind(this));

    // Add all lifecycle rules
    (props.lifecycleRules || []).forEach(this.addLifecycleRule.bind(this));

    // defines a BucketNotifications construct. Notice that an actual resource will only
    // be added if there are notifications added, so we don't need to condition this.
    this.notifications = new BucketNotifications(this, 'Notifications', { bucket: this });

    if (props.publicReadAccess) {
      this.grantPublicAccess();
    }
  }

  /**
   * Add a lifecycle rule to the bucket
   *
   * @param rule The rule to add
   */
  public addLifecycleRule(rule: LifecycleRule) {
    if ((rule.noncurrentVersionExpirationInDays !== undefined
      || (rule.noncurrentVersionTransitions && rule.noncurrentVersionTransitions.length > 0))
      && !this.versioned) {
      throw new Error("Cannot use 'noncurrent' rules on a nonversioned bucket");
    }

    this.lifecycleRules.push(rule);
  }

  /**
   * Adds a metrics configuration for the CloudWatch request metrics from the bucket.
   *
   * @param metric The metric configuration to add
   */
  public addMetric(metric: BucketMetrics) {
    this.metrics.push(metric);
  }

  /**
   * Adds a bucket notification event destination.
   * @param event The event to trigger the notification
   * @param dest The notification destination (Lambda, SNS Topic or SQS Queue)
   *
   * @param filters S3 object key filter rules to determine which objects
   * trigger this event. Each filter must include a `prefix` and/or `suffix`
   * that will be matched against the s3 object key. Refer to the S3 Developer Guide
   * for details about allowed filter rules.
   *
   * @see https://docs.aws.amazon.com/AmazonS3/latest/dev/NotificationHowTo.html#notification-how-to-filtering
   *
   * @example
   *
   *    bucket.addEventNotification(EventType.OnObjectCreated, myLambda, 'home/myusername/*')
   *
   * @see
   * https://docs.aws.amazon.com/AmazonS3/latest/dev/NotificationHowTo.html
   */
  public addEventNotification(event: EventType, dest: IBucketNotificationDestination, ...filters: NotificationKeyFilter[]) {
    this.notifications.addNotification(event, dest, ...filters);
  }

  /**
   * Subscribes a destination to receive notificatins when an object is
   * created in the bucket. This is identical to calling
   * `onEvent(EventType.ObjectCreated)`.
   *
   * @param dest The notification destination (see onEvent)
   * @param filters Filters (see onEvent)
   */
  public addObjectCreatedNotification(dest: IBucketNotificationDestination, ...filters: NotificationKeyFilter[]) {
    return this.addEventNotification(EventType.ObjectCreated, dest, ...filters);
  }

  /**
   * Subscribes a destination to receive notificatins when an object is
   * removed from the bucket. This is identical to calling
   * `onEvent(EventType.ObjectRemoved)`.
   *
   * @param dest The notification destination (see onEvent)
   * @param filters Filters (see onEvent)
   */
  public addObjectRemovedNotification(dest: IBucketNotificationDestination, ...filters: NotificationKeyFilter[]) {
    return this.addEventNotification(EventType.ObjectRemoved, dest, ...filters);
  }

  private validateBucketName(physicalName: PhysicalName): void {
    const bucketName = physicalName.value;
    if (!bucketName || Token.isToken(bucketName)) {
      // the name is a late-bound value, not a defined string,
      // so skip validation
      return;
    }

    const errors: string[] = [];

    // Rules codified from https://docs.aws.amazon.com/AmazonS3/latest/dev/BucketRestrictions.html
    if (bucketName.length < 3 || bucketName.length > 63) {
      errors.push('Bucket name must be at least 3 and no more than 63 characters');
    }
    const charsetMatch = bucketName.match(/[^a-z0-9.-]/);
    if (charsetMatch) {
      errors.push('Bucket name must only contain lowercase characters and the symbols, period (.) and dash (-) '
        + `(offset: ${charsetMatch.index})`);
    }
    if (!/[a-z0-9]/.test(bucketName.charAt(0))) {
      errors.push('Bucket name must start and end with a lowercase character or number '
        + '(offset: 0)');
    }
    if (!/[a-z0-9]/.test(bucketName.charAt(bucketName.length - 1))) {
      errors.push('Bucket name must start and end with a lowercase character or number '
        + `(offset: ${bucketName.length - 1})`);
    }
    const consecSymbolMatch = bucketName.match(/\.-|-\.|\.\./);
    if (consecSymbolMatch) {
      errors.push('Bucket name must not have dash next to period, or period next to dash, or consecutive periods '
        + `(offset: ${consecSymbolMatch.index})`);
    }
    if (/^\d{1,3}\.\d{1,3}\.\d{1,3}\.\d{1,3}$/.test(bucketName)) {
      errors.push('Bucket name must not resemble an IP address');
    }

    if (errors.length > 0) {
      throw new Error(`Invalid S3 bucket name (value: ${bucketName})${EOL}${errors.join(EOL)}`);
    }
  }

  /**
   * Set up key properties and return the Bucket encryption property from the
   * user's configuration.
   */
  private parseEncryption(props: BucketProps): {
    bucketEncryption?: CfnBucket.BucketEncryptionProperty,
    encryptionKey?: kms.IKey
  } {

    // default based on whether encryptionKey is specified
    let encryptionType = props.encryption;
    if (encryptionType === undefined) {
      encryptionType = props.encryptionKey ? BucketEncryption.Kms : BucketEncryption.Unencrypted;
    }

    // if encryption key is set, encryption must be set to KMS.
    if (encryptionType !== BucketEncryption.Kms && props.encryptionKey) {
      throw new Error(`encryptionKey is specified, so 'encryption' must be set to KMS (value: ${encryptionType})`);
    }

    if (encryptionType === BucketEncryption.Unencrypted) {
      return { bucketEncryption: undefined, encryptionKey: undefined };
    }

    if (encryptionType === BucketEncryption.Kms) {
      const encryptionKey = props.encryptionKey || new kms.Key(this, 'Key', {
        description: `Created by ${this.node.path}`
      });

      const bucketEncryption = {
        serverSideEncryptionConfiguration: [
          {
            serverSideEncryptionByDefault: {
              sseAlgorithm: 'aws:kms',
              kmsMasterKeyId: encryptionKey.keyArn
            }
          }
        ]
      };
      return { encryptionKey, bucketEncryption };
    }

    if (encryptionType === BucketEncryption.S3Managed) {
      const bucketEncryption = {
        serverSideEncryptionConfiguration: [
          { serverSideEncryptionByDefault: { sseAlgorithm: 'AES256' } }
        ]
      };

      return { bucketEncryption };
    }

    if (encryptionType === BucketEncryption.KmsManaged) {
      const bucketEncryption = {
        serverSideEncryptionConfiguration: [
          { serverSideEncryptionByDefault: { sseAlgorithm: 'aws:kms' } }
        ]
      };
      return { bucketEncryption };
    }

    throw new Error(`Unexpected 'encryptionType': ${encryptionType}`);
  }

  /**
   * Parse the lifecycle configuration out of the uucket props
   * @param props Par
   */
  private parseLifecycleConfiguration(): CfnBucket.LifecycleConfigurationProperty | undefined {
    if (!this.lifecycleRules || this.lifecycleRules.length === 0) {
      return undefined;
    }

    const self = this;

    return { rules: this.lifecycleRules.map(parseLifecycleRule) };

    function parseLifecycleRule(rule: LifecycleRule): CfnBucket.RuleProperty {
      const enabled = rule.enabled !== undefined ? rule.enabled : true;

      const x = {
        // tslint:disable-next-line:max-line-length
        abortIncompleteMultipartUpload: rule.abortIncompleteMultipartUploadAfterDays !== undefined ? { daysAfterInitiation: rule.abortIncompleteMultipartUploadAfterDays } : undefined,
        expirationDate: rule.expirationDate,
        expirationInDays: rule.expirationInDays,
        id: rule.id,
        noncurrentVersionExpirationInDays: rule.noncurrentVersionExpirationInDays,
        noncurrentVersionTransitions: rule.noncurrentVersionTransitions,
        prefix: rule.prefix,
        status: enabled ? 'Enabled' : 'Disabled',
        transitions: rule.transitions,
        tagFilters: self.parseTagFilters(rule.tagFilters)
      };

      return x;
    }
  }

  private parseMetricConfiguration(): CfnBucket.MetricsConfigurationProperty[] | undefined {
    if (!this.metrics || this.metrics.length === 0) {
      return undefined;
    }

    const self = this;

    return this.metrics.map(parseMetric);

    function parseMetric(metric: BucketMetrics): CfnBucket.MetricsConfigurationProperty {
      return {
        id: metric.id,
        prefix: metric.prefix,
        tagFilters: self.parseTagFilters(metric.tagFilters)
      };
    }
  }

  private parseTagFilters(tagFilters?: {[tag: string]: any}) {
    if (!tagFilters || tagFilters.length === 0) {
      return undefined;
    }

    return Object.keys(tagFilters).map(tag => ({
      key: tag,
      value: tagFilters[tag]
    }));
  }

  private renderWebsiteConfiguration(props: BucketProps): CfnBucket.WebsiteConfigurationProperty | undefined {
    if (!props.websiteErrorDocument && !props.websiteIndexDocument) {
      return undefined;
    }

    if (props.websiteErrorDocument && !props.websiteIndexDocument) {
      throw new Error(`"websiteIndexDocument" is required if "websiteErrorDocument" is set`);
    }

    return {
      indexDocument: props.websiteIndexDocument,
      errorDocument: props.websiteErrorDocument
    };
  }
}

/**
 * What kind of server-side encryption to apply to this bucket
 */
export enum BucketEncryption {
  /**
   * Objects in the bucket are not encrypted.
   */
  Unencrypted = 'NONE',

  /**
   * Server-side KMS encryption with a master key managed by KMS.
   */
  KmsManaged = 'MANAGED',

  /**
   * Server-side encryption with a master key managed by S3.
   */
  S3Managed = 'S3MANAGED',

  /**
   * Server-side encryption with a KMS key managed by the user.
   * If `encryptionKey` is specified, this key will be used, otherwise, one will be defined.
   */
  Kms = 'KMS',
}

/**
 * Notification event types.
 */
export enum EventType {
  /**
   * Amazon S3 APIs such as PUT, POST, and COPY can create an object. Using
   * these event types, you can enable notification when an object is created
   * using a specific API, or you can use the s3:ObjectCreated:* event type to
   * request notification regardless of the API that was used to create an
   * object.
   */
  ObjectCreated = 's3:ObjectCreated:*',

  /**
   * Amazon S3 APIs such as PUT, POST, and COPY can create an object. Using
   * these event types, you can enable notification when an object is created
   * using a specific API, or you can use the s3:ObjectCreated:* event type to
   * request notification regardless of the API that was used to create an
   * object.
   */
  ObjectCreatedPut = 's3:ObjectCreated:Put',

  /**
   * Amazon S3 APIs such as PUT, POST, and COPY can create an object. Using
   * these event types, you can enable notification when an object is created
   * using a specific API, or you can use the s3:ObjectCreated:* event type to
   * request notification regardless of the API that was used to create an
   * object.
   */
  ObjectCreatedPost = 's3:ObjectCreated:Post',

  /**
   * Amazon S3 APIs such as PUT, POST, and COPY can create an object. Using
   * these event types, you can enable notification when an object is created
   * using a specific API, or you can use the s3:ObjectCreated:* event type to
   * request notification regardless of the API that was used to create an
   * object.
   */
  ObjectCreatedCopy = 's3:ObjectCreated:Copy',

  /**
   * Amazon S3 APIs such as PUT, POST, and COPY can create an object. Using
   * these event types, you can enable notification when an object is created
   * using a specific API, or you can use the s3:ObjectCreated:* event type to
   * request notification regardless of the API that was used to create an
   * object.
   */
  ObjectCreatedCompleteMultipartUpload = 's3:ObjectCreated:CompleteMultipartUpload',

  /**
   * By using the ObjectRemoved event types, you can enable notification when
   * an object or a batch of objects is removed from a bucket.
   *
   * You can request notification when an object is deleted or a versioned
   * object is permanently deleted by using the s3:ObjectRemoved:Delete event
   * type. Or you can request notification when a delete marker is created for
   * a versioned object by using s3:ObjectRemoved:DeleteMarkerCreated. For
   * information about deleting versioned objects, see Deleting Object
   * Versions. You can also use a wildcard s3:ObjectRemoved:* to request
   * notification anytime an object is deleted.
   *
   * You will not receive event notifications from automatic deletes from
   * lifecycle policies or from failed operations.
   */
  ObjectRemoved = 's3:ObjectRemoved:*',

  /**
   * By using the ObjectRemoved event types, you can enable notification when
   * an object or a batch of objects is removed from a bucket.
   *
   * You can request notification when an object is deleted or a versioned
   * object is permanently deleted by using the s3:ObjectRemoved:Delete event
   * type. Or you can request notification when a delete marker is created for
   * a versioned object by using s3:ObjectRemoved:DeleteMarkerCreated. For
   * information about deleting versioned objects, see Deleting Object
   * Versions. You can also use a wildcard s3:ObjectRemoved:* to request
   * notification anytime an object is deleted.
   *
   * You will not receive event notifications from automatic deletes from
   * lifecycle policies or from failed operations.
   */
  ObjectRemovedDelete = 's3:ObjectRemoved:Delete',

  /**
   * By using the ObjectRemoved event types, you can enable notification when
   * an object or a batch of objects is removed from a bucket.
   *
   * You can request notification when an object is deleted or a versioned
   * object is permanently deleted by using the s3:ObjectRemoved:Delete event
   * type. Or you can request notification when a delete marker is created for
   * a versioned object by using s3:ObjectRemoved:DeleteMarkerCreated. For
   * information about deleting versioned objects, see Deleting Object
   * Versions. You can also use a wildcard s3:ObjectRemoved:* to request
   * notification anytime an object is deleted.
   *
   * You will not receive event notifications from automatic deletes from
   * lifecycle policies or from failed operations.
   */
  ObjectRemovedDeleteMarkerCreated = 's3:ObjectRemoved:DeleteMarkerCreated',

  /**
   * You can use this event type to request Amazon S3 to send a notification
   * message when Amazon S3 detects that an object of the RRS storage class is
   * lost.
   */
  ReducedRedundancyLostObject = 's3:ReducedRedundancyLostObject',
}

export interface NotificationKeyFilter {
  /**
   * S3 keys must have the specified prefix.
   */
  readonly prefix?: string;

  /**
   * S3 keys must have the specified suffix.
   */
  readonly suffix?: string;
}

/**
 * Options for the onCloudTrailPutObject method
 */
export interface OnCloudTrailBucketEventOptions extends events.OnEventOptions {
  /**
   * Only watch changes to these object paths
   *
   * @default - Watch changes to all objects
   */
  readonly paths?: string[];
}<|MERGE_RESOLUTION|>--- conflicted
+++ resolved
@@ -1,11 +1,7 @@
 import events = require('@aws-cdk/aws-events');
 import iam = require('@aws-cdk/aws-iam');
 import kms = require('@aws-cdk/aws-kms');
-<<<<<<< HEAD
-import { applyRemovalPolicy, Construct, IResource, Lazy, RemovalPolicy, Resource, Stack, Token } from '@aws-cdk/cdk';
-=======
 import { applyRemovalPolicy, Construct, IResource, PhysicalName, RemovalPolicy, Resource, ResourceIdentifiers, Stack, Token } from '@aws-cdk/cdk';
->>>>>>> 1378e2d2
 import { EOL } from 'os';
 import { BucketPolicy } from './bucket-policy';
 import { IBucketNotificationDestination } from './destination';
@@ -819,13 +815,9 @@
     });
 
     const { bucketEncryption, encryptionKey } = this.parseEncryption(props);
-<<<<<<< HEAD
     if (props.bucketName && !Token.isUnresolved(props.bucketName)) {
       this.validateBucketName(props.bucketName);
     }
-=======
-    this.validateBucketName(this.physicalName);
->>>>>>> 1378e2d2
 
     const resource = new CfnBucket(this, 'Resource', {
       bucketName: this.physicalName.value,
@@ -949,7 +941,7 @@
 
   private validateBucketName(physicalName: PhysicalName): void {
     const bucketName = physicalName.value;
-    if (!bucketName || Token.isToken(bucketName)) {
+    if (!bucketName || Token.isUnresolved(bucketName)) {
       // the name is a late-bound value, not a defined string,
       // so skip validation
       return;
