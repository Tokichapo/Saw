# Amazon Neptune Construct Library
<!--BEGIN STABILITY BANNER-->

---

![cfn-resources: Stable](https://img.shields.io/badge/cfn--resources-stable-success.svg?style=for-the-badge)

> All classes with the `Cfn` prefix in this module ([CFN Resources]) are always stable and safe to use.
>
> [CFN Resources]: https://docs.aws.amazon.com/cdk/latest/guide/constructs.html#constructs_lib

![cdk-constructs: Experimental](https://img.shields.io/badge/cdk--constructs-experimental-important.svg?style=for-the-badge)

> The APIs of higher level constructs in this module are experimental and under active development.
> They are subject to non-backward compatible changes or removal in any future version. These are
> not subject to the [Semantic Versioning](https://semver.org/) model and breaking changes will be
> announced in the release notes. This means that while you may use them, you may need to update
> your source code when upgrading to a newer version of this package.

---

<!--END STABILITY BANNER-->

Amazon Neptune is a fast, reliable, fully managed graph database service that makes it easy to build and run applications that work with highly connected datasets. The core of Neptune is a purpose-built, high-performance graph database engine. This engine is optimized for storing billions of relationships and querying the graph with milliseconds latency. Neptune supports the popular graph query languages Apache TinkerPop Gremlin and W3C’s SPARQL, enabling you to build queries that efficiently navigate highly connected datasets.

The `@aws-cdk/aws-neptune` package contains primitives for setting up Neptune database clusters and instances.

```ts nofixture
import * as neptune from '@aws-cdk/aws-neptune';
```

## Starting a Neptune Database

To set up a Neptune database, define a `DatabaseCluster`. You must always launch a database in a VPC. 

```ts
const cluster = new neptune.DatabaseCluster(this, 'Database', {
  vpc,
  instanceType: neptune.InstanceType.R5_LARGE,
});
```

By default only writer instance is provisioned with this construct.

## Connecting

To control who can access the cluster, use the `.connections` attribute. Neptune databases have a default port, so
you don't need to specify the port:

```ts fixture=with-cluster
cluster.connections.allowDefaultPortFromAnyIpv4('Open to the world');
```

The endpoints to access your database cluster will be available as the `.clusterEndpoint` and `.clusterReadEndpoint`
attributes:

```ts fixture=with-cluster
const writeAddress = cluster.clusterEndpoint.socketAddress;   // "HOSTNAME:PORT"
```

## IAM Authentication

You can also authenticate to a database cluster using AWS Identity and Access Management (IAM) database authentication;
See <https://docs.aws.amazon.com/neptune/latest/userguide/iam-auth.html> for more information and a list of supported
versions and limitations.

The following example shows enabling IAM authentication for a database cluster and granting connection access to an IAM role.

```ts
const cluster = new neptune.DatabaseCluster(this, 'Cluster', {
  vpc,
  instanceType: neptune.InstanceType.R5_LARGE,
  iamAuthentication: true, // Optional - will be automatically set if you call grantConnect().
});
const role = new iam.Role(this, 'DBRole', { assumedBy: new iam.AccountPrincipal(this.account) });
<<<<<<< HEAD
// Use one of the following statements to grant the role the necessary permissions
cluster.grantConnect(role); // Grant the role neptune-db:* access to the DB
cluster.grant(role, 'neptune-db:ReadDataViaQuery', 'neptune-db:WriteDataViaQuery'); // Grant the role the specified actions to the DB
=======
cluster.grantConnect(role); // Grant the role neptune-db:* access to the DB.
>>>>>>> be65da6e
```

## Customizing parameters

Neptune allows configuring database behavior by supplying custom parameter groups.  For more details, refer to the
following link: <https://docs.aws.amazon.com/neptune/latest/userguide/parameters.html>

```ts
const clusterParams = new neptune.ClusterParameterGroup(this, 'ClusterParams', {
  description: 'Cluster parameter group',
  parameters: {
    neptune_enable_audit_log: '1'
  },
});

const dbParams = new neptune.ParameterGroup(this, 'DbParams', {
  description: 'Db parameter group',
  parameters: {
    neptune_query_timeout: '120000',
  },
});

const cluster = new neptune.DatabaseCluster(this, 'Database', {
  vpc,
  instanceType: neptune.InstanceType.R5_LARGE,
  clusterParameterGroup: clusterParams,
  parameterGroup: dbParams,
});
```

Note: if you want to use Neptune engine `1.2.0.0` or later, you need to specify the corresponding `engineVersion` prop to `neptune.DatabaseCluster` and `family` prop of `ParameterGroupFamily.NEPTUNE_1_2` to `neptune.ClusterParameterGroup` and `neptune.ParameterGroup`.

## Adding replicas

`DatabaseCluster` allows launching replicas along with the writer instance. This can be specified using the `instanceCount`
attribute.

```ts
const cluster = new neptune.DatabaseCluster(this, 'Database', {
  vpc,
  instanceType: neptune.InstanceType.R5_LARGE,
  instances: 2,
});
```

Additionally it is also possible to add replicas using `DatabaseInstance` for an existing cluster.

```ts fixture=with-cluster
const replica1 = new neptune.DatabaseInstance(this, 'Instance', {
  cluster,
  instanceType: neptune.InstanceType.R5_LARGE,
});
```

## Automatic minor version upgrades

By setting `autoMinorVersionUpgrade` to true, Neptune will automatically update 
the engine of the entire cluster to the latest minor version after a stabilization 
window of 2 to 3 weeks. 

```ts
new neptune.DatabaseCluster(this, 'Cluster', {
  vpc,
  instanceType: neptune.InstanceType.R5_LARGE,
  autoMinorVersionUpgrade: true,
});
```<|MERGE_RESOLUTION|>--- conflicted
+++ resolved
@@ -73,13 +73,9 @@
   iamAuthentication: true, // Optional - will be automatically set if you call grantConnect().
 });
 const role = new iam.Role(this, 'DBRole', { assumedBy: new iam.AccountPrincipal(this.account) });
-<<<<<<< HEAD
 // Use one of the following statements to grant the role the necessary permissions
 cluster.grantConnect(role); // Grant the role neptune-db:* access to the DB
 cluster.grant(role, 'neptune-db:ReadDataViaQuery', 'neptune-db:WriteDataViaQuery'); // Grant the role the specified actions to the DB
-=======
-cluster.grantConnect(role); // Grant the role neptune-db:* access to the DB.
->>>>>>> be65da6e
 ```
 
 ## Customizing parameters
