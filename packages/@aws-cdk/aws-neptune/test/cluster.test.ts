--- conflicted
+++ resolved
@@ -473,11 +473,7 @@
     });
   });
 
-<<<<<<< HEAD
   test('grantConnect - enables IAM auth and grants neptune-db:* to the grantee', () => {
-=======
-  test('createGrant - enables IAM auth and grants neptune-db:* to the specified grantee', () => {
->>>>>>> be65da6e
     // GIVEN
     const stack = testStack();
     const vpc = new ec2.Vpc(stack, 'VPC');
