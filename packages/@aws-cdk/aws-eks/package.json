--- conflicted
+++ resolved
@@ -95,11 +95,7 @@
     "@aws-cdk/custom-resources": "0.0.0",
     "@aws-cdk/lambda-layer-awscli": "0.0.0",
     "@aws-cdk/lambda-layer-kubectl": "0.0.0",
-<<<<<<< HEAD
     "constructs": "^3.3.69",
-=======
-    "constructs": "10.0.0-pre.5",
->>>>>>> 6565d2e6
     "yaml": "1.10.2"
   },
   "bundledDependencies": [
@@ -115,11 +111,7 @@
     "@aws-cdk/aws-ssm": "0.0.0",
     "@aws-cdk/core": "0.0.0",
     "@aws-cdk/custom-resources": "0.0.0",
-<<<<<<< HEAD
     "constructs": "^3.3.69",
-=======
-    "constructs": "10.0.0-pre.5",
->>>>>>> 6565d2e6
     "@aws-cdk/lambda-layer-awscli": "0.0.0",
     "@aws-cdk/lambda-layer-kubectl": "0.0.0"
   },
