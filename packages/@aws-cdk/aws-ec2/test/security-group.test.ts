<<<<<<< HEAD
import { expect, haveResource, not } from '@aws-cdk/assert-internal';
=======
import { expect, haveResource, haveResourceLike, not } from '@aws-cdk/assert';
>>>>>>> 94fa611e
import { App, Intrinsic, Lazy, Stack, Token } from '@aws-cdk/core';
import { nodeunitShim, Test } from 'nodeunit-shim';
import { Peer, Port, SecurityGroup, SecurityGroupProps, Vpc } from '../lib';

const SECURITY_GROUP_DISABLE_INLINE_RULES_CONTEXT_KEY = '@aws-cdk/aws-ec2.securityGroupDisableInlineRules';

nodeunitShim({
  'security group can allows all outbound traffic by default'(test: Test) {
    // GIVEN
    const stack = new Stack();
    const vpc = new Vpc(stack, 'VPC');

    // WHEN
    new SecurityGroup(stack, 'SG1', { vpc, allowAllOutbound: true });

    // THEN
    expect(stack).to(haveResource('AWS::EC2::SecurityGroup', {
      SecurityGroupEgress: [
        {
          CidrIp: '0.0.0.0/0',
          Description: 'Allow all outbound traffic by default',
          IpProtocol: '-1',
        },
      ],
    }));

    test.done();
  },

  'no new outbound rule is added if we are allowing all traffic anyway'(test: Test) {
    // GIVEN
    const stack = new Stack();
    const vpc = new Vpc(stack, 'VPC');

    // WHEN
    const sg = new SecurityGroup(stack, 'SG1', { vpc, allowAllOutbound: true });
    sg.addEgressRule(Peer.anyIpv4(), Port.tcp(86), 'This does not show up');

    // THEN
    expect(stack).to(haveResource('AWS::EC2::SecurityGroup', {
      SecurityGroupEgress: [
        {
          CidrIp: '0.0.0.0/0',
          Description: 'Allow all outbound traffic by default',
          IpProtocol: '-1',
        },
      ],
    }));

    test.done();
  },

  'security group disallow outbound traffic by default'(test: Test) {
    // GIVEN
    const stack = new Stack();
    const vpc = new Vpc(stack, 'VPC');

    // WHEN
    new SecurityGroup(stack, 'SG1', { vpc, allowAllOutbound: false });

    // THEN
    expect(stack).to(haveResource('AWS::EC2::SecurityGroup', {
      SecurityGroupEgress: [
        {
          CidrIp: '255.255.255.255/32',
          Description: 'Disallow all traffic',
          FromPort: 252,
          IpProtocol: 'icmp',
          ToPort: 86,
        },
      ],
    }));

    test.done();
  },

  'bogus outbound rule disappears if another rule is added'(test: Test) {
    // GIVEN
    const stack = new Stack();
    const vpc = new Vpc(stack, 'VPC');

    // WHEN
    const sg = new SecurityGroup(stack, 'SG1', { vpc, allowAllOutbound: false });
    sg.addEgressRule(Peer.anyIpv4(), Port.tcp(86), 'This replaces the other one');

    // THEN
    expect(stack).to(haveResource('AWS::EC2::SecurityGroup', {
      SecurityGroupEgress: [
        {
          CidrIp: '0.0.0.0/0',
          Description: 'This replaces the other one',
          FromPort: 86,
          IpProtocol: 'tcp',
          ToPort: 86,
        },
      ],
    }));

    test.done();
  },

  'all outbound rule cannot be added after creation'(test: Test) {
    // GIVEN
    const stack = new Stack();
    const vpc = new Vpc(stack, 'VPC');

    // WHEN
    const sg = new SecurityGroup(stack, 'SG1', { vpc, allowAllOutbound: false });
    test.throws(() => {
      sg.addEgressRule(Peer.anyIpv4(), Port.allTraffic(), 'All traffic');
    }, /Cannot add/);

    test.done();
  },

  'immutable imports do not add rules'(test: Test) {
    // GIVEN
    const stack = new Stack();

    // WHEN
    const sg = SecurityGroup.fromSecurityGroupId(stack, 'SG1', 'test-id', { mutable: false });
    sg.addEgressRule(Peer.anyIpv4(), Port.tcp(86), 'This rule was not added');
    sg.addIngressRule(Peer.anyIpv4(), Port.tcp(86), 'This rule was not added');

    expect(stack).to(not(haveResource('AWS::EC2::SecurityGroup', {
      SecurityGroupEgress: [
        {
          CidrIp: '0.0.0.0/0',
          Description: 'This rule was not added',
          FromPort: 86,
          IpProtocol: 'tcp',
          ToPort: 86,
        },
      ],
    })));

    expect(stack).to(not(haveResource('AWS::EC2::SecurityGroup', {
      SecurityGroupIngress: [
        {
          CidrIp: '0.0.0.0/0',
          Description: 'This rule was not added',
          FromPort: 86,
          IpProtocol: 'tcp',
          ToPort: 86,
        },
      ],
    })));

    test.done();
  },

  'Inline Rule Control': {
    //Not inlined
    'When props.disableInlineRules is true': testRulesAreNotInlined(undefined, true),
    'When context.disableInlineRules is true': testRulesAreNotInlined(true, undefined),
    'When context.disableInlineRules is true and props.disableInlineRules is true': testRulesAreNotInlined(true, true),
    'When context.disableInlineRules is false and props.disableInlineRules is true': testRulesAreNotInlined(false, true),
    'When props.disableInlineRules is true and context.disableInlineRules is null': testRulesAreNotInlined(null, true),
    //Inlined
    'When context.disableInlineRules is false and props.disableInlineRules is false': testRulesAreInlined(false, false),
    'When context.disableInlineRules is true and props.disableInlineRules is false': testRulesAreInlined(true, false),
    'When context.disableInlineRules is false': testRulesAreInlined(false, undefined),
    'When props.disableInlineRules is false': testRulesAreInlined(undefined, false),
    'When neither props.disableInlineRules nor context.disableInlineRules are defined': testRulesAreInlined(undefined, undefined),
    'When props.disableInlineRules is undefined and context.disableInlineRules is null': testRulesAreInlined(null, undefined),
    'When props.disableInlineRules is false and context.disableInlineRules is null': testRulesAreInlined(null, false),
  },

  'peer between all types of peers and port range types'(test: Test) {
    // GIVEN
    const stack = new Stack(undefined, 'TestStack', { env: { account: '12345678', region: 'dummy' } });
    const vpc = new Vpc(stack, 'VPC');
    const sg = new SecurityGroup(stack, 'SG', { vpc });

    const peers = [
      new SecurityGroup(stack, 'PeerGroup', { vpc }),
      Peer.anyIpv4(),
      Peer.anyIpv6(),
      Peer.prefixList('pl-012345'),
    ];

    const ports = [
      Port.tcp(1234),
      Port.tcp(Lazy.number({ produce: () => 5000 })),
      Port.allTcp(),
      Port.tcpRange(80, 90),
      Port.udp(2345),
      Port.udp(Lazy.number({ produce: () => 7777 })),
      Port.allUdp(),
      Port.udpRange(85, 95),
      Port.icmpTypeAndCode(5, 1),
      Port.icmpType(8),
      Port.allIcmp(),
      Port.icmpPing(),
      Port.allTraffic(),
    ];

    // WHEN
    for (const peer of peers) {
      for (const port of ports) {
        sg.connections.allowTo(peer, port);
        sg.connections.allowFrom(peer, port);
      }
    }

    // THEN -- no crash

    test.done();
  },

  'if tokens are used in ports, `canInlineRule` should be false to avoid cycles'(test: Test) {
    // GIVEN
    const p1 = Lazy.number({ produce: () => 80 });
    const p2 = Lazy.number({ produce: () => 5000 });

    // WHEN
    const ports = [
      Port.tcp(p1),
      Port.tcp(p2),
      Port.tcpRange(p1, 90),
      Port.tcpRange(80, p2),
      Port.tcpRange(p1, p2),
      Port.udp(p1),
      Port.udpRange(p1, 95),
      Port.udpRange(85, p2),
      Port.udpRange(p1, p2),
      Port.icmpTypeAndCode(p1, 1),
      Port.icmpTypeAndCode(5, p1),
      Port.icmpTypeAndCode(p1, p2),
      Port.icmpType(p1),
    ];

    // THEN
    for (const range of ports) {
      test.equal(range.canInlineRule, false, range.toString());
    }

    test.done();
  },

  'Peer IP CIDR validation': {
    'passes with valid IPv4 CIDR block'(test: Test) {
      // GIVEN
      const cidrIps = ['0.0.0.0/0', '192.168.255.255/24'];

      // THEN
      for (const cidrIp of cidrIps) {
        test.equal(Peer.ipv4(cidrIp).uniqueId, cidrIp);
      }

      test.done();
    },

    'passes with unresolved IP CIDR token'(test: Test) {
      // GIVEN
      Token.asString(new Intrinsic('ip'));

      // THEN: don't throw

      test.done();
    },

    'throws if invalid IPv4 CIDR block'(test: Test) {
      // THEN
      test.throws(() => {
        Peer.ipv4('invalid');
      }, /Invalid IPv4 CIDR/);

      test.done();
    },

    'throws if missing mask in IPv4 CIDR block'(test: Test) {
      test.throws(() => {
        Peer.ipv4('0.0.0.0');
      }, /CIDR mask is missing in IPv4/);

      test.done();
    },

    'passes with valid IPv6 CIDR block'(test: Test) {
      // GIVEN
      const cidrIps = [
        '::/0',
        '2001:db8::/32',
        '2001:0db8:0000:0000:0000:8a2e:0370:7334/32',
        '2001:db8::8a2e:370:7334/32',
      ];

      // THEN
      for (const cidrIp of cidrIps) {
        test.equal(Peer.ipv6(cidrIp).uniqueId, cidrIp);
      }

      test.done();
    },

    'throws if invalid IPv6 CIDR block'(test: Test) {
      // THEN
      test.throws(() => {
        Peer.ipv6('invalid');
      }, /Invalid IPv6 CIDR/);

      test.done();
    },

    'throws if missing mask in IPv6 CIDR block'(test: Test) {
      test.throws(() => {
        Peer.ipv6('::');
      }, /IDR mask is missing in IPv6/);

      test.done();
    },
  },

  'can look up a security group'(test: Test) {
    const app = new App();
    const stack = new Stack(app, 'stack', {
      env: {
        account: '1234',
        region: 'us-east-1',
      },
    });

    const securityGroup = SecurityGroup.fromLookup(stack, 'stack', 'sg-1234');

    test.equal(securityGroup.securityGroupId, 'sg-12345');
    test.equal(securityGroup.allowAllOutbound, true);

    test.done();
  },
});

function testRulesAreInlined(contextDisableInlineRules: boolean | undefined | null, optionsDisableInlineRules: boolean | undefined) {
  return {
    'When allowAllOutbound': {
      'new SecurityGroup will create an inline SecurityGroupEgress rule to allow all traffic'(test: Test) {
        // GIVEN
        const stack = new Stack();
        stack.node.setContext(SECURITY_GROUP_DISABLE_INLINE_RULES_CONTEXT_KEY, contextDisableInlineRules);
        const vpc = new Vpc(stack, 'VPC');
        const props: SecurityGroupProps = { vpc, allowAllOutbound: true, disableInlineRules: optionsDisableInlineRules };

        // WHEN
        new SecurityGroup(stack, 'SG1', props);

        expect(stack).to(haveResource('AWS::EC2::SecurityGroup', {
          GroupDescription: 'Default/SG1',
          VpcId: stack.resolve(vpc.vpcId),
          SecurityGroupEgress: [
            {
              CidrIp: '0.0.0.0/0',
              Description: 'Allow all outbound traffic by default',
              IpProtocol: '-1',
            },
          ],
        }));
        expect(stack).to(not(haveResourceLike('AWS::EC2::SecurityGroupEgress', {})));
        expect(stack).to(not(haveResourceLike('AWS::EC2::SecurityGroupIngress', {})));
        test.done();
      },

      'addEgressRule rule will not modify egress rules'(test: Test) {
        // GIVEN
        const stack = new Stack();
        stack.node.setContext(SECURITY_GROUP_DISABLE_INLINE_RULES_CONTEXT_KEY, contextDisableInlineRules);
        const vpc = new Vpc(stack, 'VPC');
        const props: SecurityGroupProps = { vpc, allowAllOutbound: true, disableInlineRules: optionsDisableInlineRules };

        // WHEN
        const sg = new SecurityGroup(stack, 'SG1', props);
        sg.addEgressRule(Peer.anyIpv4(), Port.tcp(86), 'An external Rule');

        expect(stack).to(haveResource('AWS::EC2::SecurityGroup', {
          GroupDescription: 'Default/SG1',
          VpcId: stack.resolve(vpc.vpcId),
          SecurityGroupEgress: [
            {
              CidrIp: '0.0.0.0/0',
              Description: 'Allow all outbound traffic by default',
              IpProtocol: '-1',
            },
          ],
        }));

        expect(stack).to(not(haveResourceLike('AWS::EC2::SecurityGroupEgress', {})));
        expect(stack).to(not(haveResourceLike('AWS::EC2::SecurityGroupIngress', {})));
        test.done();
      },

      'addIngressRule will add a new ingress rule'(test: Test) {
        // GIVEN
        const stack = new Stack();
        stack.node.setContext(SECURITY_GROUP_DISABLE_INLINE_RULES_CONTEXT_KEY, contextDisableInlineRules);
        const vpc = new Vpc(stack, 'VPC');
        const props: SecurityGroupProps = { vpc, allowAllOutbound: true, disableInlineRules: optionsDisableInlineRules };

        // WHEN
        const sg = new SecurityGroup(stack, 'SG1', props);
        sg.addIngressRule(Peer.anyIpv4(), Port.tcp(86), 'An external Rule');

        expect(stack).to(haveResource('AWS::EC2::SecurityGroup', {
          GroupDescription: 'Default/SG1',
          VpcId: stack.resolve(vpc.vpcId),
          SecurityGroupIngress: [
            {
              CidrIp: '0.0.0.0/0',
              Description: 'An external Rule',
              FromPort: 86,
              IpProtocol: 'tcp',
              ToPort: 86,
            },
          ],
          SecurityGroupEgress: [
            {
              CidrIp: '0.0.0.0/0',
              Description: 'Allow all outbound traffic by default',
              IpProtocol: '-1',
            },
          ],
        }));

        expect(stack).to(not(haveResourceLike('AWS::EC2::SecurityGroupEgress', {})));
        expect(stack).to(not(haveResourceLike('AWS::EC2::SecurityGroupIngress', {})));
        test.done();
      },
    },

    'When do not allowAllOutbound': {
      'new SecurityGroup rule will create an egress rule that denies all traffic'(test: Test) {
        // GIVEN
        const stack = new Stack();
        stack.node.setContext(SECURITY_GROUP_DISABLE_INLINE_RULES_CONTEXT_KEY, contextDisableInlineRules);
        const vpc = new Vpc(stack, 'VPC');
        const props: SecurityGroupProps = { vpc, allowAllOutbound: false, disableInlineRules: optionsDisableInlineRules };

        // WHEN
        new SecurityGroup(stack, 'SG1', props);

        expect(stack).to(haveResource('AWS::EC2::SecurityGroup', {
          GroupDescription: 'Default/SG1',
          VpcId: stack.resolve(vpc.vpcId),
          SecurityGroupEgress: [
            {
              CidrIp: '255.255.255.255/32',
              Description: 'Disallow all traffic',
              IpProtocol: 'icmp',
              FromPort: 252,
              ToPort: 86,
            },
          ],
        }));
        expect(stack).to(not(haveResourceLike('AWS::EC2::SecurityGroupIngress', {})));
        expect(stack).to(not(haveResourceLike('AWS::EC2::SecurityGroupIngress', {})));

        test.done();
      },
      'addEgressRule rule will add a new inline egress rule and remove the denyAllTraffic rule'(test: Test) {
        // GIVEN
        const stack = new Stack();
        stack.node.setContext(SECURITY_GROUP_DISABLE_INLINE_RULES_CONTEXT_KEY, contextDisableInlineRules);
        const vpc = new Vpc(stack, 'VPC');
        const props: SecurityGroupProps = { vpc, allowAllOutbound: false, disableInlineRules: optionsDisableInlineRules };

        // WHEN
        const sg = new SecurityGroup(stack, 'SG1', props);
        sg.addEgressRule(Peer.anyIpv4(), Port.tcp(86), 'An inline Rule');

        expect(stack).to(haveResource('AWS::EC2::SecurityGroup', {
          GroupDescription: 'Default/SG1',
          VpcId: stack.resolve(vpc.vpcId),
          SecurityGroupEgress: [
            {
              CidrIp: '0.0.0.0/0',
              Description: 'An inline Rule',
              FromPort: 86,
              IpProtocol: 'tcp',
              ToPort: 86,
            },
          ],
        }));

        expect(stack).to(not(haveResourceLike('AWS::EC2::SecurityGroupEgress', {})));
        expect(stack).to(not(haveResourceLike('AWS::EC2::SecurityGroupIngress', {})));
        test.done();
      },

      'addIngressRule will add a new ingress rule'(test: Test) {
        // GIVEN
        const stack = new Stack();
        stack.node.setContext(SECURITY_GROUP_DISABLE_INLINE_RULES_CONTEXT_KEY, contextDisableInlineRules);
        const vpc = new Vpc(stack, 'VPC');
        const props: SecurityGroupProps = { vpc, allowAllOutbound: false, disableInlineRules: optionsDisableInlineRules };

        // WHEN
        const sg = new SecurityGroup(stack, 'SG1', props);
        sg.addIngressRule(Peer.anyIpv4(), Port.tcp(86), 'An external Rule');

        expect(stack).to(haveResource('AWS::EC2::SecurityGroup', {
          GroupDescription: 'Default/SG1',
          VpcId: stack.resolve(vpc.vpcId),
          SecurityGroupIngress: [
            {
              CidrIp: '0.0.0.0/0',
              Description: 'An external Rule',
              FromPort: 86,
              IpProtocol: 'tcp',
              ToPort: 86,
            },
          ],
          SecurityGroupEgress: [
            {
              CidrIp: '255.255.255.255/32',
              Description: 'Disallow all traffic',
              IpProtocol: 'icmp',
              FromPort: 252,
              ToPort: 86,
            },
          ],
        }));

        expect(stack).to(not(haveResourceLike('AWS::EC2::SecurityGroupEgress', {})));
        expect(stack).to(not(haveResourceLike('AWS::EC2::SecurityGroupIngress', {})));
        test.done();
      },
    },
  };
}


function testRulesAreNotInlined(contextDisableInlineRules: boolean | undefined | null, optionsDisableInlineRules: boolean | undefined) {
  return {
    'When allowAllOutbound': {
      'new SecurityGroup will create an external SecurityGroupEgress rule'(test: Test) {
        // GIVEN
        const stack = new Stack();
        stack.node.setContext(SECURITY_GROUP_DISABLE_INLINE_RULES_CONTEXT_KEY, contextDisableInlineRules);
        const vpc = new Vpc(stack, 'VPC');
        const props: SecurityGroupProps = { vpc, allowAllOutbound: true, disableInlineRules: optionsDisableInlineRules };

        // WHEN
        const sg = new SecurityGroup(stack, 'SG1', props);

        expect(stack).to(haveResource('AWS::EC2::SecurityGroup', {
          GroupDescription: 'Default/SG1',
          VpcId: stack.resolve(vpc.vpcId),
        }));
        expect(stack).to(haveResource('AWS::EC2::SecurityGroupEgress', {
          GroupId: stack.resolve(sg.securityGroupId),
          CidrIp: '0.0.0.0/0',
          Description: 'Allow all outbound traffic by default',
          IpProtocol: '-1',
        }));
        expect(stack).to(not(haveResourceLike('AWS::EC2::SecurityGroupIngress', {})));
        test.done();
      },

      'addIngressRule rule will not remove external allowAllOutbound rule'(test: Test) {
        // GIVEN
        const stack = new Stack();
        stack.node.setContext(SECURITY_GROUP_DISABLE_INLINE_RULES_CONTEXT_KEY, contextDisableInlineRules);
        const vpc = new Vpc(stack, 'VPC');
        const props: SecurityGroupProps = { vpc, allowAllOutbound: true, disableInlineRules: optionsDisableInlineRules };

        // WHEN
        const sg = new SecurityGroup(stack, 'SG1', props);
        sg.addEgressRule(Peer.anyIpv4(), Port.tcp(86), 'An external Rule');

        expect(stack).to(haveResource('AWS::EC2::SecurityGroup', {
          GroupDescription: 'Default/SG1',
          VpcId: stack.resolve(vpc.vpcId),
        }));

        expect(stack).to(haveResource('AWS::EC2::SecurityGroupEgress', {
          GroupId: stack.resolve(sg.securityGroupId),
          CidrIp: '0.0.0.0/0',
          Description: 'Allow all outbound traffic by default',
          IpProtocol: '-1',
        }));

        expect(stack).to(not(haveResourceLike('AWS::EC2::SecurityGroupIngress', {})));
        test.done();
      },

      'addIngressRule rule will not add a new egress rule'(test: Test) {
        // GIVEN
        const stack = new Stack();
        stack.node.setContext(SECURITY_GROUP_DISABLE_INLINE_RULES_CONTEXT_KEY, contextDisableInlineRules);
        const vpc = new Vpc(stack, 'VPC');
        const props: SecurityGroupProps = { vpc, allowAllOutbound: true, disableInlineRules: optionsDisableInlineRules };

        // WHEN
        const sg = new SecurityGroup(stack, 'SG1', props);
        sg.addEgressRule(Peer.anyIpv4(), Port.tcp(86), 'An external Rule');

        expect(stack).to(haveResource('AWS::EC2::SecurityGroup', {
          GroupDescription: 'Default/SG1',
          VpcId: stack.resolve(vpc.vpcId),
        }));

        expect(stack).to(not(haveResource('AWS::EC2::SecurityGroupEgress', {
          GroupId: stack.resolve(sg.securityGroupId),
          Description: 'An external Rule',
        })));

        expect(stack).to(not(haveResourceLike('AWS::EC2::SecurityGroupIngress', {})));
        test.done();
      },

      'addIngressRule rule will add a new external ingress rule even if it could have been inlined'(test: Test) {
        // GIVEN
        const stack = new Stack();
        stack.node.setContext(SECURITY_GROUP_DISABLE_INLINE_RULES_CONTEXT_KEY, contextDisableInlineRules);
        const vpc = new Vpc(stack, 'VPC');
        const props: SecurityGroupProps = { vpc, allowAllOutbound: true, disableInlineRules: optionsDisableInlineRules };

        // WHEN
        const sg = new SecurityGroup(stack, 'SG1', props);
        sg.addIngressRule(Peer.anyIpv4(), Port.tcp(86), 'An external Rule');

        expect(stack).to(haveResource('AWS::EC2::SecurityGroup', {
          GroupDescription: 'Default/SG1',
          VpcId: stack.resolve(vpc.vpcId),
        }));

        expect(stack).to(haveResource('AWS::EC2::SecurityGroupIngress', {
          GroupId: stack.resolve(sg.securityGroupId),
          CidrIp: '0.0.0.0/0',
          Description: 'An external Rule',
          FromPort: 86,
          IpProtocol: 'tcp',
          ToPort: 86,
        }));

        expect(stack).to(haveResource('AWS::EC2::SecurityGroupEgress', {
          GroupId: stack.resolve(sg.securityGroupId),
          CidrIp: '0.0.0.0/0',
          Description: 'Allow all outbound traffic by default',
          IpProtocol: '-1',
        }));
        test.done();
      },
    },

    'When do not allowAllOutbound': {
      'new SecurityGroup rule will create an external egress rule that denies all traffic'(test: Test) {
        // GIVEN
        const stack = new Stack();
        stack.node.setContext(SECURITY_GROUP_DISABLE_INLINE_RULES_CONTEXT_KEY, contextDisableInlineRules);
        const vpc = new Vpc(stack, 'VPC');
        const props: SecurityGroupProps = { vpc, allowAllOutbound: false, disableInlineRules: optionsDisableInlineRules };

        // WHEN
        const sg = new SecurityGroup(stack, 'SG1', props);

        expect(stack).to(haveResource('AWS::EC2::SecurityGroup', {
          GroupDescription: 'Default/SG1',
          VpcId: stack.resolve(vpc.vpcId),
        }));
        expect(stack).to(not(haveResourceLike('AWS::EC2::SecurityGroupIngress', {})));
        expect(stack).to(haveResource('AWS::EC2::SecurityGroupEgress', {
          GroupId: stack.resolve(sg.securityGroupId),
          CidrIp: '255.255.255.255/32',
          Description: 'Disallow all traffic',
          IpProtocol: 'icmp',
          FromPort: 252,
          ToPort: 86,
        }));
        test.done();
      },

      'addEgressRule rule will remove the rule that denies all traffic if another egress rule is added'(test: Test) {
        // GIVEN
        const stack = new Stack();
        stack.node.setContext(SECURITY_GROUP_DISABLE_INLINE_RULES_CONTEXT_KEY, contextDisableInlineRules);
        const vpc = new Vpc(stack, 'VPC');
        const props: SecurityGroupProps = { vpc, allowAllOutbound: false, disableInlineRules: optionsDisableInlineRules };

        // WHEN
        const sg = new SecurityGroup(stack, 'SG1', props);
        sg.addEgressRule(Peer.anyIpv4(), Port.tcp(86), 'An external Rule');

        expect(stack).to(haveResource('AWS::EC2::SecurityGroup', {
          GroupDescription: 'Default/SG1',
          VpcId: stack.resolve(vpc.vpcId),
        }));
        expect(stack).to(not(haveResourceLike('AWS::EC2::SecurityGroupIngress', {})));
        expect(stack).to(not(haveResourceLike('AWS::EC2::SecurityGroupEgress', {
          GroupId: stack.resolve(sg.securityGroupId),
          CidrIp: '255.255.255.255/32',
        })));
        test.done();
      },

      'addEgressRule rule will add a new external egress rule even if it could have been inlined'(test: Test) {
        // GIVEN
        const stack = new Stack();
        stack.node.setContext(SECURITY_GROUP_DISABLE_INLINE_RULES_CONTEXT_KEY, contextDisableInlineRules);
        const vpc = new Vpc(stack, 'VPC');
        const props: SecurityGroupProps = { vpc, allowAllOutbound: false, disableInlineRules: optionsDisableInlineRules };

        // WHEN
        const sg = new SecurityGroup(stack, 'SG1', props);
        sg.addEgressRule(Peer.anyIpv4(), Port.tcp(86), 'An external Rule');

        expect(stack).to(haveResource('AWS::EC2::SecurityGroup', {
          GroupDescription: 'Default/SG1',
          VpcId: stack.resolve(vpc.vpcId),
        }));

        expect(stack).to(haveResource('AWS::EC2::SecurityGroupEgress', {
          GroupId: stack.resolve(sg.securityGroupId),
          CidrIp: '0.0.0.0/0',
          Description: 'An external Rule',
          FromPort: 86,
          IpProtocol: 'tcp',
          ToPort: 86,
        }));

        expect(stack).to(not(haveResourceLike('AWS::EC2::SecurityGroupIngress', {})));
        test.done();
      },

      'addIngressRule will add a new external ingress rule even if it could have been inlined'(test: Test) {
        // GIVEN
        const stack = new Stack();
        stack.node.setContext(SECURITY_GROUP_DISABLE_INLINE_RULES_CONTEXT_KEY, contextDisableInlineRules);
        const vpc = new Vpc(stack, 'VPC');
        const props: SecurityGroupProps = { vpc, allowAllOutbound: false, disableInlineRules: optionsDisableInlineRules };

        // WHEN
        const sg = new SecurityGroup(stack, 'SG1', props);
        sg.addIngressRule(Peer.anyIpv4(), Port.tcp(86), 'An external Rule');

        expect(stack).to(haveResource('AWS::EC2::SecurityGroup', {
          GroupDescription: 'Default/SG1',
          VpcId: stack.resolve(vpc.vpcId),
        }));

        expect(stack).to(haveResource('AWS::EC2::SecurityGroupIngress', {
          GroupId: stack.resolve(sg.securityGroupId),
          CidrIp: '0.0.0.0/0',
          Description: 'An external Rule',
          FromPort: 86,
          IpProtocol: 'tcp',
          ToPort: 86,
        }));

        expect(stack).to(haveResource('AWS::EC2::SecurityGroupEgress', {
          GroupId: stack.resolve(sg.securityGroupId),
          CidrIp: '255.255.255.255/32',
          Description: 'Disallow all traffic',
          IpProtocol: 'icmp',
          FromPort: 252,
          ToPort: 86,
        }));
        test.done();
      },
    },
  };
}<|MERGE_RESOLUTION|>--- conflicted
+++ resolved
@@ -1,8 +1,4 @@
-<<<<<<< HEAD
-import { expect, haveResource, not } from '@aws-cdk/assert-internal';
-=======
-import { expect, haveResource, haveResourceLike, not } from '@aws-cdk/assert';
->>>>>>> 94fa611e
+import { expect, haveResource, haveResourceLike, not } from '@aws-cdk/assert-internal';
 import { App, Intrinsic, Lazy, Stack, Token } from '@aws-cdk/core';
 import { nodeunitShim, Test } from 'nodeunit-shim';
 import { Peer, Port, SecurityGroup, SecurityGroupProps, Vpc } from '../lib';
