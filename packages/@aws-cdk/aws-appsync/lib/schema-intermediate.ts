--- conflicted
+++ resolved
@@ -292,31 +292,7 @@
 }
 
 /**
-<<<<<<< HEAD
- * Properties for configuring an Enum Type
- *
- * @param definition - the strings that define this enum type
- *
- * @experimental
- */
-export interface EnumTypeOptions {
-  /**
-   * the attributes of this type
-   */
-  readonly definition: string[];
-}
-
-/**
- * Enum Types are abstract types that includes a set of fields
- * that represent the strings this type can create.
- *
- * @experimental
- */
-export class EnumType implements IIntermediateType {
-=======
  * Properties for configuring an Union Type
- *
- * @param definition - the object types for this union type
  *
  * @experimental
  */
@@ -337,7 +313,6 @@
  * @experimental
  */
 export class UnionType implements IIntermediateType {
->>>>>>> 322d9a14
   /**
    * the name of this type
    */
@@ -347,25 +322,6 @@
    */
   public readonly definition: { [key: string]: IField };
   /**
-<<<<<<< HEAD
-   * the authorization modes for this intermediate type
-   */
-  protected modes?: AuthorizationType[];
-
-  public constructor(name: string, props: EnumTypeOptions) {
-    this.name = name;
-    this.definition = {};
-    props.definition.map((fieldName: string) => this.addField({ fieldName }));
-  }
-
-  /**
-   * Create an GraphQL Type representing this Enum Type
-   *
-   * @param options the options to configure this attribute
-   * - isList
-   * - isRequired
-   * - isRequiredList
-=======
    * the authorization modes supported by this intermediate type
    */
   protected modes?: AuthorizationType[];
@@ -380,7 +336,6 @@
    * Create a GraphQL Type representing this Union Type
    *
    * @param options the options to configure this attribute
->>>>>>> 322d9a14
    */
   public attribute(options?: BaseTypeOptions): GraphqlType {
     return GraphqlType.intermediate({
@@ -402,7 +357,97 @@
   }
 
   /**
-<<<<<<< HEAD
+   * Generate the string of this Union type
+   */
+  public toString(): string {
+    // Return a string that appends all Object Types for this Union Type
+    // i.e. 'union Example = example1 | example2'
+    return Object.values(this.definition).reduce((acc, field) =>
+      `${acc} ${field.toString()} |`, `union ${this.name} =`).slice(0, -2);
+  }
+
+  /**
+   * Add a field to this Union Type
+   *
+   * Input Types must have field options and the IField must be an Object Type.
+   *
+   * @param options the options to add a field
+   */
+  public addField(options: AddFieldOptions): void {
+    if (options.fieldName) {
+      throw new Error('Union Types cannot be configured with the fieldName option. Use the field option instead.');
+    }
+    if (!options.field) {
+      throw new Error('Union Types must be configured with the field option.');
+    }
+    if (options.field && !(options.field.intermediateType instanceof ObjectType)) {
+      throw new Error('Fields for Union Types must be Object Types.');
+    }
+    this.definition[options.field?.toString() + 'id'] = options.field;
+  }
+}
+
+/**
+ * Properties for configuring an Enum Type
+ *
+ * @experimental
+ */
+export interface EnumTypeOptions {
+  /**
+   * the attributes of this type
+   */
+  readonly definition: string[];
+}
+
+/**
+ * Enum Types are abstract types that includes a set of fields
+ * that represent the strings this type can create.
+ *
+ * @experimental
+ */
+export class EnumType implements IIntermediateType {
+  /**
+   * the name of this type
+   */
+  public readonly name: string;
+  /**
+   * the attributes of this type
+   */
+  public readonly definition: { [key: string]: IField };
+  /**
+   * the authorization modes for this intermediate type
+   */
+  protected modes?: AuthorizationType[];
+
+  public constructor(name: string, options: EnumTypeOptions) {
+    this.name = name;
+    this.definition = {};
+    options.definition.map((fieldName: string) => this.addField({ fieldName }));
+  }
+
+  /**
+   * Create an GraphQL Type representing this Enum Type
+   */
+  public attribute(options?: BaseTypeOptions): GraphqlType {
+    return GraphqlType.intermediate({
+      isList: options?.isList,
+      isRequired: options?.isRequired,
+      isRequiredList: options?.isRequiredList,
+      intermediateType: this,
+    });
+  }
+
+  /**
+   * Method called when the stringifying Intermediate Types for schema generation
+   *
+   * @internal
+   */
+  public _bindToGraphqlApi(api: GraphqlApi): IIntermediateType {
+    this.modes = api.modes;
+    return this;
+  }
+
+  /**
    * Generate the string of this enum type
    */
   public toString(): string {
@@ -419,26 +464,10 @@
    *
    * To add a field to this Enum Type, you must only configure
    * addField with the fieldName options.
-=======
-   * Generate the string of this Union type
-   */
-  public toString(): string {
-    // Return a string that appends all Object Types for this Union Type
-    // i.e. 'union Example = example1 | example2'
-    return Object.values(this.definition).reduce((acc, field) =>
-      `${acc} ${field.toString()} |`, `union ${this.name} =`).slice(0, -2);
-  }
-
-  /**
-   * Add a field to this Union Type
-   *
-   * Input Types must have field options and the IField must be an Object Type.
->>>>>>> 322d9a14
    *
    * @param options the options to add a field
    */
   public addField(options: AddFieldOptions): void {
-<<<<<<< HEAD
     if (options.field) {
       throw new Error('Enum Types do not support IField properties. Use the fieldName option instead of the field option.');
     }
@@ -449,17 +478,5 @@
       throw new Error(`The allowed values of an Enum Type must not have white space. Remove the spaces in "${options.fieldName}"`);
     }
     this.definition[options.fieldName] = GraphqlType.string();
-=======
-    if (options.fieldName) {
-      throw new Error('Union Types cannot be configured with the fieldName option. Use the field option instead.');
-    }
-    if (!options.field) {
-      throw new Error('Union Types must be configured with the field option.');
-    }
-    if (options.field && !(options.field.intermediateType instanceof ObjectType)) {
-      throw new Error('Fields for Union Types must be Object Types.');
-    }
-    this.definition[options.field?.toString() + 'id'] = options.field;
->>>>>>> 322d9a14
   }
 }