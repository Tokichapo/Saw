--- conflicted
+++ resolved
@@ -5,14 +5,10 @@
 import * as lambda from '@aws-cdk/aws-lambda';
 import * as ssm from '@aws-cdk/aws-ssm';
 import {
-<<<<<<< HEAD
-  CfnResource, ConstructNode,
-  CustomResource, CustomResourceProvider, CustomResourceProviderRuntime,
-=======
   CfnResource, CustomResource, CustomResourceProvider, CustomResourceProviderRuntime,
->>>>>>> d8e80bc5
   Lazy, Resource, Stack, Stage, Token,
 } from '@aws-cdk/core';
+
 import { Construct, Node } from 'constructs';
 
 /**
