import * as path from 'path';
import { testDeprecated } from '@aws-cdk/cdk-build-tools';
import * as constructs from 'constructs';
import * as _ from 'lodash';
import { Annotations, Match, Template } from '../../assertions';
import { ProfilingGroup } from '../../aws-codeguruprofiler';
import * as ec2 from '../../aws-ec2';
import * as efs from '../../aws-efs';
import * as iam from '../../aws-iam';
import * as kms from '../../aws-kms';
import * as logs from '../../aws-logs';
import * as s3 from '../../aws-s3';
import * as signer from '../../aws-signer';
import * as sns from '../../aws-sns';
import * as sqs from '../../aws-sqs';
import * as cdk from '../../core';
import { Aspects, Lazy, Size } from '../../core';
import * as cxapi from '../../cx-api';
import * as lambda from '../lib';
import { AdotLambdaLayerJavaSdkVersion } from '../lib/adot-layers';
import { calculateFunctionHash } from '../lib/function-hash';

describe('function', () => {
  const dockerLambdaHandlerPath = path.join(__dirname, 'docker-lambda-handler');
  test('default function', () => {
    const stack = new cdk.Stack();

    new lambda.Function(stack, 'MyLambda', {
      code: new lambda.InlineCode('foo'),
      handler: 'index.handler',
      runtime: lambda.Runtime.NODEJS_14_X,
    });

    Template.fromStack(stack).hasResourceProperties('AWS::IAM::Role', {
      AssumeRolePolicyDocument:
      {
        Statement:
          [{
            Action: 'sts:AssumeRole',
            Effect: 'Allow',
            Principal: { Service: 'lambda.amazonaws.com' },
          }],
        Version: '2012-10-17',
      },
      ManagedPolicyArns:
        [{ 'Fn::Join': ['', ['arn:', { Ref: 'AWS::Partition' }, ':iam::aws:policy/service-role/AWSLambdaBasicExecutionRole']] }],
    });

    Template.fromStack(stack).hasResource('AWS::Lambda::Function', {
      Properties:
      {
        Code: { ZipFile: 'foo' },
        Handler: 'index.handler',
        Role: { 'Fn::GetAtt': ['MyLambdaServiceRole4539ECB6', 'Arn'] },
        Runtime: 'nodejs14.x',
      },
      DependsOn: ['MyLambdaServiceRole4539ECB6'],
    });
  });

  test('adds policy permissions', () => {
    const stack = new cdk.Stack();
    new lambda.Function(stack, 'MyLambda', {
      code: new lambda.InlineCode('foo'),
      handler: 'index.handler',
      runtime: lambda.Runtime.NODEJS_14_X,
      initialPolicy: [new iam.PolicyStatement({ actions: ['*'], resources: ['*'] })],
    });
    Template.fromStack(stack).hasResourceProperties('AWS::IAM::Role', {
      AssumeRolePolicyDocument:
      {
        Statement:
          [{
            Action: 'sts:AssumeRole',
            Effect: 'Allow',
            Principal: { Service: 'lambda.amazonaws.com' },
          }],
        Version: '2012-10-17',
      },
      ManagedPolicyArns:
        // eslint-disable-next-line max-len
        [{ 'Fn::Join': ['', ['arn:', { Ref: 'AWS::Partition' }, ':iam::aws:policy/service-role/AWSLambdaBasicExecutionRole']] }],
    });
    Template.fromStack(stack).hasResourceProperties('AWS::IAM::Policy', {
      PolicyDocument: {
        Statement: [
          {
            Action: '*',
            Effect: 'Allow',
            Resource: '*',
          },
        ],
        Version: '2012-10-17',
      },
      PolicyName: 'MyLambdaServiceRoleDefaultPolicy5BBC6F68',
      Roles: [
        {
          Ref: 'MyLambdaServiceRole4539ECB6',
        },
      ],
    });

    Template.fromStack(stack).hasResource('AWS::Lambda::Function', {
      Properties: {
        Code: { ZipFile: 'foo' },
        Handler: 'index.handler',
        Role: { 'Fn::GetAtt': ['MyLambdaServiceRole4539ECB6', 'Arn'] },
        Runtime: 'nodejs14.x',
      },
      DependsOn: ['MyLambdaServiceRoleDefaultPolicy5BBC6F68', 'MyLambdaServiceRole4539ECB6'],
    });
  });

  test('fails if inline code is used for an invalid runtime', () => {
    const stack = new cdk.Stack();
    expect(() => new lambda.Function(stack, 'MyLambda', {
      code: new lambda.InlineCode('foo'),
      handler: 'bar',
      runtime: lambda.Runtime.DOTNET_CORE_2,
    })).toThrow();
  });

  describe('addPermissions', () => {
    test('can be used to add permissions to the Lambda function', () => {
      const stack = new cdk.Stack();
      const fn = newTestLambda(stack);

      fn.addPermission('S3Permission', {
        action: 'lambda:*',
        principal: new iam.ServicePrincipal('s3.amazonaws.com'),
        sourceAccount: stack.account,
        sourceArn: 'arn:aws:s3:::my_bucket',
      });

      Template.fromStack(stack).hasResourceProperties('AWS::IAM::Role', {
        AssumeRolePolicyDocument: {
          Statement: [
            {
              Action: 'sts:AssumeRole',
              Effect: 'Allow',
              Principal: {
                Service: 'lambda.amazonaws.com',
              },
            },
          ],
          Version: '2012-10-17',
        },
        ManagedPolicyArns:
          // eslint-disable-next-line max-len
          [{ 'Fn::Join': ['', ['arn:', { Ref: 'AWS::Partition' }, ':iam::aws:policy/service-role/AWSLambdaBasicExecutionRole']] }],
      });

      Template.fromStack(stack).hasResource('AWS::Lambda::Function', {
        Properties: {
          Code: {
            ZipFile: 'foo',
          },
          Handler: 'bar',
          Role: {
            'Fn::GetAtt': [
              'MyLambdaServiceRole4539ECB6',
              'Arn',
            ],
          },
          Runtime: 'python3.9',
        },
        DependsOn: [
          'MyLambdaServiceRole4539ECB6',
        ],
      });

      Template.fromStack(stack).hasResourceProperties('AWS::Lambda::Permission', {
        Action: 'lambda:*',
        FunctionName: {
          'Fn::GetAtt': [
            'MyLambdaCCE802FB',
            'Arn',
          ],
        },
        Principal: 's3.amazonaws.com',
        SourceAccount: {
          Ref: 'AWS::AccountId',
        },
        SourceArn: 'arn:aws:s3:::my_bucket',
      });
    });

    test('can supply principalOrgID via permission property', () => {
      const stack = new cdk.Stack();
      const fn = newTestLambda(stack);
      const org = new iam.OrganizationPrincipal('o-xxxxxxxxxx');
      const account = new iam.AccountPrincipal('123456789012');

      fn.addPermission('S3Permission', {
        action: 'lambda:*',
        principal: account,
        organizationId: org.organizationId,
      });

      Template.fromStack(stack).hasResourceProperties('AWS::Lambda::Permission', {
        Action: 'lambda:*',
        FunctionName: {
          'Fn::GetAtt': [
            'MyLambdaCCE802FB',
            'Arn',
          ],
        },
        Principal: account.accountId,
        PrincipalOrgID: org.organizationId,
      });
    });

    test('fails if the principal is not a service, account, arn, or organization principal', () => {
      const stack = new cdk.Stack();
      const fn = newTestLambda(stack);

      expect(() => fn.addPermission('F1', { principal: new iam.CanonicalUserPrincipal('org') }))
        .toThrow(/Invalid principal type for Lambda permission statement/);

      fn.addPermission('S1', { principal: new iam.ServicePrincipal('my-service') });
      fn.addPermission('S2', { principal: new iam.AccountPrincipal('account') });
      fn.addPermission('S3', { principal: new iam.ArnPrincipal('my:arn') });
      fn.addPermission('S4', { principal: new iam.OrganizationPrincipal('my:org') });
    });

    test('applies source account/ARN conditions if the principal has conditions', () => {
      const stack = new cdk.Stack();
      const fn = newTestLambda(stack);
      const sourceAccount = 'some-account';
      const sourceArn = 'some-arn';
      const service = 'my-service';
      const principal = new iam.PrincipalWithConditions(new iam.ServicePrincipal(service), {
        ArnLike: {
          'aws:SourceArn': sourceArn,
        },
        StringEquals: {
          'aws:SourceAccount': sourceAccount,
        },
      });

      fn.addPermission('S1', { principal: principal });

      Template.fromStack(stack).hasResourceProperties('AWS::Lambda::Permission', {
        Action: 'lambda:InvokeFunction',
        FunctionName: {
          'Fn::GetAtt': [
            'MyLambdaCCE802FB',
            'Arn',
          ],
        },
        Principal: service,
        SourceAccount: sourceAccount,
        SourceArn: sourceArn,
      });
    });

    test('applies source arn condition if principal has conditions', () => {
      const stack = new cdk.Stack();
      const fn = newTestLambda(stack);
      const sourceArn = 'some-arn';
      const service = 'my-service';
      const principal = new iam.PrincipalWithConditions(new iam.ServicePrincipal(service), {
        ArnLike: {
          'aws:SourceArn': sourceArn,
        },
      });

      fn.addPermission('S1', { principal: principal });

      Template.fromStack(stack).hasResourceProperties('AWS::Lambda::Permission', {
        Action: 'lambda:InvokeFunction',
        FunctionName: {
          'Fn::GetAtt': [
            'MyLambdaCCE802FB',
            'Arn',
          ],
        },
        Principal: service,
        SourceArn: sourceArn,
      });
    });

    test('applies principal org id conditions if the principal has conditions', () => {
      const stack = new cdk.Stack();
      const fn = newTestLambda(stack);
      const principalOrgId = 'org-xxxxxxxxxx';
      const service = 'my-service';
      const principal = new iam.PrincipalWithConditions(new iam.ServicePrincipal(service), {
        StringEquals: {
          'aws:PrincipalOrgID': principalOrgId,
        },
      });

      fn.addPermission('S1', { principal: principal });

      Template.fromStack(stack).hasResourceProperties('AWS::Lambda::Permission', {
        Action: 'lambda:InvokeFunction',
        FunctionName: {
          'Fn::GetAtt': [
            'MyLambdaCCE802FB',
            'Arn',
          ],
        },
        Principal: service,
        PrincipalOrgID: principalOrgId,
      });
    });

    test('fails if the principal has conditions that are not supported', () => {
      const stack = new cdk.Stack();
      const fn = newTestLambda(stack);

      expect(() => fn.addPermission('F1', {
        principal: new iam.PrincipalWithConditions(new iam.ServicePrincipal('my-service'), {
          ArnEquals: {
            'aws:SourceArn': 'source-arn',
          },
        }),
      })).toThrow(/PrincipalWithConditions had unsupported conditions for Lambda permission statement/);
      expect(() => fn.addPermission('F2', {
        principal: new iam.PrincipalWithConditions(new iam.ServicePrincipal('my-service'), {
          StringLike: {
            'aws:SourceAccount': 'source-account',
          },
        }),
      })).toThrow(/PrincipalWithConditions had unsupported conditions for Lambda permission statement/);
      expect(() => fn.addPermission('F3', {
        principal: new iam.PrincipalWithConditions(new iam.ServicePrincipal('my-service'), {
          ArnLike: {
            's3:DataAccessPointArn': 'data-access-point-arn',
          },
        }),
      })).toThrow(/PrincipalWithConditions had unsupported conditions for Lambda permission statement/);
    });

    test('fails if the principal has condition combinations that are not supported', () => {
      const stack = new cdk.Stack();
      const fn = newTestLambda(stack);

      expect(() => fn.addPermission('F2', {
        principal: new iam.PrincipalWithConditions(new iam.ServicePrincipal('my-service'), {
          StringEquals: {
            'aws:SourceAccount': 'source-account',
            'aws:PrincipalOrgID': 'principal-org-id',
          },
          ArnLike: {
            'aws:SourceArn': 'source-arn',
          },
        }),
      })).toThrow(/PrincipalWithConditions had unsupported condition combinations for Lambda permission statement/);
    });

    test('BYORole', () => {
      // GIVEN
      const stack = new cdk.Stack();
      const role = new iam.Role(stack, 'SomeRole', {
        assumedBy: new iam.ServicePrincipal('lambda.amazonaws.com'),
      });
      role.addToPolicy(new iam.PolicyStatement({ actions: ['confirm:itsthesame'], resources: ['*'] }));

      // WHEN
      const fn = new lambda.Function(stack, 'Function', {
        code: new lambda.InlineCode('test'),
        runtime: lambda.Runtime.PYTHON_3_9,
        handler: 'index.test',
        role,
        initialPolicy: [
          new iam.PolicyStatement({ actions: ['inline:inline'], resources: ['*'] }),
        ],
      });

      fn.addToRolePolicy(new iam.PolicyStatement({ actions: ['explicit:explicit'], resources: ['*'] }));

      // THEN
      Template.fromStack(stack).hasResourceProperties('AWS::IAM::Policy', {
        PolicyDocument: {
          Version: '2012-10-17',
          Statement: [
            { Action: 'confirm:itsthesame', Effect: 'Allow', Resource: '*' },
            { Action: 'inline:inline', Effect: 'Allow', Resource: '*' },
            { Action: 'explicit:explicit', Effect: 'Allow', Resource: '*' },
          ],
        },
      });
    });
  });

  test('fromFunctionArn', () => {
    // GIVEN
    const stack2 = new cdk.Stack();

    // WHEN
    const imported = lambda.Function.fromFunctionArn(stack2, 'Imported', 'arn:aws:lambda:us-east-1:123456789012:function:ProcessKinesisRecords');

    // THEN
    expect(imported.functionArn).toEqual('arn:aws:lambda:us-east-1:123456789012:function:ProcessKinesisRecords');
    expect(imported.functionName).toEqual('ProcessKinesisRecords');
  });

  test('Function.fromFunctionName', () => {
    // GIVEN
    const stack = new cdk.Stack();

    // WHEN
    const imported = lambda.Function.fromFunctionName(stack, 'Imported', 'my-function');

    // THEN
    expect(stack.resolve(imported.functionArn)).toStrictEqual({
      'Fn::Join': ['', [
        'arn:',
        { Ref: 'AWS::Partition' },
        ':lambda:',
        { Ref: 'AWS::Region' },
        ':',
        { Ref: 'AWS::AccountId' },
        ':function:my-function',
      ]],
    });
    expect(stack.resolve(imported.functionName)).toStrictEqual({
      'Fn::Select': [6, {
        'Fn::Split': [':', {
          'Fn::Join': ['', [
            'arn:',
            { Ref: 'AWS::Partition' },
            ':lambda:',
            { Ref: 'AWS::Region' },
            ':',
            { Ref: 'AWS::AccountId' },
            ':function:my-function',
          ]],
        }],
      }],
    });
  });

  describe('Function.fromFunctionAttributes()', () => {
    let stack: cdk.Stack;

    beforeEach(() => {
      const app = new cdk.App();
      stack = new cdk.Stack(app, 'Base', {
        env: { account: '111111111111', region: 'stack-region' },
      });
    });

    describe('for a function in a different account and region', () => {
      let func: lambda.IFunction;

      beforeEach(() => {
        func = lambda.Function.fromFunctionAttributes(stack, 'iFunc', {
          functionArn: 'arn:aws:lambda:function-region:222222222222:function:function-name',
        });
      });

      test("the function's region is taken from the ARN", () => {
        expect(func.env.region).toBe('function-region');
      });

      test("the function's account is taken from the ARN", () => {
        expect(func.env.account).toBe('222222222222');
      });
    });
  });

  describe('addPermissions', () => {
    test('imported Function w/ resolved account and function arn', () => {
      // GIVEN
      const app = new cdk.App();
      const stack = new cdk.Stack(app, 'Imports', {
        env: { account: '123456789012', region: 'us-east-1' },
      });

      // WHEN
      const iFunc = lambda.Function.fromFunctionAttributes(stack, 'iFunc', {
        functionArn: 'arn:aws:lambda:us-east-1:123456789012:function:BaseFunction',
      });
      iFunc.addPermission('iFunc', {
        principal: new iam.ServicePrincipal('cloudformation.amazonaws.com'),
      });

      // THEN
      Template.fromStack(stack).resourceCountIs('AWS::Lambda::Permission', 1);
    });

    test('imported Function w/ unresolved account', () => {
      // GIVEN
      const app = new cdk.App();
      const stack = new cdk.Stack(app, 'Imports');

      // WHEN
      const iFunc = lambda.Function.fromFunctionAttributes(stack, 'iFunc', {
        functionArn: 'arn:aws:lambda:us-east-1:123456789012:function:BaseFunction',
      });
      iFunc.addPermission('iFunc', {
        principal: new iam.ServicePrincipal('cloudformation.amazonaws.com'),
      });

      // THEN
      Template.fromStack(stack).resourceCountIs('AWS::Lambda::Permission', 0);
    });

    test('imported Function w/ unresolved account & allowPermissions set', () => {
      // GIVEN
      const app = new cdk.App();
      const stack = new cdk.Stack(app, 'Imports');

      // WHEN
      const iFunc = lambda.Function.fromFunctionAttributes(stack, 'iFunc', {
        functionArn: 'arn:aws:lambda:us-east-1:123456789012:function:BaseFunction',
        sameEnvironment: true, // since this is false, by default, for env agnostic stacks
      });
      iFunc.addPermission('iFunc', {
        principal: new iam.ServicePrincipal('cloudformation.amazonaws.com'),
      });

      // THEN
      Template.fromStack(stack).resourceCountIs('AWS::Lambda::Permission', 1);
    });

    test('imported Function w/different account', () => {
      // GIVEN
      const app = new cdk.App();
      const stack = new cdk.Stack(app, 'Base', {
        env: { account: '111111111111' },
      });

      // WHEN
      const iFunc = lambda.Function.fromFunctionAttributes(stack, 'iFunc', {
        functionArn: 'arn:aws:lambda:us-east-1:123456789012:function:BaseFunction',
      });
      iFunc.addPermission('iFunc', {
        principal: new iam.ServicePrincipal('cloudformation.amazonaws.com'),
      });

      // THEN
      Template.fromStack(stack).resourceCountIs('AWS::Lambda::Permission', 0);
    });

    describe('annotations on different IFunctions', () => {
      let stack: cdk.Stack;
      let fn: lambda.Function;
      let warningMessage: string;
      beforeEach(() => {
        warningMessage = 'AWS Lambda has changed their authorization strategy';
        stack = new cdk.Stack();
        fn = new lambda.Function(stack, 'MyLambda', {
          code: lambda.Code.fromAsset(path.join(__dirname, 'my-lambda-handler')),
          handler: 'index.handler',
          runtime: lambda.Runtime.PYTHON_3_9,
        });
      });

      describe('permissions on functions', () => {
        test('without lambda:InvokeFunction', () => {
          // WHEN
          fn.addPermission('MyPermission', {
            action: 'lambda.GetFunction',
            principal: new iam.ServicePrincipal('lambda.amazonaws.com'),
          });

          // Simulate a workflow where a user has created a currentVersion with the intent to invoke it later.
          fn.currentVersion;

          // THEN
          Annotations.fromStack(stack).hasNoWarning('/Default/MyLambda', Match.stringLikeRegexp(warningMessage));
        });

        describe('with lambda:InvokeFunction', () => {
          test('without invoking currentVersion', () => {
            // WHEN
            fn.addPermission('MyPermission', {
              principal: new iam.ServicePrincipal('lambda.amazonaws.com'),
            });

            // THEN
            Annotations.fromStack(stack).hasNoWarning('/Default/MyLambda', Match.stringLikeRegexp(warningMessage));
          });

          test('with currentVersion invoked first', () => {
            // GIVEN
            // Simulate a workflow where a user has created a currentVersion with the intent to invoke it later.
            fn.currentVersion;

            // WHEN
            fn.addPermission('MyPermission', {
              principal: new iam.ServicePrincipal('lambda.amazonaws.com'),
            });

            // THEN
            Annotations.fromStack(stack).hasWarning('/Default/MyLambda', Match.stringLikeRegexp(warningMessage));
          });

          test('with currentVersion invoked after permissions created', () => {
            // WHEN
            fn.addPermission('MyPermission', {
              principal: new iam.ServicePrincipal('lambda.amazonaws.com'),
            });

            // Simulate a workflow where a user has created a currentVersion after adding permissions to the function.
            fn.currentVersion;

            // THEN
            Annotations.fromStack(stack).hasWarning('/Default/MyLambda', Match.stringLikeRegexp(warningMessage));
          });

          test('multiple currentVersion calls does not result in multiple warnings', () => {
            // WHEN
            fn.currentVersion;

            fn.addPermission('MyPermission', {
              principal: new iam.ServicePrincipal('lambda.amazonaws.com'),
            });

            fn.currentVersion;

            // THEN
            const warns = Annotations.fromStack(stack).findWarning('/Default/MyLambda', Match.stringLikeRegexp(warningMessage));
            expect(warns).toHaveLength(1);
          });
        });
      });

      test('permission on versions', () => {
        // GIVEN
        const version = new lambda.Version(stack, 'MyVersion', {
          lambda: fn.currentVersion,
        });

        // WHEN
        version.addPermission('MyPermission', {
          principal: new iam.ServicePrincipal('lambda.amazonaws.com'),
        });

        // THEN
        Annotations.fromStack(stack).hasNoWarning('/Default/MyVersion', Match.stringLikeRegexp(warningMessage));
      });

      test('permission on latest version', () => {
        // WHEN
        fn.latestVersion.addPermission('MyPermission', {
          principal: new iam.ServicePrincipal('lambda.amazonaws.com'),
        });

        // THEN
        // cannot add permissions on latest version, so no warning necessary
        Annotations.fromStack(stack).hasNoWarning('/Default/MyLambda/$LATEST', Match.stringLikeRegexp(warningMessage));
      });

      test('function.addAlias', () => {
        // WHEN
        fn.addAlias('prod');

        // THEN
        Template.fromStack(stack).hasResourceProperties('AWS::Lambda::Alias', {
          Name: 'prod',
          FunctionName: { Ref: 'MyLambdaCCE802FB' },
          FunctionVersion: { 'Fn::GetAtt': ['MyLambdaCurrentVersionE7A382CCe2d14849ae02766d3abd365a8a0f12ae', 'Version'] },
        });
      });

      describe('permission on alias', () => {
        test('of current version', () => {
          // GIVEN
          const version = new lambda.Version(stack, 'MyVersion', {
            lambda: fn.currentVersion,
          });
          const alias = new lambda.Alias(stack, 'MyAlias', {
            aliasName: 'alias',
            version,
          });

          // WHEN
          alias.addPermission('MyPermission', {
            principal: new iam.ServicePrincipal('lambda.amazonaws.com'),
          });

          // THEN
          Annotations.fromStack(stack).hasNoWarning('/Default/MyAlias', Match.stringLikeRegexp(warningMessage));
        });

        test('of latest version', () => {
          // GIVEN
          const alias = new lambda.Alias(stack, 'MyAlias', {
            aliasName: 'alias',
            version: fn.latestVersion,
          });

          // WHEN
          alias.addPermission('MyPermission', {
            principal: new iam.ServicePrincipal('lambda.amazonaws.com'),
          });

          // THEN
          Annotations.fromStack(stack).hasNoWarning('/Default/MyAlias', Match.stringLikeRegexp(warningMessage));
        });
      });
    });
  });

  test('Lambda code can be read from a local directory via an asset', () => {
    // GIVEN
    const app = new cdk.App({
      context: {
        [cxapi.NEW_STYLE_STACK_SYNTHESIS_CONTEXT]: false,
      },
    });
    const stack = new cdk.Stack(app);
    new lambda.Function(stack, 'MyLambda', {
      code: lambda.Code.fromAsset(path.join(__dirname, 'my-lambda-handler')),
      handler: 'index.handler',
      runtime: lambda.Runtime.PYTHON_3_9,
    });

    // THEN
    Template.fromStack(stack).hasResourceProperties('AWS::Lambda::Function', {
      Code: {
        S3Bucket: {
          Ref: 'AssetParameters9678c34eca93259d11f2d714177347afd66c50116e1e08996eff893d3ca81232S3Bucket1354C645',
        },
        S3Key: {
          'Fn::Join': ['', [
            { 'Fn::Select': [0, { 'Fn::Split': ['||', { Ref: 'AssetParameters9678c34eca93259d11f2d714177347afd66c50116e1e08996eff893d3ca81232S3VersionKey5D873FAC' }] }] },
            { 'Fn::Select': [1, { 'Fn::Split': ['||', { Ref: 'AssetParameters9678c34eca93259d11f2d714177347afd66c50116e1e08996eff893d3ca81232S3VersionKey5D873FAC' }] }] },
          ]],
        },
      },
      Handler: 'index.handler',
      Role: {
        'Fn::GetAtt': [
          'MyLambdaServiceRole4539ECB6',
          'Arn',
        ],
      },
      Runtime: 'python3.9',
    });
  });

  test('default function with SQS DLQ when client sets deadLetterQueueEnabled to true and functionName defined by client', () => {
    const stack = new cdk.Stack();

    new lambda.Function(stack, 'MyLambda', {
      code: new lambda.InlineCode('foo'),
      handler: 'index.handler',
      runtime: lambda.Runtime.NODEJS_14_X,
      functionName: 'OneFunctionToRuleThemAll',
      deadLetterQueueEnabled: true,
    });

    Template.fromStack(stack).hasResourceProperties('AWS::IAM::Role', {
      AssumeRolePolicyDocument: {
        Statement: [
          {
            Action: 'sts:AssumeRole',
            Effect: 'Allow',
            Principal: {
              Service: 'lambda.amazonaws.com',
            },
          },
        ],
        Version: '2012-10-17',
      },
      ManagedPolicyArns: [
        {
          'Fn::Join': [
            '',
            [
              'arn:',
              {
                Ref: 'AWS::Partition',
              },
              ':iam::aws:policy/service-role/AWSLambdaBasicExecutionRole',
            ],
          ],
        },
      ],
    });
    Template.fromStack(stack).hasResourceProperties('AWS::IAM::Policy', {
      PolicyDocument: {
        Statement: [
          {
            Action: 'sqs:SendMessage',
            Effect: 'Allow',
            Resource: {
              'Fn::GetAtt': [
                'MyLambdaDeadLetterQueue399EEA2D',
                'Arn',
              ],
            },
          },
        ],
        Version: '2012-10-17',
      },
      PolicyName: 'MyLambdaServiceRoleDefaultPolicy5BBC6F68',
      Roles: [
        {
          Ref: 'MyLambdaServiceRole4539ECB6',
        },
      ],
    });
    Template.fromStack(stack).hasResource('AWS::Lambda::Function', {
      Properties: {
        Code: {
          ZipFile: 'foo',
        },
        Handler: 'index.handler',
        Role: {
          'Fn::GetAtt': [
            'MyLambdaServiceRole4539ECB6',
            'Arn',
          ],
        },
        Runtime: 'nodejs14.x',
        DeadLetterConfig: {
          TargetArn: {
            'Fn::GetAtt': [
              'MyLambdaDeadLetterQueue399EEA2D',
              'Arn',
            ],
          },
        },
        FunctionName: 'OneFunctionToRuleThemAll',
      },
      DependsOn: [
        'MyLambdaServiceRoleDefaultPolicy5BBC6F68',
        'MyLambdaServiceRole4539ECB6',
      ],
    });
  });

  test('default function with SQS DLQ when client sets deadLetterQueueEnabled to true and functionName not defined by client', () => {
    const stack = new cdk.Stack();

    new lambda.Function(stack, 'MyLambda', {
      code: new lambda.InlineCode('foo'),
      handler: 'index.handler',
      runtime: lambda.Runtime.NODEJS_14_X,
      deadLetterQueueEnabled: true,
    });

    Template.fromStack(stack).hasResourceProperties('AWS::SQS::Queue', {
      MessageRetentionPeriod: 1209600,
    });

    Template.fromStack(stack).hasResourceProperties('AWS::Lambda::Function', {
      DeadLetterConfig: {
        TargetArn: {
          'Fn::GetAtt': [
            'MyLambdaDeadLetterQueue399EEA2D',
            'Arn',
          ],
        },
      },
    });
  });

  test('default function with SQS DLQ when client sets deadLetterQueueEnabled to false', () => {
    const stack = new cdk.Stack();

    new lambda.Function(stack, 'MyLambda', {
      code: new lambda.InlineCode('foo'),
      handler: 'index.handler',
      runtime: lambda.Runtime.NODEJS_14_X,
      deadLetterQueueEnabled: false,
    });

    Template.fromStack(stack).hasResourceProperties('AWS::Lambda::Function', {
      Code: {
        ZipFile: 'foo',
      },
      Handler: 'index.handler',
      Role: {
        'Fn::GetAtt': [
          'MyLambdaServiceRole4539ECB6',
          'Arn',
        ],
      },
      Runtime: 'nodejs14.x',
    });
  });

  test('default function with SQS DLQ when client provides Queue to be used as DLQ', () => {
    const stack = new cdk.Stack();

    const dlQueue = new sqs.Queue(stack, 'DeadLetterQueue', {
      queueName: 'MyLambda_DLQ',
      retentionPeriod: cdk.Duration.days(14),
    });

    new lambda.Function(stack, 'MyLambda', {
      code: new lambda.InlineCode('foo'),
      handler: 'index.handler',
      runtime: lambda.Runtime.NODEJS_14_X,
      deadLetterQueue: dlQueue,
    });

    Template.fromStack(stack).hasResourceProperties('AWS::IAM::Policy', {
      PolicyDocument: {
        Statement: [
          {
            Action: 'sqs:SendMessage',
            Effect: 'Allow',
            Resource: {
              'Fn::GetAtt': [
                'DeadLetterQueue9F481546',
                'Arn',
              ],
            },
          },
        ],
        Version: '2012-10-17',
      },
    });

    Template.fromStack(stack).hasResourceProperties('AWS::Lambda::Function', {
      DeadLetterConfig: {
        TargetArn: {
          'Fn::GetAtt': [
            'DeadLetterQueue9F481546',
            'Arn',
          ],
        },
      },
    });
  });

  test('default function with SQS DLQ when client provides Queue to be used as DLQ and deadLetterQueueEnabled set to true', () => {
    const stack = new cdk.Stack();

    const dlQueue = new sqs.Queue(stack, 'DeadLetterQueue', {
      queueName: 'MyLambda_DLQ',
      retentionPeriod: cdk.Duration.days(14),
    });

    new lambda.Function(stack, 'MyLambda', {
      code: new lambda.InlineCode('foo'),
      handler: 'index.handler',
      runtime: lambda.Runtime.NODEJS_14_X,
      deadLetterQueueEnabled: true,
      deadLetterQueue: dlQueue,
    });

    Template.fromStack(stack).hasResourceProperties('AWS::IAM::Policy', {
      PolicyDocument: {
        Statement: [
          {
            Action: 'sqs:SendMessage',
            Effect: 'Allow',
            Resource: {
              'Fn::GetAtt': [
                'DeadLetterQueue9F481546',
                'Arn',
              ],
            },
          },
        ],
        Version: '2012-10-17',
      },
    });

    Template.fromStack(stack).hasResourceProperties('AWS::Lambda::Function', {
      DeadLetterConfig: {
        TargetArn: {
          'Fn::GetAtt': [
            'DeadLetterQueue9F481546',
            'Arn',
          ],
        },
      },
    });
  });

  test('error when default function with SQS DLQ when client provides Queue to be used as DLQ and deadLetterQueueEnabled set to false', () => {
    const stack = new cdk.Stack();

    const dlQueue = new sqs.Queue(stack, 'DeadLetterQueue', {
      queueName: 'MyLambda_DLQ',
      retentionPeriod: cdk.Duration.days(14),
    });

    expect(() => new lambda.Function(stack, 'MyLambda', {
      code: new lambda.InlineCode('foo'),
      handler: 'index.handler',
      runtime: lambda.Runtime.NODEJS_14_X,
      deadLetterQueueEnabled: false,
      deadLetterQueue: dlQueue,
    })).toThrow(/deadLetterQueue defined but deadLetterQueueEnabled explicitly set to false/);
  });

  test('default function with SNS DLQ when client provides Topic to be used as DLQ', () => {
    const stack = new cdk.Stack();

    const dlTopic = new sns.Topic(stack, 'DeadLetterTopic');

    new lambda.Function(stack, 'MyLambda', {
      code: new lambda.InlineCode('foo'),
      handler: 'index.handler',
      runtime: lambda.Runtime.NODEJS_14_X,
      deadLetterTopic: dlTopic,
    });

    const template = Template.fromStack(stack);
    template.hasResourceProperties('AWS::IAM::Policy', {
      PolicyDocument: {
        Statement: Match.arrayWith([
          {
            Action: 'sns:Publish',
            Effect: 'Allow',
            Resource: {
              Ref: 'DeadLetterTopicC237650B',
            },
          },
        ]),
      },
    });
    template.hasResourceProperties('AWS::Lambda::Function', {
      DeadLetterConfig: {
        TargetArn: {
          Ref: 'DeadLetterTopicC237650B',
        },
      },
    });
  });

  test('error when default function with SNS DLQ when client provides Topic to be used as DLQ and deadLetterQueueEnabled set to false', () => {
    const stack = new cdk.Stack();

    const dlTopic = new sns.Topic(stack, 'DeadLetterTopic');

    expect(() => new lambda.Function(stack, 'MyLambda', {
      code: new lambda.InlineCode('foo'),
      handler: 'index.handler',
      runtime: lambda.Runtime.NODEJS_14_X,
      deadLetterQueueEnabled: false,
      deadLetterTopic: dlTopic,
    })).toThrow(/deadLetterQueue and deadLetterTopic cannot be specified together at the same time/);
  });

  test('error when default function with SNS DLQ when client provides Topic to be used as DLQ and deadLetterQueueEnabled set to true', () => {
    const stack = new cdk.Stack();

    const dlTopic = new sns.Topic(stack, 'DeadLetterTopic');

    expect(() => new lambda.Function(stack, 'MyLambda', {
      code: new lambda.InlineCode('foo'),
      handler: 'index.handler',
      runtime: lambda.Runtime.NODEJS_14_X,
      deadLetterQueueEnabled: true,
      deadLetterTopic: dlTopic,
    })).toThrow(/deadLetterQueue and deadLetterTopic cannot be specified together at the same time/);
  });

  test('error when both topic and queue are presented as DLQ', () => {
    const stack = new cdk.Stack();

    const dlQueue = new sqs.Queue(stack, 'DLQ');
    const dlTopic = new sns.Topic(stack, 'DeadLetterTopic');

    expect(() => new lambda.Function(stack, 'MyLambda', {
      code: new lambda.InlineCode('foo'),
      handler: 'index.handler',
      runtime: lambda.Runtime.NODEJS_14_X,
      deadLetterQueue: dlQueue,
      deadLetterTopic: dlTopic,
    })).toThrow(/deadLetterQueue and deadLetterTopic cannot be specified together at the same time/);
  });

  test('default function with Active tracing', () => {
    const stack = new cdk.Stack();

    new lambda.Function(stack, 'MyLambda', {
      code: new lambda.InlineCode('foo'),
      handler: 'index.handler',
      runtime: lambda.Runtime.NODEJS_14_X,
      tracing: lambda.Tracing.ACTIVE,
    });

    Template.fromStack(stack).hasResourceProperties('AWS::IAM::Policy', {
      PolicyDocument: {
        Statement: [
          {
            Action: [
              'xray:PutTraceSegments',
              'xray:PutTelemetryRecords',
            ],
            Effect: 'Allow',
            Resource: '*',
          },
        ],
        Version: '2012-10-17',
      },
      PolicyName: 'MyLambdaServiceRoleDefaultPolicy5BBC6F68',
      Roles: [
        {
          Ref: 'MyLambdaServiceRole4539ECB6',
        },
      ],
    });

    Template.fromStack(stack).hasResource('AWS::Lambda::Function', {
      Properties: {
        Code: {
          ZipFile: 'foo',
        },
        Handler: 'index.handler',
        Role: {
          'Fn::GetAtt': [
            'MyLambdaServiceRole4539ECB6',
            'Arn',
          ],
        },
        Runtime: 'nodejs14.x',
        TracingConfig: {
          Mode: 'Active',
        },
      },
      DependsOn: [
        'MyLambdaServiceRoleDefaultPolicy5BBC6F68',
        'MyLambdaServiceRole4539ECB6',
      ],
    });
  });

  test('default function with PassThrough tracing', () => {
    const stack = new cdk.Stack();

    new lambda.Function(stack, 'MyLambda', {
      code: new lambda.InlineCode('foo'),
      handler: 'index.handler',
      runtime: lambda.Runtime.NODEJS_14_X,
      tracing: lambda.Tracing.PASS_THROUGH,
    });

    Template.fromStack(stack).hasResourceProperties('AWS::IAM::Policy', {
      PolicyDocument: {
        Statement: [
          {
            Action: [
              'xray:PutTraceSegments',
              'xray:PutTelemetryRecords',
            ],
            Effect: 'Allow',
            Resource: '*',
          },
        ],
        Version: '2012-10-17',
      },
      PolicyName: 'MyLambdaServiceRoleDefaultPolicy5BBC6F68',
      Roles: [
        {
          Ref: 'MyLambdaServiceRole4539ECB6',
        },
      ],
    });

    Template.fromStack(stack).hasResource('AWS::Lambda::Function', {
      Properties: {
        Code: {
          ZipFile: 'foo',
        },
        Handler: 'index.handler',
        Role: {
          'Fn::GetAtt': [
            'MyLambdaServiceRole4539ECB6',
            'Arn',
          ],
        },
        Runtime: 'nodejs14.x',
        TracingConfig: {
          Mode: 'PassThrough',
        },
      },
      DependsOn: [
        'MyLambdaServiceRoleDefaultPolicy5BBC6F68',
        'MyLambdaServiceRole4539ECB6',
      ],
    });
  });

  test('default function with Disabled tracing', () => {
    const stack = new cdk.Stack();

    new lambda.Function(stack, 'MyLambda', {
      code: new lambda.InlineCode('foo'),
      handler: 'index.handler',
      runtime: lambda.Runtime.NODEJS_14_X,
      tracing: lambda.Tracing.DISABLED,
    });

    Template.fromStack(stack).resourceCountIs('AWS::IAM::Policy', 0);

    Template.fromStack(stack).hasResource('AWS::Lambda::Function', {
      Properties: {
        Code: {
          ZipFile: 'foo',
        },
        Handler: 'index.handler',
        Role: {
          'Fn::GetAtt': [
            'MyLambdaServiceRole4539ECB6',
            'Arn',
          ],
        },
        Runtime: 'nodejs14.x',
      },
      DependsOn: [
        'MyLambdaServiceRole4539ECB6',
      ],
    });
  });

  test('runtime and handler set to FROM_IMAGE are set to undefined in CloudFormation', () => {
    const stack = new cdk.Stack();

    new lambda.Function(stack, 'MyLambda', {
      code: lambda.Code.fromAssetImage(dockerLambdaHandlerPath),
      handler: lambda.Handler.FROM_IMAGE,
      runtime: lambda.Runtime.FROM_IMAGE,
    });

    Template.fromStack(stack).hasResourceProperties('AWS::Lambda::Function', {
      Runtime: Match.absent(),
      Handler: Match.absent(),
      PackageType: 'Image',
    });
  });

  describe('grantInvoke', () => {
    test('adds iam:InvokeFunction', () => {
      // GIVEN
      const stack = new cdk.Stack();
      const role = new iam.Role(stack, 'Role', {
        assumedBy: new iam.AccountPrincipal('1234'),
      });
      const fn = new lambda.Function(stack, 'Function', {
        code: lambda.Code.fromInline('xxx'),
        handler: 'index.handler',
        runtime: lambda.Runtime.NODEJS_14_X,
      });

      // WHEN
      fn.grantInvoke(role);

      // THEN
      Template.fromStack(stack).hasResourceProperties('AWS::IAM::Policy', {
        PolicyDocument: {
          Version: '2012-10-17',
          Statement: [
            {
              Action: 'lambda:InvokeFunction',
              Effect: 'Allow',
              Resource: [
                { 'Fn::GetAtt': ['Function76856677', 'Arn'] },
                { 'Fn::Join': ['', [{ 'Fn::GetAtt': ['Function76856677', 'Arn'] }, ':*']] },
              ],
            },
          ],
        },
      });
    });

    test('with a service principal', () => {
      // GIVEN
      const stack = new cdk.Stack();
      const fn = new lambda.Function(stack, 'Function', {
        code: lambda.Code.fromInline('xxx'),
        handler: 'index.handler',
        runtime: lambda.Runtime.NODEJS_14_X,
      });
      const service = new iam.ServicePrincipal('apigateway.amazonaws.com');

      // WHEN
      fn.grantInvoke(service);

      // THEN
      Template.fromStack(stack).hasResourceProperties('AWS::Lambda::Permission', {
        Action: 'lambda:InvokeFunction',
        FunctionName: {
          'Fn::GetAtt': [
            'Function76856677',
            'Arn',
          ],
        },
        Principal: 'apigateway.amazonaws.com',
      });
    });

    test('with an account principal', () => {
      // GIVEN
      const stack = new cdk.Stack();
      const fn = new lambda.Function(stack, 'Function', {
        code: lambda.Code.fromInline('xxx'),
        handler: 'index.handler',
        runtime: lambda.Runtime.NODEJS_14_X,
      });
      const account = new iam.AccountPrincipal('123456789012');

      // WHEN
      fn.grantInvoke(account);

      // THEN
      Template.fromStack(stack).hasResourceProperties('AWS::Lambda::Permission', {
        Action: 'lambda:InvokeFunction',
        FunctionName: {
          'Fn::GetAtt': [
            'Function76856677',
            'Arn',
          ],
        },
        Principal: '123456789012',
      });
    });

    test('with an arn principal', () => {
      // GIVEN
      const stack = new cdk.Stack();
      const fn = new lambda.Function(stack, 'Function', {
        code: lambda.Code.fromInline('xxx'),
        handler: 'index.handler',
        runtime: lambda.Runtime.NODEJS_14_X,
      });
      const account = new iam.ArnPrincipal('arn:aws:iam::123456789012:role/someRole');

      // WHEN
      fn.grantInvoke(account);

      // THEN
      Template.fromStack(stack).hasResourceProperties('AWS::Lambda::Permission', {
        Action: 'lambda:InvokeFunction',
        FunctionName: {
          'Fn::GetAtt': [
            'Function76856677',
            'Arn',
          ],
        },
        Principal: 'arn:aws:iam::123456789012:role/someRole',
      });
    });

    test('with an organization principal', () => {
      // GIVEN
      const stack = new cdk.Stack();
      const fn = new lambda.Function(stack, 'Function', {
        code: lambda.Code.fromInline('xxx'),
        handler: 'index.handler',
        runtime: lambda.Runtime.NODEJS_14_X,
      });
      const org = new iam.OrganizationPrincipal('my-org-id');

      // WHEN
      fn.grantInvoke(org);

      // THEN
      Template.fromStack(stack).hasResourceProperties('AWS::Lambda::Permission', {
        Action: 'lambda:InvokeFunction',
        FunctionName: {
          'Fn::GetAtt': [
            'Function76856677',
            'Arn',
          ],
        },
        Principal: '*',
        PrincipalOrgID: 'my-org-id',
      });
    });

    test('can be called twice for the same service principal', () => {
      // GIVEN
      const stack = new cdk.Stack();
      const fn = new lambda.Function(stack, 'Function', {
        code: lambda.Code.fromInline('xxx'),
        handler: 'index.handler',
        runtime: lambda.Runtime.NODEJS_14_X,
      });
      const service = new iam.ServicePrincipal('elasticloadbalancing.amazonaws.com');

      // WHEN
      fn.grantInvoke(service);
      fn.grantInvoke(service);

      // THEN
      Template.fromStack(stack).hasResourceProperties('AWS::Lambda::Permission', {
        Action: 'lambda:InvokeFunction',
        FunctionName: {
          'Fn::GetAtt': [
            'Function76856677',
            'Arn',
          ],
        },
        Principal: 'elasticloadbalancing.amazonaws.com',
      });
    });

    test('with an imported role (in the same account)', () => {
      // GIVEN
      const stack = new cdk.Stack(undefined, undefined, {
        env: { account: '123456789012' },
      });
      const fn = new lambda.Function(stack, 'Function', {
        code: lambda.Code.fromInline('xxx'),
        handler: 'index.handler',
        runtime: lambda.Runtime.NODEJS_14_X,
      });

      // WHEN
      fn.grantInvoke(iam.Role.fromRoleArn(stack, 'ForeignRole', 'arn:aws:iam::123456789012:role/someRole'));

      // THEN
      Template.fromStack(stack).hasResourceProperties('AWS::IAM::Policy', {
        PolicyDocument: {
          Statement: [
            {
              Action: 'lambda:InvokeFunction',
              Effect: 'Allow',
              Resource: [
                { 'Fn::GetAtt': ['Function76856677', 'Arn'] },
                { 'Fn::Join': ['', [{ 'Fn::GetAtt': ['Function76856677', 'Arn'] }, ':*']] },
              ],
            },
          ],
        },
        Roles: ['someRole'],
      });
    });

    test('with an imported role (from a different account)', () => {
      // GIVEN
      const stack = new cdk.Stack(undefined, undefined, {
        env: { account: '3333' },
      });
      const fn = new lambda.Function(stack, 'Function', {
        code: lambda.Code.fromInline('xxx'),
        handler: 'index.handler',
        runtime: lambda.Runtime.NODEJS_14_X,
      });

      // WHEN
      fn.grantInvoke(iam.Role.fromRoleArn(stack, 'ForeignRole', 'arn:aws:iam::123456789012:role/someRole'));

      // THEN
      Template.fromStack(stack).hasResourceProperties('AWS::Lambda::Permission', {
        Action: 'lambda:InvokeFunction',
        FunctionName: {
          'Fn::GetAtt': [
            'Function76856677',
            'Arn',
          ],
        },
        Principal: 'arn:aws:iam::123456789012:role/someRole',
      });
    });

    test('on an imported function (same account)', () => {
      // GIVEN
      const stack = new cdk.Stack(undefined, undefined, {
        env: { account: '123456789012' },
      });
      const fn = lambda.Function.fromFunctionArn(stack, 'Function', 'arn:aws:lambda:us-east-1:123456789012:function:MyFn');

      // WHEN
      fn.grantInvoke(new iam.ServicePrincipal('elasticloadbalancing.amazonaws.com'));

      // THEN
      Template.fromStack(stack).hasResourceProperties('AWS::Lambda::Permission', {
        Action: 'lambda:InvokeFunction',
        FunctionName: 'arn:aws:lambda:us-east-1:123456789012:function:MyFn',
        Principal: 'elasticloadbalancing.amazonaws.com',
      });
    });

    test('on an imported function (unresolved account)', () => {
      const stack = new cdk.Stack();
      const fn = lambda.Function.fromFunctionArn(stack, 'Function', 'arn:aws:lambda:us-east-1:123456789012:function:MyFn');

      expect(
        () => fn.grantInvoke(new iam.ServicePrincipal('elasticloadbalancing.amazonaws.com')),
      ).toThrow(/Cannot modify permission to lambda function/);
    });

    test('on an imported function (unresolved account & w/ allowPermissions)', () => {
      // GIVEN
      const stack = new cdk.Stack();
      const fn = lambda.Function.fromFunctionAttributes(stack, 'Function', {
        functionArn: 'arn:aws:lambda:us-east-1:123456789012:function:MyFn',
        sameEnvironment: true,
      });

      // WHEN
      fn.grantInvoke(new iam.ServicePrincipal('elasticloadbalancing.amazonaws.com'));

      // THEN
      Template.fromStack(stack).hasResourceProperties('AWS::Lambda::Permission', {
        Action: 'lambda:InvokeFunction',
        FunctionName: 'arn:aws:lambda:us-east-1:123456789012:function:MyFn',
        Principal: 'elasticloadbalancing.amazonaws.com',
      });
    });

    test('on an imported function (different account)', () => {
      // GIVEN
      const stack = new cdk.Stack(undefined, undefined, {
        env: { account: '111111111111' }, // Different account
      });
      const fn = lambda.Function.fromFunctionArn(stack, 'Function', 'arn:aws:lambda:us-east-1:123456789012:function:MyFn');

      // THEN
      expect(() => {
        fn.grantInvoke(new iam.ServicePrincipal('elasticloadbalancing.amazonaws.com'));
      }).toThrow(/Cannot modify permission to lambda function/);
    });

    test('on an imported function (different account & w/ skipPermissions', () => {
      // GIVEN
      const stack = new cdk.Stack(undefined, undefined, {
        env: { account: '111111111111' }, // Different account
      });
      const fn = lambda.Function.fromFunctionAttributes(stack, 'Function', {
        functionArn: 'arn:aws:lambda:us-east-1:123456789012:function:MyFn',
        skipPermissions: true,
      });

      // THEN
      expect(() => {
        fn.grantInvoke(new iam.ServicePrincipal('elasticloadbalancing.amazonaws.com'));
      }).not.toThrow();
    });
  });

  test('Can use metricErrors on a lambda Function', () => {
    // GIVEN
    const stack = new cdk.Stack();
    const fn = new lambda.Function(stack, 'Function', {
      code: lambda.Code.fromInline('xxx'),
      handler: 'index.handler',
      runtime: lambda.Runtime.NODEJS_14_X,
    });

    // THEN
    expect(stack.resolve(fn.metricErrors())).toEqual({
      dimensions: { FunctionName: { Ref: 'Function76856677' } },
      namespace: 'AWS/Lambda',
      metricName: 'Errors',
      period: cdk.Duration.minutes(5),
      statistic: 'Sum',
    });
  });

  test('addEventSource calls bind', () => {
    // GIVEN
    const stack = new cdk.Stack();
    const fn = new lambda.Function(stack, 'Function', {
      code: lambda.Code.fromInline('xxx'),
      handler: 'index.handler',
      runtime: lambda.Runtime.NODEJS_14_X,
    });

    let bindTarget;

    class EventSourceMock implements lambda.IEventSource {
      public bind(target: lambda.IFunction) {
        bindTarget = target;
      }
    }

    // WHEN
    fn.addEventSource(new EventSourceMock());

    // THEN
    expect(bindTarget).toEqual(fn);
  });

  test('layer is baked into the function version', () => {
    // GIVEN
    const stack = new cdk.Stack(undefined, 'TestStack');
    const bucket = new s3.Bucket(stack, 'Bucket');
    const code = new lambda.S3Code(bucket, 'ObjectKey');

    const fn = new lambda.Function(stack, 'fn', {
      runtime: lambda.Runtime.NODEJS_14_X,
      code: lambda.Code.fromInline('exports.main = function() { console.log("DONE"); }'),
      handler: 'index.main',
    });

    const fnHash = calculateFunctionHash(fn);

    // WHEN
    const layer = new lambda.LayerVersion(stack, 'LayerVersion', {
      code,
      compatibleRuntimes: [lambda.Runtime.NODEJS_14_X],
    });

    fn.addLayers(layer);

    const newFnHash = calculateFunctionHash(fn);

    expect(fnHash).not.toEqual(newFnHash);
  });

  test('with feature flag, layer version is baked into function version', () => {
    // GIVEN
    const app = new cdk.App({ context: { [cxapi.LAMBDA_RECOGNIZE_LAYER_VERSION]: true } });
    const stack = new cdk.Stack(app, 'TestStack');
    const bucket = new s3.Bucket(stack, 'Bucket');
    const code = new lambda.S3Code(bucket, 'ObjectKey');
    const layer = new lambda.LayerVersion(stack, 'LayerVersion', {
      code,
      compatibleRuntimes: [lambda.Runtime.NODEJS_14_X],
    });

    // function with layer
    const fn = new lambda.Function(stack, 'fn', {
      runtime: lambda.Runtime.NODEJS_14_X,
      code: lambda.Code.fromInline('exports.main = function() { console.log("DONE"); }'),
      handler: 'index.main',
      layers: [layer],
    });

    const fnHash = calculateFunctionHash(fn);

    // use escape hatch to change the content of the layer
    // this simulates updating the layer code which changes the version.
    const cfnLayer = layer.node.defaultChild as lambda.CfnLayerVersion;
    const newCode = (new lambda.S3Code(bucket, 'NewObjectKey')).bind(layer);
    cfnLayer.content = {
      s3Bucket: newCode.s3Location!.bucketName,
      s3Key: newCode.s3Location!.objectKey,
      s3ObjectVersion: newCode.s3Location!.objectVersion,
    };

    const newFnHash = calculateFunctionHash(fn);

    expect(fnHash).not.toEqual(newFnHash);
  });

  test('using an incompatible layer', () => {
    // GIVEN
    const stack = new cdk.Stack(undefined, 'TestStack');
    const layer = lambda.LayerVersion.fromLayerVersionAttributes(stack, 'TestLayer', {
      layerVersionArn: 'arn:aws:...',
      compatibleRuntimes: [lambda.Runtime.NODEJS_14_X],
    });

    // THEN
    expect(() => new lambda.Function(stack, 'Function', {
      layers: [layer],
      runtime: lambda.Runtime.NODEJS_16_X,
      code: lambda.Code.fromInline('exports.main = function() { console.log("DONE"); }'),
      handler: 'index.main',
    })).toThrow(/nodejs16.x is not in \[nodejs14.x\]/);
  });

  test('using more than 5 layers', () => {
    // GIVEN
    const stack = new cdk.Stack(undefined, 'TestStack');
    const layers = new Array(6).fill(lambda.LayerVersion.fromLayerVersionAttributes(stack, 'TestLayer', {
      layerVersionArn: 'arn:aws:...',
      compatibleRuntimes: [lambda.Runtime.NODEJS_14_X],
    }));

    // THEN
    expect(() => new lambda.Function(stack, 'Function', {
      layers,
      runtime: lambda.Runtime.NODEJS_14_X,
      code: lambda.Code.fromInline('exports.main = function() { console.log("DONE"); }'),
      handler: 'index.main',
    })).toThrow(/Unable to add layer:/);
  });

  test('environment variables work in China', () => {
    // GIVEN
    const stack = new cdk.Stack(undefined, undefined, { env: { region: 'cn-north-1' } });

    // WHEN
    new lambda.Function(stack, 'MyLambda', {
      code: new lambda.InlineCode('foo'),
      handler: 'index.handler',
      runtime: lambda.Runtime.NODEJS,
      environment: {
        SOME: 'Variable',
      },
    });

    // THEN
    Template.fromStack(stack).hasResourceProperties('AWS::Lambda::Function', {
      Environment: {
        Variables: {
          SOME: 'Variable',
        },
      },
    });
  });

  test('environment variables work in an unspecified region', () => {
    // GIVEN
    const stack = new cdk.Stack();

    // WHEN
    new lambda.Function(stack, 'MyLambda', {
      code: new lambda.InlineCode('foo'),
      handler: 'index.handler',
      runtime: lambda.Runtime.NODEJS,
      environment: {
        SOME: 'Variable',
      },
    });

    // THEN
    Template.fromStack(stack).hasResourceProperties('AWS::Lambda::Function', {
      Environment: {
        Variables: {
          SOME: 'Variable',
        },
      },
    });
  });

  test('support reserved concurrent executions', () => {
    const stack = new cdk.Stack();

    new lambda.Function(stack, 'MyLambda', {
      code: new lambda.InlineCode('foo'),
      handler: 'index.handler',
      runtime: lambda.Runtime.NODEJS,
      reservedConcurrentExecutions: 10,
    });

    Template.fromStack(stack).hasResourceProperties('AWS::Lambda::Function', {
      ReservedConcurrentExecutions: 10,
    });
  });

  test('its possible to specify event sources upon creation', () => {
    // GIVEN
    const stack = new cdk.Stack();

    let bindCount = 0;

    class EventSource implements lambda.IEventSource {
      public bind(_fn: lambda.IFunction): void {
        bindCount++;
      }
    }

    // WHEN
    new lambda.Function(stack, 'fn', {
      code: lambda.Code.fromInline('boom'),
      runtime: lambda.Runtime.NODEJS_14_X,
      handler: 'index.bam',
      events: [
        new EventSource(),
        new EventSource(),
      ],
    });

    // THEN
    expect(bindCount).toEqual(2);
  });

  test('Provided Runtime returns the right values', () => {
    const rt = lambda.Runtime.PROVIDED;

    expect(rt.name).toEqual('provided');
    expect(rt.supportsInlineCode).toEqual(false);
  });

  test('specify log retention', () => {
    // GIVEN
    const stack = new cdk.Stack();

    // WHEN
    new lambda.Function(stack, 'MyLambda', {
      code: new lambda.InlineCode('foo'),
      handler: 'index.handler',
      runtime: lambda.Runtime.NODEJS,
      logRetention: logs.RetentionDays.ONE_MONTH,
    });

    // THEN
    Template.fromStack(stack).hasResourceProperties('Custom::LogRetention', {
      LogGroupName: {
        'Fn::Join': [
          '',
          [
            '/aws/lambda/',
            {
              Ref: 'MyLambdaCCE802FB',
            },
          ],
        ],
      },
      RetentionInDays: 30,
    });
  });

  test('imported lambda with imported security group and allowAllOutbound set to false', () => {
    // GIVEN
    const stack = new cdk.Stack();

    const fn = lambda.Function.fromFunctionAttributes(stack, 'fn', {
      functionArn: 'arn:aws:lambda:us-east-1:123456789012:function:my-function',
      securityGroup: ec2.SecurityGroup.fromSecurityGroupId(stack, 'SG', 'sg-123456789', {
        allowAllOutbound: false,
      }),
    });

    // WHEN
    fn.connections.allowToAnyIpv4(ec2.Port.tcp(443));

    // THEN
    Template.fromStack(stack).hasResourceProperties('AWS::EC2::SecurityGroupEgress', {
      GroupId: 'sg-123456789',
    });
  });

  test('with event invoke config', () => {
    // GIVEN
    const stack = new cdk.Stack();

    // WHEN
    new lambda.Function(stack, 'fn', {
      code: new lambda.InlineCode('foo'),
      handler: 'index.handler',
      runtime: lambda.Runtime.NODEJS_14_X,
      onFailure: {
        bind: () => ({ destination: 'on-failure-arn' }),
      },
      onSuccess: {
        bind: () => ({ destination: 'on-success-arn' }),
      },
      maxEventAge: cdk.Duration.hours(1),
      retryAttempts: 0,
    });

    // THEN
    Template.fromStack(stack).hasResourceProperties('AWS::Lambda::EventInvokeConfig', {
      FunctionName: {
        Ref: 'fn5FF616E3',
      },
      Qualifier: '$LATEST',
      DestinationConfig: {
        OnFailure: {
          Destination: 'on-failure-arn',
        },
        OnSuccess: {
          Destination: 'on-success-arn',
        },
      },
      MaximumEventAgeInSeconds: 3600,
      MaximumRetryAttempts: 0,
    });
  });

  test('throws when calling configureAsyncInvoke on already configured function', () => {
    // GIVEN
    const stack = new cdk.Stack();
    const fn = new lambda.Function(stack, 'fn', {
      code: new lambda.InlineCode('foo'),
      handler: 'index.handler',
      runtime: lambda.Runtime.NODEJS_14_X,
      maxEventAge: cdk.Duration.hours(1),
    });

    // THEN
    expect(() => fn.configureAsyncInvoke({ retryAttempts: 0 })).toThrow(/An EventInvokeConfig has already been configured/);
  });

  test('event invoke config on imported lambda', () => {
    // GIVEN
    const stack = new cdk.Stack();
    const fn = lambda.Function.fromFunctionAttributes(stack, 'fn', {
      functionArn: 'arn:aws:lambda:us-east-1:123456789012:function:my-function',
    });

    // WHEN
    fn.configureAsyncInvoke({
      retryAttempts: 1,
    });

    // THEN
    Template.fromStack(stack).hasResourceProperties('AWS::Lambda::EventInvokeConfig', {
      FunctionName: 'my-function',
      Qualifier: '$LATEST',
      MaximumRetryAttempts: 1,
    });
  });

  testDeprecated('add a version with event invoke config', () => {
    // GIVEN
    const stack = new cdk.Stack();
    const fn = new lambda.Function(stack, 'fn', {
      code: new lambda.InlineCode('foo'),
      handler: 'index.handler',
      runtime: lambda.Runtime.NODEJS_14_X,
    });

    // WHEN
    fn.addVersion('1', 'sha256', 'desc', undefined, {
      retryAttempts: 0,
    });

    // THEN
    Template.fromStack(stack).hasResourceProperties('AWS::Lambda::EventInvokeConfig', {
      FunctionName: {
        Ref: 'fn5FF616E3',
      },
      Qualifier: {
        'Fn::GetAtt': [
          'fnVersion197FA813F',
          'Version',
        ],
      },
      MaximumRetryAttempts: 0,
    });
  });

  test('check edge compatibility with env vars that can be removed', () => {
    // GIVEN
    const stack = new cdk.Stack();
    const fn = new lambda.Function(stack, 'fn', {
      code: new lambda.InlineCode('foo'),
      handler: 'index.handler',
      runtime: lambda.Runtime.NODEJS_14_X,
    });
    fn.addEnvironment('KEY', 'value', { removeInEdge: true });

    // WHEN
    fn._checkEdgeCompatibility();

    // THEN
    Template.fromStack(stack).hasResourceProperties('AWS::Lambda::Function', {
      Environment: Match.absent(),
    });
  });

  test('check edge compatibility with env vars that cannot be removed', () => {
    // GIVEN
    const stack = new cdk.Stack();
    const fn = new lambda.Function(stack, 'fn', {
      code: new lambda.InlineCode('foo'),
      handler: 'index.handler',
      runtime: lambda.Runtime.NODEJS_14_X,
      environment: {
        KEY: 'value',
      },
    });
    fn.addEnvironment('OTHER_KEY', 'other_value', { removeInEdge: true });

    // THEN
    expect(() => fn._checkEdgeCompatibility()).toThrow(/The function Default\/fn contains environment variables \[KEY\] and is not compatible with Lambda@Edge/);
  });

  test('add incompatible layer', () => {
    // GIVEN
    const stack = new cdk.Stack(undefined, 'TestStack');
    const bucket = new s3.Bucket(stack, 'Bucket');
    const code = new lambda.S3Code(bucket, 'ObjectKey');

    const func = new lambda.Function(stack, 'myFunc', {
      runtime: lambda.Runtime.PYTHON_3_7,
      handler: 'index.handler',
      code,
    });
    const layer = new lambda.LayerVersion(stack, 'myLayer', {
      code,
      compatibleRuntimes: [lambda.Runtime.NODEJS],
    });

    // THEN
    expect(() => func.addLayers(layer)).toThrow(
      /This lambda function uses a runtime that is incompatible with this layer/);
  });

  test('add compatible layer', () => {
    // GIVEN
    const stack = new cdk.Stack(undefined, 'TestStack');
    const bucket = new s3.Bucket(stack, 'Bucket');
    const code = new lambda.S3Code(bucket, 'ObjectKey');

    const func = new lambda.Function(stack, 'myFunc', {
      runtime: lambda.Runtime.PYTHON_3_7,
      handler: 'index.handler',
      code,
    });
    const layer = new lambda.LayerVersion(stack, 'myLayer', {
      code,
      compatibleRuntimes: [lambda.Runtime.PYTHON_3_7],
    });

    // THEN
    // should not throw
    expect(() => func.addLayers(layer)).not.toThrow();
  });

  test('add compatible layer for deep clone', () => {
    // GIVEN
    const stack = new cdk.Stack(undefined, 'TestStack');
    const bucket = new s3.Bucket(stack, 'Bucket');
    const code = new lambda.S3Code(bucket, 'ObjectKey');

    const runtime = lambda.Runtime.PYTHON_3_7;
    const func = new lambda.Function(stack, 'myFunc', {
      runtime,
      handler: 'index.handler',
      code,
    });
    const clone = _.cloneDeep(runtime);
    const layer = new lambda.LayerVersion(stack, 'myLayer', {
      code,
      compatibleRuntimes: [clone],
    });

    // THEN
    // should not throw
    expect(() => func.addLayers(layer)).not.toThrow();
  });

  test('empty inline code is not allowed', () => {
    // GIVEN
    const stack = new cdk.Stack();

    // WHEN/THEN
    expect(() => new lambda.Function(stack, 'fn', {
      handler: 'foo',
      runtime: lambda.Runtime.NODEJS_14_X,
      code: lambda.Code.fromInline(''),
    })).toThrow(/Lambda inline code cannot be empty/);
  });

  test('logGroup is correctly returned', () => {
    const stack = new cdk.Stack();
    const fn = new lambda.Function(stack, 'fn', {
      handler: 'foo',
      runtime: lambda.Runtime.NODEJS_14_X,
      code: lambda.Code.fromInline('foo'),
    });
    const logGroup = fn.logGroup;
    expect(logGroup.logGroupName).toBeDefined();
    expect(logGroup.logGroupArn).toBeDefined();
  });

  test('dlq is returned when provided by user and is Queue', () => {
    const stack = new cdk.Stack();

    const dlQueue = new sqs.Queue(stack, 'DeadLetterQueue', {
      queueName: 'MyLambda_DLQ',
      retentionPeriod: cdk.Duration.days(14),
    });

    const fn = new lambda.Function(stack, 'fn', {
      handler: 'foo',
      runtime: lambda.Runtime.NODEJS_14_X,
      code: lambda.Code.fromInline('foo'),
      deadLetterQueue: dlQueue,
    });
    const deadLetterQueue = fn.deadLetterQueue;
    const deadLetterTopic = fn.deadLetterTopic;

    expect(deadLetterTopic).toBeUndefined();

    expect(deadLetterQueue).toBeDefined();
    expect(deadLetterQueue).toBeInstanceOf(sqs.Queue);
  });

  test('dlq is returned when provided by user and is Topic', () => {
    const stack = new cdk.Stack();

    const dlTopic = new sns.Topic(stack, 'DeadLetterQueue', {
      topicName: 'MyLambda_DLQ',
    });

    const fn = new lambda.Function(stack, 'fn', {
      handler: 'foo',
      runtime: lambda.Runtime.NODEJS_14_X,
      code: lambda.Code.fromInline('foo'),
      deadLetterTopic: dlTopic,
    });
    const deadLetterQueue = fn.deadLetterQueue;
    const deadLetterTopic = fn.deadLetterTopic;

    expect(deadLetterQueue).toBeUndefined();

    expect(deadLetterTopic).toBeDefined();
    expect(deadLetterTopic).toBeInstanceOf(sns.Topic);
  });

  test('dlq is returned when setup by cdk and is Queue', () => {
    const stack = new cdk.Stack();
    const fn = new lambda.Function(stack, 'fn', {
      handler: 'foo',
      runtime: lambda.Runtime.NODEJS_14_X,
      code: lambda.Code.fromInline('foo'),
      deadLetterQueueEnabled: true,
    });
    const deadLetterQueue = fn.deadLetterQueue;
    const deadLetterTopic = fn.deadLetterTopic;

    expect(deadLetterTopic).toBeUndefined();

    expect(deadLetterQueue).toBeDefined();
    expect(deadLetterQueue).toBeInstanceOf(sqs.Queue);
  });

  test('dlq is undefined when not setup', () => {
    const stack = new cdk.Stack();
    const fn = new lambda.Function(stack, 'fn', {
      handler: 'foo',
      runtime: lambda.Runtime.NODEJS_14_X,
      code: lambda.Code.fromInline('foo'),
    });
    const deadLetterQueue = fn.deadLetterQueue;
    const deadLetterTopic = fn.deadLetterTopic;

    expect(deadLetterQueue).toBeUndefined();
    expect(deadLetterTopic).toBeUndefined();
  });

  test('one and only one child LogRetention construct will be created', () => {
    const stack = new cdk.Stack();
    const fn = new lambda.Function(stack, 'fn', {
      handler: 'foo',
      runtime: lambda.Runtime.NODEJS_14_X,
      code: lambda.Code.fromInline('foo'),
      logRetention: logs.RetentionDays.FIVE_DAYS,
    });

    // Call logGroup a few times. If more than one instance of LogRetention was created,
    // the second call will fail on duplicate constructs.
    fn.logGroup;
    fn.logGroup;
    fn.logGroup;
  });

  test('fails when inline code is specified on an incompatible runtime', () => {
    const stack = new cdk.Stack();
    expect(() => new lambda.Function(stack, 'fn', {
      handler: 'foo',
      runtime: lambda.Runtime.PROVIDED,
      code: lambda.Code.fromInline('foo'),
    })).toThrow(/Inline source not allowed for/);
  });

  test('multiple calls to latestVersion returns the same version', () => {
    const stack = new cdk.Stack();

    const fn = new lambda.Function(stack, 'MyLambda', {
      code: new lambda.InlineCode('hello()'),
      handler: 'index.hello',
      runtime: lambda.Runtime.NODEJS_14_X,
    });

    const version1 = fn.latestVersion;
    const version2 = fn.latestVersion;

    const expectedArn = {
      'Fn::Join': ['', [
        { 'Fn::GetAtt': ['MyLambdaCCE802FB', 'Arn'] },
        ':$LATEST',
      ]],
    };
    expect(version1).toEqual(version2);
    expect(stack.resolve(version1.functionArn)).toEqual(expectedArn);
    expect(stack.resolve(version2.functionArn)).toEqual(expectedArn);
  });

  test('default function with kmsKeyArn, environmentEncryption passed as props', () => {
    // GIVEN
    const stack = new cdk.Stack();
    const key: kms.IKey = new kms.Key(stack, 'EnvVarEncryptKey', {
      description: 'sample key',
    });

    // WHEN
    new lambda.Function(stack, 'MyLambda', {
      code: new lambda.InlineCode('foo'),
      handler: 'index.handler',
      runtime: lambda.Runtime.NODEJS_14_X,
      environment: {
        SOME: 'Variable',
      },
      environmentEncryption: key,
    });

    // THEN
    Template.fromStack(stack).hasResourceProperties('AWS::Lambda::Function', {
      Environment: {
        Variables: {
          SOME: 'Variable',
        },
      },
      KmsKeyArn: {
        'Fn::GetAtt': [
          'EnvVarEncryptKey1A7CABDB',
          'Arn',
        ],
      },
    });
  });

  describe('profiling group', () => {
    test('default function with CDK created Profiling Group', () => {
      const stack = new cdk.Stack();

      new lambda.Function(stack, 'MyLambda', {
        code: new lambda.InlineCode('foo'),
        handler: 'index.handler',
        runtime: lambda.Runtime.PYTHON_3_9,
        profiling: true,
      });

      Template.fromStack(stack).hasResourceProperties('AWS::CodeGuruProfiler::ProfilingGroup', {
        ProfilingGroupName: 'MyLambdaProfilingGroupC5B6CCD8',
        ComputePlatform: 'AWSLambda',
      });

      Template.fromStack(stack).hasResourceProperties('AWS::IAM::Policy', {
        PolicyDocument: {
          Statement: [
            {
              Action: [
                'codeguru-profiler:ConfigureAgent',
                'codeguru-profiler:PostAgentProfile',
              ],
              Effect: 'Allow',
              Resource: {
                'Fn::GetAtt': ['MyLambdaProfilingGroupEC6DE32F', 'Arn'],
              },
            },
          ],
          Version: '2012-10-17',
        },
        PolicyName: 'MyLambdaServiceRoleDefaultPolicy5BBC6F68',
        Roles: [
          {
            Ref: 'MyLambdaServiceRole4539ECB6',
          },
        ],
      });

      Template.fromStack(stack).hasResourceProperties('AWS::Lambda::Function', {
        Environment: {
          Variables: {
            AWS_CODEGURU_PROFILER_GROUP_ARN: { 'Fn::GetAtt': ['MyLambdaProfilingGroupEC6DE32F', 'Arn'] },
            AWS_CODEGURU_PROFILER_ENABLED: 'TRUE',
          },
        },
      });
    });

    test('default function with client provided Profiling Group', () => {
      const stack = new cdk.Stack();

      new lambda.Function(stack, 'MyLambda', {
        code: new lambda.InlineCode('foo'),
        handler: 'index.handler',
        runtime: lambda.Runtime.PYTHON_3_9,
        profilingGroup: new ProfilingGroup(stack, 'ProfilingGroup'),
      });

      Template.fromStack(stack).hasResourceProperties('AWS::IAM::Policy', {
        PolicyDocument: {
          Statement: [
            {
              Action: [
                'codeguru-profiler:ConfigureAgent',
                'codeguru-profiler:PostAgentProfile',
              ],
              Effect: 'Allow',
              Resource: {
                'Fn::GetAtt': ['ProfilingGroup26979FD7', 'Arn'],
              },
            },
          ],
          Version: '2012-10-17',
        },
        PolicyName: 'MyLambdaServiceRoleDefaultPolicy5BBC6F68',
        Roles: [
          {
            Ref: 'MyLambdaServiceRole4539ECB6',
          },
        ],
      });

      Template.fromStack(stack).hasResourceProperties('AWS::Lambda::Function', {
        Environment: {
          Variables: {
            AWS_CODEGURU_PROFILER_GROUP_ARN: {
              'Fn::Join': [
                '',
                [
                  'arn:', { Ref: 'AWS::Partition' }, ':codeguru-profiler:', { Ref: 'AWS::Region' },
                  ':', { Ref: 'AWS::AccountId' }, ':profilingGroup/', { Ref: 'ProfilingGroup26979FD7' },
                ],
              ],
            },
            AWS_CODEGURU_PROFILER_ENABLED: 'TRUE',
          },
        },
      });
    });

    test('default function with client provided Profiling Group but profiling set to false', () => {
      const stack = new cdk.Stack();

      new lambda.Function(stack, 'MyLambda', {
        code: new lambda.InlineCode('foo'),
        handler: 'index.handler',
        runtime: lambda.Runtime.PYTHON_3_9,
        profiling: false,
        profilingGroup: new ProfilingGroup(stack, 'ProfilingGroup'),
      });

      Template.fromStack(stack).resourceCountIs('AWS::IAM::Policy', 0);

      Template.fromStack(stack).hasResourceProperties('AWS::Lambda::Function', Match.not({
        Environment: {
          Variables: {
            AWS_CODEGURU_PROFILER_GROUP_ARN: {
              'Fn::Join': [
                '',
                [
                  'arn:', { Ref: 'AWS::Partition' }, ':codeguru-profiler:', { Ref: 'AWS::Region' },
                  ':', { Ref: 'AWS::AccountId' }, ':profilingGroup/', { Ref: 'ProfilingGroup26979FD7' },
                ],
              ],
            },
            AWS_CODEGURU_PROFILER_ENABLED: 'TRUE',
          },
        },
      }));
    });

    test('default function with profiling enabled and client provided env vars', () => {
      const stack = new cdk.Stack();

      expect(() => new lambda.Function(stack, 'MyLambda', {
        code: new lambda.InlineCode('foo'),
        handler: 'index.handler',
        runtime: lambda.Runtime.PYTHON_3_9,
        profiling: true,
        environment: {
          AWS_CODEGURU_PROFILER_GROUP_ARN: 'profiler_group_arn',
          AWS_CODEGURU_PROFILER_ENABLED: 'yes',
        },
      })).toThrow(/AWS_CODEGURU_PROFILER_GROUP_ARN and AWS_CODEGURU_PROFILER_ENABLED must not be set when profiling options enabled/);
    });

    test('default function with client provided Profiling Group and client provided env vars', () => {
      const stack = new cdk.Stack();

      expect(() => new lambda.Function(stack, 'MyLambda', {
        code: new lambda.InlineCode('foo'),
        handler: 'index.handler',
        runtime: lambda.Runtime.PYTHON_3_9,
        profilingGroup: new ProfilingGroup(stack, 'ProfilingGroup'),
        environment: {
          AWS_CODEGURU_PROFILER_GROUP_ARN: 'profiler_group_arn',
          AWS_CODEGURU_PROFILER_ENABLED: 'yes',
        },
      })).toThrow(/AWS_CODEGURU_PROFILER_GROUP_ARN and AWS_CODEGURU_PROFILER_ENABLED must not be set when profiling options enabled/);
    });

    test('throws an error when used with an unsupported runtime', () => {
      const stack = new cdk.Stack();
      expect(() => new lambda.Function(stack, 'MyLambda', {
        code: new lambda.InlineCode('foo'),
        handler: 'index.handler',
        runtime: lambda.Runtime.NODEJS_14_X,
        profilingGroup: new ProfilingGroup(stack, 'ProfilingGroup'),
        environment: {
          AWS_CODEGURU_PROFILER_GROUP_ARN: 'profiler_group_arn',
          AWS_CODEGURU_PROFILER_ENABLED: 'yes',
        },
      })).toThrow(/not supported by runtime/);
    });
  });

  describe('lambda.Function timeout', () => {
    test('should be a cdk.Duration when defined', () => {
      // GIVEN
      const stack = new cdk.Stack();

      // WHEN
      const { timeout } = new lambda.Function(stack, 'MyFunction', {
        handler: 'foo',
        runtime: lambda.Runtime.NODEJS_14_X,
        code: lambda.Code.fromAsset(path.join(__dirname, 'handler.zip')),
        timeout: cdk.Duration.minutes(2),
      });

      // THEN
      expect(timeout).toEqual(cdk.Duration.minutes(2));
    });

    test('should be optional', () => {
      // GIVEN
      const stack = new cdk.Stack();

      // WHEN
      const { timeout } = new lambda.Function(stack, 'MyFunction', {
        handler: 'foo',
        runtime: lambda.Runtime.NODEJS_14_X,
        code: lambda.Code.fromAsset(path.join(__dirname, 'handler.zip')),
      });

      // THEN
      expect(timeout).not.toBeDefined();
    });
  });

  describe('currentVersion', () => {
    // see test.function-hash.ts for more coverage for this
    test('logical id of version is based on the function hash', () => {
      // GIVEN
      const stack1 = new cdk.Stack();
      const fn1 = new lambda.Function(stack1, 'MyFunction', {
        handler: 'foo',
        runtime: lambda.Runtime.NODEJS_14_X,
        code: lambda.Code.fromAsset(path.join(__dirname, 'handler.zip')),
        environment: {
          FOO: 'bar',
        },
      });
      const stack2 = new cdk.Stack();
      const fn2 = new lambda.Function(stack2, 'MyFunction', {
        handler: 'foo',
        runtime: lambda.Runtime.NODEJS_14_X,
        code: lambda.Code.fromAsset(path.join(__dirname, 'handler.zip')),
        environment: {
          FOO: 'bear',
        },
      });

      // WHEN
      new cdk.CfnOutput(stack1, 'CurrentVersionArn', {
        value: fn1.currentVersion.functionArn,
      });
      new cdk.CfnOutput(stack2, 'CurrentVersionArn', {
        value: fn2.currentVersion.functionArn,
      });

      // THEN
      const template1 = Template.fromStack(stack1).toJSON();
      const template2 = Template.fromStack(stack2).toJSON();

      // these functions are different in their configuration but the original
      // logical ID of the version would be the same unless the logical ID
      // includes the hash of function's configuration.
      expect(template1.Outputs.CurrentVersionArn.Value).not.toEqual(template2.Outputs.CurrentVersionArn.Value);
    });
  });

  describe('filesystem', () => {

    test('mount efs filesystem', () => {
      // GIVEN
      const stack = new cdk.Stack();
      const vpc = new ec2.Vpc(stack, 'Vpc', {
        maxAzs: 3,
        natGateways: 1,
      });

      const fs = new efs.FileSystem(stack, 'Efs', {
        vpc,
      });
      const accessPoint = fs.addAccessPoint('AccessPoint');
      // WHEN
      new lambda.Function(stack, 'MyFunction', {
        vpc,
        handler: 'foo',
        runtime: lambda.Runtime.NODEJS_14_X,
        code: lambda.Code.fromAsset(path.join(__dirname, 'handler.zip')),
        filesystem: lambda.FileSystem.fromEfsAccessPoint(accessPoint, '/mnt/msg'),
      });

      // THEN
      Template.fromStack(stack).hasResourceProperties('AWS::Lambda::Function', {
        FileSystemConfigs: [
          {
            Arn: {
              'Fn::Join': [
                '',
                [
                  'arn:',
                  {
                    Ref: 'AWS::Partition',
                  },
                  ':elasticfilesystem:',
                  {
                    Ref: 'AWS::Region',
                  },
                  ':',
                  {
                    Ref: 'AWS::AccountId',
                  },
                  ':access-point/',
                  {
                    Ref: 'EfsAccessPointE419FED9',
                  },
                ],
              ],
            },
            LocalMountPath: '/mnt/msg',
          },
        ],
      });
    });

    test('throw error mounting efs with no vpc', () => {
      // GIVEN
      const stack = new cdk.Stack();
      const vpc = new ec2.Vpc(stack, 'Vpc', {
        maxAzs: 3,
        natGateways: 1,
      });

      const fs = new efs.FileSystem(stack, 'Efs', {
        vpc,
      });
      const accessPoint = fs.addAccessPoint('AccessPoint');

      // THEN
      expect(() => {
        new lambda.Function(stack, 'MyFunction', {
          handler: 'foo',
          runtime: lambda.Runtime.NODEJS_14_X,
          code: lambda.Code.fromAsset(path.join(__dirname, 'handler.zip')),
          filesystem: lambda.FileSystem.fromEfsAccessPoint(accessPoint, '/mnt/msg'),
        });
      }).toThrow();
    });

    test('verify deps when mounting efs', () => {
      // GIVEN
      const stack = new cdk.Stack();
      const vpc = new ec2.Vpc(stack, 'Vpc', {
        maxAzs: 3,
        natGateways: 1,
      });
      const securityGroup = new ec2.SecurityGroup(stack, 'LambdaSG', {
        vpc,
        allowAllOutbound: false,
      });

      const fs = new efs.FileSystem(stack, 'Efs', {
        vpc,
      });
      const accessPoint = fs.addAccessPoint('AccessPoint');
      // WHEN
      new lambda.Function(stack, 'MyFunction', {
        vpc,
        handler: 'foo',
        securityGroups: [securityGroup],
        runtime: lambda.Runtime.NODEJS_14_X,
        code: lambda.Code.fromAsset(path.join(__dirname, 'handler.zip')),
        filesystem: lambda.FileSystem.fromEfsAccessPoint(accessPoint, '/mnt/msg'),
      });

      // THEN
      Template.fromStack(stack).hasResource('AWS::Lambda::Function', {
        DependsOn: [
          'EfsEfsMountTarget195B2DD2E',
          'EfsEfsMountTarget2315C927F',
          'EfsEfsSecurityGroupfromLambdaSG20491B2F751D',
          'LambdaSGtoEfsEfsSecurityGroupFCE2954020499719694A',
          'MyFunctionServiceRoleDefaultPolicyB705ABD4',
          'MyFunctionServiceRole3C357FF2',
          'VpcPrivateSubnet1DefaultRouteBE02A9ED',
          'VpcPrivateSubnet1RouteTableAssociation70C59FA6',
          'VpcPrivateSubnet2DefaultRoute060D2087',
          'VpcPrivateSubnet2RouteTableAssociationA89CAD56',
        ],
      });
    });
  });

  describe('code config', () => {
    class MyCode extends lambda.Code {
      public readonly isInline: boolean;
      constructor(private readonly config: lambda.CodeConfig) {
        super();
        this.isInline = 'inlineCode' in config;
      }

      public bind(_scope: constructs.Construct): lambda.CodeConfig {
        return this.config;
      }
    }

    test('only one of inline, s3 or imageConfig are allowed', () => {
      const stack = new cdk.Stack();

      expect(() => new lambda.Function(stack, 'Fn1', {
        code: new MyCode({}),
        handler: 'index.handler',
        runtime: lambda.Runtime.GO_1_X,
      })).toThrow(/lambda.Code must specify exactly one of/);

      expect(() => new lambda.Function(stack, 'Fn2', {
        code: new MyCode({
          inlineCode: 'foo',
          image: { imageUri: 'bar' },
        }),
        handler: 'index.handler',
        runtime: lambda.Runtime.GO_1_X,
      })).toThrow(/lambda.Code must specify exactly one of/);

      expect(() => new lambda.Function(stack, 'Fn3', {
        code: new MyCode({
          image: { imageUri: 'baz' },
          s3Location: { bucketName: 's3foo', objectKey: 's3bar' },
        }),
        handler: 'index.handler',
        runtime: lambda.Runtime.GO_1_X,
      })).toThrow(/lambda.Code must specify exactly one of/);

      expect(() => new lambda.Function(stack, 'Fn4', {
        code: new MyCode({ inlineCode: 'baz', s3Location: { bucketName: 's3foo', objectKey: 's3bar' } }),
        handler: 'index.handler',
        runtime: lambda.Runtime.GO_1_X,
      })).toThrow(/lambda.Code must specify exactly one of/);
    });

    test('handler must be FROM_IMAGE when image asset is specified', () => {
      const stack = new cdk.Stack();

      expect(() => new lambda.Function(stack, 'Fn1', {
        code: lambda.Code.fromAssetImage(dockerLambdaHandlerPath),
        handler: lambda.Handler.FROM_IMAGE,
        runtime: lambda.Runtime.FROM_IMAGE,
      })).not.toThrow();

      expect(() => new lambda.Function(stack, 'Fn2', {
        code: lambda.Code.fromAssetImage(dockerLambdaHandlerPath),
        handler: 'index.handler',
        runtime: lambda.Runtime.FROM_IMAGE,
      })).toThrow(/handler must be.*FROM_IMAGE/);
    });

    test('runtime must be FROM_IMAGE when image asset is specified', () => {
      const stack = new cdk.Stack();

      expect(() => new lambda.Function(stack, 'Fn1', {
        code: lambda.Code.fromAssetImage(dockerLambdaHandlerPath),
        handler: lambda.Handler.FROM_IMAGE,
        runtime: lambda.Runtime.FROM_IMAGE,
      })).not.toThrow();

      expect(() => new lambda.Function(stack, 'Fn2', {
        code: lambda.Code.fromAssetImage(dockerLambdaHandlerPath),
        handler: lambda.Handler.FROM_IMAGE,
        runtime: lambda.Runtime.GO_1_X,
      })).toThrow(/runtime must be.*FROM_IMAGE/);
    });

    test('imageUri is correctly configured', () => {
      const stack = new cdk.Stack();

      new lambda.Function(stack, 'Fn1', {
        code: new MyCode({
          image: {
            imageUri: 'ecr image uri',
          },
        }),
        handler: lambda.Handler.FROM_IMAGE,
        runtime: lambda.Runtime.FROM_IMAGE,
      });

      Template.fromStack(stack).hasResourceProperties('AWS::Lambda::Function', {
        Code: {
          ImageUri: 'ecr image uri',
        },
        ImageConfig: Match.absent(),
      });
    });

    test('imageConfig is correctly configured', () => {
      const stack = new cdk.Stack();

      new lambda.Function(stack, 'Fn1', {
        code: new MyCode({
          image: {
            imageUri: 'ecr image uri',
            cmd: ['cmd', 'param1'],
            entrypoint: ['entrypoint', 'param2'],
            workingDirectory: '/some/path',
          },
        }),
        handler: lambda.Handler.FROM_IMAGE,
        runtime: lambda.Runtime.FROM_IMAGE,
      });

      Template.fromStack(stack).hasResourceProperties('AWS::Lambda::Function', {
        ImageConfig: {
          Command: ['cmd', 'param1'],
          EntryPoint: ['entrypoint', 'param2'],
          WorkingDirectory: '/some/path',
        },
      });
    });
  });

  describe('code signing config', () => {
    test('default', () => {
      const stack = new cdk.Stack();

      const signingProfile = new signer.SigningProfile(stack, 'SigningProfile', {
        platform: signer.Platform.AWS_LAMBDA_SHA384_ECDSA,
      });

      const codeSigningConfig = new lambda.CodeSigningConfig(stack, 'CodeSigningConfig', {
        signingProfiles: [signingProfile],
      });

      new lambda.Function(stack, 'MyLambda', {
        code: new lambda.InlineCode('foo'),
        handler: 'index.handler',
        runtime: lambda.Runtime.NODEJS_14_X,
        codeSigningConfig,
      });

      Template.fromStack(stack).hasResourceProperties('AWS::Lambda::Function', {
        CodeSigningConfigArn: {
          'Fn::GetAtt': [
            'CodeSigningConfigD8D41C10',
            'CodeSigningConfigArn',
          ],
        },
      });
    });
  });

  test('error when layers set in a container function', () => {
    const stack = new cdk.Stack();
    const bucket = new s3.Bucket(stack, 'Bucket');
    const code = new lambda.S3Code(bucket, 'ObjectKey');

    const layer = new lambda.LayerVersion(stack, 'Layer', {
      code,
    });

    expect(() => new lambda.DockerImageFunction(stack, 'MyLambda', {
      code: lambda.DockerImageCode.fromImageAsset(dockerLambdaHandlerPath),
      layers: [layer],
    })).toThrow(/Layers are not supported for container image functions/);
  });

  testDeprecated('specified architectures is recognized', () => {
    const stack = new cdk.Stack();
    new lambda.Function(stack, 'MyFunction', {
      code: lambda.Code.fromInline('foo'),
      runtime: lambda.Runtime.NODEJS_14_X,
      handler: 'index.handler',

      architectures: [lambda.Architecture.ARM_64],
    });

    Template.fromStack(stack).hasResourceProperties('AWS::Lambda::Function', {
      Architectures: ['arm64'],
    });
  });

  test('specified architecture is recognized', () => {
    const stack = new cdk.Stack();
    new lambda.Function(stack, 'MyFunction', {
      code: lambda.Code.fromInline('foo'),
      runtime: lambda.Runtime.NODEJS_14_X,
      handler: 'index.handler',

      architecture: lambda.Architecture.ARM_64,
    });

    Template.fromStack(stack).hasResourceProperties('AWS::Lambda::Function', {
      Architectures: ['arm64'],
    });
  });

  testDeprecated('both architectures and architecture are not recognized', () => {
    const stack = new cdk.Stack();
    expect(() => new lambda.Function(stack, 'MyFunction', {
      code: lambda.Code.fromInline('foo'),
      runtime: lambda.Runtime.NODEJS_14_X,
      handler: 'index.handler',

      architecture: lambda.Architecture.ARM_64,
      architectures: [lambda.Architecture.X86_64],
    })).toThrow(/architecture or architectures must be specified/);
  });

  testDeprecated('Only one architecture allowed', () => {
    const stack = new cdk.Stack();
    expect(() => new lambda.Function(stack, 'MyFunction', {
      code: lambda.Code.fromInline('foo'),
      runtime: lambda.Runtime.NODEJS_14_X,
      handler: 'index.handler',

      architectures: [lambda.Architecture.X86_64, lambda.Architecture.ARM_64],
    })).toThrow(/one architecture must be specified/);
  });

  test('Architecture is properly readable from the function', () => {
    const stack = new cdk.Stack();
    const fn = new lambda.Function(stack, 'MyFunction', {
      code: lambda.Code.fromInline('foo'),
      runtime: lambda.Runtime.NODEJS_14_X,
      handler: 'index.handler',
      architecture: lambda.Architecture.ARM_64,
    });
    expect(fn.architecture?.name).toEqual('arm64');
  });

  test('Error when function name is longer than 64 chars', () => {
    const stack = new cdk.Stack();
    expect(() => new lambda.Function(stack, 'MyFunction', {
      code: lambda.Code.fromInline('foo'),
      runtime: lambda.Runtime.NODEJS_14_X,
      handler: 'index.handler',
      functionName: 'a'.repeat(65),
    })).toThrow(/Function name can not be longer than 64 characters/);
  });

  test('Error when function name contains invalid characters', () => {
    const stack = new cdk.Stack();
    [' ', '\n', '\r', '[', ']', '<', '>', '$'].forEach(invalidChar => {
      expect(() => {
        new lambda.Function(stack, `foo${invalidChar}`, {
          code: new lambda.InlineCode('foo'),
          handler: 'index.handler',
          runtime: lambda.Runtime.NODEJS_14_X,
          functionName: `foo${invalidChar}`,
        });
      }).toThrow(/can contain only letters, numbers, hyphens, or underscores with no spaces./);
    });
  });

  test('No error when function name is Tokenized and Unresolved', () => {
    const stack = new cdk.Stack();
    expect(() => {
      const realFunctionName = 'a'.repeat(141);
      const tokenizedFunctionName = cdk.Token.asString(new cdk.Intrinsic(realFunctionName));

      new lambda.Function(stack, 'foo', {
        code: new lambda.InlineCode('foo'),
        handler: 'index.handler',
        runtime: lambda.Runtime.NODEJS_14_X,
        functionName: tokenizedFunctionName,
      });
    }).not.toThrow();
  });

  test('Error when function description is longer than 256 chars', () => {
    const stack = new cdk.Stack();
    expect(() => new lambda.Function(stack, 'MyFunction', {
      code: lambda.Code.fromInline('foo'),
      runtime: lambda.Runtime.NODEJS_14_X,
      handler: 'index.handler',
      description: 'a'.repeat(257),
    })).toThrow(/Function description can not be longer than 256 characters/);
  });

  test('No error when function name is Tokenized and Unresolved', () => {
    const stack = new cdk.Stack();
    expect(() => {
      const realFunctionDescription = 'a'.repeat(257);
      const tokenizedFunctionDescription = cdk.Token.asString(new cdk.Intrinsic(realFunctionDescription));

      new lambda.Function(stack, 'foo', {
        code: new lambda.InlineCode('foo'),
        handler: 'index.handler',
        runtime: lambda.Runtime.NODEJS_14_X,
        description: tokenizedFunctionDescription,
      });
    }).not.toThrow();
  });

  describe('FunctionUrl', () => {
    test('addFunctionUrl creates a function url with default options', () => {
      // GIVEN
      const stack = new cdk.Stack();
      const fn = new lambda.Function(stack, 'MyLambda', {
        code: new lambda.InlineCode('hello()'),
        handler: 'index.hello',
        runtime: lambda.Runtime.NODEJS_14_X,
      });

      // WHEN
      fn.addFunctionUrl();

      // THEN
      Template.fromStack(stack).hasResourceProperties('AWS::Lambda::Url', {
        AuthType: 'AWS_IAM',
        TargetFunctionArn: {
          'Fn::GetAtt': [
            'MyLambdaCCE802FB',
            'Arn',
          ],
        },
      });
    });

    test('addFunctionUrl creates a function url with all options', () => {
      // GIVEN
      const stack = new cdk.Stack();
      const fn = new lambda.Function(stack, 'MyLambda', {
        code: new lambda.InlineCode('hello()'),
        handler: 'index.hello',
        runtime: lambda.Runtime.NODEJS_14_X,
      });

      // WHEN
      fn.addFunctionUrl({
        authType: lambda.FunctionUrlAuthType.NONE,
        cors: {
          allowCredentials: true,
          allowedOrigins: ['https://example.com'],
          allowedMethods: [lambda.HttpMethod.GET],
          allowedHeaders: ['X-Custom-Header'],
          maxAge: cdk.Duration.seconds(300),
        },
      });

      // THEN
      Template.fromStack(stack).hasResourceProperties('AWS::Lambda::Url', {
        AuthType: 'NONE',
        TargetFunctionArn: {
          'Fn::GetAtt': [
            'MyLambdaCCE802FB',
            'Arn',
          ],
        },
        Cors: {
          AllowCredentials: true,
          AllowHeaders: [
            'X-Custom-Header',
          ],
          AllowMethods: [
            'GET',
          ],
          AllowOrigins: [
            'https://example.com',
          ],
          MaxAge: 300,
        },
      });
    });

    test('grantInvokeUrl: adds appropriate permissions', () => {
      // GIVEN
      const stack = new cdk.Stack();
      const role = new iam.Role(stack, 'Role', {
        assumedBy: new iam.AccountPrincipal('1234'),
      });
      const fn = new lambda.Function(stack, 'MyLambda', {
        code: new lambda.InlineCode('hello()'),
        handler: 'index.hello',
        runtime: lambda.Runtime.NODEJS_14_X,
      });
      fn.addFunctionUrl();

      // WHEN
      fn.grantInvokeUrl(role);

      // THEN
      Template.fromStack(stack).hasResourceProperties('AWS::IAM::Policy', {
        PolicyDocument: {
          Version: '2012-10-17',
          Statement: [
            {
              Action: 'lambda:InvokeFunctionUrl',
              Effect: 'Allow',
              Resource: {
                'Fn::GetAtt': [
                  'MyLambdaCCE802FB',
                  'Arn',
                ],
              },
            },
          ],
        },
      });
    });
  });

  test('called twice for the same service principal but with different conditions', () => {
    // GIVEN
    const stack = new cdk.Stack();
    const fn = new lambda.Function(stack, 'Function', {
      code: lambda.Code.fromInline('xxx'),
      handler: 'index.handler',
      runtime: lambda.Runtime.NODEJS_14_X,
    });
    const sourceArnA = 'some-arn-a';
    const sourceArnB = 'some-arn-b';
    const service = 's3.amazonaws.com';
    const conditionalPrincipalA = new iam.PrincipalWithConditions(new iam.ServicePrincipal(service), {
      ArnLike: {
        'aws:SourceArn': sourceArnA,
      },
      StringEquals: {
        'aws:SourceAccount': stack.account,
      },
    });
    const conditionalPrincipalB = new iam.PrincipalWithConditions(new iam.ServicePrincipal(service), {
      ArnLike: {
        'aws:SourceArn': sourceArnB,
      },
      StringEquals: {
        'aws:SourceAccount': stack.account,
      },
    });

    // WHEN
    fn.grantInvoke(conditionalPrincipalA);
    fn.grantInvoke(conditionalPrincipalB);

    // THEN
    Template.fromStack(stack).resourceCountIs('AWS::Lambda::Permission', 2);
    Template.fromStack(stack).hasResource('AWS::Lambda::Permission', {
      Properties: {
        Action: 'lambda:InvokeFunction',
        FunctionName: {
          'Fn::GetAtt': [
            'Function76856677',
            'Arn',
          ],
        },
        Principal: service,
        SourceAccount: {
          Ref: 'AWS::AccountId',
        },
        SourceArn: sourceArnA,
      },
    });

    Template.fromStack(stack).hasResource('AWS::Lambda::Permission', {
      Properties: {
        Action: 'lambda:InvokeFunction',
        FunctionName: {
          'Fn::GetAtt': [
            'Function76856677',
            'Arn',
          ],
        },
        Principal: service,
        SourceAccount: {
          Ref: 'AWS::AccountId',
        },
        SourceArn: sourceArnB,
      },
    });
  });

  test('adds ADOT instrumentation to a ZIP Lambda function', () => {
    // GIVEN
    const app = new cdk.App();
    const stack = new cdk.Stack(app, 'Base', {
      env: { account: '111111111111', region: 'us-west-2' },
    });

    // WHEN
    new lambda.Function(stack, 'MyLambda', {
      code: new lambda.InlineCode('foo'),
      handler: 'index.handler',
      runtime: lambda.Runtime.NODEJS_14_X,
      adotInstrumentation: {
        layerVersion: lambda.AdotLayerVersion.fromJavaSdkLayerVersion(AdotLambdaLayerJavaSdkVersion.V1_19_0),
        execWrapper: lambda.AdotLambdaExecWrapper.REGULAR_HANDLER,
      },
    });

    // THEN
    Template.fromStack(stack).hasResourceProperties('AWS::Lambda::Function', {
      Layers: ['arn:aws:lambda:us-west-2:901920570463:layer:aws-otel-java-wrapper-amd64-ver-1-19-0:1'],
      Environment: {
        Variables: {
          AWS_LAMBDA_EXEC_WRAPPER: '/opt/otel-handler',
        },
      },
    });
  });

  test('adds ADOT instrumentation to a ZIP Lambda function for instrumentation', () => {
    // GIVEN
    const app = new cdk.App();
    const stack = new cdk.Stack(app, 'Base', {
      env: { account: '111111111111', region: 'us-west-2' },
    });

    // WHEN
    new lambda.Function(stack, 'MyLambda', {
      code: new lambda.InlineCode('foo'),
      handler: 'index.handler',
      runtime: lambda.Runtime.PYTHON_3_9,
      adotInstrumentation: {
        layerVersion: lambda.AdotLayerVersion.fromPythonSdkLayerVersion(lambda.AdotLambdaLayerPythonSdkVersion.V1_13_0),
        execWrapper: lambda.AdotLambdaExecWrapper.INSTRUMENT_HANDLER,
      },
    });

    // THEN
    Template.fromStack(stack).hasResourceProperties('AWS::Lambda::Function', {
      Layers: ['arn:aws:lambda:us-west-2:901920570463:layer:aws-otel-python-amd64-ver-1-13-0:1'],
      Environment: {
        Variables: {
          AWS_LAMBDA_EXEC_WRAPPER: '/opt/otel-instrument',
        },
      },
    });
  });

  test('Adot Instrumentation errors out when not using INSTRUMENT_HANDLER', () => {
    const stack = new cdk.Stack();

    expect(() => new lambda.Function(stack, 'Fn1', {
      code: new lambda.InlineCode('foo'),
      handler: 'index.handler',
      runtime: lambda.Runtime.PYTHON_3_10,
      adotInstrumentation: {
        layerVersion: lambda.AdotLayerVersion.fromPythonSdkLayerVersion(lambda.AdotLambdaLayerPythonSdkVersion.V1_13_0),
        execWrapper: lambda.AdotLambdaExecWrapper.REGULAR_HANDLER,
      },
    })).toThrow(/Python Adot Lambda layer requires AdotLambdaExecWrapper.INSTRUMENT_HANDLER/);
  });

  test('adds ADOT instrumentation to a container image Lambda function', () => {
    // GIVEN
    const app = new cdk.App();
    const stack = new cdk.Stack(app, 'Base', {
      env: { account: '111111111111', region: 'us-west-2' },
    });

    // WHEN
    expect(
      () =>
        new lambda.DockerImageFunction(stack, 'MyLambda', {
          code: lambda.DockerImageCode.fromImageAsset(dockerLambdaHandlerPath),
          adotInstrumentation: {
            layerVersion: lambda.AdotLayerVersion.fromJavaSdkLayerVersion(AdotLambdaLayerJavaSdkVersion.V1_19_0),
            execWrapper: lambda.AdotLambdaExecWrapper.REGULAR_HANDLER,
          },
        }),
    ).toThrow(/ADOT Lambda layer can't be configured with container image package type/);
  });
});

test('throws if ephemeral storage size is out of bound', () => {
  const stack = new cdk.Stack();
  expect(() => new lambda.Function(stack, 'MyLambda', {
    code: new lambda.InlineCode('foo'),
    handler: 'bar',
    runtime: lambda.Runtime.NODEJS_14_X,
    ephemeralStorageSize: Size.mebibytes(511),
  })).toThrow(/Ephemeral storage size must be between 512 and 10240 MB/);
});

test('set ephemeral storage to desired size', () => {
  const stack = new cdk.Stack();
  new lambda.Function(stack, 'MyLambda', {
    code: new lambda.InlineCode('foo'),
    handler: 'bar',
    runtime: lambda.Runtime.NODEJS_14_X,
    ephemeralStorageSize: Size.mebibytes(1024),
  });

  Template.fromStack(stack).hasResource('AWS::Lambda::Function', {
    Properties:
    {
      Code: { ZipFile: 'foo' },
      Handler: 'bar',
      Runtime: 'nodejs14.x',
      EphemeralStorage: {
        Size: 1024,
      },
    },
  });
});

test('ephemeral storage allows unresolved tokens', () => {
  const stack = new cdk.Stack();
  expect(() => {
    new lambda.Function(stack, 'MyLambda', {
      code: new lambda.InlineCode('foo'),
      handler: 'bar',
      runtime: lambda.Runtime.NODEJS_14_X,
      ephemeralStorageSize: Size.mebibytes(Lazy.number({ produce: () => 1024 })),
    });
  }).not.toThrow();
});

test('FunctionVersionUpgrade adds new description to function', () => {
  const app = new cdk.App({ context: { [cxapi.LAMBDA_RECOGNIZE_LAYER_VERSION]: true } });
  const stack = new cdk.Stack(app);
  new lambda.Function(stack, 'MyLambda', {
    code: new lambda.InlineCode('foo'),
    handler: 'bar',
    runtime: lambda.Runtime.NODEJS_14_X,
    description: 'my description',
  });

  Aspects.of(stack).add(new lambda.FunctionVersionUpgrade(cxapi.LAMBDA_RECOGNIZE_LAYER_VERSION));

  Template.fromStack(stack).hasResource('AWS::Lambda::Function', {
    Properties:
    {
      Code: { ZipFile: 'foo' },
      Handler: 'bar',
      Runtime: 'nodejs14.x',
      Description: 'my description version-hash:54f18c47346ed84843c2dac547de81fa',
    },
  });
});

test('function using a reserved environment variable', () => {
  const stack = new cdk.Stack();
  expect(() => new lambda.Function(stack, 'MyLambda', {
    code: new lambda.InlineCode('foo'),
    handler: 'index.handler',
    runtime: lambda.Runtime.PYTHON_3_9,
    environment: {
      AWS_REGION: 'ap-southeast-2',
    },
  })).toThrow(/AWS_REGION environment variable is reserved/);
});

test('set SnapStart to desired value', () => {
  const stack = new cdk.Stack();
  new lambda.CfnFunction(stack, 'MyLambda', {
    code: {
      zipFile: 'java11-test-function.zip',
    },
    functionName: 'MyCDK-SnapStart-Function',
    handler: 'example.Handler::handleRequest',
    role: 'testRole',
    runtime: 'java11',
    snapStart: { applyOn: 'PublishedVersions' },
  });

  Template.fromStack(stack).hasResource('AWS::Lambda::Function', {
    Properties:
    {
      Code: { ZipFile: 'java11-test-function.zip' },
      Handler: 'example.Handler::handleRequest',
      Runtime: 'java11',
      SnapStart: {
        ApplyOn: 'PublishedVersions',
      },
    },
  });
});

<<<<<<< HEAD
describe('VPC configuration', () => {
  test('with both securityGroup and securityGroups', () => {
    const stack = new cdk.Stack();
    const vpc = new ec2.Vpc(stack, 'Vpc', {
      maxAzs: 3,
      natGateways: 1,
    });
    const securityGroup = new ec2.SecurityGroup(stack, 'LambdaSG', {
      vpc,
      allowAllOutbound: false,
    });
    expect(() => new lambda.Function(stack, 'MyLambda', {
      code: new lambda.InlineCode('foo'),
      handler: 'index.handler',
      runtime: lambda.Runtime.PYTHON_3_9,
      securityGroup,
      securityGroups: [securityGroup],
    })).toThrow(/Only one of the function props, securityGroup or securityGroups, is allowed/);
  });

  test('with allowAllOutbound and no VPC', () => {
    const stack = new cdk.Stack();
    expect(() => new lambda.Function(stack, 'MyLambda', {
      code: new lambda.InlineCode('foo'),
      handler: 'index.handler',
      runtime: lambda.Runtime.PYTHON_3_9,
      allowAllOutbound: true,
    })).toThrow(/Cannot configure 'allowAllOutbound' without configuring a VPC/);
  });

  test('with allowAllOutbound and no VPC', () => {
    const stack = new cdk.Stack();
    expect(() => new lambda.Function(stack, 'MyLambda', {
      code: new lambda.InlineCode('foo'),
      handler: 'index.handler',
      runtime: lambda.Runtime.PYTHON_3_9,
      allowAllOutbound: true,
    })).toThrow(/Cannot configure 'allowAllOutbound' without configuring a VPC/);
  });

  test('with securityGroup and no VPC', () => {
    const stack = new cdk.Stack();
    const vpc = new ec2.Vpc(stack, 'Vpc', {
      maxAzs: 3,
      natGateways: 1,
    });
    const securityGroup = new ec2.SecurityGroup(stack, 'LambdaSG', {
      vpc,
      allowAllOutbound: false,
    });
    expect(() => new lambda.Function(stack, 'MyLambda', {
      code: new lambda.InlineCode('foo'),
      handler: 'index.handler',
      runtime: lambda.Runtime.PYTHON_3_9,
      securityGroup,
    })).toThrow(/Cannot configure 'securityGroup' without configuring a VPC/);
  });

  test('with securityGroups and no VPC', () => {
    const stack = new cdk.Stack();
    const vpc = new ec2.Vpc(stack, 'Vpc', {
      maxAzs: 3,
      natGateways: 1,
    });
    const securityGroup = new ec2.SecurityGroup(stack, 'LambdaSG', {
      vpc,
      allowAllOutbound: false,
    });
    expect(() => new lambda.Function(stack, 'MyLambda', {
      code: new lambda.InlineCode('foo'),
      handler: 'index.handler',
      runtime: lambda.Runtime.PYTHON_3_9,
      securityGroups: [securityGroup],
    })).toThrow(/Cannot configure 'securityGroups' without configuring a VPC/);
  });

  test('with vpcSubnets and no VPC', () => {
    const stack = new cdk.Stack();
    expect(() => new lambda.Function(stack, 'MyLambda', {
      code: new lambda.InlineCode('foo'),
      handler: 'index.handler',
      runtime: lambda.Runtime.PYTHON_3_9,
      vpcSubnets: { subnetType: ec2.SubnetType.PRIVATE_WITH_EGRESS },
    })).toThrow(/Cannot configure 'vpcSubnets' without configuring a VPC/);
  });

  test('with securityGroup and allowAllOutbound', () => {
    const stack = new cdk.Stack();
    const vpc = new ec2.Vpc(stack, 'Vpc', {
      maxAzs: 3,
      natGateways: 1,
    });
    const securityGroup = new ec2.SecurityGroup(stack, 'LambdaSG', {
      vpc,
      allowAllOutbound: false,
    });
    expect(() => new lambda.Function(stack, 'MyLambda', {
      vpc,
      code: new lambda.InlineCode('foo'),
      handler: 'index.handler',
      runtime: lambda.Runtime.PYTHON_3_9,
      securityGroup,
      allowAllOutbound: false,
    })).toThrow(/Configure 'allowAllOutbound' directly on the supplied SecurityGroup./);
  });

  test('with securityGroups and allowAllOutbound', () => {
    const stack = new cdk.Stack();
    const vpc = new ec2.Vpc(stack, 'Vpc', {
      maxAzs: 3,
      natGateways: 1,
    });
    const securityGroup = new ec2.SecurityGroup(stack, 'LambdaSG', {
      vpc,
      allowAllOutbound: false,
    });
    expect(() => new lambda.Function(stack, 'MyLambda', {
      vpc,
      code: new lambda.InlineCode('foo'),
      handler: 'index.handler',
      runtime: lambda.Runtime.PYTHON_3_9,
      securityGroups: [securityGroup],
      allowAllOutbound: false,
    })).toThrow(/Configure 'allowAllOutbound' directly on the supplied SecurityGroups./);
=======
test('test 2.87.0 version hash stability', () => {
  // GIVEN
  const app = new cdk.App({
    context: {
      '@aws-cdk/aws-lambda:recognizeLayerVersion': true,
    },
  });
  const stack = new cdk.Stack(app, 'Stack');

  // WHEN
  const layer = new lambda.LayerVersion(stack, 'MyLayer', {
    code: lambda.Code.fromAsset(path.join(__dirname, 'x.zip')),
    compatibleRuntimes: [
      lambda.Runtime.NODEJS_18_X,
    ],
  });

  const role = new iam.Role(stack, 'MyRole', {
    assumedBy: new iam.ServicePrincipal('lambda.amazonaws.com'),
    managedPolicies: [
      iam.ManagedPolicy.fromAwsManagedPolicyName('service-role/AWSLambdaBasicExecutionRole'),
      iam.ManagedPolicy.fromAwsManagedPolicyName('AWSXRayDaemonWriteAccess'),
    ],
  });

  const lambdaFn = new lambda.Function(stack, 'MyLambda', {
    runtime: lambda.Runtime.NODEJS_18_X,
    memorySize: 128,
    handler: 'index.handler',
    timeout: cdk.Duration.seconds(30),
    environment: {
      VARIABLE_1: 'ONE',
    },
    code: lambda.Code.fromAsset(path.join(__dirname, 'x.zip')),
    role,
    currentVersionOptions: {
      removalPolicy: cdk.RemovalPolicy.RETAIN,
    },
    layers: [
      layer,
    ],
  });

  new lambda.Alias(stack, 'MyAlias', {
    aliasName: 'current',
    version: lambdaFn.currentVersion,
  });

  // THEN
  // Precalculated version hash using 2.87.0 version
  Template.fromStack(stack).hasResource('AWS::Lambda::Alias', {
    Properties: {
      FunctionVersion: {
        'Fn::GetAtt': [
          'MyLambdaCurrentVersionE7A382CCd55a48b26bd9a860d8842137f2243c37',
          'Version',
        ],
      },
    },
>>>>>>> 89393a20
  });
});

function newTestLambda(scope: constructs.Construct) {
  return new lambda.Function(scope, 'MyLambda', {
    code: new lambda.InlineCode('foo'),
    handler: 'bar',
    runtime: lambda.Runtime.PYTHON_3_9,
  });
}<|MERGE_RESOLUTION|>--- conflicted
+++ resolved
@@ -3246,132 +3246,6 @@
   });
 });
 
-<<<<<<< HEAD
-describe('VPC configuration', () => {
-  test('with both securityGroup and securityGroups', () => {
-    const stack = new cdk.Stack();
-    const vpc = new ec2.Vpc(stack, 'Vpc', {
-      maxAzs: 3,
-      natGateways: 1,
-    });
-    const securityGroup = new ec2.SecurityGroup(stack, 'LambdaSG', {
-      vpc,
-      allowAllOutbound: false,
-    });
-    expect(() => new lambda.Function(stack, 'MyLambda', {
-      code: new lambda.InlineCode('foo'),
-      handler: 'index.handler',
-      runtime: lambda.Runtime.PYTHON_3_9,
-      securityGroup,
-      securityGroups: [securityGroup],
-    })).toThrow(/Only one of the function props, securityGroup or securityGroups, is allowed/);
-  });
-
-  test('with allowAllOutbound and no VPC', () => {
-    const stack = new cdk.Stack();
-    expect(() => new lambda.Function(stack, 'MyLambda', {
-      code: new lambda.InlineCode('foo'),
-      handler: 'index.handler',
-      runtime: lambda.Runtime.PYTHON_3_9,
-      allowAllOutbound: true,
-    })).toThrow(/Cannot configure 'allowAllOutbound' without configuring a VPC/);
-  });
-
-  test('with allowAllOutbound and no VPC', () => {
-    const stack = new cdk.Stack();
-    expect(() => new lambda.Function(stack, 'MyLambda', {
-      code: new lambda.InlineCode('foo'),
-      handler: 'index.handler',
-      runtime: lambda.Runtime.PYTHON_3_9,
-      allowAllOutbound: true,
-    })).toThrow(/Cannot configure 'allowAllOutbound' without configuring a VPC/);
-  });
-
-  test('with securityGroup and no VPC', () => {
-    const stack = new cdk.Stack();
-    const vpc = new ec2.Vpc(stack, 'Vpc', {
-      maxAzs: 3,
-      natGateways: 1,
-    });
-    const securityGroup = new ec2.SecurityGroup(stack, 'LambdaSG', {
-      vpc,
-      allowAllOutbound: false,
-    });
-    expect(() => new lambda.Function(stack, 'MyLambda', {
-      code: new lambda.InlineCode('foo'),
-      handler: 'index.handler',
-      runtime: lambda.Runtime.PYTHON_3_9,
-      securityGroup,
-    })).toThrow(/Cannot configure 'securityGroup' without configuring a VPC/);
-  });
-
-  test('with securityGroups and no VPC', () => {
-    const stack = new cdk.Stack();
-    const vpc = new ec2.Vpc(stack, 'Vpc', {
-      maxAzs: 3,
-      natGateways: 1,
-    });
-    const securityGroup = new ec2.SecurityGroup(stack, 'LambdaSG', {
-      vpc,
-      allowAllOutbound: false,
-    });
-    expect(() => new lambda.Function(stack, 'MyLambda', {
-      code: new lambda.InlineCode('foo'),
-      handler: 'index.handler',
-      runtime: lambda.Runtime.PYTHON_3_9,
-      securityGroups: [securityGroup],
-    })).toThrow(/Cannot configure 'securityGroups' without configuring a VPC/);
-  });
-
-  test('with vpcSubnets and no VPC', () => {
-    const stack = new cdk.Stack();
-    expect(() => new lambda.Function(stack, 'MyLambda', {
-      code: new lambda.InlineCode('foo'),
-      handler: 'index.handler',
-      runtime: lambda.Runtime.PYTHON_3_9,
-      vpcSubnets: { subnetType: ec2.SubnetType.PRIVATE_WITH_EGRESS },
-    })).toThrow(/Cannot configure 'vpcSubnets' without configuring a VPC/);
-  });
-
-  test('with securityGroup and allowAllOutbound', () => {
-    const stack = new cdk.Stack();
-    const vpc = new ec2.Vpc(stack, 'Vpc', {
-      maxAzs: 3,
-      natGateways: 1,
-    });
-    const securityGroup = new ec2.SecurityGroup(stack, 'LambdaSG', {
-      vpc,
-      allowAllOutbound: false,
-    });
-    expect(() => new lambda.Function(stack, 'MyLambda', {
-      vpc,
-      code: new lambda.InlineCode('foo'),
-      handler: 'index.handler',
-      runtime: lambda.Runtime.PYTHON_3_9,
-      securityGroup,
-      allowAllOutbound: false,
-    })).toThrow(/Configure 'allowAllOutbound' directly on the supplied SecurityGroup./);
-  });
-
-  test('with securityGroups and allowAllOutbound', () => {
-    const stack = new cdk.Stack();
-    const vpc = new ec2.Vpc(stack, 'Vpc', {
-      maxAzs: 3,
-      natGateways: 1,
-    });
-    const securityGroup = new ec2.SecurityGroup(stack, 'LambdaSG', {
-      vpc,
-      allowAllOutbound: false,
-    });
-    expect(() => new lambda.Function(stack, 'MyLambda', {
-      vpc,
-      code: new lambda.InlineCode('foo'),
-      handler: 'index.handler',
-      runtime: lambda.Runtime.PYTHON_3_9,
-      securityGroups: [securityGroup],
-      allowAllOutbound: false,
-    })).toThrow(/Configure 'allowAllOutbound' directly on the supplied SecurityGroups./);
-=======
 test('test 2.87.0 version hash stability', () => {
   // GIVEN
   const app = new cdk.App({
@@ -3431,7 +3305,133 @@
         ],
       },
     },
->>>>>>> 89393a20
+  });
+});
+
+describe('VPC configuration', () => {
+  test('with both securityGroup and securityGroups', () => {
+    const stack = new cdk.Stack();
+    const vpc = new ec2.Vpc(stack, 'Vpc', {
+      maxAzs: 3,
+      natGateways: 1,
+    });
+    const securityGroup = new ec2.SecurityGroup(stack, 'LambdaSG', {
+      vpc,
+      allowAllOutbound: false,
+    });
+    expect(() => new lambda.Function(stack, 'MyLambda', {
+      code: new lambda.InlineCode('foo'),
+      handler: 'index.handler',
+      runtime: lambda.Runtime.PYTHON_3_9,
+      securityGroup,
+      securityGroups: [securityGroup],
+    })).toThrow(/Only one of the function props, securityGroup or securityGroups, is allowed/);
+  });
+
+  test('with allowAllOutbound and no VPC', () => {
+    const stack = new cdk.Stack();
+    expect(() => new lambda.Function(stack, 'MyLambda', {
+      code: new lambda.InlineCode('foo'),
+      handler: 'index.handler',
+      runtime: lambda.Runtime.PYTHON_3_9,
+      allowAllOutbound: true,
+    })).toThrow(/Cannot configure 'allowAllOutbound' without configuring a VPC/);
+  });
+
+  test('with allowAllOutbound and no VPC', () => {
+    const stack = new cdk.Stack();
+    expect(() => new lambda.Function(stack, 'MyLambda', {
+      code: new lambda.InlineCode('foo'),
+      handler: 'index.handler',
+      runtime: lambda.Runtime.PYTHON_3_9,
+      allowAllOutbound: true,
+    })).toThrow(/Cannot configure 'allowAllOutbound' without configuring a VPC/);
+  });
+
+  test('with securityGroup and no VPC', () => {
+    const stack = new cdk.Stack();
+    const vpc = new ec2.Vpc(stack, 'Vpc', {
+      maxAzs: 3,
+      natGateways: 1,
+    });
+    const securityGroup = new ec2.SecurityGroup(stack, 'LambdaSG', {
+      vpc,
+      allowAllOutbound: false,
+    });
+    expect(() => new lambda.Function(stack, 'MyLambda', {
+      code: new lambda.InlineCode('foo'),
+      handler: 'index.handler',
+      runtime: lambda.Runtime.PYTHON_3_9,
+      securityGroup,
+    })).toThrow(/Cannot configure 'securityGroup' without configuring a VPC/);
+  });
+
+  test('with securityGroups and no VPC', () => {
+    const stack = new cdk.Stack();
+    const vpc = new ec2.Vpc(stack, 'Vpc', {
+      maxAzs: 3,
+      natGateways: 1,
+    });
+    const securityGroup = new ec2.SecurityGroup(stack, 'LambdaSG', {
+      vpc,
+      allowAllOutbound: false,
+    });
+    expect(() => new lambda.Function(stack, 'MyLambda', {
+      code: new lambda.InlineCode('foo'),
+      handler: 'index.handler',
+      runtime: lambda.Runtime.PYTHON_3_9,
+      securityGroups: [securityGroup],
+    })).toThrow(/Cannot configure 'securityGroups' without configuring a VPC/);
+  });
+
+  test('with vpcSubnets and no VPC', () => {
+    const stack = new cdk.Stack();
+    expect(() => new lambda.Function(stack, 'MyLambda', {
+      code: new lambda.InlineCode('foo'),
+      handler: 'index.handler',
+      runtime: lambda.Runtime.PYTHON_3_9,
+      vpcSubnets: { subnetType: ec2.SubnetType.PRIVATE_WITH_EGRESS },
+    })).toThrow(/Cannot configure 'vpcSubnets' without configuring a VPC/);
+  });
+
+  test('with securityGroup and allowAllOutbound', () => {
+    const stack = new cdk.Stack();
+    const vpc = new ec2.Vpc(stack, 'Vpc', {
+      maxAzs: 3,
+      natGateways: 1,
+    });
+    const securityGroup = new ec2.SecurityGroup(stack, 'LambdaSG', {
+      vpc,
+      allowAllOutbound: false,
+    });
+    expect(() => new lambda.Function(stack, 'MyLambda', {
+      vpc,
+      code: new lambda.InlineCode('foo'),
+      handler: 'index.handler',
+      runtime: lambda.Runtime.PYTHON_3_9,
+      securityGroup,
+      allowAllOutbound: false,
+    })).toThrow(/Configure 'allowAllOutbound' directly on the supplied SecurityGroup./);
+  });
+
+  test('with securityGroups and allowAllOutbound', () => {
+    const stack = new cdk.Stack();
+    const vpc = new ec2.Vpc(stack, 'Vpc', {
+      maxAzs: 3,
+      natGateways: 1,
+    });
+    const securityGroup = new ec2.SecurityGroup(stack, 'LambdaSG', {
+      vpc,
+      allowAllOutbound: false,
+    });
+    expect(() => new lambda.Function(stack, 'MyLambda', {
+      vpc,
+      code: new lambda.InlineCode('foo'),
+      handler: 'index.handler',
+      runtime: lambda.Runtime.PYTHON_3_9,
+      securityGroups: [securityGroup],
+      allowAllOutbound: false,
+    })).toThrow(/Configure 'allowAllOutbound' directly on the supplied SecurityGroups./);
   });
 });
 
