--- conflicted
+++ resolved
@@ -9,11 +9,7 @@
         "path": "Tree",
         "constructInfo": {
           "fqn": "constructs.Construct",
-<<<<<<< HEAD
-          "version": "10.1.78"
-=======
           "version": "10.1.85"
->>>>>>> fadbfc1e
         }
       },
       "cdk-s3-bucket-auto-delete-objects": {
@@ -160,101 +156,14 @@
                 "id": "Handler",
                 "path": "cdk-s3-bucket-auto-delete-objects/Custom::S3AutoDeleteObjectsCustomResourceProvider/Handler",
                 "constructInfo": {
-<<<<<<< HEAD
-                  "fqn": "@aws-cdk/core.CfnResource",
-                  "version": "0.0.0"
-                }
-              }
-            },
-            "constructInfo": {
-              "fqn": "@aws-cdk/core.CustomResourceProvider",
-              "version": "0.0.0"
-            }
-          },
-          "AssetParameters": {
-            "id": "AssetParameters",
-            "path": "cdk-s3-bucket-auto-delete-objects/AssetParameters",
-            "children": {
-              "60767da3831353fede3cfe92efef10580a600592dec8ccbb06c051e95b9c1b26": {
-                "id": "60767da3831353fede3cfe92efef10580a600592dec8ccbb06c051e95b9c1b26",
-                "path": "cdk-s3-bucket-auto-delete-objects/AssetParameters/60767da3831353fede3cfe92efef10580a600592dec8ccbb06c051e95b9c1b26",
-                "children": {
-                  "S3Bucket": {
-                    "id": "S3Bucket",
-                    "path": "cdk-s3-bucket-auto-delete-objects/AssetParameters/60767da3831353fede3cfe92efef10580a600592dec8ccbb06c051e95b9c1b26/S3Bucket",
-                    "constructInfo": {
-                      "fqn": "@aws-cdk/core.CfnParameter",
-                      "version": "0.0.0"
-                    }
-                  },
-                  "S3VersionKey": {
-                    "id": "S3VersionKey",
-                    "path": "cdk-s3-bucket-auto-delete-objects/AssetParameters/60767da3831353fede3cfe92efef10580a600592dec8ccbb06c051e95b9c1b26/S3VersionKey",
-                    "constructInfo": {
-                      "fqn": "@aws-cdk/core.CfnParameter",
-                      "version": "0.0.0"
-                    }
-                  },
-                  "ArtifactHash": {
-                    "id": "ArtifactHash",
-                    "path": "cdk-s3-bucket-auto-delete-objects/AssetParameters/60767da3831353fede3cfe92efef10580a600592dec8ccbb06c051e95b9c1b26/ArtifactHash",
-                    "constructInfo": {
-                      "fqn": "@aws-cdk/core.CfnParameter",
-                      "version": "0.0.0"
-                    }
-                  }
-                },
-                "constructInfo": {
-                  "fqn": "constructs.Construct",
-                  "version": "10.1.78"
-                }
-              },
-              "e9c68cf1f45c13541846ac21c968ae404003e58f772e7c54163c0980d8123e12": {
-                "id": "e9c68cf1f45c13541846ac21c968ae404003e58f772e7c54163c0980d8123e12",
-                "path": "cdk-s3-bucket-auto-delete-objects/AssetParameters/e9c68cf1f45c13541846ac21c968ae404003e58f772e7c54163c0980d8123e12",
-                "children": {
-                  "S3Bucket": {
-                    "id": "S3Bucket",
-                    "path": "cdk-s3-bucket-auto-delete-objects/AssetParameters/e9c68cf1f45c13541846ac21c968ae404003e58f772e7c54163c0980d8123e12/S3Bucket",
-                    "constructInfo": {
-                      "fqn": "@aws-cdk/core.CfnParameter",
-                      "version": "0.0.0"
-                    }
-                  },
-                  "S3VersionKey": {
-                    "id": "S3VersionKey",
-                    "path": "cdk-s3-bucket-auto-delete-objects/AssetParameters/e9c68cf1f45c13541846ac21c968ae404003e58f772e7c54163c0980d8123e12/S3VersionKey",
-                    "constructInfo": {
-                      "fqn": "@aws-cdk/core.CfnParameter",
-                      "version": "0.0.0"
-                    }
-                  },
-                  "ArtifactHash": {
-                    "id": "ArtifactHash",
-                    "path": "cdk-s3-bucket-auto-delete-objects/AssetParameters/e9c68cf1f45c13541846ac21c968ae404003e58f772e7c54163c0980d8123e12/ArtifactHash",
-                    "constructInfo": {
-                      "fqn": "@aws-cdk/core.CfnParameter",
-                      "version": "0.0.0"
-                    }
-                  }
-                },
-                "constructInfo": {
-                  "fqn": "constructs.Construct",
-                  "version": "10.1.78"
-=======
-                  "fqn": "constructs.Construct",
-                  "version": "10.1.85"
->>>>>>> fadbfc1e
+                  "fqn": "constructs.Construct",
+                  "version": "10.1.85"
                 }
               }
             },
             "constructInfo": {
               "fqn": "constructs.Construct",
-<<<<<<< HEAD
-              "version": "10.1.78"
-=======
               "version": "10.1.85"
->>>>>>> fadbfc1e
             }
           },
           "Custom::S3PutObjectsCustomResourceProvider": {
