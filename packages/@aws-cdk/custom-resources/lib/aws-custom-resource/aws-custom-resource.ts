import * as fs from 'fs';
import * as path from 'path';
import * as iam from '@aws-cdk/aws-iam';
import * as lambda from '@aws-cdk/aws-lambda';
import * as logs from '@aws-cdk/aws-logs';
import * as cdk from '@aws-cdk/core';
<<<<<<< HEAD
import { EncodedAwsSdkCall } from './lambda-handler-types';
=======
import { PHYSICAL_RESOURCE_ID_REFERENCE, flatten } from './runtime';
>>>>>>> fb39803b

// don't use "require" since the typescript compiler emits errors since this
// file is not listed in tsconfig.json.
const metadata = JSON.parse(fs.readFileSync(path.join(__dirname, 'sdk-api-metadata.json'), 'utf-8'));

/**
 * AWS SDK service metadata.
 */
export type AwsSdkMetadata = {[key: string]: any};

const awsSdkMetadata: AwsSdkMetadata = metadata;

/**
 * Reference to the physical resource id that can be passed to the AWS operation as a parameter.
 */
export class PhysicalResourceIdReference {
  /**
   * toJSON serialization to replace `PhysicalResourceIdReference` with a magic string.
   */
  public toJSON() {
    return PHYSICAL_RESOURCE_ID_REFERENCE;
  }
}

/**
 * Physical ID of the custom resource.
 */
export class PhysicalResourceId {

  /**
   * Extract the physical resource id from the path (dot notation) to the data in the API call response.
   */
  public static fromResponse(responsePath: string): PhysicalResourceId {
    return new PhysicalResourceId(responsePath, undefined);
  }

  /**
   * Explicit physical resource id.
   */
  public static of(id: string): PhysicalResourceId {
    return new PhysicalResourceId(undefined, id);
  }

  /**
   * @param responsePath Path to a response data element to be used as the physical id.
   * @param id Literal string to be used as the physical id.
   */
  private constructor(public readonly responsePath?: string, public readonly id?: string) { }
}

/**
 * An AWS SDK call.
 */
export interface AwsSdkCall {
  /**
   * The service to call
   *
   * @see https://docs.aws.amazon.com/AWSJavaScriptSDK/latest/index.html
   */
  readonly service: string;

  /**
   * The service action to call
   *
   * @see https://docs.aws.amazon.com/AWSJavaScriptSDK/latest/index.html
   */
  readonly action: string;

  /**
   * The parameters for the service action
   *
   * @default - no parameters
   * @see https://docs.aws.amazon.com/AWSJavaScriptSDK/latest/index.html
   */
  readonly parameters?: any;

  /**
   * The physical resource id of the custom resource for this call.
   * Mandatory for onCreate or onUpdate calls.
   *
   * @default - no physical resource id
   */
  readonly physicalResourceId?: PhysicalResourceId;

  /**
   * The regex pattern to use to catch API errors. The `code` property of the
   * `Error` object will be tested against this pattern. If there is a match an
   * error will not be thrown.
   *
   * @default - do not catch errors
   */
  readonly ignoreErrorCodesMatching?: string;

  /**
   * API version to use for the service
   *
   * @see https://docs.aws.amazon.com/sdk-for-javascript/v2/developer-guide/locking-api-versions.html
   * @default - use latest available API version
   */
  readonly apiVersion?: string;

  /**
   * The region to send service requests to.
   * **Note: Cross-region operations are generally considered an anti-pattern.**
   * **Consider first deploying a stack in that region.**
   *
   * @default - the region where this custom resource is deployed
   */
  readonly region?: string;

  /**
   * Restrict the data returned by the custom resource to a specific path in
   * the API response. Use this to limit the data returned by the custom
   * resource if working with API calls that could potentially result in custom
   * response objects exceeding the hard limit of 4096 bytes.
   *
   * Example for ECS / updateService: 'service.deploymentConfiguration.maximumPercent'
   *
   * @default - return all data
   */
  readonly outputPath?: string;

  /**
   * The role that should be assumed before executing the sdk call
   * This role will apply only to this single call. The role must be assumable by the
   * execution role of the lambda function.
   *
   * @default - no role to assume
   */
  readonly assumedRole?: iam.IRole;
}

/**
 * Options for the auto-generation of policies based on the configured SDK calls.
 */
export interface SdkCallsPolicyOptions {

  /**
   * The resources that the calls will have access to.
   *
   * It is best to use specific resource ARN's when possible. However, you can also use `AwsCustomResourcePolicy.ANY_RESOURCE`
   * to allow access to all resources. For example, when `onCreate` is used to create a resource which you don't
   * know the physical name of in advance.
   *
   * Note that will apply to ALL SDK calls.
   */
  readonly resources: string[]

}

/**
 * The IAM Policy that will be applied to the different calls.
 */
export class AwsCustomResourcePolicy {

  /**
   * Use this constant to configure access to any resource.
   */
  public static readonly ANY_RESOURCE = ['*'];

  /**
   * Explicit IAM Policy Statements.
   *
   * @param statements the statements to propagate to the SDK calls.
   */
  public static fromStatements(statements: iam.PolicyStatement[]) {
    return new AwsCustomResourcePolicy(statements, undefined);
  }

  /**
   * Generate IAM Policy Statements from the configured SDK calls.
   *
   * Each SDK call with be translated to an IAM Policy Statement in the form of: `call.service:call.action` (e.g `s3:PutObject`).
   *
   * @param options options for the policy generation
   */
  public static fromSdkCalls(options: SdkCallsPolicyOptions) {
    return new AwsCustomResourcePolicy([], options.resources);
  }

  /**
   * @param statements statements for explicit policy.
   * @param resources resources for auto-generated from SDK calls.
   */
  private constructor(public readonly statements: iam.PolicyStatement[], public readonly resources?: string[]) {}
}

/**
 * Properties for AwsCustomResource.
 *
 * Note that at least onCreate, onUpdate or onDelete must be specified.
 */
export interface AwsCustomResourceProps {
  /**
   * Cloudformation Resource type.
   *
   * @default - Custom::AWS
   */
  readonly resourceType?: string;

  /**
   * The AWS SDK call to make when the resource is created.
   *
   * @default - the call when the resource is updated
   */
  readonly onCreate?: AwsSdkCall;

  /**
   * The AWS SDK call to make when the resource is updated
   *
   * @default - no call
   */
  readonly onUpdate?: AwsSdkCall;

  /**
   * The AWS SDK call to make when the resource is deleted
   *
   * @default - no call
   */
  readonly onDelete?: AwsSdkCall;

  /**
   * The policy that will be added to the execution role of the Lambda
   * function implementing this custom resource provider.
   *
   * The custom resource also implements `iam.IGrantable`, making it possible
   * to use the `grantXxx()` methods.
   *
   * As this custom resource uses a singleton Lambda function, it's important
   * to note the that function's role will eventually accumulate the
   * permissions/grants from all resources.
   *
   * @see Policy.fromStatements
   * @see Policy.fromSdkCalls
   */
  readonly policy: AwsCustomResourcePolicy;

  /**
   * The execution role for the Lambda function implementing this custom
   * resource provider. This role will apply to all `AwsCustomResource`
   * instances in the stack. The role must be assumable by the
   * `lambda.amazonaws.com` service principal.
   *
   * @default - a new role is created
   */
  readonly role?: iam.IRole;

  /**
   * The timeout for the Lambda function implementing this custom resource.
   *
   * @default Duration.minutes(2)
   */
  readonly timeout?: cdk.Duration

  /**
   * The number of days log events of the Lambda function implementing
   * this custom resource are kept in CloudWatch Logs.
   *
   * @default logs.RetentionDays.INFINITE
   */
  readonly logRetention?: logs.RetentionDays;

  /**
   * Whether to install the latest AWS SDK v2. Allows to use the latest API
   * calls documented at https://docs.aws.amazon.com/AWSJavaScriptSDK/latest/index.html.
   *
   * The installation takes around 60 seconds.
   *
   * @default true
   */
  readonly installLatestAwsSdk?: boolean;

  /**
   * A name for the Lambda function implementing this custom resource.
   *
   * @default - AWS CloudFormation generates a unique physical ID and uses that
   * ID for the function's name. For more information, see Name Type.
   */
  readonly functionName?: string;
}

/**
 * Defines a custom resource that is materialized using specific AWS API calls.
 *
 * Use this to bridge any gap that might exist in the CloudFormation Coverage.
 * You can specify exactly which calls are invoked for the 'CREATE', 'UPDATE' and 'DELETE' life cycle events.
 *
 */
export class AwsCustomResource extends cdk.Construct implements iam.IGrantable {

  private static breakIgnoreErrorsCircuit(sdkCalls: Array<AwsSdkCall | undefined>, caller: string) {

    for (const call of sdkCalls) {
      if (call?.ignoreErrorCodesMatching) {
        throw new Error(`\`${caller}\`` + ' cannot be called along with `ignoreErrorCodesMatching`.');
      }
    }

  }

  public readonly grantPrincipal: iam.IPrincipal;

  private readonly customResource: cdk.CustomResource;
  private readonly props: AwsCustomResourceProps;

  // 'props' cannot be optional, even though all its properties are optional.
  // this is because at least one sdk call must be provided.
  constructor(scope: cdk.Construct, id: string, props: AwsCustomResourceProps) {
    super(scope, id);

    if (!props.onCreate && !props.onUpdate && !props.onDelete) {
      throw new Error('At least `onCreate`, `onUpdate` or `onDelete` must be specified.');
    }

    for (const call of [props.onCreate, props.onUpdate]) {
      if (call && !call.physicalResourceId) {
        throw new Error('`physicalResourceId` must be specified for onCreate and onUpdate calls.');
      }
    }

    for (const call of [props.onCreate, props.onUpdate, props.onDelete]) {
      if (call?.physicalResourceId?.responsePath) {
        AwsCustomResource.breakIgnoreErrorsCircuit([call], 'PhysicalResourceId.fromResponse');
      }
    }

    if (props.onCreate?.parameters) {
      const flattenedOnCreateParams = flatten(JSON.parse(JSON.stringify(props.onCreate.parameters)));
      for (const param in flattenedOnCreateParams) {
        if (flattenedOnCreateParams[param] === PHYSICAL_RESOURCE_ID_REFERENCE) {
          throw new Error('`PhysicalResourceIdReference` must not be specified in `onCreate` parameters.');
        }
      }
    }

    this.props = props;

    const provider = new lambda.SingletonFunction(this, 'Provider', {
      code: lambda.Code.fromAsset(path.join(__dirname, 'runtime')),
      runtime: lambda.Runtime.NODEJS_12_X,
      handler: 'index.handler',
      uuid: '679f53fa-c002-430c-b0da-5b7982bd2287',
      lambdaPurpose: 'AWS',
      timeout: props.timeout || cdk.Duration.minutes(2),
      role: props.role,
      logRetention: props.logRetention,
      functionName: props.functionName,
    });
    this.grantPrincipal = provider.grantPrincipal;

    // Create the policy statements for the custom resource function role, or use the user-provided ones
    const statements = [];
    if (props.policy.statements.length !== 0) {
      // Use custom statements provided by the user
      for (const statement of props.policy.statements) {
        statements.push(statement);
      }
    } else {
      // Derive statements from AWS SDK calls
      for (const call of [props.onCreate, props.onUpdate, props.onDelete]) {
<<<<<<< HEAD
        if (call?.assumedRole) {
          provider.addToRolePolicy(
            new iam.PolicyStatement({
              actions: ['sts:AssumeRole'],
              resources: [call.assumedRole.roleArn],
            }),
          );
        } else if (call) {
          provider.addToRolePolicy(new iam.PolicyStatement({
=======
        if (call) {
          const statement = new iam.PolicyStatement({
>>>>>>> fb39803b
            actions: [awsSdkToIamAction(call.service, call.action)],
            resources: props.policy.resources,
          });
          statements.push(statement);
        }
      }
    }
    const policy = new iam.Policy(this, 'CustomResourcePolicy', {
      statements: statements,
    });
    if (provider.role !== undefined) {
      policy.attachToRole(provider.role);
    }
    const create = props.onCreate || props.onUpdate;
    this.customResource = new cdk.CustomResource(this, 'Resource', {
      resourceType: props.resourceType || 'Custom::AWS',
      serviceToken: provider.functionArn,
      pascalCaseProperties: true,
      properties: {
        create: formatCall(create),
        update: formatCall(props.onUpdate),
        delete: formatCall(props.onDelete),
        installLatestAwsSdk: props.installLatestAwsSdk ?? true,
      },
    });

    // If the policy was deleted first, then the function might lose permissions to delete the custom resource
    // This is here so that the policy doesn't get removed before onDelete is called
    this.customResource.node.addDependency(policy);
  }

  /**
   * Returns response data for the AWS SDK call.
   *
   * Example for S3 / listBucket : 'Buckets.0.Name'
   *
   * Use `Token.asXxx` to encode the returned `Reference` as a specific type or
   * use the convenience `getDataString` for string attributes.
   *
   * Note that you cannot use this method if `ignoreErrorCodesMatching`
   * is configured for any of the SDK calls. This is because in such a case,
   * the response data might not exist, and will cause a CloudFormation deploy time error.
   *
   * @param dataPath the path to the data
   */
  public getResponseFieldReference(dataPath: string) {
    AwsCustomResource.breakIgnoreErrorsCircuit([this.props.onCreate, this.props.onUpdate], 'getData');
    return this.customResource.getAtt(dataPath);
  }

  /**
   * Returns response data for the AWS SDK call as string.
   *
   * Example for S3 / listBucket : 'Buckets.0.Name'
   *
   * Note that you cannot use this method if `ignoreErrorCodesMatching`
   * is configured for any of the SDK calls. This is because in such a case,
   * the response data might not exist, and will cause a CloudFormation deploy time error.
   *
   * @param dataPath the path to the data
   */
  public getResponseField(dataPath: string): string {
    AwsCustomResource.breakIgnoreErrorsCircuit([this.props.onCreate, this.props.onUpdate], 'getDataString');
    return this.customResource.getAttString(dataPath);
  }

}

/**
 * Transform SDK service/action to IAM action using metadata from aws-sdk module.
 * Example: CloudWatchLogs with putRetentionPolicy => logs:PutRetentionPolicy
 *
 * TODO: is this mapping correct for all services?
 */
function awsSdkToIamAction(service: string, action: string): string {
  const srv = service.toLowerCase();
  const iamService = (awsSdkMetadata[srv] && awsSdkMetadata[srv].prefix) || srv;
  const iamAction = action.charAt(0).toUpperCase() + action.slice(1);
  return `${iamService}:${iamAction}`;
}

/**
 * Encodes booleans as special strings
 */
function encodeBooleans(object: object) {
  return JSON.parse(JSON.stringify(object), (_k, v) => {
    switch (v) {
      case true:
        return 'TRUE:BOOLEAN';
      case false:
        return 'FALSE:BOOLEAN';
      default:
        return v;
    }
  });
}

function formatCall(call?: AwsSdkCall): EncodedAwsSdkCall | undefined {
  if (!call) {
    return undefined;
  }

  const { assumedRole, ...rest } = call;
  return {
    assumedRole: assumedRole?.roleArn,
    ...encodeBooleans(rest),
  };
}<|MERGE_RESOLUTION|>--- conflicted
+++ resolved
@@ -4,11 +4,8 @@
 import * as lambda from '@aws-cdk/aws-lambda';
 import * as logs from '@aws-cdk/aws-logs';
 import * as cdk from '@aws-cdk/core';
-<<<<<<< HEAD
 import { EncodedAwsSdkCall } from './lambda-handler-types';
-=======
 import { PHYSICAL_RESOURCE_ID_REFERENCE, flatten } from './runtime';
->>>>>>> fb39803b
 
 // don't use "require" since the typescript compiler emits errors since this
 // file is not listed in tsconfig.json.
@@ -369,7 +366,6 @@
     } else {
       // Derive statements from AWS SDK calls
       for (const call of [props.onCreate, props.onUpdate, props.onDelete]) {
-<<<<<<< HEAD
         if (call?.assumedRole) {
           provider.addToRolePolicy(
             new iam.PolicyStatement({
@@ -378,11 +374,7 @@
             }),
           );
         } else if (call) {
-          provider.addToRolePolicy(new iam.PolicyStatement({
-=======
-        if (call) {
           const statement = new iam.PolicyStatement({
->>>>>>> fb39803b
             actions: [awsSdkToIamAction(call.service, call.action)],
             resources: props.policy.resources,
           });
