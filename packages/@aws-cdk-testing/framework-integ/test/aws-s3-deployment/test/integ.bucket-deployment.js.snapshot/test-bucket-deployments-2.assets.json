--- conflicted
+++ resolved
@@ -79,11 +79,7 @@
         }
       }
     },
-<<<<<<< HEAD
-    "fe56b318a569321b0c90041be5100241784438cb8d584b66f84eef4a5b66937b": {
-=======
     "d09299be0f70c3e82f44fa4ccfc8bac9951092811d42458b41043896786e5583": {
->>>>>>> 1726abdd
       "source": {
         "path": "test-bucket-deployments-2.template.json",
         "packaging": "file"
@@ -91,11 +87,7 @@
       "destinations": {
         "current_account-current_region": {
           "bucketName": "cdk-hnb659fds-assets-${AWS::AccountId}-${AWS::Region}",
-<<<<<<< HEAD
-          "objectKey": "fe56b318a569321b0c90041be5100241784438cb8d584b66f84eef4a5b66937b.json",
-=======
           "objectKey": "d09299be0f70c3e82f44fa4ccfc8bac9951092811d42458b41043896786e5583.json",
->>>>>>> 1726abdd
           "assumeRoleArn": "arn:${AWS::Partition}:iam::${AWS::AccountId}:role/cdk-hnb659fds-file-publishing-role-${AWS::AccountId}-${AWS::Region}"
         }
       }
