--- conflicted
+++ resolved
@@ -798,11 +798,7 @@
             },
             "constructInfo": {
               "fqn": "@aws-cdk/lambda-layer-kubectl-v24.KubectlV24Layer",
-<<<<<<< HEAD
-              "version": "2.0.100"
-=======
               "version": "2.0.113"
->>>>>>> 294adb0a
             }
           },
           "Cluster": {
@@ -1201,11 +1197,7 @@
                 },
                 "constructInfo": {
                   "fqn": "constructs.Construct",
-<<<<<<< HEAD
-                  "version": "10.1.252"
-=======
                   "version": "10.1.264"
->>>>>>> 294adb0a
                 }
               },
               "KubectlReadyBarrier": {
@@ -5565,11 +5557,7 @@
                     },
                     "constructInfo": {
                       "fqn": "constructs.Construct",
-<<<<<<< HEAD
-                      "version": "10.1.252"
-=======
                       "version": "10.1.264"
->>>>>>> 294adb0a
                     }
                   }
                 },
@@ -5644,11 +5632,7 @@
             },
             "constructInfo": {
               "fqn": "constructs.Construct",
-<<<<<<< HEAD
-              "version": "10.1.252"
-=======
               "version": "10.1.264"
->>>>>>> 294adb0a
             }
           },
           "@aws-cdk--aws-eks.KubectlProvider": {
@@ -5869,11 +5853,7 @@
                           "s3Bucket": {
                             "Fn::Sub": "cdk-hnb659fds-assets-${AWS::AccountId}-us-east-1"
                           },
-<<<<<<< HEAD
-                          "s3Key": "c17e6c5822dd39738b3ba669bef4bb7c8fceaea76b51477bf94d6745d0c201c8.zip"
-=======
                           "s3Key": "92ea03f8b2e779503519f7781d06c03f95b46863db85f5c50a4e7debfd04be02.zip"
->>>>>>> 294adb0a
                         },
                         "role": {
                           "Fn::GetAtt": [
@@ -6291,11 +6271,7 @@
                           {
                             "Fn::Sub": "cdk-hnb659fds-assets-${AWS::AccountId}-us-east-1"
                           },
-<<<<<<< HEAD
-                          "/8036bc5a59e7909aeeb9b09610d5b223033cd2bff3abae01c6b616800daf868f.json"
-=======
                           "/82bc7202ab93521f556ffe91199b3e2d55a9b03ae8334a40d6a5dd07ed7cbaeb.json"
->>>>>>> 294adb0a
                         ]
                       ]
                     },
@@ -6338,11 +6314,7 @@
             },
             "constructInfo": {
               "fqn": "constructs.Construct",
-<<<<<<< HEAD
-              "version": "10.1.252"
-=======
               "version": "10.1.264"
->>>>>>> 294adb0a
             }
           },
           "SsmParameterValue:--aws--service--eks--optimized-ami--1.24--amazon-linux-2--recommended--image_id:C96584B6-F00A-464E-AD19-53AFF4B05118.Parameter": {
@@ -6646,11 +6618,7 @@
                 "path": "aws-cdk-eks-cluster/DefaultTest/Default",
                 "constructInfo": {
                   "fqn": "constructs.Construct",
-<<<<<<< HEAD
-                  "version": "10.1.252"
-=======
                   "version": "10.1.264"
->>>>>>> 294adb0a
                 }
               },
               "DeployAssert": {
@@ -6696,11 +6664,7 @@
         "path": "Tree",
         "constructInfo": {
           "fqn": "constructs.Construct",
-<<<<<<< HEAD
-          "version": "10.1.252"
-=======
           "version": "10.1.264"
->>>>>>> 294adb0a
         }
       }
     },
