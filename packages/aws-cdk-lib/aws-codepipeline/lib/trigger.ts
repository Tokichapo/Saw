import { IAction } from './action';
import { CfnPipeline } from './codepipeline.generated';

/**
 * Git push filter for trigger.
 */
export interface GitPushFilter {
  /**
   * The list of patterns of Git tags that, when pushed, are to be excluded from
   * starting the pipeline.
   *
   * You can filter with glob patterns. The `tagsExcludes` takes priority
   * over the `tagsIncludes`.
   *
   * Maximum length of this array is 8.
   *
   * @default - no tags.
   */
  readonly tagsExcludes?: string[];

  /**
   * The list of patterns of Git tags that, when pushed, are to be included as
   * criteria that starts the pipeline.
   *
   * You can filter with glob patterns. The `tagsExcludes` takes priority
   * over the `tagsIncludes`.
   *
   * Maximum length of this array is 8.
   *
   * @default - no tags.
   */
  readonly tagsIncludes?: string[];

  /**
   * The list of patterns of Git branches that, when a commit is pushed, are
   * to be excluded from starting the pipeline.
   *
   * You can filter with glob patterns. The `branchesExcludes` takes priority
   * over the `branchesIncludes`.
   *
   * Maximum length of this array is 8.
   *
   * @default - no branches.
   */
  readonly branchesExcludes?: string[];

  /**
   * The list of patterns of Git branches that, when a commit is pushed, are
   * to be included as criteria that starts the pipeline.
   *
   * You can filter with glob patterns. The `branchesExcludes` takes priority
   * over the `branchesIncludes`.
   *
   * Maximum length of this array is 8.
   *
   * @default - no branches.
   */
  readonly branchesIncludes?: string[];

  /**
   * The list of patterns of Git repository file paths that, when a commit is pushed,
   * are to be excluded from starting the pipeline.
   *
   * You can filter with glob patterns. The `filePathsExcludes` takes priority
   * over the `filePathsIncludes`.
   *
   * Maximum length of this array is 8.
   *
   * @default - no filePaths.
   */
  readonly filePathsExcludes?: string[];

  /**
   * The list of patterns of Git repository file paths that, when a commit is pushed,
   * are to be included as criteria that starts the pipeline.
   *
   * You can filter with glob patterns. The `filePathsExcludes` takes priority
   * over the `filePathsIncludes`.
   *
   * Maximum length of this array is 8.
   *
   * @default - no filePaths.
   */
  readonly filePathsIncludes?: string[];
}

/**
 * Git pull request filter for trigger.
 */
export interface GitPullRequestFilter {
  /**
   * The list of patterns of Git branches that, when pull request events occurs, are
   * to be excluded from starting the pipeline.
   *
   * You can filter with glob patterns. The `branchesExcludes` takes priority
   * over the `branchesIncludes`.
   *
   * Maximum length of this array is 8.
   *
   * @default - no branches.
   */
  readonly branchesExcludes?: string[];

  /**
   * The list of patterns of Git branches that, when pull request events occurs, are
   * to be included as criteria that starts the pipeline.
   *
   * You can filter with glob patterns. The `branchesExcludes` takes priority
   * over the `branchesIncludes`.
   *
   * Maximum length of this array is 8.
   *
   * @default - no branches.
   */
  readonly branchesIncludes?: string[];

  /**
   * The list of patterns of Git repository file paths that, when pull request events occurs,
   * are to be excluded from starting the pipeline.
   *
   * You can filter with glob patterns. The `filePathsExcludes` takes priority
   * over the `filePathsIncludes`.
   *
   * Maximum length of this array is 8.
   *
   * @default - no filePaths.
   */
  readonly filePathsExcludes?: string[];

  /**
   * The list of patterns of Git repository file paths that, when pull request events occurs,
   * are to be included as criteria that starts the pipeline.
   *
   * You can filter with glob patterns. The `filePathsExcludes` takes priority
   * over the `filePathsIncludes`.
   *
   * Maximum length of this array is 8.
   *
   * @default - no filePaths.
   */
  readonly filePathsIncludes?: string[];

  /**
   * The field that specifies which pull request events to filter on (opened, updated, closed)
   * for the trigger configuration.
   *
   * @default - all events.
   */
  readonly events?: GitPullRequestEvent[];
}

/**
 * Event for trigger with pull request filter.
 */
export enum GitPullRequestEvent {
  /**
   * OPEN
   */
  OPEN = 'OPEN',

  /**
   * UPDATED
   */
  UPDATED = 'UPDATED',

  /**
   * CLOSED
   */
  CLOSED = 'CLOSED',
}

/**
 * Git configuration for trigger.
 */
export interface GitConfiguration {
  /**
   * The pipeline source action where the trigger configuration, such as Git tags.
   *
   * The trigger configuration will start the pipeline upon the specified change only.
   * You can only specify one trigger configuration per source action.
   *
   * Since the provider for `sourceAction` must be `CodeStarSourceConnection`, you can use
   * `CodeStarConnectionsSourceAction` construct in `aws-codepipeline-actions` module.
   */
  readonly sourceAction: IAction;

  /**
   * The field where the repository event that will start the pipeline,
   * such as pushing Git tags, is specified with details.
   *
   * The length must be less than or equal to 3.
   *
   * @default - no filter.
   */
  readonly pushFilter?: GitPushFilter[];

  /**
   * The field where the repository event that will start the pipeline
   * is specified as pull requests.
   *
   * The length must be less than or equal to 3.
   *
   * @default - no filter.
   */
  readonly pullRequestFilter?: GitPullRequestFilter[];
}

/**
 * Provider type for trigger.
 */
export enum ProviderType {
  /**
   * CodeStarSourceConnection
   */
  CODE_STAR_SOURCE_CONNECTION = 'CodeStarSourceConnection',
}

/**
 * Properties of trigger.
 */
export interface TriggerProps {
  /**
   * The source provider for the event, such as connections configured
   * for a repository with Git tags, for the specified trigger configuration.
   */
  readonly providerType: ProviderType;

  /**
   * Provides the filter criteria and the source stage for the repository
   * event that starts the pipeline, such as Git tags.
   *
   * @default - no configuration.
   */
  readonly gitConfiguration?: GitConfiguration;
}

/**
 * Trigger.
 */
export class Trigger {
  /**
   * The pipeline source action where the trigger configuration.
   */
  public readonly sourceAction: IAction | undefined;

  constructor(private readonly props: TriggerProps) {
    this.sourceAction = props.gitConfiguration?.sourceAction;
    this.validate();
  }

  private validate() {
    if (this.props.gitConfiguration) {
<<<<<<< HEAD
      const { sourceAction, pushFilter } = this.props.gitConfiguration;
=======
      const { sourceAction, pushFilter, pullRequestFilter } = this.props.gitConfiguration;
>>>>>>> 205163fc

      if (sourceAction.actionProperties.provider !== 'CodeStarSourceConnection') {
        throw new Error(`provider for actionProperties in sourceAction with name '${sourceAction.actionProperties.actionName}' must be 'CodeStarSourceConnection', got '${sourceAction.actionProperties.provider}'`);
      }

<<<<<<< HEAD
=======
      if (pushFilter?.length && pullRequestFilter?.length) {
        throw new Error(`cannot specify both pushFilter and pullRequestFilter for the trigger with sourceAction with name '${sourceAction.actionProperties.actionName}'`);
      }
      if (!pushFilter?.length && !pullRequestFilter?.length) {
        throw new Error(`must specify either pushFilter or pullRequestFilter for the trigger with sourceAction with name '${sourceAction.actionProperties.actionName}'`);
      }

>>>>>>> 205163fc
      if (pushFilter !== undefined && pushFilter.length > 3) {
        throw new Error(`length of pushFilter for sourceAction with name '${sourceAction.actionProperties.actionName}' must be less than or equal to 3, got ${pushFilter.length}`);
      }
      pushFilter?.forEach(filter => {
        if (!filter.branchesExcludes && !filter.branchesIncludes && (filter.filePathsExcludes || filter.filePathsIncludes)) {
          throw new Error(`cannot specify filePaths without branches in pushFilter for sourceAction with name '${sourceAction.actionProperties.actionName}'`);
        }
        if ((filter.tagsExcludes || filter.tagsIncludes) && (filter.branchesExcludes || filter.branchesIncludes)) {
          throw new Error(`cannot specify both tags and branches in pushFilter for sourceAction with name '${sourceAction.actionProperties.actionName}'`);
        }
        if (!filter.tagsExcludes && !filter.tagsIncludes && !filter.branchesExcludes && !filter.branchesIncludes) {
          throw new Error(`must specify either tags or branches in pushFilter for sourceAction with name '${sourceAction.actionProperties.actionName}'`);
        }
        if (filter.tagsExcludes && filter.tagsExcludes.length > 8) {
          throw new Error(`maximum length of tagsExcludes in pushFilter for sourceAction with name '${sourceAction.actionProperties.actionName}' is 8, got ${filter.tagsExcludes.length}`);
        }
        if (filter.tagsIncludes && filter.tagsIncludes.length > 8) {
          throw new Error(`maximum length of tagsIncludes in pushFilter for sourceAction with name '${sourceAction.actionProperties.actionName}' is 8, got ${filter.tagsIncludes.length}`);
        }
<<<<<<< HEAD
        if (filter.branchesExcludes && filter.branchesExcludes.length > 8) {
          throw new Error(`maximum length of branchesExcludes in pushFilter for sourceAction with name '${sourceAction.actionProperties.actionName}' is 8, got ${filter.branchesExcludes.length}`);
        }
        if (filter.branchesIncludes && filter.branchesIncludes.length > 8) {
          throw new Error(`maximum length of branchesIncludes in pushFilter for sourceAction with name '${sourceAction.actionProperties.actionName}' is 8, got ${filter.branchesIncludes.length}`);
        }
        if (filter.filePathsExcludes && filter.filePathsExcludes.length > 8) {
          throw new Error(`maximum length of filePathsExcludes in pushFilter for sourceAction with name '${sourceAction.actionProperties.actionName}' is 8, got ${filter.filePathsExcludes.length}`);
        }
        if (filter.filePathsIncludes && filter.filePathsIncludes.length > 8) {
          throw new Error(`maximum length of filePathsIncludes in pushFilter for sourceAction with name '${sourceAction.actionProperties.actionName}' is 8, got ${filter.filePathsIncludes.length}`);
=======
      });

      if (pullRequestFilter !== undefined && pullRequestFilter.length > 3) {
        throw new Error(`length of pullRequestFilter for sourceAction with name '${sourceAction.actionProperties.actionName}' must be less than or equal to 3, got ${pullRequestFilter.length}`);
      }
      pullRequestFilter?.forEach(filter => {
        if (!filter.branchesExcludes && !filter.branchesIncludes) {
          throw new Error(`must specify branches in pullRequestFilter for sourceAction with name '${sourceAction.actionProperties.actionName}'`);
        }
        if (filter.branchesExcludes && filter.branchesExcludes.length > 8) {
          throw new Error(`maximum length of branchesExcludes in pullRequestFilter for sourceAction with name '${sourceAction.actionProperties.actionName}' is 8, got ${filter.branchesExcludes.length}`);
        }
        if (filter.branchesIncludes && filter.branchesIncludes.length > 8) {
          throw new Error(`maximum length of branchesIncludes in pullRequestFilter for sourceAction with name '${sourceAction.actionProperties.actionName}' is 8, got ${filter.branchesIncludes.length}`);
        }
        if (filter.filePathsExcludes && filter.filePathsExcludes.length > 8) {
          throw new Error(`maximum length of filePathsExcludes in pullRequestFilter for sourceAction with name '${sourceAction.actionProperties.actionName}' is 8, got ${filter.filePathsExcludes.length}`);
        }
        if (filter.filePathsIncludes && filter.filePathsIncludes.length > 8) {
          throw new Error(`maximum length of filePathsIncludes in pullRequestFilter for sourceAction with name '${sourceAction.actionProperties.actionName}' is 8, got ${filter.filePathsIncludes.length}`);
>>>>>>> 205163fc
        }
      });
    }
  }

  /**
   * Render to CloudFormation property.
   *
   * @internal
   */
  public _render(): CfnPipeline.PipelineTriggerDeclarationProperty {
    let gitConfiguration: CfnPipeline.GitConfigurationProperty | undefined;
    if (this.props.gitConfiguration) {
<<<<<<< HEAD
      const { sourceAction, pushFilter } = this.props.gitConfiguration;

      const push = this.renderPushFilter(pushFilter);
=======
      const { sourceAction, pushFilter, pullRequestFilter } = this.props.gitConfiguration;

      const push = this.renderPushFilter(pushFilter);
      const pullRequest = this.renderPullRequestFilter(pullRequestFilter);
>>>>>>> 205163fc

      gitConfiguration = {
        // set to undefined if empty array because CloudFormation does not accept empty array
        push: push?.length ? push : undefined,
        // set to undefined if empty array because CloudFormation does not accept empty array
        pullRequest: pullRequest?.length ? pullRequest : undefined,
        sourceActionName: sourceAction.actionProperties.actionName,
      };
    }

    return {
      gitConfiguration,
      providerType: this.props.providerType,
    };
  }

  private renderPushFilter(pushFilter?: GitPushFilter[]): CfnPipeline.GitPushFilterProperty[] | undefined {
    return pushFilter?.map(filter => {
<<<<<<< HEAD
      const tags: CfnPipeline.GitTagFilterCriteriaProperty | undefined =
        filter.tagsExcludes?.length || filter.tagsIncludes?.length ? {
          // set to undefined if empty array because CloudFormation does not accept empty array
          excludes: filter.tagsExcludes?.length ? filter.tagsExcludes : undefined,
          includes: filter.tagsIncludes?.length ? filter.tagsIncludes : undefined,
        } : undefined;
=======
      const tags: CfnPipeline.GitTagFilterCriteriaProperty | undefined = {
        // set to undefined if empty array because CloudFormation does not accept empty array
        excludes: filter.tagsExcludes?.length ? filter.tagsExcludes : undefined,
        includes: filter.tagsIncludes?.length ? filter.tagsIncludes : undefined,
      };
      return { tags };
    });
  }

  private renderPullRequestFilter(pullRequest?: GitPullRequestFilter[]): CfnPipeline.GitPullRequestFilterProperty[] | undefined {
    return pullRequest?.map(filter => {
>>>>>>> 205163fc
      const branches: CfnPipeline.GitBranchFilterCriteriaProperty | undefined =
        filter.branchesExcludes?.length || filter.branchesIncludes?.length ? {
          // set to undefined if empty array because CloudFormation does not accept empty array
          excludes: filter.branchesExcludes?.length ? filter.branchesExcludes : undefined,
          includes: filter.branchesIncludes?.length ? filter.branchesIncludes : undefined,
        } : undefined;
      const filePaths: CfnPipeline.GitFilePathFilterCriteriaProperty | undefined =
        filter.filePathsExcludes?.length || filter.filePathsIncludes?.length ? {
          // set to undefined if empty array because CloudFormation does not accept empty array
          excludes: filter.filePathsExcludes?.length ? filter.filePathsExcludes : undefined,
          includes: filter.filePathsIncludes?.length ? filter.filePathsIncludes : undefined,
        } : undefined;
<<<<<<< HEAD
      return { tags, branches, filePaths };
=======
      // set to all events if empty array or undefined because CloudFormation does not accept empty array and undefined
      const events: string[] = filter.events?.length ? Array.from(new Set(filter.events)) : [
        GitPullRequestEvent.OPEN,
        GitPullRequestEvent.UPDATED,
        GitPullRequestEvent.CLOSED,
      ];
      return { branches, filePaths, events };
>>>>>>> 205163fc
    });
  }
}<|MERGE_RESOLUTION|>--- conflicted
+++ resolved
@@ -250,18 +250,12 @@
 
   private validate() {
     if (this.props.gitConfiguration) {
-<<<<<<< HEAD
-      const { sourceAction, pushFilter } = this.props.gitConfiguration;
-=======
       const { sourceAction, pushFilter, pullRequestFilter } = this.props.gitConfiguration;
->>>>>>> 205163fc
 
       if (sourceAction.actionProperties.provider !== 'CodeStarSourceConnection') {
         throw new Error(`provider for actionProperties in sourceAction with name '${sourceAction.actionProperties.actionName}' must be 'CodeStarSourceConnection', got '${sourceAction.actionProperties.provider}'`);
       }
 
-<<<<<<< HEAD
-=======
       if (pushFilter?.length && pullRequestFilter?.length) {
         throw new Error(`cannot specify both pushFilter and pullRequestFilter for the trigger with sourceAction with name '${sourceAction.actionProperties.actionName}'`);
       }
@@ -269,7 +263,6 @@
         throw new Error(`must specify either pushFilter or pullRequestFilter for the trigger with sourceAction with name '${sourceAction.actionProperties.actionName}'`);
       }
 
->>>>>>> 205163fc
       if (pushFilter !== undefined && pushFilter.length > 3) {
         throw new Error(`length of pushFilter for sourceAction with name '${sourceAction.actionProperties.actionName}' must be less than or equal to 3, got ${pushFilter.length}`);
       }
@@ -289,7 +282,6 @@
         if (filter.tagsIncludes && filter.tagsIncludes.length > 8) {
           throw new Error(`maximum length of tagsIncludes in pushFilter for sourceAction with name '${sourceAction.actionProperties.actionName}' is 8, got ${filter.tagsIncludes.length}`);
         }
-<<<<<<< HEAD
         if (filter.branchesExcludes && filter.branchesExcludes.length > 8) {
           throw new Error(`maximum length of branchesExcludes in pushFilter for sourceAction with name '${sourceAction.actionProperties.actionName}' is 8, got ${filter.branchesExcludes.length}`);
         }
@@ -301,7 +293,7 @@
         }
         if (filter.filePathsIncludes && filter.filePathsIncludes.length > 8) {
           throw new Error(`maximum length of filePathsIncludes in pushFilter for sourceAction with name '${sourceAction.actionProperties.actionName}' is 8, got ${filter.filePathsIncludes.length}`);
-=======
+        }
       });
 
       if (pullRequestFilter !== undefined && pullRequestFilter.length > 3) {
@@ -322,7 +314,6 @@
         }
         if (filter.filePathsIncludes && filter.filePathsIncludes.length > 8) {
           throw new Error(`maximum length of filePathsIncludes in pullRequestFilter for sourceAction with name '${sourceAction.actionProperties.actionName}' is 8, got ${filter.filePathsIncludes.length}`);
->>>>>>> 205163fc
         }
       });
     }
@@ -336,16 +327,10 @@
   public _render(): CfnPipeline.PipelineTriggerDeclarationProperty {
     let gitConfiguration: CfnPipeline.GitConfigurationProperty | undefined;
     if (this.props.gitConfiguration) {
-<<<<<<< HEAD
-      const { sourceAction, pushFilter } = this.props.gitConfiguration;
-
-      const push = this.renderPushFilter(pushFilter);
-=======
       const { sourceAction, pushFilter, pullRequestFilter } = this.props.gitConfiguration;
 
       const push = this.renderPushFilter(pushFilter);
       const pullRequest = this.renderPullRequestFilter(pullRequestFilter);
->>>>>>> 205163fc
 
       gitConfiguration = {
         // set to undefined if empty array because CloudFormation does not accept empty array
@@ -364,26 +349,30 @@
 
   private renderPushFilter(pushFilter?: GitPushFilter[]): CfnPipeline.GitPushFilterProperty[] | undefined {
     return pushFilter?.map(filter => {
-<<<<<<< HEAD
       const tags: CfnPipeline.GitTagFilterCriteriaProperty | undefined =
         filter.tagsExcludes?.length || filter.tagsIncludes?.length ? {
           // set to undefined if empty array because CloudFormation does not accept empty array
           excludes: filter.tagsExcludes?.length ? filter.tagsExcludes : undefined,
           includes: filter.tagsIncludes?.length ? filter.tagsIncludes : undefined,
         } : undefined;
-=======
-      const tags: CfnPipeline.GitTagFilterCriteriaProperty | undefined = {
-        // set to undefined if empty array because CloudFormation does not accept empty array
-        excludes: filter.tagsExcludes?.length ? filter.tagsExcludes : undefined,
-        includes: filter.tagsIncludes?.length ? filter.tagsIncludes : undefined,
-      };
-      return { tags };
+      const branches: CfnPipeline.GitBranchFilterCriteriaProperty | undefined =
+        filter.branchesExcludes?.length || filter.branchesIncludes?.length ? {
+          // set to undefined if empty array because CloudFormation does not accept empty array
+          excludes: filter.branchesExcludes?.length ? filter.branchesExcludes : undefined,
+          includes: filter.branchesIncludes?.length ? filter.branchesIncludes : undefined,
+        } : undefined;
+      const filePaths: CfnPipeline.GitFilePathFilterCriteriaProperty | undefined =
+        filter.filePathsExcludes?.length || filter.filePathsIncludes?.length ? {
+          // set to undefined if empty array because CloudFormation does not accept empty array
+          excludes: filter.filePathsExcludes?.length ? filter.filePathsExcludes : undefined,
+          includes: filter.filePathsIncludes?.length ? filter.filePathsIncludes : undefined,
+        } : undefined;
+      return { tags, branches, filePaths };
     });
   }
 
   private renderPullRequestFilter(pullRequest?: GitPullRequestFilter[]): CfnPipeline.GitPullRequestFilterProperty[] | undefined {
     return pullRequest?.map(filter => {
->>>>>>> 205163fc
       const branches: CfnPipeline.GitBranchFilterCriteriaProperty | undefined =
         filter.branchesExcludes?.length || filter.branchesIncludes?.length ? {
           // set to undefined if empty array because CloudFormation does not accept empty array
@@ -396,9 +385,6 @@
           excludes: filter.filePathsExcludes?.length ? filter.filePathsExcludes : undefined,
           includes: filter.filePathsIncludes?.length ? filter.filePathsIncludes : undefined,
         } : undefined;
-<<<<<<< HEAD
-      return { tags, branches, filePaths };
-=======
       // set to all events if empty array or undefined because CloudFormation does not accept empty array and undefined
       const events: string[] = filter.events?.length ? Array.from(new Set(filter.events)) : [
         GitPullRequestEvent.OPEN,
@@ -406,7 +392,6 @@
         GitPullRequestEvent.CLOSED,
       ];
       return { branches, filePaths, events };
->>>>>>> 205163fc
     });
   }
 }