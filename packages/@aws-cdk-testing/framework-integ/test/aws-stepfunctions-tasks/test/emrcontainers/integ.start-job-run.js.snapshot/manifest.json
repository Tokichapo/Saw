{
  "version": "31.0.0",
  "artifacts": {
    "aws-stepfunctions-tasks-emr-containers-start-job-run-test.assets": {
      "type": "cdk:asset-manifest",
      "properties": {
        "file": "aws-stepfunctions-tasks-emr-containers-start-job-run-test.assets.json",
        "requiresBootstrapStackVersion": 6,
        "bootstrapStackVersionSsmParameter": "/cdk-bootstrap/hnb659fds/version"
      }
    },
    "aws-stepfunctions-tasks-emr-containers-start-job-run-test": {
      "type": "aws:cloudformation:stack",
      "environment": "aws://unknown-account/unknown-region",
      "properties": {
        "templateFile": "aws-stepfunctions-tasks-emr-containers-start-job-run-test.template.json",
        "validateOnSynth": false,
        "assumeRoleArn": "arn:${AWS::Partition}:iam::${AWS::AccountId}:role/cdk-hnb659fds-deploy-role-${AWS::AccountId}-${AWS::Region}",
        "cloudFormationExecutionRoleArn": "arn:${AWS::Partition}:iam::${AWS::AccountId}:role/cdk-hnb659fds-cfn-exec-role-${AWS::AccountId}-${AWS::Region}",
<<<<<<< HEAD
        "stackTemplateAssetObjectUrl": "s3://cdk-hnb659fds-assets-${AWS::AccountId}-${AWS::Region}/dcf45fe9c40b230e718cfaca5ee978fa8694387a8156a35b72ad728f6a1f0e3d.json",
=======
        "stackTemplateAssetObjectUrl": "s3://cdk-hnb659fds-assets-${AWS::AccountId}-${AWS::Region}/2198f48c912ecf94e4c3465c9327727ae676186188453f427314607d9091e817.json",
>>>>>>> 74c35dc2
        "requiresBootstrapStackVersion": 6,
        "bootstrapStackVersionSsmParameter": "/cdk-bootstrap/hnb659fds/version",
        "additionalDependencies": [
          "aws-stepfunctions-tasks-emr-containers-start-job-run-test.assets"
        ],
        "lookupRole": {
          "arn": "arn:${AWS::Partition}:iam::${AWS::AccountId}:role/cdk-hnb659fds-lookup-role-${AWS::AccountId}-${AWS::Region}",
          "requiresBootstrapStackVersion": 8,
          "bootstrapStackVersionSsmParameter": "/cdk-bootstrap/hnb659fds/version"
        }
      },
      "dependencies": [
        "aws-stepfunctions-tasks-emr-containers-start-job-run-test.assets"
      ],
      "metadata": {
        "/aws-stepfunctions-tasks-emr-containers-start-job-run-test/integration-test-eks-cluster/DefaultVpc/Resource": [
          {
            "type": "aws:cdk:logicalId",
            "data": "integrationtesteksclusterDefaultVpc395E1A86"
          }
        ],
        "/aws-stepfunctions-tasks-emr-containers-start-job-run-test/integration-test-eks-cluster/DefaultVpc/PublicSubnet1/Subnet": [
          {
            "type": "aws:cdk:logicalId",
            "data": "integrationtesteksclusterDefaultVpcPublicSubnet1Subnet58061317"
          }
        ],
        "/aws-stepfunctions-tasks-emr-containers-start-job-run-test/integration-test-eks-cluster/DefaultVpc/PublicSubnet1/RouteTable": [
          {
            "type": "aws:cdk:logicalId",
            "data": "integrationtesteksclusterDefaultVpcPublicSubnet1RouteTable1D5A7569"
          }
        ],
        "/aws-stepfunctions-tasks-emr-containers-start-job-run-test/integration-test-eks-cluster/DefaultVpc/PublicSubnet1/RouteTableAssociation": [
          {
            "type": "aws:cdk:logicalId",
            "data": "integrationtesteksclusterDefaultVpcPublicSubnet1RouteTableAssociation4831B6A7"
          }
        ],
        "/aws-stepfunctions-tasks-emr-containers-start-job-run-test/integration-test-eks-cluster/DefaultVpc/PublicSubnet1/DefaultRoute": [
          {
            "type": "aws:cdk:logicalId",
            "data": "integrationtesteksclusterDefaultVpcPublicSubnet1DefaultRoute33CE7FC3"
          }
        ],
        "/aws-stepfunctions-tasks-emr-containers-start-job-run-test/integration-test-eks-cluster/DefaultVpc/PublicSubnet1/EIP": [
          {
            "type": "aws:cdk:logicalId",
            "data": "integrationtesteksclusterDefaultVpcPublicSubnet1EIP62A0A17B"
          }
        ],
        "/aws-stepfunctions-tasks-emr-containers-start-job-run-test/integration-test-eks-cluster/DefaultVpc/PublicSubnet1/NATGateway": [
          {
            "type": "aws:cdk:logicalId",
            "data": "integrationtesteksclusterDefaultVpcPublicSubnet1NATGatewayC9C984F9"
          }
        ],
        "/aws-stepfunctions-tasks-emr-containers-start-job-run-test/integration-test-eks-cluster/DefaultVpc/PublicSubnet2/Subnet": [
          {
            "type": "aws:cdk:logicalId",
            "data": "integrationtesteksclusterDefaultVpcPublicSubnet2Subnet68EAAF11"
          }
        ],
        "/aws-stepfunctions-tasks-emr-containers-start-job-run-test/integration-test-eks-cluster/DefaultVpc/PublicSubnet2/RouteTable": [
          {
            "type": "aws:cdk:logicalId",
            "data": "integrationtesteksclusterDefaultVpcPublicSubnet2RouteTableA4C7B327"
          }
        ],
        "/aws-stepfunctions-tasks-emr-containers-start-job-run-test/integration-test-eks-cluster/DefaultVpc/PublicSubnet2/RouteTableAssociation": [
          {
            "type": "aws:cdk:logicalId",
            "data": "integrationtesteksclusterDefaultVpcPublicSubnet2RouteTableAssociation62710C52"
          }
        ],
        "/aws-stepfunctions-tasks-emr-containers-start-job-run-test/integration-test-eks-cluster/DefaultVpc/PublicSubnet2/DefaultRoute": [
          {
            "type": "aws:cdk:logicalId",
            "data": "integrationtesteksclusterDefaultVpcPublicSubnet2DefaultRoute253A231E"
          }
        ],
        "/aws-stepfunctions-tasks-emr-containers-start-job-run-test/integration-test-eks-cluster/DefaultVpc/PublicSubnet2/EIP": [
          {
            "type": "aws:cdk:logicalId",
            "data": "integrationtesteksclusterDefaultVpcPublicSubnet2EIPFC53AC43"
          }
        ],
        "/aws-stepfunctions-tasks-emr-containers-start-job-run-test/integration-test-eks-cluster/DefaultVpc/PublicSubnet2/NATGateway": [
          {
            "type": "aws:cdk:logicalId",
            "data": "integrationtesteksclusterDefaultVpcPublicSubnet2NATGatewayE109B761"
          }
        ],
        "/aws-stepfunctions-tasks-emr-containers-start-job-run-test/integration-test-eks-cluster/DefaultVpc/PrivateSubnet1/Subnet": [
          {
            "type": "aws:cdk:logicalId",
            "data": "integrationtesteksclusterDefaultVpcPrivateSubnet1Subnet4E00CAFB"
          }
        ],
        "/aws-stepfunctions-tasks-emr-containers-start-job-run-test/integration-test-eks-cluster/DefaultVpc/PrivateSubnet1/RouteTable": [
          {
            "type": "aws:cdk:logicalId",
            "data": "integrationtesteksclusterDefaultVpcPrivateSubnet1RouteTable4A47F4AC"
          }
        ],
        "/aws-stepfunctions-tasks-emr-containers-start-job-run-test/integration-test-eks-cluster/DefaultVpc/PrivateSubnet1/RouteTableAssociation": [
          {
            "type": "aws:cdk:logicalId",
            "data": "integrationtesteksclusterDefaultVpcPrivateSubnet1RouteTableAssociation7482DD1E"
          }
        ],
        "/aws-stepfunctions-tasks-emr-containers-start-job-run-test/integration-test-eks-cluster/DefaultVpc/PrivateSubnet1/DefaultRoute": [
          {
            "type": "aws:cdk:logicalId",
            "data": "integrationtesteksclusterDefaultVpcPrivateSubnet1DefaultRouteCC99A72C"
          }
        ],
        "/aws-stepfunctions-tasks-emr-containers-start-job-run-test/integration-test-eks-cluster/DefaultVpc/PrivateSubnet2/Subnet": [
          {
            "type": "aws:cdk:logicalId",
            "data": "integrationtesteksclusterDefaultVpcPrivateSubnet2Subnet0C3539A8"
          }
        ],
        "/aws-stepfunctions-tasks-emr-containers-start-job-run-test/integration-test-eks-cluster/DefaultVpc/PrivateSubnet2/RouteTable": [
          {
            "type": "aws:cdk:logicalId",
            "data": "integrationtesteksclusterDefaultVpcPrivateSubnet2RouteTableD7E59903"
          }
        ],
        "/aws-stepfunctions-tasks-emr-containers-start-job-run-test/integration-test-eks-cluster/DefaultVpc/PrivateSubnet2/RouteTableAssociation": [
          {
            "type": "aws:cdk:logicalId",
            "data": "integrationtesteksclusterDefaultVpcPrivateSubnet2RouteTableAssociation99F934D5"
          }
        ],
        "/aws-stepfunctions-tasks-emr-containers-start-job-run-test/integration-test-eks-cluster/DefaultVpc/PrivateSubnet2/DefaultRoute": [
          {
            "type": "aws:cdk:logicalId",
            "data": "integrationtesteksclusterDefaultVpcPrivateSubnet2DefaultRoute50FF167F"
          }
        ],
        "/aws-stepfunctions-tasks-emr-containers-start-job-run-test/integration-test-eks-cluster/DefaultVpc/IGW": [
          {
            "type": "aws:cdk:logicalId",
            "data": "integrationtesteksclusterDefaultVpcIGW9ADAFE6F"
          }
        ],
        "/aws-stepfunctions-tasks-emr-containers-start-job-run-test/integration-test-eks-cluster/DefaultVpc/VPCGW": [
          {
            "type": "aws:cdk:logicalId",
            "data": "integrationtesteksclusterDefaultVpcVPCGWE4DC2204"
          }
        ],
        "/aws-stepfunctions-tasks-emr-containers-start-job-run-test/integration-test-eks-cluster/Role/Resource": [
          {
            "type": "aws:cdk:logicalId",
            "data": "integrationtesteksclusterRole03F70AF0"
          }
        ],
        "/aws-stepfunctions-tasks-emr-containers-start-job-run-test/integration-test-eks-cluster/ControlPlaneSecurityGroup/Resource": [
          {
            "type": "aws:cdk:logicalId",
            "data": "integrationtesteksclusterControlPlaneSecurityGroup6E92F333"
          }
        ],
        "/aws-stepfunctions-tasks-emr-containers-start-job-run-test/integration-test-eks-cluster/Resource/CreationRole/Resource": [
          {
            "type": "aws:cdk:logicalId",
            "data": "integrationtesteksclusterCreationRoleB98FE02A"
          }
        ],
        "/aws-stepfunctions-tasks-emr-containers-start-job-run-test/integration-test-eks-cluster/Resource/CreationRole/DefaultPolicy/Resource": [
          {
            "type": "aws:cdk:logicalId",
            "data": "integrationtesteksclusterCreationRoleDefaultPolicy5417802D"
          }
        ],
        "/aws-stepfunctions-tasks-emr-containers-start-job-run-test/integration-test-eks-cluster/Resource/Resource/Default": [
          {
            "type": "aws:cdk:logicalId",
            "data": "integrationtesteksclusterE5C0ED98"
          }
        ],
        "/aws-stepfunctions-tasks-emr-containers-start-job-run-test/integration-test-eks-cluster/KubectlReadyBarrier": [
          {
            "type": "aws:cdk:logicalId",
            "data": "integrationtesteksclusterKubectlReadyBarrier0D4A21B0"
          }
        ],
        "/aws-stepfunctions-tasks-emr-containers-start-job-run-test/integration-test-eks-cluster/MastersRole/Resource": [
          {
            "type": "aws:cdk:logicalId",
            "data": "integrationtesteksclusterMastersRole63B9B0BF"
          }
        ],
        "/aws-stepfunctions-tasks-emr-containers-start-job-run-test/integration-test-eks-cluster/AwsAuth/manifest/Resource/Default": [
          {
            "type": "aws:cdk:logicalId",
            "data": "integrationtesteksclusterAwsAuthmanifestAEF9C6DF"
          }
        ],
        "/aws-stepfunctions-tasks-emr-containers-start-job-run-test/integration-test-eks-cluster/NodegroupDefaultCapacity/NodeGroupRole/Resource": [
          {
            "type": "aws:cdk:logicalId",
            "data": "integrationtesteksclusterNodegroupDefaultCapacityNodeGroupRole75D45BA7"
          }
        ],
        "/aws-stepfunctions-tasks-emr-containers-start-job-run-test/integration-test-eks-cluster/NodegroupDefaultCapacity/Resource": [
          {
            "type": "aws:cdk:logicalId",
            "data": "integrationtesteksclusterNodegroupDefaultCapacity536CF32C"
          }
        ],
        "/aws-stepfunctions-tasks-emr-containers-start-job-run-test/integration-test-eks-cluster/ConfigCommand": [
          {
            "type": "aws:cdk:logicalId",
            "data": "integrationtesteksclusterConfigCommandFA814999"
          }
        ],
        "/aws-stepfunctions-tasks-emr-containers-start-job-run-test/integration-test-eks-cluster/GetTokenCommand": [
          {
            "type": "aws:cdk:logicalId",
            "data": "integrationtesteksclusterGetTokenCommandD7B92682"
          }
        ],
        "/aws-stepfunctions-tasks-emr-containers-start-job-run-test/integration-test-eks-cluster/manifest-emrRole/Resource/Default": [
          {
            "type": "aws:cdk:logicalId",
            "data": "integrationtesteksclustermanifestemrRoleCCE4E328"
          }
        ],
        "/aws-stepfunctions-tasks-emr-containers-start-job-run-test/integration-test-eks-cluster/manifest-emrRoleBind/Resource/Default": [
          {
            "type": "aws:cdk:logicalId",
            "data": "integrationtesteksclustermanifestemrRoleBind8B35D2A2"
          }
        ],
        "/aws-stepfunctions-tasks-emr-containers-start-job-run-test/@aws-cdk--aws-eks.ClusterResourceProvider/NodeProxyAgentLayer/Resource": [
          {
            "type": "aws:cdk:logicalId",
            "data": "NodeProxyAgentLayer924C1971"
          }
        ],
        "/aws-stepfunctions-tasks-emr-containers-start-job-run-test/@aws-cdk--aws-eks.ClusterResourceProvider/OnEventHandler/ServiceRole/Resource": [
          {
            "type": "aws:cdk:logicalId",
            "data": "OnEventHandlerServiceRole15A26729"
          }
        ],
        "/aws-stepfunctions-tasks-emr-containers-start-job-run-test/@aws-cdk--aws-eks.ClusterResourceProvider/OnEventHandler/Resource": [
          {
            "type": "aws:cdk:logicalId",
            "data": "OnEventHandler42BEBAE0"
          }
        ],
        "/aws-stepfunctions-tasks-emr-containers-start-job-run-test/@aws-cdk--aws-eks.ClusterResourceProvider/IsCompleteHandler/ServiceRole/Resource": [
          {
            "type": "aws:cdk:logicalId",
            "data": "IsCompleteHandlerServiceRole5810CC58"
          }
        ],
        "/aws-stepfunctions-tasks-emr-containers-start-job-run-test/@aws-cdk--aws-eks.ClusterResourceProvider/IsCompleteHandler/Resource": [
          {
            "type": "aws:cdk:logicalId",
            "data": "IsCompleteHandler7073F4DA"
          }
        ],
        "/aws-stepfunctions-tasks-emr-containers-start-job-run-test/@aws-cdk--aws-eks.ClusterResourceProvider/Provider/framework-onEvent/ServiceRole/Resource": [
          {
            "type": "aws:cdk:logicalId",
            "data": "ProviderframeworkonEventServiceRole9FF04296"
          }
        ],
        "/aws-stepfunctions-tasks-emr-containers-start-job-run-test/@aws-cdk--aws-eks.ClusterResourceProvider/Provider/framework-onEvent/ServiceRole/DefaultPolicy/Resource": [
          {
            "type": "aws:cdk:logicalId",
            "data": "ProviderframeworkonEventServiceRoleDefaultPolicy48CD2133"
          }
        ],
        "/aws-stepfunctions-tasks-emr-containers-start-job-run-test/@aws-cdk--aws-eks.ClusterResourceProvider/Provider/framework-onEvent/Resource": [
          {
            "type": "aws:cdk:logicalId",
            "data": "ProviderframeworkonEvent83C1D0A7"
          }
        ],
        "/aws-stepfunctions-tasks-emr-containers-start-job-run-test/@aws-cdk--aws-eks.ClusterResourceProvider/Provider/framework-isComplete/ServiceRole/Resource": [
          {
            "type": "aws:cdk:logicalId",
            "data": "ProviderframeworkisCompleteServiceRoleB1087139"
          }
        ],
        "/aws-stepfunctions-tasks-emr-containers-start-job-run-test/@aws-cdk--aws-eks.ClusterResourceProvider/Provider/framework-isComplete/ServiceRole/DefaultPolicy/Resource": [
          {
            "type": "aws:cdk:logicalId",
            "data": "ProviderframeworkisCompleteServiceRoleDefaultPolicy2E7140AC"
          }
        ],
        "/aws-stepfunctions-tasks-emr-containers-start-job-run-test/@aws-cdk--aws-eks.ClusterResourceProvider/Provider/framework-isComplete/Resource": [
          {
            "type": "aws:cdk:logicalId",
            "data": "ProviderframeworkisComplete26D7B0CB"
          }
        ],
        "/aws-stepfunctions-tasks-emr-containers-start-job-run-test/@aws-cdk--aws-eks.ClusterResourceProvider/Provider/framework-onTimeout/ServiceRole/Resource": [
          {
            "type": "aws:cdk:logicalId",
            "data": "ProviderframeworkonTimeoutServiceRole28643D26"
          }
        ],
        "/aws-stepfunctions-tasks-emr-containers-start-job-run-test/@aws-cdk--aws-eks.ClusterResourceProvider/Provider/framework-onTimeout/ServiceRole/DefaultPolicy/Resource": [
          {
            "type": "aws:cdk:logicalId",
            "data": "ProviderframeworkonTimeoutServiceRoleDefaultPolicy2688969F"
          }
        ],
        "/aws-stepfunctions-tasks-emr-containers-start-job-run-test/@aws-cdk--aws-eks.ClusterResourceProvider/Provider/framework-onTimeout/Resource": [
          {
            "type": "aws:cdk:logicalId",
            "data": "ProviderframeworkonTimeout0B47CA38"
          }
        ],
        "/aws-stepfunctions-tasks-emr-containers-start-job-run-test/@aws-cdk--aws-eks.ClusterResourceProvider/Provider/waiter-state-machine/Role/Resource": [
          {
            "type": "aws:cdk:logicalId",
            "data": "ProviderwaiterstatemachineRole0C7159F9"
          }
        ],
        "/aws-stepfunctions-tasks-emr-containers-start-job-run-test/@aws-cdk--aws-eks.ClusterResourceProvider/Provider/waiter-state-machine/Role/DefaultPolicy/Resource": [
          {
            "type": "aws:cdk:logicalId",
            "data": "ProviderwaiterstatemachineRoleDefaultPolicyD3C3DA1A"
          }
        ],
        "/aws-stepfunctions-tasks-emr-containers-start-job-run-test/@aws-cdk--aws-eks.ClusterResourceProvider/Provider/waiter-state-machine/Resource": [
          {
            "type": "aws:cdk:logicalId",
            "data": "Providerwaiterstatemachine5D4A9DF0"
          }
        ],
        "/aws-stepfunctions-tasks-emr-containers-start-job-run-test/@aws-cdk--aws-eks.ClusterResourceProvider/awsstepfunctionstasksemrcontainersstartjobruntestawscdkawseksClusterResourceProviderOnEventHandlerServiceRole663D4CFBArn": [
          {
            "type": "aws:cdk:logicalId",
            "data": "awsstepfunctionstasksemrcontainersstartjobruntestawscdkawseksClusterResourceProviderOnEventHandlerServiceRole663D4CFBArn"
          }
        ],
        "/aws-stepfunctions-tasks-emr-containers-start-job-run-test/@aws-cdk--aws-eks.ClusterResourceProvider/awsstepfunctionstasksemrcontainersstartjobruntestawscdkawseksClusterResourceProviderIsCompleteHandlerServiceRole43FB9134Arn": [
          {
            "type": "aws:cdk:logicalId",
            "data": "awsstepfunctionstasksemrcontainersstartjobruntestawscdkawseksClusterResourceProviderIsCompleteHandlerServiceRole43FB9134Arn"
          }
        ],
        "/aws-stepfunctions-tasks-emr-containers-start-job-run-test/@aws-cdk--aws-eks.ClusterResourceProvider/awsstepfunctionstasksemrcontainersstartjobruntestawscdkawseksClusterResourceProviderframeworkonEventD72B3ABCArn": [
          {
            "type": "aws:cdk:logicalId",
            "data": "awsstepfunctionstasksemrcontainersstartjobruntestawscdkawseksClusterResourceProviderframeworkonEventD72B3ABCArn"
          }
        ],
        "/aws-stepfunctions-tasks-emr-containers-start-job-run-test/@aws-cdk--aws-eks.ClusterResourceProvider.NestedStack/@aws-cdk--aws-eks.ClusterResourceProvider.NestedStackResource": [
          {
            "type": "aws:cdk:logicalId",
            "data": "awscdkawseksClusterResourceProviderNestedStackawscdkawseksClusterResourceProviderNestedStackResource9827C454"
          }
        ],
        "/aws-stepfunctions-tasks-emr-containers-start-job-run-test/@aws-cdk--aws-eks.KubectlProvider/Handler/Resource": [
          {
            "type": "aws:cdk:logicalId",
            "data": "Handler886CB40B"
          }
        ],
        "/aws-stepfunctions-tasks-emr-containers-start-job-run-test/@aws-cdk--aws-eks.KubectlProvider/AwsCliLayer/Resource": [
          {
            "type": "aws:cdk:logicalId",
            "data": "AwsCliLayerF44AAF94"
          }
        ],
        "/aws-stepfunctions-tasks-emr-containers-start-job-run-test/@aws-cdk--aws-eks.KubectlProvider/KubectlLayer/Resource": [
          {
            "type": "aws:cdk:logicalId",
            "data": "KubectlLayer600207B5"
          }
        ],
        "/aws-stepfunctions-tasks-emr-containers-start-job-run-test/@aws-cdk--aws-eks.KubectlProvider/Provider/framework-onEvent/ServiceRole/Resource": [
          {
            "type": "aws:cdk:logicalId",
            "data": "ProviderframeworkonEventServiceRole9FF04296"
          }
        ],
        "/aws-stepfunctions-tasks-emr-containers-start-job-run-test/@aws-cdk--aws-eks.KubectlProvider/Provider/framework-onEvent/ServiceRole/DefaultPolicy/Resource": [
          {
            "type": "aws:cdk:logicalId",
            "data": "ProviderframeworkonEventServiceRoleDefaultPolicy48CD2133"
          }
        ],
        "/aws-stepfunctions-tasks-emr-containers-start-job-run-test/@aws-cdk--aws-eks.KubectlProvider/Provider/framework-onEvent/Resource": [
          {
            "type": "aws:cdk:logicalId",
            "data": "ProviderframeworkonEvent83C1D0A7"
          }
        ],
        "/aws-stepfunctions-tasks-emr-containers-start-job-run-test/@aws-cdk--aws-eks.KubectlProvider/awsstepfunctionstasksemrcontainersstartjobruntestawscdkawseksKubectlProviderframeworkonEvent3B4C1982Arn": [
          {
            "type": "aws:cdk:logicalId",
            "data": "awsstepfunctionstasksemrcontainersstartjobruntestawscdkawseksKubectlProviderframeworkonEvent3B4C1982Arn"
          }
        ],
        "/aws-stepfunctions-tasks-emr-containers-start-job-run-test/@aws-cdk--aws-eks.KubectlProvider/reference-to-awsstepfunctionstasksemrcontainersstartjobruntestKubectlHandlerRoleD068EED8Arn": [
          {
            "type": "aws:cdk:logicalId",
            "data": "referencetoawsstepfunctionstasksemrcontainersstartjobruntestKubectlHandlerRoleD068EED8Arn"
          }
        ],
        "/aws-stepfunctions-tasks-emr-containers-start-job-run-test/@aws-cdk--aws-eks.KubectlProvider/reference-to-awsstepfunctionstasksemrcontainersstartjobruntestintegrationtesteksclusterDefaultVpcPrivateSubnet1Subnet3A5831F1Ref": [
          {
            "type": "aws:cdk:logicalId",
            "data": "referencetoawsstepfunctionstasksemrcontainersstartjobruntestintegrationtesteksclusterDefaultVpcPrivateSubnet1Subnet3A5831F1Ref"
          }
        ],
        "/aws-stepfunctions-tasks-emr-containers-start-job-run-test/@aws-cdk--aws-eks.KubectlProvider/reference-to-awsstepfunctionstasksemrcontainersstartjobruntestintegrationtesteksclusterDefaultVpcPrivateSubnet2Subnet38594BA0Ref": [
          {
            "type": "aws:cdk:logicalId",
            "data": "referencetoawsstepfunctionstasksemrcontainersstartjobruntestintegrationtesteksclusterDefaultVpcPrivateSubnet2Subnet38594BA0Ref"
          }
        ],
        "/aws-stepfunctions-tasks-emr-containers-start-job-run-test/@aws-cdk--aws-eks.KubectlProvider/reference-to-awsstepfunctionstasksemrcontainersstartjobruntestintegrationtesteksclusterA295C017ClusterSecurityGroupId": [
          {
            "type": "aws:cdk:logicalId",
            "data": "referencetoawsstepfunctionstasksemrcontainersstartjobruntestintegrationtesteksclusterA295C017ClusterSecurityGroupId"
          }
        ],
        "/aws-stepfunctions-tasks-emr-containers-start-job-run-test/@aws-cdk--aws-eks.KubectlProvider.NestedStack/@aws-cdk--aws-eks.KubectlProvider.NestedStackResource": [
          {
            "type": "aws:cdk:logicalId",
            "data": "awscdkawseksKubectlProviderNestedStackawscdkawseksKubectlProviderNestedStackResourceA7AEBA6B"
          }
        ],
        "/aws-stepfunctions-tasks-emr-containers-start-job-run-test/KubectlHandlerRole/Resource": [
          {
            "type": "aws:cdk:logicalId",
            "data": "KubectlHandlerRoleD25EBD08"
          }
        ],
        "/aws-stepfunctions-tasks-emr-containers-start-job-run-test/KubectlHandlerRole/DefaultPolicy/Resource": [
          {
            "type": "aws:cdk:logicalId",
            "data": "KubectlHandlerRoleDefaultPolicyA09B4223"
          }
        ],
        "/aws-stepfunctions-tasks-emr-containers-start-job-run-test/HasEcrPublic": [
          {
            "type": "aws:cdk:logicalId",
            "data": "HasEcrPublic"
          }
        ],
        "/aws-stepfunctions-tasks-emr-containers-start-job-run-test/Virtual Cluster": [
          {
            "type": "aws:cdk:logicalId",
            "data": "VirtualCluster"
          }
        ],
        "/aws-stepfunctions-tasks-emr-containers-start-job-run-test/Start a Job Run/Job-Execution-Role/Resource": [
          {
            "type": "aws:cdk:logicalId",
            "data": "StartaJobRunJobExecutionRole157B6BE1"
          }
        ],
        "/aws-stepfunctions-tasks-emr-containers-start-job-run-test/Start a Job Run/Job-Execution-Role/DefaultPolicy/Resource": [
          {
            "type": "aws:cdk:logicalId",
            "data": "StartaJobRunJobExecutionRoleDefaultPolicyEA7882C0"
          }
        ],
        "/aws-stepfunctions-tasks-emr-containers-start-job-run-test/Start a Job Run/GetEksClusterInfo/Resource/Default": [
          {
            "type": "aws:cdk:logicalId",
            "data": "StartaJobRunGetEksClusterInfoD0E31373"
          }
        ],
        "/aws-stepfunctions-tasks-emr-containers-start-job-run-test/Start a Job Run/GetEksClusterInfo/CustomResourcePolicy/Resource": [
          {
            "type": "aws:cdk:logicalId",
            "data": "StartaJobRunGetEksClusterInfoCustomResourcePolicy7AA7B106"
          }
        ],
        "/aws-stepfunctions-tasks-emr-containers-start-job-run-test/Start a Job Run/awsclilayer/Resource": [
          {
            "type": "aws:cdk:logicalId",
            "data": "StartaJobRunawsclilayer110EEF0B"
          }
        ],
        "/aws-stepfunctions-tasks-emr-containers-start-job-run-test/Start a Job Run/CustomResourceProvider/framework-onEvent/ServiceRole/Resource": [
          {
            "type": "aws:cdk:logicalId",
            "data": "StartaJobRunCustomResourceProviderframeworkonEventServiceRole1D6E2464"
          }
        ],
        "/aws-stepfunctions-tasks-emr-containers-start-job-run-test/Start a Job Run/CustomResourceProvider/framework-onEvent/ServiceRole/DefaultPolicy/Resource": [
          {
            "type": "aws:cdk:logicalId",
            "data": "StartaJobRunCustomResourceProviderframeworkonEventServiceRoleDefaultPolicy95FB1565"
          }
        ],
        "/aws-stepfunctions-tasks-emr-containers-start-job-run-test/Start a Job Run/CustomResourceProvider/framework-onEvent/Resource": [
          {
            "type": "aws:cdk:logicalId",
            "data": "StartaJobRunCustomResourceProviderframeworkonEventAC961165"
          }
        ],
        "/aws-stepfunctions-tasks-emr-containers-start-job-run-test/Start a Job Run/Custom Resource/Default": [
          {
            "type": "aws:cdk:logicalId",
            "data": "StartaJobRunCustomResource3BD90664"
          }
        ],
        "/aws-stepfunctions-tasks-emr-containers-start-job-run-test/DefaultCrNodeVersionMap": [
          {
            "type": "aws:cdk:logicalId",
            "data": "DefaultCrNodeVersionMap"
          }
        ],
        "/aws-stepfunctions-tasks-emr-containers-start-job-run-test/AWS679f53fac002430cb0da5b7982bd2287/ServiceRole/Resource": [
          {
            "type": "aws:cdk:logicalId",
            "data": "AWS679f53fac002430cb0da5b7982bd2287ServiceRoleC1EA0FF2"
          }
        ],
        "/aws-stepfunctions-tasks-emr-containers-start-job-run-test/AWS679f53fac002430cb0da5b7982bd2287/Resource": [
          {
            "type": "aws:cdk:logicalId",
            "data": "AWS679f53fac002430cb0da5b7982bd22872D164C4C"
          }
        ],
        "/aws-stepfunctions-tasks-emr-containers-start-job-run-test/SingletonLambda8693BB64968944B69AAFB0CC9EB8757C/ServiceRole/Resource": [
          {
            "type": "aws:cdk:logicalId",
            "data": "SingletonLambda8693BB64968944B69AAFB0CC9EB8757CServiceRoleF99BDB4C"
          }
        ],
        "/aws-stepfunctions-tasks-emr-containers-start-job-run-test/SingletonLambda8693BB64968944B69AAFB0CC9EB8757C/ServiceRole/DefaultPolicy/Resource": [
          {
            "type": "aws:cdk:logicalId",
            "data": "SingletonLambda8693BB64968944B69AAFB0CC9EB8757CServiceRoleDefaultPolicy87B52EEA"
          }
        ],
        "/aws-stepfunctions-tasks-emr-containers-start-job-run-test/SingletonLambda8693BB64968944B69AAFB0CC9EB8757C/Resource": [
          {
            "type": "aws:cdk:logicalId",
            "data": "SingletonLambda8693BB64968944B69AAFB0CC9EB8757CB6182A5B"
          }
        ],
        "/aws-stepfunctions-tasks-emr-containers-start-job-run-test/StateMachine/Role/Resource": [
          {
            "type": "aws:cdk:logicalId",
            "data": "StateMachineRoleB840431D"
          }
        ],
        "/aws-stepfunctions-tasks-emr-containers-start-job-run-test/StateMachine/Role/DefaultPolicy/Resource": [
          {
            "type": "aws:cdk:logicalId",
            "data": "StateMachineRoleDefaultPolicyDF1E6607"
          }
        ],
        "/aws-stepfunctions-tasks-emr-containers-start-job-run-test/StateMachine/Resource": [
          {
            "type": "aws:cdk:logicalId",
            "data": "StateMachine2E01A3A5"
          }
        ],
        "/aws-stepfunctions-tasks-emr-containers-start-job-run-test/stateMachineArn": [
          {
            "type": "aws:cdk:logicalId",
            "data": "stateMachineArn"
          }
        ],
        "/aws-stepfunctions-tasks-emr-containers-start-job-run-test/BootstrapVersion": [
          {
            "type": "aws:cdk:logicalId",
            "data": "BootstrapVersion"
          }
        ],
        "/aws-stepfunctions-tasks-emr-containers-start-job-run-test/CheckBootstrapVersion": [
          {
            "type": "aws:cdk:logicalId",
            "data": "CheckBootstrapVersion"
          }
        ]
      },
      "displayName": "aws-stepfunctions-tasks-emr-containers-start-job-run-test"
    },
    "awsstepfunctionstasksemrcontainersstartjobrunDefaultTestDeployAssert0C0D5C7F.assets": {
      "type": "cdk:asset-manifest",
      "properties": {
        "file": "awsstepfunctionstasksemrcontainersstartjobrunDefaultTestDeployAssert0C0D5C7F.assets.json",
        "requiresBootstrapStackVersion": 6,
        "bootstrapStackVersionSsmParameter": "/cdk-bootstrap/hnb659fds/version"
      }
    },
    "awsstepfunctionstasksemrcontainersstartjobrunDefaultTestDeployAssert0C0D5C7F": {
      "type": "aws:cloudformation:stack",
      "environment": "aws://unknown-account/unknown-region",
      "properties": {
        "templateFile": "awsstepfunctionstasksemrcontainersstartjobrunDefaultTestDeployAssert0C0D5C7F.template.json",
        "validateOnSynth": false,
        "assumeRoleArn": "arn:${AWS::Partition}:iam::${AWS::AccountId}:role/cdk-hnb659fds-deploy-role-${AWS::AccountId}-${AWS::Region}",
        "cloudFormationExecutionRoleArn": "arn:${AWS::Partition}:iam::${AWS::AccountId}:role/cdk-hnb659fds-cfn-exec-role-${AWS::AccountId}-${AWS::Region}",
        "stackTemplateAssetObjectUrl": "s3://cdk-hnb659fds-assets-${AWS::AccountId}-${AWS::Region}/21fbb51d7b23f6a6c262b46a9caee79d744a3ac019fd45422d988b96d44b2a22.json",
        "requiresBootstrapStackVersion": 6,
        "bootstrapStackVersionSsmParameter": "/cdk-bootstrap/hnb659fds/version",
        "additionalDependencies": [
          "awsstepfunctionstasksemrcontainersstartjobrunDefaultTestDeployAssert0C0D5C7F.assets"
        ],
        "lookupRole": {
          "arn": "arn:${AWS::Partition}:iam::${AWS::AccountId}:role/cdk-hnb659fds-lookup-role-${AWS::AccountId}-${AWS::Region}",
          "requiresBootstrapStackVersion": 8,
          "bootstrapStackVersionSsmParameter": "/cdk-bootstrap/hnb659fds/version"
        }
      },
      "dependencies": [
        "awsstepfunctionstasksemrcontainersstartjobrunDefaultTestDeployAssert0C0D5C7F.assets"
      ],
      "metadata": {
        "/aws-stepfunctions-tasks-emr-containers-start-job-run/DefaultTest/DeployAssert/BootstrapVersion": [
          {
            "type": "aws:cdk:logicalId",
            "data": "BootstrapVersion"
          }
        ],
        "/aws-stepfunctions-tasks-emr-containers-start-job-run/DefaultTest/DeployAssert/CheckBootstrapVersion": [
          {
            "type": "aws:cdk:logicalId",
            "data": "CheckBootstrapVersion"
          }
        ]
      },
      "displayName": "aws-stepfunctions-tasks-emr-containers-start-job-run/DefaultTest/DeployAssert"
    },
    "Tree": {
      "type": "cdk:tree",
      "properties": {
        "file": "tree.json"
      }
    }
  }
}<|MERGE_RESOLUTION|>--- conflicted
+++ resolved
@@ -17,11 +17,7 @@
         "validateOnSynth": false,
         "assumeRoleArn": "arn:${AWS::Partition}:iam::${AWS::AccountId}:role/cdk-hnb659fds-deploy-role-${AWS::AccountId}-${AWS::Region}",
         "cloudFormationExecutionRoleArn": "arn:${AWS::Partition}:iam::${AWS::AccountId}:role/cdk-hnb659fds-cfn-exec-role-${AWS::AccountId}-${AWS::Region}",
-<<<<<<< HEAD
-        "stackTemplateAssetObjectUrl": "s3://cdk-hnb659fds-assets-${AWS::AccountId}-${AWS::Region}/dcf45fe9c40b230e718cfaca5ee978fa8694387a8156a35b72ad728f6a1f0e3d.json",
-=======
         "stackTemplateAssetObjectUrl": "s3://cdk-hnb659fds-assets-${AWS::AccountId}-${AWS::Region}/2198f48c912ecf94e4c3465c9327727ae676186188453f427314607d9091e817.json",
->>>>>>> 74c35dc2
         "requiresBootstrapStackVersion": 6,
         "bootstrapStackVersionSsmParameter": "/cdk-bootstrap/hnb659fds/version",
         "additionalDependencies": [
@@ -271,6 +267,12 @@
             "data": "OnEventHandlerServiceRole15A26729"
           }
         ],
+        "/aws-stepfunctions-tasks-emr-containers-start-job-run-test/@aws-cdk--aws-eks.ClusterResourceProvider/OnEventHandler/ServiceRole/DefaultPolicy/Resource": [
+          {
+            "type": "aws:cdk:logicalId",
+            "data": "OnEventHandlerServiceRoleDefaultPolicyC57085D4"
+          }
+        ],
         "/aws-stepfunctions-tasks-emr-containers-start-job-run-test/@aws-cdk--aws-eks.ClusterResourceProvider/OnEventHandler/Resource": [
           {
             "type": "aws:cdk:logicalId",
@@ -283,6 +285,12 @@
             "data": "IsCompleteHandlerServiceRole5810CC58"
           }
         ],
+        "/aws-stepfunctions-tasks-emr-containers-start-job-run-test/@aws-cdk--aws-eks.ClusterResourceProvider/IsCompleteHandler/ServiceRole/DefaultPolicy/Resource": [
+          {
+            "type": "aws:cdk:logicalId",
+            "data": "IsCompleteHandlerServiceRoleDefaultPolicy8F64197B"
+          }
+        ],
         "/aws-stepfunctions-tasks-emr-containers-start-job-run-test/@aws-cdk--aws-eks.ClusterResourceProvider/IsCompleteHandler/Resource": [
           {
             "type": "aws:cdk:logicalId",
@@ -361,30 +369,36 @@
             "data": "Providerwaiterstatemachine5D4A9DF0"
           }
         ],
-        "/aws-stepfunctions-tasks-emr-containers-start-job-run-test/@aws-cdk--aws-eks.ClusterResourceProvider/awsstepfunctionstasksemrcontainersstartjobruntestawscdkawseksClusterResourceProviderOnEventHandlerServiceRole663D4CFBArn": [
-          {
-            "type": "aws:cdk:logicalId",
-            "data": "awsstepfunctionstasksemrcontainersstartjobruntestawscdkawseksClusterResourceProviderOnEventHandlerServiceRole663D4CFBArn"
-          }
-        ],
-        "/aws-stepfunctions-tasks-emr-containers-start-job-run-test/@aws-cdk--aws-eks.ClusterResourceProvider/awsstepfunctionstasksemrcontainersstartjobruntestawscdkawseksClusterResourceProviderIsCompleteHandlerServiceRole43FB9134Arn": [
-          {
-            "type": "aws:cdk:logicalId",
-            "data": "awsstepfunctionstasksemrcontainersstartjobruntestawscdkawseksClusterResourceProviderIsCompleteHandlerServiceRole43FB9134Arn"
-          }
-        ],
         "/aws-stepfunctions-tasks-emr-containers-start-job-run-test/@aws-cdk--aws-eks.ClusterResourceProvider/awsstepfunctionstasksemrcontainersstartjobruntestawscdkawseksClusterResourceProviderframeworkonEventD72B3ABCArn": [
           {
             "type": "aws:cdk:logicalId",
             "data": "awsstepfunctionstasksemrcontainersstartjobruntestawscdkawseksClusterResourceProviderframeworkonEventD72B3ABCArn"
           }
         ],
+        "/aws-stepfunctions-tasks-emr-containers-start-job-run-test/@aws-cdk--aws-eks.ClusterResourceProvider/reference-to-awsstepfunctionstasksemrcontainersstartjobruntestintegrationtesteksclusterCreationRole8CE5CEE6Arn": [
+          {
+            "type": "aws:cdk:logicalId",
+            "data": "referencetoawsstepfunctionstasksemrcontainersstartjobruntestintegrationtesteksclusterCreationRole8CE5CEE6Arn"
+          }
+        ],
         "/aws-stepfunctions-tasks-emr-containers-start-job-run-test/@aws-cdk--aws-eks.ClusterResourceProvider.NestedStack/@aws-cdk--aws-eks.ClusterResourceProvider.NestedStackResource": [
           {
             "type": "aws:cdk:logicalId",
             "data": "awscdkawseksClusterResourceProviderNestedStackawscdkawseksClusterResourceProviderNestedStackResource9827C454"
           }
         ],
+        "/aws-stepfunctions-tasks-emr-containers-start-job-run-test/@aws-cdk--aws-eks.KubectlProvider/Handler/ServiceRole/Resource": [
+          {
+            "type": "aws:cdk:logicalId",
+            "data": "HandlerServiceRoleFCDC14AE"
+          }
+        ],
+        "/aws-stepfunctions-tasks-emr-containers-start-job-run-test/@aws-cdk--aws-eks.KubectlProvider/Handler/ServiceRole/DefaultPolicy/Resource": [
+          {
+            "type": "aws:cdk:logicalId",
+            "data": "HandlerServiceRoleDefaultPolicyCBD0CC91"
+          }
+        ],
         "/aws-stepfunctions-tasks-emr-containers-start-job-run-test/@aws-cdk--aws-eks.KubectlProvider/Handler/Resource": [
           {
             "type": "aws:cdk:logicalId",
@@ -403,6 +417,12 @@
             "data": "KubectlLayer600207B5"
           }
         ],
+        "/aws-stepfunctions-tasks-emr-containers-start-job-run-test/@aws-cdk--aws-eks.KubectlProvider/HasEcrPublic": [
+          {
+            "type": "aws:cdk:logicalId",
+            "data": "HasEcrPublic"
+          }
+        ],
         "/aws-stepfunctions-tasks-emr-containers-start-job-run-test/@aws-cdk--aws-eks.KubectlProvider/Provider/framework-onEvent/ServiceRole/Resource": [
           {
             "type": "aws:cdk:logicalId",
@@ -427,10 +447,16 @@
             "data": "awsstepfunctionstasksemrcontainersstartjobruntestawscdkawseksKubectlProviderframeworkonEvent3B4C1982Arn"
           }
         ],
-        "/aws-stepfunctions-tasks-emr-containers-start-job-run-test/@aws-cdk--aws-eks.KubectlProvider/reference-to-awsstepfunctionstasksemrcontainersstartjobruntestKubectlHandlerRoleD068EED8Arn": [
-          {
-            "type": "aws:cdk:logicalId",
-            "data": "referencetoawsstepfunctionstasksemrcontainersstartjobruntestKubectlHandlerRoleD068EED8Arn"
+        "/aws-stepfunctions-tasks-emr-containers-start-job-run-test/@aws-cdk--aws-eks.KubectlProvider/reference-to-awsstepfunctionstasksemrcontainersstartjobruntestintegrationtesteksclusterA295C017Arn": [
+          {
+            "type": "aws:cdk:logicalId",
+            "data": "referencetoawsstepfunctionstasksemrcontainersstartjobruntestintegrationtesteksclusterA295C017Arn"
+          }
+        ],
+        "/aws-stepfunctions-tasks-emr-containers-start-job-run-test/@aws-cdk--aws-eks.KubectlProvider/reference-to-awsstepfunctionstasksemrcontainersstartjobruntestintegrationtesteksclusterCreationRole8CE5CEE6Arn": [
+          {
+            "type": "aws:cdk:logicalId",
+            "data": "referencetoawsstepfunctionstasksemrcontainersstartjobruntestintegrationtesteksclusterCreationRole8CE5CEE6Arn"
           }
         ],
         "/aws-stepfunctions-tasks-emr-containers-start-job-run-test/@aws-cdk--aws-eks.KubectlProvider/reference-to-awsstepfunctionstasksemrcontainersstartjobruntestintegrationtesteksclusterDefaultVpcPrivateSubnet1Subnet3A5831F1Ref": [
@@ -455,24 +481,6 @@
           {
             "type": "aws:cdk:logicalId",
             "data": "awscdkawseksKubectlProviderNestedStackawscdkawseksKubectlProviderNestedStackResourceA7AEBA6B"
-          }
-        ],
-        "/aws-stepfunctions-tasks-emr-containers-start-job-run-test/KubectlHandlerRole/Resource": [
-          {
-            "type": "aws:cdk:logicalId",
-            "data": "KubectlHandlerRoleD25EBD08"
-          }
-        ],
-        "/aws-stepfunctions-tasks-emr-containers-start-job-run-test/KubectlHandlerRole/DefaultPolicy/Resource": [
-          {
-            "type": "aws:cdk:logicalId",
-            "data": "KubectlHandlerRoleDefaultPolicyA09B4223"
-          }
-        ],
-        "/aws-stepfunctions-tasks-emr-containers-start-job-run-test/HasEcrPublic": [
-          {
-            "type": "aws:cdk:logicalId",
-            "data": "HasEcrPublic"
           }
         ],
         "/aws-stepfunctions-tasks-emr-containers-start-job-run-test/Virtual Cluster": [
