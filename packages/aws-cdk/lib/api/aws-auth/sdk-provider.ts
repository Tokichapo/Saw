import * as https from 'https';
import * as os from 'os';
import * as path from 'path';
import * as cxapi from '@aws-cdk/cx-api';
import * as AWS from 'aws-sdk';
import type { ConfigurationOptions } from 'aws-sdk/lib/config-base';
import * as fs from 'fs-extra';
import { debug, warning } from '../../logging';
import { cached } from '../../util/functions';
import { CredentialPlugins } from '../aws-auth/credential-plugins';
import { Mode } from '../aws-auth/credentials';
import { AwsCliCompatible } from './awscli-compatible';
import { ISDK, SDK } from './sdk';


// Some configuration that can only be achieved by setting
// environment variables.
process.env.AWS_STS_REGIONAL_ENDPOINTS = 'regional';
process.env.AWS_NODEJS_CONNECTION_REUSE_ENABLED = '1';

/**
 * Options for the default SDK provider
 */
export interface SdkProviderOptions {
  /**
   * Profile to read from ~/.aws
   *
   * @default - No profile
   */
  readonly profile?: string;

  /**
   * Whether we should check for EC2 credentials
   *
   * @default - Autodetect
   */
  readonly ec2creds?: boolean;

  /**
   * Whether we should check for container credentials
   *
   * @default - Autodetect
   */
  readonly containerCreds?: boolean;

  /**
   * HTTP options for SDK
   */
  readonly httpOptions?: SdkHttpOptions;
}

/**
 * Options for individual SDKs
 */
export interface SdkHttpOptions {
  /**
   * Proxy address to use
   *
   * @default No proxy
   */
  readonly proxyAddress?: string;

  /**
   * A path to a certificate bundle that contains a cert to be trusted.
   *
   * @default No certificate bundle
   */
  readonly caBundlePath?: string;

  /**
   * The custom user agent to use.
   *
   * @default - <package-name>/<package-version>
   */
  readonly userAgent?: string;
}

const CACHED_ACCOUNT = Symbol('cached_account');
const CACHED_DEFAULT_CREDENTIALS = Symbol('cached_default_credentials');

/**
 * Creates instances of the AWS SDK appropriate for a given account/region.
 *
 * Behavior is as follows:
 *
 * - First, a set of "base" credentials are established
 *   - If a target environment is given and the default ("current") SDK credentials are for
 *     that account, return those; otherwise
 *   - If a target environment is given, scan all credential provider plugins
 *     for credentials, and return those if found; otherwise
 *   - Return default ("current") SDK credentials, noting that they might be wrong.
 *
 * - Second, a role may optionally need to be assumed. Use the base credentials
 *   established in the previous process to assume that role.
 *   - If assuming the role fails and the base credentials are for the correct
 *     account, return those. This is a fallback for people who are trying to interact
 *     with a Default Synthesized stack and already have right credentials setup.
 *
 *     Typical cases we see in the wild:
 *     - Credential plugin setup that, although not recommended, works for them
 *     - Seeded terminal with `ReadOnly` credentials in order to do `cdk diff`--the `ReadOnly`
 *       role doesn't have `sts:AssumeRole` and will fail for no real good reason.
 */
export class SdkProvider {
  /**
   * Create a new SdkProvider which gets its defaults in a way that behaves like the AWS CLI does
   *
   * The AWS SDK for JS behaves slightly differently from the AWS CLI in a number of ways; see the
   * class `AwsCliCompatible` for the details.
   */
  public static async withAwsCliCompatibleDefaults(options: SdkProviderOptions = {}) {
    const sdkOptions = parseHttpOptions(options.httpOptions ?? {});

    const chain = await AwsCliCompatible.credentialChain({
      profile: options.profile,
      ec2instance: options.ec2creds,
      containerCreds: options.containerCreds,
      httpOptions: sdkOptions.httpOptions,
    });
    const region = await AwsCliCompatible.region({
      profile: options.profile,
      ec2instance: options.ec2creds,
    });

    return new SdkProvider(chain, region, sdkOptions);
  }

  private readonly plugins = new CredentialPlugins();

  public constructor(
    private readonly defaultChain: AWS.CredentialProviderChain,
    /**
     * Default region
     */
    public readonly defaultRegion: string,
    private readonly sdkOptions: ConfigurationOptions = {}) {
  }

  /**
   * Return an SDK which can do operations in the given environment
   *
   * The `environment` parameter is resolved first (see `resolveEnvironment()`).
   */
  public async forEnvironment(environment: cxapi.Environment, mode: Mode, options?: CredentialsOptions): Promise<ISDK> {
    const env = await this.resolveEnvironment(environment);
    const baseCreds = await this.obtainBaseCredentials(env.account, mode);

    // At this point, we need at least SOME credentials
    if (baseCreds.source === 'none') { throw new Error(fmtObtainCredentialsError(env.account, baseCreds)); }

    // Simple case is if we don't need to "assumeRole" here. If so, we must now have credentials for the right
    // account.
    if (options?.assumeRoleArn === undefined) {
      if (baseCreds.source === 'incorrectDefault') { throw new Error(fmtObtainCredentialsError(env.account, baseCreds)); }
      return new SDK(baseCreds.credentials, env.region, this.sdkOptions);
    }

    // We will proceed to AssumeRole using whatever we've been given.
    const sdk = await this.withAssumedRole(baseCreds, options.assumeRoleArn, options.assumeRoleExternalId, env.region);

    // Exercise the AssumeRoleCredentialsProvider we've gotten at least once so
    // we can determine whether the AssumeRole call succeeds or not.
    try {
      await sdk.forceCredentialRetrieval();
      return sdk;
    } catch (e) {
      // AssumeRole failed. Proceed and warn *if and only if* the baseCredentials were already for the right account
      // or returned from a plugin. This is to cover some current setups for people using plugins or preferring to
      // feed the CLI credentials which are sufficient by themselves. Prefer to assume the correct role if we can,
      // but if we can't then let's just try with available credentials anyway.
      if (baseCreds.source === 'correctDefault' || baseCreds.source === 'plugin') {
        debug(e.message);
        warning(`${fmtObtainedCredentials(baseCreds)} could not be used to assume '${options.assumeRoleArn}', but are for the right account. Proceeding anyway.`);
        return new SDK(baseCreds.credentials, env.region, this.sdkOptions);
      }

      throw e;
    }
  }

  /**
   * Return the partition that base credentials are for
   *
   * Returns `undefined` if there are no base credentials.
   */
  public async baseCredentialsPartition(environment: cxapi.Environment, mode: Mode): Promise<string | undefined> {
    const env = await this.resolveEnvironment(environment);
    const baseCreds = await this.obtainBaseCredentials(env.account, mode);
    if (baseCreds.source === 'none') { return undefined; }
    return (await new SDK(baseCreds.credentials, env.region, this.sdkOptions).currentAccount()).partition;
  }

  /**
   * Resolve the environment for a stack
   *
   * Replaces the magic values `UNKNOWN_REGION` and `UNKNOWN_ACCOUNT`
   * with the defaults for the current SDK configuration (`~/.aws/config` or
   * otherwise).
   *
   * It is an error if `UNKNOWN_ACCOUNT` is used but the user hasn't configured
   * any SDK credentials.
   */
  public async resolveEnvironment(env: cxapi.Environment): Promise<cxapi.Environment> {
    const region = env.region !== cxapi.UNKNOWN_REGION ? env.region : this.defaultRegion;
    const account = env.account !== cxapi.UNKNOWN_ACCOUNT ? env.account : (await this.defaultAccount())?.accountId;

    if (!account) {
      throw new Error('Unable to resolve AWS account to use. It must be either configured when you define your CDK Stack, or through the environment');
    }

    return {
      region,
      account,
      name: cxapi.EnvironmentUtils.format(account, region),
    };
  }

  /**
   * The account we'd auth into if we used default credentials.
   *
   * Default credentials are the set of ambiently configured credentials using
   * one of the environment variables, or ~/.aws/credentials, or the *one*
   * profile that was passed into the CLI.
   *
   * Might return undefined if there are no default/ambient credentials
   * available (in which case the user should better hope they have
   * credential plugins configured).
   *
   * Uses a cache to avoid STS calls if we don't need 'em.
   */
  public defaultAccount(): Promise<Account | undefined> {
    return cached(this, CACHED_ACCOUNT, async () => {
      try {
        const creds = await this.defaultCredentials();

        const accessKeyId = creds.accessKeyId;
        if (!accessKeyId) {
          throw new Error('Unable to resolve AWS credentials (setup with "aws configure")');
        }

        return await new SDK(creds, this.defaultRegion, this.sdkOptions).currentAccount();
      } catch (e) {
        debug('Unable to determine the default AWS account:', e);
        return undefined;
      }
    });
  }

  /**
   * Get credentials for the given account ID in the given mode
   *
   * 1. Use the default credentials if the destination account matches the
   *    current credentials' account.
   * 2. Otherwise try all credential plugins.
   * 3. Fail if neither of these yield any credentials.
   * 4. Return a failure if any of them returned credentials
   */
  private async obtainBaseCredentials(accountId: string, mode: Mode): Promise<ObtainBaseCredentialsResult> {
    // First try 'current' credentials
    const defaultAccountId = (await this.defaultAccount())?.accountId;
    if (defaultAccountId === accountId) {
      return { source: 'correctDefault', credentials: await this.defaultCredentials() };
    }

    // Then try the plugins
    const pluginCreds = await this.plugins.fetchCredentialsFor(accountId, mode);
    if (pluginCreds) {
      return { source: 'plugin', ...pluginCreds };
    }

    // Fall back to default credentials with a note that they're not the right ones yet
    if (defaultAccountId !== undefined) {
      return {
        source: 'incorrectDefault',
        accountId: defaultAccountId,
        credentials: await this.defaultCredentials(),
        unusedPlugins: this.plugins.availablePluginNames,
      };
    }

    // Apparently we didn't find any at all
    return {
      source: 'none',
      unusedPlugins: this.plugins.availablePluginNames,
    };
  }

  /**
   * Resolve the default chain to the first set of credentials that is available
   */
  private defaultCredentials(): Promise<AWS.Credentials> {
    return cached(this, CACHED_DEFAULT_CREDENTIALS, () => {
      debug('Resolving default credentials');
      return this.defaultChain.resolvePromise();
    });
  }

  /**
   * Return an SDK which uses assumed role credentials
   *
   * The base credentials used to retrieve the assumed role credentials will be the
   * same credentials returned by obtainCredentials if an environment and mode is passed,
   * otherwise it will be the current credentials.
   */
  private async withAssumedRole(
    masterCredentials: Exclude<ObtainBaseCredentialsResult, { source: 'none' }>,
    roleArn: string,
    externalId: string | undefined,
    region: string | undefined) {
    debug(`Assuming role '${roleArn}'.`);

    region = region ?? this.defaultRegion;

    const creds = new AWS.ChainableTemporaryCredentials({
      params: {
        RoleArn: roleArn,
        ...externalId ? { ExternalId: externalId } : {},
        RoleSessionName: `aws-cdk-${safeUsername()}`,
      },
      stsConfig: {
        region,
        ...this.sdkOptions,
      },
      masterCredentials: masterCredentials.credentials,
    });

    return new SDK(creds, region, this.sdkOptions, {
      assumeRoleCredentialsSourceDescription: fmtObtainedCredentials(masterCredentials),
    });
  }
}

/**
 * An AWS account
 *
 * An AWS account always exists in only one partition. Usually we don't care about
 * the partition, but when we need to form ARNs we do.
 */
export interface Account {
  /**
   * The account number
   */
  readonly accountId: string;

  /**
   * The partition ('aws' or 'aws-cn' or otherwise)
   */
  readonly partition: string;
}

const DEFAULT_CONNECTION_TIMEOUT = 10000;
const DEFAULT_TIMEOUT = 300000;

/**
 * Get HTTP options for the SDK
 *
 * Read from user input or environment variables.
 *
 * Returns a complete `ConfigurationOptions` object because that's where
 * `customUserAgent` lives, but `httpOptions` is the most important attribute.
 */
function parseHttpOptions(options: SdkHttpOptions) {
  const config: ConfigurationOptions = {};
  config.httpOptions = {};

  config.httpOptions.connectTimeout = DEFAULT_CONNECTION_TIMEOUT;
  config.httpOptions.timeout = DEFAULT_TIMEOUT;

  let userAgent = options.userAgent;
  if (userAgent == null) {
    // Find the package.json from the main toolkit
    const pkg = JSON.parse(readIfPossible(path.join(__dirname, '..', '..', '..', 'package.json')) ?? '{}');
    userAgent = `${pkg.name}/${pkg.version}`;
  }
  config.customUserAgent = userAgent;

  const caBundlePath = options.caBundlePath || caBundlePathFromEnvironment();

<<<<<<< HEAD
  if (proxyAddress && caBundlePath) {
    debug('Using proxy server: %s', proxyAddress);
    debug('Using CA bundle path: %s', caBundlePath);
    // eslint-disable-next-line @typescript-eslint/no-require-imports
    const ProxyAgent: any = require('proxy-agent');
    config.httpOptions.agent = new ProxyAgent(proxyAddress);
    (config.httpOptions as any).ca = readIfPossible(caBundlePath);
  } else if (proxyAddress) { // Ignore empty string on purpose
    // https://aws.amazon.com/blogs/developer/using-the-aws-sdk-for-javascript-from-behind-a-proxy/
    debug('Using proxy server: %s', proxyAddress);
    // eslint-disable-next-line @typescript-eslint/no-require-imports
    const ProxyAgent: any = require('proxy-agent');
    config.httpOptions.agent = new ProxyAgent(proxyAddress);
  } else if (caBundlePath) {
=======
  if (options.proxyAddress && caBundlePath) {
    throw new Error(`At the moment, cannot specify Proxy (${options.proxyAddress}) and CA Bundle (${caBundlePath}) at the same time. See https://github.com/aws/aws-cdk/issues/5804`);
    // Maybe it's possible after all, but I've been staring at
    // https://github.com/TooTallNate/node-proxy-agent/blob/master/index.js#L79
    // a while now trying to figure out what to pass in so that the underlying Agent
    // object will get the 'ca' argument. It's not trivial and I don't want to risk it.
  }

  if (caBundlePath) {
>>>>>>> 7640130b
    debug('Using CA bundle path: %s', caBundlePath);
    config.httpOptions.agent = new https.Agent({
      ca: readIfPossible(caBundlePath),
      keepAlive: true,
    });
  } else {
    // Configure the proxy agent. By default, this will use HTTPS?_PROXY and
    // NO_PROXY environment variables to determine which proxy to use for each
    // request.
    //
    // eslint-disable-next-line @typescript-eslint/no-require-imports
    const ProxyAgent: any = require('proxy-agent');
    config.httpOptions.agent = new ProxyAgent();
  }

  return config;
}

/**
 * Find and return a CA certificate bundle path to be passed into the SDK.
 */
function caBundlePathFromEnvironment(): string | undefined {
  if (process.env.aws_ca_bundle) {
    return process.env.aws_ca_bundle;
  }
  if (process.env.AWS_CA_BUNDLE) {
    return process.env.AWS_CA_BUNDLE;
  }
  return undefined;
}

/**
 * Read a file if it exists, or return undefined
 *
 * Not async because it is used in the constructor
 */
function readIfPossible(filename: string): string | undefined {
  try {
    if (!fs.pathExistsSync(filename)) { return undefined; }
    return fs.readFileSync(filename, { encoding: 'utf-8' });
  } catch (e) {
    debug(e);
    return undefined;
  }
}

/**
 * Return the username with characters invalid for a RoleSessionName removed
 *
 * @see https://docs.aws.amazon.com/STS/latest/APIReference/API_AssumeRole.html#API_AssumeRole_RequestParameters
 */
function safeUsername() {
  return os.userInfo().username.replace(/[^\w+=,.@-]/g, '@');
}

/**
 * Options for obtaining credentials for an environment
 */
export interface CredentialsOptions {
  /**
   * The ARN of the role that needs to be assumed, if any
   */
  readonly assumeRoleArn?: string;

  /**
   * External ID required to assume the given role.
   */
  readonly assumeRoleExternalId?: string;
}

/**
 * Result of obtaining base credentials
 */
type ObtainBaseCredentialsResult =
  { source: 'correctDefault'; credentials: AWS.Credentials }
  | { source: 'plugin'; pluginName: string, credentials: AWS.Credentials }
  | { source: 'incorrectDefault'; credentials: AWS.Credentials; accountId: string; unusedPlugins: string[] }
  | { source: 'none'; unusedPlugins: string[] };

/**
 * Isolating the code that translates calculation errors into human error messages
 *
 * We cover the following cases:
 *
 * - No credentials are available at all
 * - Default credentials are for the wrong account
 */
function fmtObtainCredentialsError(targetAccountId: string, obtainResult: ObtainBaseCredentialsResult & { source: 'none' | 'incorrectDefault' }): string {
  const msg = [`Need to perform AWS calls for account ${targetAccountId}`];
  switch (obtainResult.source) {
    case 'incorrectDefault':
      msg.push(`but the current credentials are for ${obtainResult.accountId}`);
      break;
    case 'none':
      msg.push('but no credentials have been configured');
  }
  if (obtainResult.unusedPlugins.length > 0) {
    msg.push(`and none of these plugins found any: ${obtainResult.unusedPlugins.join(', ')}`);
  }
  return msg.join(', ');
}

/**
 * Format a message indicating where we got base credentials for the assume role
 *
 * We cover the following cases:
 *
 * - Default credentials for the right account
 * - Default credentials for the wrong account
 * - Credentials returned from a plugin
 */
function fmtObtainedCredentials(
  obtainResult: Exclude<ObtainBaseCredentialsResult, { source: 'none' }>): string {
  switch (obtainResult.source) {
    case 'correctDefault':
      return 'current credentials';
    case 'plugin':
      return `credentials returned by plugin '${obtainResult.pluginName}'`;
    case 'incorrectDefault':
      const msg = [];
      msg.push(`current credentials (which are for account ${obtainResult.accountId}`);

      if (obtainResult.unusedPlugins.length > 0) {
        msg.push(`, and none of the following plugins provided credentials: ${obtainResult.unusedPlugins.join(', ')}`);
      }
      msg.push(')');

      return msg.join('');
  }
}<|MERGE_RESOLUTION|>--- conflicted
+++ resolved
@@ -376,46 +376,20 @@
 
   const caBundlePath = options.caBundlePath || caBundlePathFromEnvironment();
 
-<<<<<<< HEAD
-  if (proxyAddress && caBundlePath) {
-    debug('Using proxy server: %s', proxyAddress);
+  if (caBundlePath) {
     debug('Using CA bundle path: %s', caBundlePath);
-    // eslint-disable-next-line @typescript-eslint/no-require-imports
-    const ProxyAgent: any = require('proxy-agent');
-    config.httpOptions.agent = new ProxyAgent(proxyAddress);
-    (config.httpOptions as any).ca = readIfPossible(caBundlePath);
-  } else if (proxyAddress) { // Ignore empty string on purpose
-    // https://aws.amazon.com/blogs/developer/using-the-aws-sdk-for-javascript-from-behind-a-proxy/
-    debug('Using proxy server: %s', proxyAddress);
-    // eslint-disable-next-line @typescript-eslint/no-require-imports
-    const ProxyAgent: any = require('proxy-agent');
-    config.httpOptions.agent = new ProxyAgent(proxyAddress);
-  } else if (caBundlePath) {
-=======
-  if (options.proxyAddress && caBundlePath) {
-    throw new Error(`At the moment, cannot specify Proxy (${options.proxyAddress}) and CA Bundle (${caBundlePath}) at the same time. See https://github.com/aws/aws-cdk/issues/5804`);
-    // Maybe it's possible after all, but I've been staring at
-    // https://github.com/TooTallNate/node-proxy-agent/blob/master/index.js#L79
-    // a while now trying to figure out what to pass in so that the underlying Agent
-    // object will get the 'ca' argument. It's not trivial and I don't want to risk it.
-  }
-
-  if (caBundlePath) {
->>>>>>> 7640130b
-    debug('Using CA bundle path: %s', caBundlePath);
-    config.httpOptions.agent = new https.Agent({
-      ca: readIfPossible(caBundlePath),
-      keepAlive: true,
-    });
-  } else {
-    // Configure the proxy agent. By default, this will use HTTPS?_PROXY and
-    // NO_PROXY environment variables to determine which proxy to use for each
-    // request.
-    //
-    // eslint-disable-next-line @typescript-eslint/no-require-imports
-    const ProxyAgent: any = require('proxy-agent');
-    config.httpOptions.agent = new ProxyAgent();
-  }
+  }
+
+  // Configure the proxy agent. By default, this will use HTTPS?_PROXY and
+  // NO_PROXY environment variables to determine which proxy to use for each
+  // request.
+  //
+  // eslint-disable-next-line @typescript-eslint/no-require-imports
+  const ProxyAgent: any = require('proxy-agent');
+  config.httpOptions.agent = new ProxyAgent({
+    ...caBundlePath ? { ca: readIfPossible(caBundlePath) } : undefined,
+    keepAlive: true,
+  });
 
   return config;
 }
