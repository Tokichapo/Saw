--- conflicted
+++ resolved
@@ -1,18 +1,10 @@
-<<<<<<< HEAD
 import { Template, Annotations, Match } from '@aws-cdk/assertions';
-=======
-import { Template } from '@aws-cdk/assertions';
->>>>>>> 5d2501b8
 import * as ccommit from '@aws-cdk/aws-codecommit';
 import * as sqs from '@aws-cdk/aws-sqs';
 import * as cdk from '@aws-cdk/core';
 import { Construct } from 'constructs';
 import * as cdkp from '../../lib';
-<<<<<<< HEAD
 import { PIPELINE_ENV, TestApp, ModernTestGitHubNpmPipeline, FileAssetApp } from '../testhelpers';
-=======
-import { PIPELINE_ENV, TestApp, ModernTestGitHubNpmPipeline } from '../testhelpers';
->>>>>>> 5d2501b8
 
 let app: TestApp;
 
@@ -79,7 +71,6 @@
   });
 });
 
-<<<<<<< HEAD
 test('Policy sizes do not exceed the maximum size', () => {
   const pipelineStack = new cdk.Stack(app, 'PipelineStack', { env: PIPELINE_ENV });
   pipelineStack.node.setContext('@aws-cdk/aws-iam:minimizePolicies', true);
@@ -145,7 +136,8 @@
   }
 
   Annotations.fromStack(pipelineStack).hasNoWarning('*', Match.anyValue());
-=======
+});
+
 test('CodeBuild action role has the right AssumeRolePolicyDocument', () => {
   const pipelineStack = new cdk.Stack(app, 'PipelineStack', { env: PIPELINE_ENV });
   new ModernTestGitHubNpmPipeline(pipelineStack, 'Cdk');
@@ -168,7 +160,6 @@
       ],
     },
   });
->>>>>>> 5d2501b8
 });
 
 interface ReuseCodePipelineStackProps extends cdk.StackProps {
