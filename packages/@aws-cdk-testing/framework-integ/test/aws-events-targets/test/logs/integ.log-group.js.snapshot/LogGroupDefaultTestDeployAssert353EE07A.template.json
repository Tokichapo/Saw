{
 "Resources": {
<<<<<<< HEAD
  "AwsApiCallEventBridgeputEventsa8e35599095dabb0cc78bceeac9a276a": {
=======
  "AwsApiCallEventBridgeputEvents491d3c41b7d274b2b26e0818cead6935": {
>>>>>>> 7360a885
   "Type": "Custom::DeployAssert@SdkCallEventBridgeputEvents",
   "Properties": {
    "ServiceToken": {
     "Fn::GetAtt": [
      "SingletonFunction1488541a7b23466481b69b4408076b81HandlerCD40AE9F",
      "Arn"
     ]
    },
    "service": "EventBridge",
    "api": "putEvents",
    "parameters": {
<<<<<<< HEAD
     "Entries": "[{\"Detail\":\"{\\\"date\\\":\\\"abc1713385800293\\\"}\",\"DetailType\":\"cdk-integ-custom-rule\",\"Source\":\"cdk-integ\"}]"
    },
    "flattenResponse": "false",
    "salt": "1713385800309"
=======
     "Entries": "[{\"Detail\":\"{\\\"date\\\":\\\"abc1713893576449\\\"}\",\"DetailType\":\"cdk-integ-custom-rule\",\"Source\":\"cdk-integ\"}]"
    },
    "flattenResponse": "false",
    "salt": "1713893576460"
>>>>>>> 7360a885
   },
   "UpdateReplacePolicy": "Delete",
   "DeletionPolicy": "Delete"
  },
  "SingletonFunction1488541a7b23466481b69b4408076b81Role37ABCE73": {
   "Type": "AWS::IAM::Role",
   "Properties": {
    "AssumeRolePolicyDocument": {
     "Version": "2012-10-17",
     "Statement": [
      {
       "Action": "sts:AssumeRole",
       "Effect": "Allow",
       "Principal": {
        "Service": "lambda.amazonaws.com"
       }
      }
     ]
    },
    "ManagedPolicyArns": [
     {
      "Fn::Sub": "arn:${AWS::Partition}:iam::aws:policy/service-role/AWSLambdaBasicExecutionRole"
     }
    ],
    "Policies": [
     {
      "PolicyName": "Inline",
      "PolicyDocument": {
       "Version": "2012-10-17",
       "Statement": [
        {
         "Action": [
          "events:PutEvents"
         ],
         "Effect": "Allow",
         "Resource": [
          "*"
         ]
        },
        {
         "Action": [
          "events:PutEvents"
         ],
         "Effect": "Allow",
         "Resource": [
          "*"
         ]
        },
        {
         "Action": [
          "logs:FilterLogEvents"
         ],
         "Effect": "Allow",
         "Resource": [
          "*"
         ]
        },
        {
         "Action": [
          "logs:DescribeResourcePolicies"
         ],
         "Effect": "Allow",
         "Resource": [
          "*"
         ]
        }
       ]
      }
     }
    ]
   }
  },
  "SingletonFunction1488541a7b23466481b69b4408076b81HandlerCD40AE9F": {
   "Type": "AWS::Lambda::Function",
   "Properties": {
    "Runtime": "nodejs18.x",
    "Code": {
     "S3Bucket": {
      "Fn::Sub": "cdk-hnb659fds-assets-${AWS::AccountId}-${AWS::Region}"
     },
<<<<<<< HEAD
     "S3Key": "2ba56256d9f272896a3dc876ac7bf8543e4b1c84509e62514c7c786bcdd6739b.zip"
=======
     "S3Key": "cfdb46b4f2c6702b4a1cc8e23ca426e8de43d13567e73a8453d01c1176393814.zip"
>>>>>>> 7360a885
    },
    "Timeout": 120,
    "Handler": "index.handler",
    "Role": {
     "Fn::GetAtt": [
      "SingletonFunction1488541a7b23466481b69b4408076b81Role37ABCE73",
      "Arn"
     ]
    }
   }
  },
<<<<<<< HEAD
  "AwsApiCallCloudWatchLogsfilterLogEvents2d01cbb850f7aa3df83e65c89bfbca81": {
=======
  "AwsApiCallCloudWatchLogsfilterLogEvents502d3307ab2120ba266bfc467733050a": {
>>>>>>> 7360a885
   "Type": "Custom::DeployAssert@SdkCallCloudWatchLogsfilterLogEvents",
   "Properties": {
    "ServiceToken": {
     "Fn::GetAtt": [
      "SingletonFunction1488541a7b23466481b69b4408076b81HandlerCD40AE9F",
      "Arn"
     ]
    },
    "service": "CloudWatchLogs",
    "api": "filterLogEvents",
<<<<<<< HEAD
    "expected": "{\"$StringLike\":\"abc1713385800293\"}",
=======
    "expected": "{\"$StringLike\":\"abc1713893576449\"}",
>>>>>>> 7360a885
    "actualPath": "events.0.message",
    "parameters": {
     "logGroupName": {
      "Fn::Join": [
       "",
       [
        "\"",
        {
         "Fn::ImportValue": "log-group-events:ExportsOutputRefloggroup2F19C5C9B4F4C6918"
        },
        "\""
       ]
      ]
     },
<<<<<<< HEAD
     "startTime": "1713385800293",
=======
     "startTime": "1713893576449",
>>>>>>> 7360a885
     "limit": "1"
    },
    "flattenResponse": "true",
    "outputPaths": [
     "events.0.message"
    ],
<<<<<<< HEAD
    "salt": "1713385800310"
   },
   "DependsOn": [
    "AwsApiCallEventBridgeputEventsa8e35599095dabb0cc78bceeac9a276a"
=======
    "salt": "1713893576461"
   },
   "DependsOn": [
    "AwsApiCallEventBridgeputEvents491d3c41b7d274b2b26e0818cead6935"
>>>>>>> 7360a885
   ],
   "UpdateReplacePolicy": "Delete",
   "DeletionPolicy": "Delete"
  },
  "AwsApiCallCloudWatchLogsdescribeResourcePolicies": {
   "Type": "Custom::DeployAssert@SdkCallCloudWatchLogsdescribeResourcePo",
   "Properties": {
    "ServiceToken": {
     "Fn::GetAtt": [
      "SingletonFunction1488541a7b23466481b69b4408076b81HandlerCD40AE9F",
      "Arn"
     ]
    },
    "service": "CloudWatchLogs",
    "api": "describeResourcePolicies",
    "expected": "{\"$ObjectLike\":{\"resourcePolicies\":{\"$ArrayWith\":[{\"$ObjectLike\":{\"policyName\":\"loggroupeventsEventsLogGroupPolicyloggroupeventsCustomRule99E1EEF62FFABD78\",\"policyDocument\":{\"$SerializedJson\":{\"$ObjectLike\":{\"Version\":\"2012-10-17\",\"Statement\":[{\"Effect\":\"Allow\",\"Principal\":{\"Service\":\"events.amazonaws.com\"},\"Action\":[\"logs:PutLogEvents\",\"logs:CreateLogStream\"],\"Resource\":{\"$StringLike\":\"^arn:aws:logs:.*:.*:log-group:log-group-events-loggroup.*$\"}}]}}}}},{\"$ObjectLike\":{\"policyName\":\"loggroupeventsEventsLogGroupPolicyloggroupeventsTimer37DF74C17EF314A8E\",\"policyDocument\":{\"$SerializedJson\":{\"$ObjectLike\":{\"Version\":\"2012-10-17\",\"Statement\":[{\"Effect\":\"Allow\",\"Principal\":{\"Service\":\"events.amazonaws.com\"},\"Action\":[\"logs:PutLogEvents\",\"logs:CreateLogStream\"],\"Resource\":{\"$StringLike\":\"^arn:aws:logs:.*:.*:log-group:MyLogGroupNameToBeImported:[*]$\"}}]}}}}},{\"$ObjectLike\":{\"policyName\":\"loggroupeventsEventsLogGroupPolicyloggroupeventsTimerC63340B025F606BE\",\"policyDocument\":{\"$SerializedJson\":{\"$ObjectLike\":{\"Version\":\"2012-10-17\",\"Statement\":[{\"Effect\":\"Allow\",\"Principal\":{\"Service\":\"events.amazonaws.com\"},\"Action\":[\"logs:PutLogEvents\",\"logs:CreateLogStream\"],\"Resource\":{\"$StringLike\":\"^arn:aws:logs:.*:.*:log-group:log-group-events-loggroup.*$\"}}]}}}}}]}}}",
    "flattenResponse": "false",
    "salt": "1713893576462"
   },
   "UpdateReplacePolicy": "Delete",
   "DeletionPolicy": "Delete"
  }
 },
 "Outputs": {
<<<<<<< HEAD
  "AssertionResultsAwsApiCallCloudWatchLogsfilterLogEvents2d01cbb850f7aa3df83e65c89bfbca81": {
   "Value": {
    "Fn::GetAtt": [
     "AwsApiCallCloudWatchLogsfilterLogEvents2d01cbb850f7aa3df83e65c89bfbca81",
=======
  "AssertionResultsAwsApiCallCloudWatchLogsfilterLogEvents502d3307ab2120ba266bfc467733050a": {
   "Value": {
    "Fn::GetAtt": [
     "AwsApiCallCloudWatchLogsfilterLogEvents502d3307ab2120ba266bfc467733050a",
     "assertion"
    ]
   }
  },
  "AssertionResultsAwsApiCallCloudWatchLogsdescribeResourcePolicies": {
   "Value": {
    "Fn::GetAtt": [
     "AwsApiCallCloudWatchLogsdescribeResourcePolicies",
>>>>>>> 7360a885
     "assertion"
    ]
   }
  }
 },
 "Parameters": {
  "BootstrapVersion": {
   "Type": "AWS::SSM::Parameter::Value<String>",
   "Default": "/cdk-bootstrap/hnb659fds/version",
   "Description": "Version of the CDK Bootstrap resources in this environment, automatically retrieved from SSM Parameter Store. [cdk:skip]"
  }
 },
 "Rules": {
  "CheckBootstrapVersion": {
   "Assertions": [
    {
     "Assert": {
      "Fn::Not": [
       {
        "Fn::Contains": [
         [
          "1",
          "2",
          "3",
          "4",
          "5"
         ],
         {
          "Ref": "BootstrapVersion"
         }
        ]
       }
      ]
     },
     "AssertDescription": "CDK bootstrap stack version 6 required. Please run 'cdk bootstrap' with a recent version of the CDK CLI."
    }
   ]
  }
 }
}<|MERGE_RESOLUTION|>--- conflicted
+++ resolved
@@ -1,10 +1,6 @@
 {
  "Resources": {
-<<<<<<< HEAD
-  "AwsApiCallEventBridgeputEventsa8e35599095dabb0cc78bceeac9a276a": {
-=======
   "AwsApiCallEventBridgeputEvents491d3c41b7d274b2b26e0818cead6935": {
->>>>>>> 7360a885
    "Type": "Custom::DeployAssert@SdkCallEventBridgeputEvents",
    "Properties": {
     "ServiceToken": {
@@ -16,17 +12,10 @@
     "service": "EventBridge",
     "api": "putEvents",
     "parameters": {
-<<<<<<< HEAD
-     "Entries": "[{\"Detail\":\"{\\\"date\\\":\\\"abc1713385800293\\\"}\",\"DetailType\":\"cdk-integ-custom-rule\",\"Source\":\"cdk-integ\"}]"
-    },
-    "flattenResponse": "false",
-    "salt": "1713385800309"
-=======
      "Entries": "[{\"Detail\":\"{\\\"date\\\":\\\"abc1713893576449\\\"}\",\"DetailType\":\"cdk-integ-custom-rule\",\"Source\":\"cdk-integ\"}]"
     },
     "flattenResponse": "false",
     "salt": "1713893576460"
->>>>>>> 7360a885
    },
    "UpdateReplacePolicy": "Delete",
    "DeletionPolicy": "Delete"
@@ -107,11 +96,7 @@
      "S3Bucket": {
       "Fn::Sub": "cdk-hnb659fds-assets-${AWS::AccountId}-${AWS::Region}"
      },
-<<<<<<< HEAD
-     "S3Key": "2ba56256d9f272896a3dc876ac7bf8543e4b1c84509e62514c7c786bcdd6739b.zip"
-=======
      "S3Key": "cfdb46b4f2c6702b4a1cc8e23ca426e8de43d13567e73a8453d01c1176393814.zip"
->>>>>>> 7360a885
     },
     "Timeout": 120,
     "Handler": "index.handler",
@@ -123,11 +108,7 @@
     }
    }
   },
-<<<<<<< HEAD
-  "AwsApiCallCloudWatchLogsfilterLogEvents2d01cbb850f7aa3df83e65c89bfbca81": {
-=======
   "AwsApiCallCloudWatchLogsfilterLogEvents502d3307ab2120ba266bfc467733050a": {
->>>>>>> 7360a885
    "Type": "Custom::DeployAssert@SdkCallCloudWatchLogsfilterLogEvents",
    "Properties": {
     "ServiceToken": {
@@ -138,11 +119,7 @@
     },
     "service": "CloudWatchLogs",
     "api": "filterLogEvents",
-<<<<<<< HEAD
-    "expected": "{\"$StringLike\":\"abc1713385800293\"}",
-=======
     "expected": "{\"$StringLike\":\"abc1713893576449\"}",
->>>>>>> 7360a885
     "actualPath": "events.0.message",
     "parameters": {
      "logGroupName": {
@@ -157,28 +134,17 @@
        ]
       ]
      },
-<<<<<<< HEAD
-     "startTime": "1713385800293",
-=======
      "startTime": "1713893576449",
->>>>>>> 7360a885
      "limit": "1"
     },
     "flattenResponse": "true",
     "outputPaths": [
      "events.0.message"
     ],
-<<<<<<< HEAD
-    "salt": "1713385800310"
-   },
-   "DependsOn": [
-    "AwsApiCallEventBridgeputEventsa8e35599095dabb0cc78bceeac9a276a"
-=======
     "salt": "1713893576461"
    },
    "DependsOn": [
     "AwsApiCallEventBridgeputEvents491d3c41b7d274b2b26e0818cead6935"
->>>>>>> 7360a885
    ],
    "UpdateReplacePolicy": "Delete",
    "DeletionPolicy": "Delete"
@@ -203,12 +169,6 @@
   }
  },
  "Outputs": {
-<<<<<<< HEAD
-  "AssertionResultsAwsApiCallCloudWatchLogsfilterLogEvents2d01cbb850f7aa3df83e65c89bfbca81": {
-   "Value": {
-    "Fn::GetAtt": [
-     "AwsApiCallCloudWatchLogsfilterLogEvents2d01cbb850f7aa3df83e65c89bfbca81",
-=======
   "AssertionResultsAwsApiCallCloudWatchLogsfilterLogEvents502d3307ab2120ba266bfc467733050a": {
    "Value": {
     "Fn::GetAtt": [
@@ -221,7 +181,6 @@
    "Value": {
     "Fn::GetAtt": [
      "AwsApiCallCloudWatchLogsdescribeResourcePolicies",
->>>>>>> 7360a885
      "assertion"
     ]
    }
