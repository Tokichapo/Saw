--- conflicted
+++ resolved
@@ -82,11 +82,8 @@
       http2Enabled: false,
       idleTimeout: cdk.Duration.seconds(1000),
       dropInvalidHeaderFields: true,
-<<<<<<< HEAD
       clientKeepAlive: cdk.Duration.seconds(200),
-=======
       denyAllIgwTraffic: true,
->>>>>>> 0fee99b4
     });
 
     // THEN
