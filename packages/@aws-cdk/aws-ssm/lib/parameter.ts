import * as iam from '@aws-cdk/aws-iam';
import * as kms from '@aws-cdk/aws-kms';
import * as cxschema from '@aws-cdk/cloud-assembly-schema';
import {
  CfnDynamicReference, CfnDynamicReferenceService, CfnParameter,
<<<<<<< HEAD
  Construct as CompatConstruct, ContextProvider, Fn, IResource, Resource, Stack, Token,
  Tokenization,
=======
  ContextProvider, Fn, IResource, Resource, Stack, Token,
>>>>>>> 96bcc9b7
} from '@aws-cdk/core';
import { Construct } from 'constructs';
import * as ssm from './ssm.generated';
import { arnForParameterName, AUTOGEN_MARKER } from './util';

/**
 * An SSM Parameter reference.
 */
export interface IParameter extends IResource {
  /**
   * The ARN of the SSM Parameter resource.
   * @attribute
   */
  readonly parameterArn: string;

  /**
   * The name of the SSM Parameter resource.
   * @attribute
   */
  readonly parameterName: string;

  /**
   * The type of the SSM Parameter resource.
   * @attribute
   */
  readonly parameterType: string;

  /**
   * Grants read (DescribeParameter, GetParameter, GetParameterHistory) permissions on the SSM Parameter.
   *
   * @param grantee the role to be granted read-only access to the parameter.
   */
  grantRead(grantee: iam.IGrantable): iam.Grant;

  /**
   * Grants write (PutParameter) permissions on the SSM Parameter.
   *
   * @param grantee the role to be granted write access to the parameter.
   */
  grantWrite(grantee: iam.IGrantable): iam.Grant;
}

/**
 * A String SSM Parameter.
 */
export interface IStringParameter extends IParameter {
  /**
   * The parameter value. Value must not nest another parameter. Do not use {{}} in the value.
   *
   * @attribute Value
   */
  readonly stringValue: string;
}

/**
 * A StringList SSM Parameter.
 */
export interface IStringListParameter extends IParameter {
  /**
   * The parameter value. Value must not nest another parameter. Do not use {{}} in the value. Values in the array
   * cannot contain commas (``,``).
   *
   * @attribute Value
   */
  readonly stringListValue: string[];
}

/**
 * Properties needed to create a new SSM Parameter.
 */
export interface ParameterOptions {
  /**
   * A regular expression used to validate the parameter value. For example, for String types with values restricted to
   * numbers, you can specify the following: ``^\d+$``
   *
   * @default no validation is performed
   */
  readonly allowedPattern?: string;

  /**
   * Information about the parameter that you want to add to the system.
   *
   * @default none
   */
  readonly description?: string;

  /**
   * The name of the parameter.
   *
   * @default - a name will be generated by CloudFormation
   */
  readonly parameterName?: string;

  /**
   * Indicates of the parameter name is a simple name (i.e. does not include "/"
   * separators).
   *
   * This is only required only if `parameterName` is a token, which means we
   * are unable to detect if the name is simple or "path-like" for the purpose
   * of rendering SSM parameter ARNs.
   *
   * If `parameterName` is not specified, `simpleName` must be `true` (or
   * undefined) since the name generated by AWS CloudFormation is always a
   * simple name.
   *
   * @default - auto-detect based on `parameterName`
   */
  readonly simpleName?: boolean;

  /**
   * The tier of the string parameter
   *
   * @default - undefined
   */
  readonly tier?: ParameterTier;
}

/**
 * Properties needed to create a String SSM parameter.
 */
export interface StringParameterProps extends ParameterOptions {
  /**
   * The value of the parameter. It may not reference another parameter and ``{{}}`` cannot be used in the value.
   */
  readonly stringValue: string;

  /**
   * The type of the string parameter
   *
   * @default ParameterType.STRING
   */
  readonly type?: ParameterType;
}

/**
 * Properties needed to create a StringList SSM Parameter
 */
export interface StringListParameterProps extends ParameterOptions {
  /**
   * The values of the parameter. It may not reference another parameter and ``{{}}`` cannot be used in the value.
   */
  readonly stringListValue: string[];
}

/**
 * Basic features shared across all types of SSM Parameters.
 */
abstract class ParameterBase extends Resource implements IParameter {
  public abstract readonly parameterArn: string;
  public abstract readonly parameterName: string;
  public abstract readonly parameterType: string;

  /**
   * The encryption key that is used to encrypt this parameter.
   *
   * * @default - default master key
   */
  public readonly encryptionKey?: kms.IKey;

  public grantRead(grantee: iam.IGrantable): iam.Grant {
    if (this.encryptionKey) {
      this.encryptionKey.grantDecrypt(grantee);
    }
    return iam.Grant.addToPrincipal({
      grantee,
      actions: [
        'ssm:DescribeParameters',
        'ssm:GetParameters',
        'ssm:GetParameter',
        'ssm:GetParameterHistory',
      ],
      resourceArns: [this.parameterArn],
    });
  }

  public grantWrite(grantee: iam.IGrantable): iam.Grant {
    if (this.encryptionKey) {
      this.encryptionKey.grantEncrypt(grantee);
    }
    return iam.Grant.addToPrincipal({
      grantee,
      actions: ['ssm:PutParameter'],
      resourceArns: [this.parameterArn],
    });
  }
}

/**
 * SSM parameter type
 */
export enum ParameterType {
  /**
   * String
   */
  STRING = 'String',
  /**
   * Secure String
   * Parameter Store uses an AWS Key Management Service (KMS) customer master key (CMK) to encrypt the parameter value.
   */
  SECURE_STRING = 'SecureString',
  /**
   * String List
   */
  STRING_LIST = 'StringList',
  /**
   * An Amazon EC2 image ID, such as ami-0ff8a91507f77f867
   */
  AWS_EC2_IMAGE_ID = 'AWS::EC2::Image::Id',
}

/**
 * SSM parameter tier
 */
export enum ParameterTier {
  /**
   * String
   */
  ADVANCED = 'Advanced',
  /**
   * String
   */
  INTELLIGENT_TIERING = 'Intelligent-Tiering',
  /**
   * String
   */
  STANDARD = 'Standard',
}

/**
 * Common attributes for string parameters.
 */
export interface CommonStringParameterAttributes {
  /**
   * The name of the parameter store value.
   *
   * This value can be a token or a concrete string. If it is a concrete string
   * and includes "/" it must also be prefixed with a "/" (fully-qualified).
   */
  readonly parameterName: string;

  /**
   * Indicates of the parameter name is a simple name (i.e. does not include "/"
   * separators).
   *
   * This is only required only if `parameterName` is a token, which means we
   * are unable to detect if the name is simple or "path-like" for the purpose
   * of rendering SSM parameter ARNs.
   *
   * If `parameterName` is not specified, `simpleName` must be `true` (or
   * undefined) since the name generated by AWS CloudFormation is always a
   * simple name.
   *
   * @default - auto-detect based on `parameterName`
   */
  readonly simpleName?: boolean;
}

/**
 * Attributes for parameters of various types of string.
 *
 * @see ParameterType
 */
export interface StringParameterAttributes extends CommonStringParameterAttributes {
  /**
   * The version number of the value you wish to retrieve.
   *
   * @default The latest version will be retrieved.
   */
  readonly version?: number;

  /**
   * The type of the string parameter
   *
   * @default ParameterType.STRING
   */
  readonly type?: ParameterType;
}

/**
 * Attributes for secure string parameters.
 */
export interface SecureStringParameterAttributes extends CommonStringParameterAttributes {
  /**
   * The version number of the value you wish to retrieve. This is required for secure strings.
   */
  readonly version: number;

  /**
   * The encryption key that is used to encrypt this parameter
   *
   * @default - default master key
   */
  readonly encryptionKey?: kms.IKey;

}

/**
 * Creates a new String SSM Parameter.
 * @resource AWS::SSM::Parameter
 */
export class StringParameter extends ParameterBase implements IStringParameter {

  /**
   * Imports an external string parameter by name.
   */
  public static fromStringParameterName(scope: Construct, id: string, stringParameterName: string): IStringParameter {
    return this.fromStringParameterAttributes(scope, id, { parameterName: stringParameterName });
  }

  /**
   * Imports an external string parameter with name and optional version.
   */
  public static fromStringParameterAttributes(scope: Construct, id: string, attrs: StringParameterAttributes): IStringParameter {
    if (!attrs.parameterName) {
      throw new Error('parameterName cannot be an empty string');
    }

    const type = attrs.type || ParameterType.STRING;

    const stringValue = attrs.version
<<<<<<< HEAD
      ? new CfnDynamicReference(CfnDynamicReferenceService.SSM, `${attrs.parameterName}:${Tokenization.stringifyNumber(attrs.version)}`).toString()
      : new CfnParameter(scope as CompatConstruct, `${id}.Parameter`, { type: `AWS::SSM::Parameter::Value<${type}>`, default: attrs.parameterName }).valueAsString;
=======
      ? new CfnDynamicReference(CfnDynamicReferenceService.SSM, `${attrs.parameterName}:${attrs.version}`).toString()
      : new CfnParameter(scope, `${id}.Parameter`, { type: `AWS::SSM::Parameter::Value<${type}>`, default: attrs.parameterName }).valueAsString;
>>>>>>> 96bcc9b7

    class Import extends ParameterBase {
      public readonly parameterName = attrs.parameterName;
      public readonly parameterArn = arnForParameterName(this, attrs.parameterName, { simpleName: attrs.simpleName });
      public readonly parameterType = type;
      public readonly stringValue = stringValue;
    }

    return new Import(scope, id);
  }

  /**
   * Imports a secure string parameter from the SSM parameter store.
   */
  public static fromSecureStringParameterAttributes(scope: Construct, id: string, attrs: SecureStringParameterAttributes): IStringParameter {
    const stringValue = new CfnDynamicReference(CfnDynamicReferenceService.SSM_SECURE, `${attrs.parameterName}:${Tokenization.stringifyNumber(attrs.version)}`).toString();

    class Import extends ParameterBase {
      public readonly parameterName = attrs.parameterName;
      public readonly parameterArn = arnForParameterName(this, attrs.parameterName, { simpleName: attrs.simpleName });
      public readonly parameterType = ParameterType.SECURE_STRING;
      public readonly stringValue = stringValue;
      public readonly encryptionKey = attrs.encryptionKey;
    }

    return new Import(scope, id);
  }

  /**
   * Reads the value of an SSM parameter during synthesis through an
   * environmental context provider.
   *
   * Requires that the stack this scope is defined in will have explicit
   * account/region information. Otherwise, it will fail during synthesis.
   */
  public static valueFromLookup(scope: Construct, parameterName: string): string {
    const value = ContextProvider.getValue(scope, {
      provider: cxschema.ContextProvider.SSM_PARAMETER_PROVIDER,
      props: { parameterName },
      dummyValue: `dummy-value-for-${parameterName}`,
    }).value;

    return value;
  }

  /**
   * Returns a token that will resolve (during deployment) to the string value of an SSM string parameter.
   * @param scope Some scope within a stack
   * @param parameterName The name of the SSM parameter.
   * @param version The parameter version (recommended in order to ensure that the value won't change during deployment)
   */
  public static valueForStringParameter(scope: Construct, parameterName: string, version?: number): string {
    return StringParameter.valueForTypedStringParameter(scope, parameterName, ParameterType.STRING, version);
  }

  /**
   * Returns a token that will resolve (during deployment) to the string value of an SSM string parameter.
   * @param scope Some scope within a stack
   * @param parameterName The name of the SSM parameter.
   * @param type The type of the SSM parameter.
   * @param version The parameter version (recommended in order to ensure that the value won't change during deployment)
   */
  public static valueForTypedStringParameter(scope: Construct, parameterName: string, type = ParameterType.STRING, version?: number): string {
    const stack = Stack.of(scope);
    const id = makeIdentityForImportedValue(parameterName);
    const exists = stack.node.tryFindChild(id) as IStringParameter;

    if (exists) { return exists.stringValue; }

    return this.fromStringParameterAttributes(stack, id, { parameterName, version, type }).stringValue;
  }

  /**
   * Returns a token that will resolve (during deployment)
   * @param scope Some scope within a stack
   * @param parameterName The name of the SSM parameter
   * @param version The parameter version (required for secure strings)
   */
  public static valueForSecureStringParameter(scope: Construct, parameterName: string, version: number): string {
    const stack = Stack.of(scope);
    const id = makeIdentityForImportedValue(parameterName);
    const exists = stack.node.tryFindChild(id) as IStringParameter;
    if (exists) { return exists.stringValue; }

    return this.fromSecureStringParameterAttributes(stack, id, { parameterName, version }).stringValue;
  }

  public readonly parameterArn: string;
  public readonly parameterName: string;
  public readonly parameterType: string;
  public readonly stringValue: string;

  constructor(scope: Construct, id: string, props: StringParameterProps) {
    super(scope, id, {
      physicalName: props.parameterName,
    });

    if (props.allowedPattern) {
      _assertValidValue(props.stringValue, props.allowedPattern);
    }

    if (this.physicalName.length > 2048) {
      throw new Error('Name cannot be longer than 2048 characters.');
    }

    if (props.description && props.description?.length > 1024) {
      throw new Error('Description cannot be longer than 1024 characters.');
    }

    const resource = new ssm.CfnParameter(this, 'Resource', {
      allowedPattern: props.allowedPattern,
      description: props.description,
      name: this.physicalName,
      tier: props.tier,
      type: props.type || ParameterType.STRING,
      value: props.stringValue,
    });

    this.parameterName = this.getResourceNameAttribute(resource.ref);
    this.parameterArn = arnForParameterName(this, this.parameterName, {
      physicalName: props.parameterName || AUTOGEN_MARKER,
      simpleName: props.simpleName,
    });

    this.parameterType = resource.attrType;
    this.stringValue = resource.attrValue;
  }
}

/**
 * Creates a new StringList SSM Parameter.
 * @resource AWS::SSM::Parameter
 */
export class StringListParameter extends ParameterBase implements IStringListParameter {

  /**
   * Imports an external parameter of type string list.
   * Returns a token and should not be parsed.
   */
  public static fromStringListParameterName(scope: Construct, id: string, stringListParameterName: string): IStringListParameter {
    class Import extends ParameterBase {
      public readonly parameterName = stringListParameterName;
      public readonly parameterArn = arnForParameterName(this, this.parameterName);
      public readonly parameterType = ParameterType.STRING_LIST;
      public readonly stringListValue = Fn.split(',', new CfnDynamicReference(CfnDynamicReferenceService.SSM, stringListParameterName).toString());
    }

    return new Import(scope, id);
  }

  public readonly parameterArn: string;
  public readonly parameterName: string;
  public readonly parameterType: string;
  public readonly stringListValue: string[];

  constructor(scope: Construct, id: string, props: StringListParameterProps) {
    super(scope, id, {
      physicalName: props.parameterName,
    });

    if (props.stringListValue.find(str => !Token.isUnresolved(str) && str.indexOf(',') !== -1)) {
      throw new Error('Values of a StringList SSM Parameter cannot contain the \',\' character. Use a string parameter instead.');
    }

    if (props.allowedPattern && !Token.isUnresolved(props.stringListValue)) {
      props.stringListValue.forEach(str => _assertValidValue(str, props.allowedPattern!));
    }

    if (this.physicalName.length > 2048) {
      throw new Error('Name cannot be longer than 2048 characters.');
    }

    if (props.description && props.description?.length > 1024) {
      throw new Error('Description cannot be longer than 1024 characters.');
    }

    const resource = new ssm.CfnParameter(this, 'Resource', {
      allowedPattern: props.allowedPattern,
      description: props.description,
      name: this.physicalName,
      tier: props.tier,
      type: ParameterType.STRING_LIST,
      value: props.stringListValue.join(','),
    });
    this.parameterName = this.getResourceNameAttribute(resource.ref);
    this.parameterArn = arnForParameterName(this, this.parameterName, {
      physicalName: props.parameterName || AUTOGEN_MARKER,
      simpleName: props.simpleName,
    });

    this.parameterType = resource.attrType;
    this.stringListValue = Fn.split(',', resource.attrValue);
  }
}

/**
 * Validates whether a supplied value conforms to the allowedPattern, granted neither is an unresolved token.
 *
 * @param value          the value to be validated.
 * @param allowedPattern the regular expression to use for validation.
 *
 * @throws if the ``value`` does not conform to the ``allowedPattern`` and neither is an unresolved token (per
 *         ``cdk.unresolved``).
 */
function _assertValidValue(value: string, allowedPattern: string): void {
  if (Token.isUnresolved(value) || Token.isUnresolved(allowedPattern)) {
    // Unable to perform validations against unresolved tokens
    return;
  }
  if (!new RegExp(allowedPattern).test(value)) {
    throw new Error(`The supplied value (${value}) does not match the specified allowedPattern (${allowedPattern})`);
  }
}

function makeIdentityForImportedValue(parameterName: string) {
  return `SsmParameterValue:${parameterName}:C96584B6-F00A-464E-AD19-53AFF4B05118`;
}<|MERGE_RESOLUTION|>--- conflicted
+++ resolved
@@ -3,12 +3,8 @@
 import * as cxschema from '@aws-cdk/cloud-assembly-schema';
 import {
   CfnDynamicReference, CfnDynamicReferenceService, CfnParameter,
-<<<<<<< HEAD
-  Construct as CompatConstruct, ContextProvider, Fn, IResource, Resource, Stack, Token,
+  ContextProvider, Fn, IResource, Resource, Stack, Token,
   Tokenization,
-=======
-  ContextProvider, Fn, IResource, Resource, Stack, Token,
->>>>>>> 96bcc9b7
 } from '@aws-cdk/core';
 import { Construct } from 'constructs';
 import * as ssm from './ssm.generated';
@@ -329,13 +325,8 @@
     const type = attrs.type || ParameterType.STRING;
 
     const stringValue = attrs.version
-<<<<<<< HEAD
       ? new CfnDynamicReference(CfnDynamicReferenceService.SSM, `${attrs.parameterName}:${Tokenization.stringifyNumber(attrs.version)}`).toString()
-      : new CfnParameter(scope as CompatConstruct, `${id}.Parameter`, { type: `AWS::SSM::Parameter::Value<${type}>`, default: attrs.parameterName }).valueAsString;
-=======
-      ? new CfnDynamicReference(CfnDynamicReferenceService.SSM, `${attrs.parameterName}:${attrs.version}`).toString()
       : new CfnParameter(scope, `${id}.Parameter`, { type: `AWS::SSM::Parameter::Value<${type}>`, default: attrs.parameterName }).valueAsString;
->>>>>>> 96bcc9b7
 
     class Import extends ParameterBase {
       public readonly parameterName = attrs.parameterName;
