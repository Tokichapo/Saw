{
  "version": "31.0.0",
  "files": {
    "c475180f5b1bbabac165414da13a9b843b111cd3b6d5fae9c954c006640c4064": {
      "source": {
        "path": "asset.c475180f5b1bbabac165414da13a9b843b111cd3b6d5fae9c954c006640c4064.zip",
        "packaging": "file"
      },
      "destinations": {
        "current_account-current_region": {
          "bucketName": "cdk-hnb659fds-assets-${AWS::AccountId}-${AWS::Region}",
          "objectKey": "c475180f5b1bbabac165414da13a9b843b111cd3b6d5fae9c954c006640c4064.zip",
          "assumeRoleArn": "arn:${AWS::Partition}:iam::${AWS::AccountId}:role/cdk-hnb659fds-file-publishing-role-${AWS::AccountId}-${AWS::Region}"
        }
      }
    },
    "ad44c2b0638f04871c889d78e71dea90ffae67b9cc4aa4366d5102db42435ee1": {
      "source": {
        "path": "asset.ad44c2b0638f04871c889d78e71dea90ffae67b9cc4aa4366d5102db42435ee1.zip",
        "packaging": "file"
      },
      "destinations": {
        "current_account-current_region": {
          "bucketName": "cdk-hnb659fds-assets-${AWS::AccountId}-${AWS::Region}",
          "objectKey": "ad44c2b0638f04871c889d78e71dea90ffae67b9cc4aa4366d5102db42435ee1.zip",
          "assumeRoleArn": "arn:${AWS::Partition}:iam::${AWS::AccountId}:role/cdk-hnb659fds-file-publishing-role-${AWS::AccountId}-${AWS::Region}"
        }
      }
    },
    "68b8fc42fe6d1eb6e6c39212ce770fac02511440fecfc5b69a904fe8a19f6b8e": {
      "source": {
        "path": "asset.68b8fc42fe6d1eb6e6c39212ce770fac02511440fecfc5b69a904fe8a19f6b8e",
        "packaging": "zip"
      },
      "destinations": {
        "current_account-current_region": {
          "bucketName": "cdk-hnb659fds-assets-${AWS::AccountId}-${AWS::Region}",
          "objectKey": "68b8fc42fe6d1eb6e6c39212ce770fac02511440fecfc5b69a904fe8a19f6b8e.zip",
          "assumeRoleArn": "arn:${AWS::Partition}:iam::${AWS::AccountId}:role/cdk-hnb659fds-file-publishing-role-${AWS::AccountId}-${AWS::Region}"
        }
      }
    },
    "45017ac1fb5b50dac36a255c328b0fe125f18a8e6d3689e188eab5e3a1bf8146": {
      "source": {
        "path": "asset.45017ac1fb5b50dac36a255c328b0fe125f18a8e6d3689e188eab5e3a1bf8146",
        "packaging": "zip"
      },
      "destinations": {
        "current_account-current_region": {
          "bucketName": "cdk-hnb659fds-assets-${AWS::AccountId}-${AWS::Region}",
          "objectKey": "45017ac1fb5b50dac36a255c328b0fe125f18a8e6d3689e188eab5e3a1bf8146.zip",
          "assumeRoleArn": "arn:${AWS::Partition}:iam::${AWS::AccountId}:role/cdk-hnb659fds-file-publishing-role-${AWS::AccountId}-${AWS::Region}"
        }
      }
    },
    "9017774b84ae2457b1b2ad6fcbb4860d8ce2537062c77010b24d9b156ced5a1b": {
      "source": {
        "path": "asset.9017774b84ae2457b1b2ad6fcbb4860d8ce2537062c77010b24d9b156ced5a1b",
        "packaging": "zip"
      },
      "destinations": {
        "current_account-current_region": {
          "bucketName": "cdk-hnb659fds-assets-${AWS::AccountId}-${AWS::Region}",
          "objectKey": "9017774b84ae2457b1b2ad6fcbb4860d8ce2537062c77010b24d9b156ced5a1b.zip",
          "assumeRoleArn": "arn:${AWS::Partition}:iam::${AWS::AccountId}:role/cdk-hnb659fds-file-publishing-role-${AWS::AccountId}-${AWS::Region}"
        }
      }
    },
    "68b22621fff135f9e3f225bad7ff80fdf2f45c3d9910af601206a0d9b279933a": {
      "source": {
        "path": "asset.68b22621fff135f9e3f225bad7ff80fdf2f45c3d9910af601206a0d9b279933a.zip",
        "packaging": "file"
      },
      "destinations": {
        "current_account-current_region": {
          "bucketName": "cdk-hnb659fds-assets-${AWS::AccountId}-${AWS::Region}",
          "objectKey": "68b22621fff135f9e3f225bad7ff80fdf2f45c3d9910af601206a0d9b279933a.zip",
          "assumeRoleArn": "arn:${AWS::Partition}:iam::${AWS::AccountId}:role/cdk-hnb659fds-file-publishing-role-${AWS::AccountId}-${AWS::Region}"
        }
      }
    },
    "ffa3d5f3876afed62c60735ced8dafb4db2ccbd70a8b2f6b0d9e6eaa5823d631": {
      "source": {
        "path": "asset.ffa3d5f3876afed62c60735ced8dafb4db2ccbd70a8b2f6b0d9e6eaa5823d631",
        "packaging": "zip"
      },
      "destinations": {
        "current_account-current_region": {
          "bucketName": "cdk-hnb659fds-assets-${AWS::AccountId}-${AWS::Region}",
          "objectKey": "ffa3d5f3876afed62c60735ced8dafb4db2ccbd70a8b2f6b0d9e6eaa5823d631.zip",
          "assumeRoleArn": "arn:${AWS::Partition}:iam::${AWS::AccountId}:role/cdk-hnb659fds-file-publishing-role-${AWS::AccountId}-${AWS::Region}"
        }
      }
    },
    "a913a2614f4e118cb83fa3c0dd17575c9adbbdbad4da17aecd505282a25513f8": {
      "source": {
        "path": "asset.a913a2614f4e118cb83fa3c0dd17575c9adbbdbad4da17aecd505282a25513f8",
        "packaging": "zip"
      },
      "destinations": {
        "current_account-current_region": {
          "bucketName": "cdk-hnb659fds-assets-${AWS::AccountId}-${AWS::Region}",
          "objectKey": "a913a2614f4e118cb83fa3c0dd17575c9adbbdbad4da17aecd505282a25513f8.zip",
          "assumeRoleArn": "arn:${AWS::Partition}:iam::${AWS::AccountId}:role/cdk-hnb659fds-file-publishing-role-${AWS::AccountId}-${AWS::Region}"
        }
      }
    },
    "5f49893093e1ad14831626016699156d48da5f0890f19eb930bc3c46cf5f636d": {
      "source": {
        "path": "asset.5f49893093e1ad14831626016699156d48da5f0890f19eb930bc3c46cf5f636d",
        "packaging": "zip"
      },
      "destinations": {
        "current_account-current_region": {
          "bucketName": "cdk-hnb659fds-assets-${AWS::AccountId}-${AWS::Region}",
          "objectKey": "5f49893093e1ad14831626016699156d48da5f0890f19eb930bc3c46cf5f636d.zip",
          "assumeRoleArn": "arn:${AWS::Partition}:iam::${AWS::AccountId}:role/cdk-hnb659fds-file-publishing-role-${AWS::AccountId}-${AWS::Region}"
        }
      }
    },
    "0012f419a9393c17c5a86ff17556cefc404351bbe6c99ec49dd44be4b48d2577": {
      "source": {
        "path": "awscdkeksclusteralbcontrollertestawscdkawseksClusterResourceProvider5DBBAFBB.nested.template.json",
        "packaging": "file"
      },
      "destinations": {
        "current_account-current_region": {
          "bucketName": "cdk-hnb659fds-assets-${AWS::AccountId}-${AWS::Region}",
          "objectKey": "0012f419a9393c17c5a86ff17556cefc404351bbe6c99ec49dd44be4b48d2577.json",
          "assumeRoleArn": "arn:${AWS::Partition}:iam::${AWS::AccountId}:role/cdk-hnb659fds-file-publishing-role-${AWS::AccountId}-${AWS::Region}"
        }
      }
    },
<<<<<<< HEAD
    "a53debd36ddb920c91f38d6ab90672cb57fbe9ce9ee3399b063f9b3a3bc7c53f": {
=======
    "0a2759e578a7d944a84ce155939e8c0bc2647c51c13817054669640c0acc1565": {
>>>>>>> eeb4c678
      "source": {
        "path": "awscdkeksclusteralbcontrollertestawscdkawseksKubectlProviderA1AC28D1.nested.template.json",
        "packaging": "file"
      },
      "destinations": {
        "current_account-current_region": {
          "bucketName": "cdk-hnb659fds-assets-${AWS::AccountId}-${AWS::Region}",
<<<<<<< HEAD
          "objectKey": "a53debd36ddb920c91f38d6ab90672cb57fbe9ce9ee3399b063f9b3a3bc7c53f.json",
=======
          "objectKey": "0a2759e578a7d944a84ce155939e8c0bc2647c51c13817054669640c0acc1565.json",
>>>>>>> eeb4c678
          "assumeRoleArn": "arn:${AWS::Partition}:iam::${AWS::AccountId}:role/cdk-hnb659fds-file-publishing-role-${AWS::AccountId}-${AWS::Region}"
        }
      }
    },
<<<<<<< HEAD
    "61a527569b75041979122878cf5af7ab7cb0951fc5ead4e97a64facaf49b5ea1": {
=======
    "f55bcb265aafb0b949e29d87cb1cd790d2bf1b93e1cd25d3df67b498cacdd3b8": {
>>>>>>> eeb4c678
      "source": {
        "path": "aws-cdk-eks-cluster-alb-controller-test.template.json",
        "packaging": "file"
      },
      "destinations": {
        "current_account-current_region": {
          "bucketName": "cdk-hnb659fds-assets-${AWS::AccountId}-${AWS::Region}",
<<<<<<< HEAD
          "objectKey": "61a527569b75041979122878cf5af7ab7cb0951fc5ead4e97a64facaf49b5ea1.json",
=======
          "objectKey": "f55bcb265aafb0b949e29d87cb1cd790d2bf1b93e1cd25d3df67b498cacdd3b8.json",
>>>>>>> eeb4c678
          "assumeRoleArn": "arn:${AWS::Partition}:iam::${AWS::AccountId}:role/cdk-hnb659fds-file-publishing-role-${AWS::AccountId}-${AWS::Region}"
        }
      }
    }
  },
  "dockerImages": {}
}<|MERGE_RESOLUTION|>--- conflicted
+++ resolved
@@ -118,7 +118,7 @@
         }
       }
     },
-    "0012f419a9393c17c5a86ff17556cefc404351bbe6c99ec49dd44be4b48d2577": {
+    "13c595fdce25e75bbb35ca9e894f56f8660e1778ba38c91120c17453a0cff2a6": {
       "source": {
         "path": "awscdkeksclusteralbcontrollertestawscdkawseksClusterResourceProvider5DBBAFBB.nested.template.json",
         "packaging": "file"
@@ -126,16 +126,12 @@
       "destinations": {
         "current_account-current_region": {
           "bucketName": "cdk-hnb659fds-assets-${AWS::AccountId}-${AWS::Region}",
-          "objectKey": "0012f419a9393c17c5a86ff17556cefc404351bbe6c99ec49dd44be4b48d2577.json",
+          "objectKey": "13c595fdce25e75bbb35ca9e894f56f8660e1778ba38c91120c17453a0cff2a6.json",
           "assumeRoleArn": "arn:${AWS::Partition}:iam::${AWS::AccountId}:role/cdk-hnb659fds-file-publishing-role-${AWS::AccountId}-${AWS::Region}"
         }
       }
     },
-<<<<<<< HEAD
     "a53debd36ddb920c91f38d6ab90672cb57fbe9ce9ee3399b063f9b3a3bc7c53f": {
-=======
-    "0a2759e578a7d944a84ce155939e8c0bc2647c51c13817054669640c0acc1565": {
->>>>>>> eeb4c678
       "source": {
         "path": "awscdkeksclusteralbcontrollertestawscdkawseksKubectlProviderA1AC28D1.nested.template.json",
         "packaging": "file"
@@ -143,20 +139,12 @@
       "destinations": {
         "current_account-current_region": {
           "bucketName": "cdk-hnb659fds-assets-${AWS::AccountId}-${AWS::Region}",
-<<<<<<< HEAD
           "objectKey": "a53debd36ddb920c91f38d6ab90672cb57fbe9ce9ee3399b063f9b3a3bc7c53f.json",
-=======
-          "objectKey": "0a2759e578a7d944a84ce155939e8c0bc2647c51c13817054669640c0acc1565.json",
->>>>>>> eeb4c678
           "assumeRoleArn": "arn:${AWS::Partition}:iam::${AWS::AccountId}:role/cdk-hnb659fds-file-publishing-role-${AWS::AccountId}-${AWS::Region}"
         }
       }
     },
-<<<<<<< HEAD
     "61a527569b75041979122878cf5af7ab7cb0951fc5ead4e97a64facaf49b5ea1": {
-=======
-    "f55bcb265aafb0b949e29d87cb1cd790d2bf1b93e1cd25d3df67b498cacdd3b8": {
->>>>>>> eeb4c678
       "source": {
         "path": "aws-cdk-eks-cluster-alb-controller-test.template.json",
         "packaging": "file"
@@ -164,11 +152,7 @@
       "destinations": {
         "current_account-current_region": {
           "bucketName": "cdk-hnb659fds-assets-${AWS::AccountId}-${AWS::Region}",
-<<<<<<< HEAD
           "objectKey": "61a527569b75041979122878cf5af7ab7cb0951fc5ead4e97a64facaf49b5ea1.json",
-=======
-          "objectKey": "f55bcb265aafb0b949e29d87cb1cd790d2bf1b93e1cd25d3df67b498cacdd3b8.json",
->>>>>>> eeb4c678
           "assumeRoleArn": "arn:${AWS::Partition}:iam::${AWS::AccountId}:role/cdk-hnb659fds-file-publishing-role-${AWS::AccountId}-${AWS::Region}"
         }
       }
