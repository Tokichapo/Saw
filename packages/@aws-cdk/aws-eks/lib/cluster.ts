--- conflicted
+++ resolved
@@ -6,13 +6,9 @@
 import * as kms from '@aws-cdk/aws-kms';
 import * as lambda from '@aws-cdk/aws-lambda';
 import * as ssm from '@aws-cdk/aws-ssm';
-<<<<<<< HEAD
-import { Annotations, CfnOutput, CfnResource, Construct, IResource, Resource, Stack, Tags, Token, Duration } from '@aws-cdk/core';
 import * as cdk8s from 'cdk8s';
-=======
 import { Annotations, CfnOutput, CfnResource, IResource, Resource, Stack, Tags, Token, Duration } from '@aws-cdk/core';
 import { Construct, Node } from 'constructs';
->>>>>>> dd543d12
 import * as YAML from 'yaml';
 import { AwsAuth } from './aws-auth';
 import { ClusterResource, clusterArnComponents } from './cluster-resource';
