--- conflicted
+++ resolved
@@ -574,8 +574,6 @@
     test.done();
   },
 
-<<<<<<< HEAD
-=======
   'allow an imported target if is in the same account and region'(test: Test) {
     const app = new cdk.App();
 
@@ -607,7 +605,6 @@
     test.done();
   },
 
->>>>>>> 1a90b585
   'for cross-account and/or cross-region targets': {
     'requires that the source stack specify a concrete account'(test: Test) {
       const app = new cdk.App();
@@ -638,11 +635,7 @@
 
       test.throws(() => {
         rule.addTarget(new SomeTarget('T', resource));
-<<<<<<< HEAD
-      }, /You need to provide a concrete account for the source stack when using cross-account or cross-region events/);
-=======
       }, /You need to provide a concrete account for the target stack when using cross-account or cross-region events/);
->>>>>>> 1a90b585
 
       test.done();
     },
@@ -661,8 +654,6 @@
       test.throws(() => {
         rule.addTarget(new SomeTarget('T', resource));
       }, /You need to provide a concrete region for the target stack when using cross-account or cross-region events/);
-<<<<<<< HEAD
-=======
 
       test.done();
     },
@@ -853,7 +844,6 @@
       test.throws(() => {
         rule.addTarget(new SomeTarget('T', resource));
       }, /Cannot create a cross-account or cross-region rule with an imported resource/);
->>>>>>> 1a90b585
 
       test.done();
     },
