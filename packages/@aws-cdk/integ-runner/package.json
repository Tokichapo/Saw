{
  "name": "@aws-cdk/integ-runner",
  "description": "CDK Integration Testing Tool",
  "version": "0.0.0",
  "main": "lib/index.js",
  "types": "lib/index.d.ts",
  "bin": {
    "integ-runner": "bin/integ-runner"
  },
  "scripts": {
    "build": "cdk-build",
    "lint": "cdk-lint",
    "package": "cdk-package",
    "awslint": "cdk-awslint",
    "pkglint": "pkglint -f",
    "test": "cdk-test",
    "integ": "integ-runner",
    "watch": "cdk-watch",
    "build+test": "yarn build && yarn test",
    "build+test+package": "yarn build+test && yarn package",
    "compat": "cdk-compat",
    "build+extract": "yarn build",
    "build+test+extract": "yarn build+test"
  },
  "cdk-package": {
    "bundle": {
      "entryPoints": [
        "lib/index.js",
        "lib/workers/extract/index.js"
      ],
      "externals": {
        "optionalDependencies": [
          "fsevents"
        ],
        "dependencies": [
          "@aws-cdk/aws-service-spec",
          "aws-cdk"
        ]
      },
      "allowedLicenses": [
        "Apache-2.0",
        "MIT",
        "BSD-3-Clause",
        "ISC",
        "BSD-2-Clause",
        "0BSD"
      ],
      "dontAttribute": "^@aws-cdk/|^@cdklabs/|^cdk-assets$",
      "test": "bin/integ-runner --version"
    }
  },
  "author": {
    "name": "Amazon Web Services",
    "url": "https://aws.amazon.com",
    "organization": true
  },
  "license": "Apache-2.0",
  "devDependencies": {
    "@aws-cdk/cdk-build-tools": "0.0.0",
    "aws-cdk-lib": "0.0.0",
    "@aws-cdk/pkglint": "0.0.0",
    "@types/fs-extra": "^9.0.13",
    "@types/jest": "^29.5.14",
    "@types/mock-fs": "^4.13.4",
    "@types/workerpool": "^6.4.7",
    "@types/yargs": "^15.0.19",
    "constructs": "^10.0.0",
    "mock-fs": "^4.14.0",
    "jest": "^29.7.0",
    "ts-node": "^10.9.2"
  },
  "dependencies": {
    "chokidar": "^3.6.0",
    "@aws-cdk/cloud-assembly-schema": "^38.0.1",
    "@aws-cdk/cloudformation-diff": "0.0.0",
    "@aws-cdk/cx-api": "0.0.0",
<<<<<<< HEAD
    "cdk-assets": "^2.155.15",
=======
    "cdk-assets": "^2.155.17",
>>>>>>> fc73a4b0
    "@aws-cdk/aws-service-spec": "^0.1.29",
    "@aws-cdk/cdk-cli-wrapper": "0.0.0",
    "aws-cdk": "0.0.0",
    "chalk": "^4",
    "fs-extra": "^9.1.0",
    "workerpool": "^6.5.1",
    "yargs": "^16.2.0"
  },
  "repository": {
    "url": "https://github.com/aws/aws-cdk.git",
    "type": "git",
    "directory": "packages/@aws-cdk/integ-runner"
  },
  "keywords": [
    "aws",
    "cdk"
  ],
  "homepage": "https://github.com/aws/aws-cdk",
  "engines": {
    "node": ">= 14.15.0"
  },
  "nozem": {
    "ostools": [
      "unzip",
      "diff",
      "rm"
    ]
  },
  "stability": "experimental",
  "maturity": "experimental",
  "publishConfig": {
    "tag": "latest"
  }
}<|MERGE_RESOLUTION|>--- conflicted
+++ resolved
@@ -74,11 +74,7 @@
     "@aws-cdk/cloud-assembly-schema": "^38.0.1",
     "@aws-cdk/cloudformation-diff": "0.0.0",
     "@aws-cdk/cx-api": "0.0.0",
-<<<<<<< HEAD
-    "cdk-assets": "^2.155.15",
-=======
     "cdk-assets": "^2.155.17",
->>>>>>> fc73a4b0
     "@aws-cdk/aws-service-spec": "^0.1.29",
     "@aws-cdk/cdk-cli-wrapper": "0.0.0",
     "aws-cdk": "0.0.0",
