{
  "version": "36.0.0",
  "files": {
    "107e4ea7fe26b0049a79003e5710556207812d452795845039064ba20e7b7d56": {
      "source": {
        "path": "asset.107e4ea7fe26b0049a79003e5710556207812d452795845039064ba20e7b7d56",
        "packaging": "zip"
      },
      "destinations": {
        "current_account-current_region": {
          "bucketName": "cdk-hnb659fds-assets-${AWS::AccountId}-${AWS::Region}",
          "objectKey": "107e4ea7fe26b0049a79003e5710556207812d452795845039064ba20e7b7d56.zip",
          "assumeRoleArn": "arn:${AWS::Partition}:iam::${AWS::AccountId}:role/cdk-hnb659fds-file-publishing-role-${AWS::AccountId}-${AWS::Region}"
        }
      }
    },
<<<<<<< HEAD
    "0c9b2669d43f75540da46866b569afcde3a62d3e98aa00422933f69c265114b4": {
=======
    "d785a87096d9b1a4a44f55a3b1a8e523daa4a5a9e14ff91d31ac20bc55be1849": {
>>>>>>> 0fa3b1ef
      "source": {
        "path": "cdk-integ-elasticsearch-custom-kms-key.template.json",
        "packaging": "file"
      },
      "destinations": {
        "current_account-current_region": {
          "bucketName": "cdk-hnb659fds-assets-${AWS::AccountId}-${AWS::Region}",
<<<<<<< HEAD
          "objectKey": "0c9b2669d43f75540da46866b569afcde3a62d3e98aa00422933f69c265114b4.json",
=======
          "objectKey": "d785a87096d9b1a4a44f55a3b1a8e523daa4a5a9e14ff91d31ac20bc55be1849.json",
>>>>>>> 0fa3b1ef
          "assumeRoleArn": "arn:${AWS::Partition}:iam::${AWS::AccountId}:role/cdk-hnb659fds-file-publishing-role-${AWS::AccountId}-${AWS::Region}"
        }
      }
    }
  },
  "dockerImages": {}
}<|MERGE_RESOLUTION|>--- conflicted
+++ resolved
@@ -14,11 +14,7 @@
         }
       }
     },
-<<<<<<< HEAD
-    "0c9b2669d43f75540da46866b569afcde3a62d3e98aa00422933f69c265114b4": {
-=======
     "d785a87096d9b1a4a44f55a3b1a8e523daa4a5a9e14ff91d31ac20bc55be1849": {
->>>>>>> 0fa3b1ef
       "source": {
         "path": "cdk-integ-elasticsearch-custom-kms-key.template.json",
         "packaging": "file"
@@ -26,11 +22,7 @@
       "destinations": {
         "current_account-current_region": {
           "bucketName": "cdk-hnb659fds-assets-${AWS::AccountId}-${AWS::Region}",
-<<<<<<< HEAD
-          "objectKey": "0c9b2669d43f75540da46866b569afcde3a62d3e98aa00422933f69c265114b4.json",
-=======
           "objectKey": "d785a87096d9b1a4a44f55a3b1a8e523daa4a5a9e14ff91d31ac20bc55be1849.json",
->>>>>>> 0fa3b1ef
           "assumeRoleArn": "arn:${AWS::Partition}:iam::${AWS::AccountId}:role/cdk-hnb659fds-file-publishing-role-${AWS::AccountId}-${AWS::Region}"
         }
       }
