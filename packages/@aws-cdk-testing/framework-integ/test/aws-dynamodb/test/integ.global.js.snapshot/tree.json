{
  "version": "tree-0.1",
  "tree": {
    "id": "App",
    "path": "",
    "children": {
      "cdk-dynamodb-global-20191121": {
        "id": "cdk-dynamodb-global-20191121",
        "path": "cdk-dynamodb-global-20191121",
        "children": {
          "Table": {
            "id": "Table",
            "path": "cdk-dynamodb-global-20191121/Table",
            "children": {
              "Resource": {
                "id": "Resource",
                "path": "cdk-dynamodb-global-20191121/Table/Resource",
                "attributes": {
                  "aws:cdk:cloudformation:type": "AWS::DynamoDB::Table",
                  "aws:cdk:cloudformation:props": {
                    "attributeDefinitions": [
                      {
                        "attributeName": "id",
                        "attributeType": "S"
                      },
                      {
                        "attributeName": "key",
                        "attributeType": "S"
                      }
                    ],
                    "billingMode": "PAY_PER_REQUEST",
                    "globalSecondaryIndexes": [
                      {
                        "indexName": "my-index",
                        "keySchema": [
                          {
                            "attributeName": "key",
                            "keyType": "HASH"
                          }
                        ],
                        "projection": {
                          "projectionType": "ALL"
                        }
                      }
                    ],
                    "keySchema": [
                      {
                        "attributeName": "id",
                        "keyType": "HASH"
                      }
                    ],
                    "streamSpecification": {
                      "streamViewType": "NEW_AND_OLD_IMAGES"
                    }
                  }
                },
                "constructInfo": {
                  "fqn": "aws-cdk-lib.aws_dynamodb.CfnTable",
                  "version": "0.0.0"
                }
              },
              "ScalingRole": {
                "id": "ScalingRole",
                "path": "cdk-dynamodb-global-20191121/Table/ScalingRole",
                "constructInfo": {
                  "fqn": "aws-cdk-lib.Resource",
                  "version": "0.0.0"
                }
              },
              "SourceTableAttachedManagedPolicy-cdkdynamodbglobal20191121awscdkawsdynamodbReplicaProviderOnEventHandlerServiceRole6F43DF4A": {
                "id": "SourceTableAttachedManagedPolicy-cdkdynamodbglobal20191121awscdkawsdynamodbReplicaProviderOnEventHandlerServiceRole6F43DF4A",
                "path": "cdk-dynamodb-global-20191121/Table/SourceTableAttachedManagedPolicy-cdkdynamodbglobal20191121awscdkawsdynamodbReplicaProviderOnEventHandlerServiceRole6F43DF4A",
                "children": {
                  "Resource": {
                    "id": "Resource",
                    "path": "cdk-dynamodb-global-20191121/Table/SourceTableAttachedManagedPolicy-cdkdynamodbglobal20191121awscdkawsdynamodbReplicaProviderOnEventHandlerServiceRole6F43DF4A/Resource",
                    "children": {
                      "ImportedResource": {
                        "id": "ImportedResource",
                        "path": "cdk-dynamodb-global-20191121/Table/SourceTableAttachedManagedPolicy-cdkdynamodbglobal20191121awscdkawsdynamodbReplicaProviderOnEventHandlerServiceRole6F43DF4A/Resource/ImportedResource",
                        "constructInfo": {
                          "fqn": "aws-cdk-lib.Resource",
                          "version": "0.0.0"
                        }
                      },
                      "Resource": {
                        "id": "Resource",
                        "path": "cdk-dynamodb-global-20191121/Table/SourceTableAttachedManagedPolicy-cdkdynamodbglobal20191121awscdkawsdynamodbReplicaProviderOnEventHandlerServiceRole6F43DF4A/Resource/Resource",
                        "attributes": {
                          "aws:cdk:cloudformation:type": "AWS::IAM::ManagedPolicy",
                          "aws:cdk:cloudformation:props": {
                            "description": {
                              "Fn::Join": [
                                "",
                                [
                                  "DynamoDB replication managed policy for table ",
                                  {
                                    "Ref": "TableCD117FA1"
                                  }
                                ]
                              ]
                            },
                            "path": "/",
                            "policyDocument": {
                              "Statement": [
                                {
                                  "Action": "dynamodb:*",
                                  "Effect": "Allow",
                                  "Resource": [
                                    {
                                      "Fn::GetAtt": [
                                        "TableCD117FA1",
                                        "Arn"
                                      ]
                                    },
                                    {
                                      "Fn::Join": [
                                        "",
                                        [
                                          "arn:aws:dynamodb:eu-central-1:",
                                          {
                                            "Ref": "AWS::AccountId"
                                          },
                                          ":table/",
                                          {
                                            "Ref": "TableCD117FA1"
                                          }
                                        ]
                                      ]
                                    },
                                    {
                                      "Fn::Join": [
                                        "",
                                        [
                                          "arn:aws:dynamodb:eu-west-2:",
                                          {
                                            "Ref": "AWS::AccountId"
                                          },
                                          ":table/",
                                          {
                                            "Ref": "TableCD117FA1"
                                          }
                                        ]
                                      ]
                                    },
                                    {
                                      "Fn::Join": [
                                        "",
                                        [
                                          {
                                            "Fn::GetAtt": [
                                              "TableCD117FA1",
                                              "Arn"
                                            ]
                                          },
                                          "/index/*"
                                        ]
                                      ]
                                    }
                                  ]
                                }
                              ],
                              "Version": "2012-10-17"
                            },
                            "roles": [
                              {
                                "Fn::GetAtt": [
                                  "awscdkawsdynamodbReplicaProviderNestedStackawscdkawsdynamodbReplicaProviderNestedStackResource18E3F12D",
                                  "Outputs.cdkdynamodbglobal20191121awscdkawsdynamodbReplicaProviderOnEventHandlerServiceRole3E8625F3Ref"
                                ]
                              }
                            ]
                          }
                        },
                        "constructInfo": {
                          "fqn": "aws-cdk-lib.aws_iam.CfnManagedPolicy",
                          "version": "0.0.0"
                        }
                      }
                    },
                    "constructInfo": {
                      "fqn": "aws-cdk-lib.aws_iam.ManagedPolicy",
                      "version": "0.0.0"
                    }
                  }
                },
                "constructInfo": {
                  "fqn": "constructs.Construct",
                  "version": "10.3.0"
                }
              },
              "SourceTableAttachedManagedPolicy-cdkdynamodbglobal20191121awscdkawsdynamodbReplicaProviderIsCompleteHandlerServiceRole39716128": {
                "id": "SourceTableAttachedManagedPolicy-cdkdynamodbglobal20191121awscdkawsdynamodbReplicaProviderIsCompleteHandlerServiceRole39716128",
                "path": "cdk-dynamodb-global-20191121/Table/SourceTableAttachedManagedPolicy-cdkdynamodbglobal20191121awscdkawsdynamodbReplicaProviderIsCompleteHandlerServiceRole39716128",
                "children": {
                  "Resource": {
                    "id": "Resource",
                    "path": "cdk-dynamodb-global-20191121/Table/SourceTableAttachedManagedPolicy-cdkdynamodbglobal20191121awscdkawsdynamodbReplicaProviderIsCompleteHandlerServiceRole39716128/Resource",
                    "children": {
                      "ImportedResource": {
                        "id": "ImportedResource",
                        "path": "cdk-dynamodb-global-20191121/Table/SourceTableAttachedManagedPolicy-cdkdynamodbglobal20191121awscdkawsdynamodbReplicaProviderIsCompleteHandlerServiceRole39716128/Resource/ImportedResource",
                        "constructInfo": {
                          "fqn": "aws-cdk-lib.Resource",
                          "version": "0.0.0"
                        }
                      },
                      "Resource": {
                        "id": "Resource",
                        "path": "cdk-dynamodb-global-20191121/Table/SourceTableAttachedManagedPolicy-cdkdynamodbglobal20191121awscdkawsdynamodbReplicaProviderIsCompleteHandlerServiceRole39716128/Resource/Resource",
                        "attributes": {
                          "aws:cdk:cloudformation:type": "AWS::IAM::ManagedPolicy",
                          "aws:cdk:cloudformation:props": {
                            "description": {
                              "Fn::Join": [
                                "",
                                [
                                  "DynamoDB replication managed policy for table ",
                                  {
                                    "Ref": "TableCD117FA1"
                                  }
                                ]
                              ]
                            },
                            "path": "/",
                            "policyDocument": {
                              "Statement": [
                                {
                                  "Action": "dynamodb:DescribeTable",
                                  "Effect": "Allow",
                                  "Resource": [
                                    {
                                      "Fn::GetAtt": [
                                        "TableCD117FA1",
                                        "Arn"
                                      ]
                                    },
                                    {
                                      "Fn::Join": [
                                        "",
                                        [
                                          {
                                            "Fn::GetAtt": [
                                              "TableCD117FA1",
                                              "Arn"
                                            ]
                                          },
                                          "/index/*"
                                        ]
                                      ]
                                    }
                                  ]
                                }
                              ],
                              "Version": "2012-10-17"
                            },
                            "roles": [
                              {
                                "Fn::GetAtt": [
                                  "awscdkawsdynamodbReplicaProviderNestedStackawscdkawsdynamodbReplicaProviderNestedStackResource18E3F12D",
                                  "Outputs.cdkdynamodbglobal20191121awscdkawsdynamodbReplicaProviderIsCompleteHandlerServiceRole2F936EC4Ref"
                                ]
                              }
                            ]
                          }
                        },
                        "constructInfo": {
                          "fqn": "aws-cdk-lib.aws_iam.CfnManagedPolicy",
                          "version": "0.0.0"
                        }
                      }
                    },
                    "constructInfo": {
                      "fqn": "aws-cdk-lib.aws_iam.ManagedPolicy",
                      "version": "0.0.0"
                    }
                  }
                },
                "constructInfo": {
                  "fqn": "constructs.Construct",
                  "version": "10.3.0"
                }
              },
              "Replicaeu-west-2": {
                "id": "Replicaeu-west-2",
                "path": "cdk-dynamodb-global-20191121/Table/Replicaeu-west-2",
                "children": {
                  "Default": {
                    "id": "Default",
                    "path": "cdk-dynamodb-global-20191121/Table/Replicaeu-west-2/Default",
                    "constructInfo": {
                      "fqn": "aws-cdk-lib.CfnResource",
                      "version": "0.0.0"
                    }
                  }
                },
                "constructInfo": {
                  "fqn": "aws-cdk-lib.CustomResource",
                  "version": "0.0.0"
                }
              },
              "Replicaeu-central-1": {
                "id": "Replicaeu-central-1",
                "path": "cdk-dynamodb-global-20191121/Table/Replicaeu-central-1",
                "children": {
                  "Default": {
                    "id": "Default",
                    "path": "cdk-dynamodb-global-20191121/Table/Replicaeu-central-1/Default",
                    "constructInfo": {
                      "fqn": "aws-cdk-lib.CfnResource",
                      "version": "0.0.0"
                    }
                  }
                },
                "constructInfo": {
                  "fqn": "aws-cdk-lib.CustomResource",
                  "version": "0.0.0"
                }
              }
            },
            "constructInfo": {
              "fqn": "aws-cdk-lib.aws_dynamodb.Table",
              "version": "0.0.0"
            }
          },
          "@aws-cdk--aws-dynamodb.ReplicaProvider": {
            "id": "@aws-cdk--aws-dynamodb.ReplicaProvider",
            "path": "cdk-dynamodb-global-20191121/@aws-cdk--aws-dynamodb.ReplicaProvider",
            "children": {
              "OnEventHandler": {
                "id": "OnEventHandler",
                "path": "cdk-dynamodb-global-20191121/@aws-cdk--aws-dynamodb.ReplicaProvider/OnEventHandler",
                "children": {
                  "ServiceRole": {
                    "id": "ServiceRole",
                    "path": "cdk-dynamodb-global-20191121/@aws-cdk--aws-dynamodb.ReplicaProvider/OnEventHandler/ServiceRole",
                    "children": {
                      "ImportServiceRole": {
                        "id": "ImportServiceRole",
                        "path": "cdk-dynamodb-global-20191121/@aws-cdk--aws-dynamodb.ReplicaProvider/OnEventHandler/ServiceRole/ImportServiceRole",
                        "constructInfo": {
                          "fqn": "aws-cdk-lib.Resource",
                          "version": "0.0.0"
                        }
                      },
                      "Resource": {
                        "id": "Resource",
                        "path": "cdk-dynamodb-global-20191121/@aws-cdk--aws-dynamodb.ReplicaProvider/OnEventHandler/ServiceRole/Resource",
                        "attributes": {
                          "aws:cdk:cloudformation:type": "AWS::IAM::Role",
                          "aws:cdk:cloudformation:props": {
                            "assumeRolePolicyDocument": {
                              "Statement": [
                                {
                                  "Action": "sts:AssumeRole",
                                  "Effect": "Allow",
                                  "Principal": {
                                    "Service": "lambda.amazonaws.com"
                                  }
                                }
                              ],
                              "Version": "2012-10-17"
                            },
                            "managedPolicyArns": [
                              {
                                "Fn::Join": [
                                  "",
                                  [
                                    "arn:",
                                    {
                                      "Ref": "AWS::Partition"
                                    },
                                    ":iam::aws:policy/service-role/AWSLambdaBasicExecutionRole"
                                  ]
                                ]
                              }
                            ]
                          }
                        },
                        "constructInfo": {
                          "fqn": "aws-cdk-lib.aws_iam.CfnRole",
                          "version": "0.0.0"
                        }
                      },
                      "DefaultPolicy": {
                        "id": "DefaultPolicy",
                        "path": "cdk-dynamodb-global-20191121/@aws-cdk--aws-dynamodb.ReplicaProvider/OnEventHandler/ServiceRole/DefaultPolicy",
                        "children": {
                          "Resource": {
                            "id": "Resource",
                            "path": "cdk-dynamodb-global-20191121/@aws-cdk--aws-dynamodb.ReplicaProvider/OnEventHandler/ServiceRole/DefaultPolicy/Resource",
                            "attributes": {
                              "aws:cdk:cloudformation:type": "AWS::IAM::Policy",
                              "aws:cdk:cloudformation:props": {
                                "policyDocument": {
                                  "Statement": [
                                    {
                                      "Action": "iam:CreateServiceLinkedRole",
                                      "Effect": "Allow",
                                      "Resource": {
                                        "Fn::Join": [
                                          "",
                                          [
                                            "arn:aws:iam::",
                                            {
                                              "Ref": "AWS::AccountId"
                                            },
                                            ":role/aws-service-role/replication.dynamodb.amazonaws.com/AWSServiceRoleForDynamoDBReplication"
                                          ]
                                        ]
                                      }
                                    },
                                    {
                                      "Action": "dynamodb:DescribeLimits",
                                      "Effect": "Allow",
                                      "Resource": "*"
                                    },
                                    {
                                      "Action": [
                                        "dynamodb:DeleteTable",
                                        "dynamodb:DeleteTableReplica"
                                      ],
                                      "Effect": "Allow",
                                      "Resource": [
                                        {
                                          "Fn::Join": [
                                            "",
                                            [
                                              "arn:",
                                              {
                                                "Ref": "AWS::Partition"
                                              },
                                              ":dynamodb:eu-central-1:",
                                              {
                                                "Ref": "AWS::AccountId"
                                              },
                                              ":table/",
                                              {
                                                "Ref": "referencetocdkdynamodbglobal20191121TableB640876BRef"
                                              }
                                            ]
                                          ]
                                        },
                                        {
                                          "Fn::Join": [
                                            "",
                                            [
                                              "arn:",
                                              {
                                                "Ref": "AWS::Partition"
                                              },
                                              ":dynamodb:eu-west-2:",
                                              {
                                                "Ref": "AWS::AccountId"
                                              },
                                              ":table/",
                                              {
                                                "Ref": "referencetocdkdynamodbglobal20191121TableB640876BRef"
                                              }
                                            ]
                                          ]
                                        }
                                      ]
                                    }
                                  ],
                                  "Version": "2012-10-17"
                                },
                                "policyName": "OnEventHandlerServiceRoleDefaultPolicyC57085D4",
                                "roles": [
                                  {
                                    "Ref": "OnEventHandlerServiceRole15A26729"
                                  }
                                ]
                              }
                            },
                            "constructInfo": {
                              "fqn": "aws-cdk-lib.aws_iam.CfnPolicy",
                              "version": "0.0.0"
                            }
                          }
                        },
                        "constructInfo": {
                          "fqn": "aws-cdk-lib.aws_iam.Policy",
                          "version": "0.0.0"
                        }
                      }
                    },
                    "constructInfo": {
                      "fqn": "aws-cdk-lib.aws_iam.Role",
                      "version": "0.0.0"
                    }
                  },
                  "Code": {
                    "id": "Code",
                    "path": "cdk-dynamodb-global-20191121/@aws-cdk--aws-dynamodb.ReplicaProvider/OnEventHandler/Code",
                    "children": {
                      "Stage": {
                        "id": "Stage",
                        "path": "cdk-dynamodb-global-20191121/@aws-cdk--aws-dynamodb.ReplicaProvider/OnEventHandler/Code/Stage",
                        "constructInfo": {
                          "fqn": "aws-cdk-lib.AssetStaging",
                          "version": "0.0.0"
                        }
                      },
                      "AssetBucket": {
                        "id": "AssetBucket",
                        "path": "cdk-dynamodb-global-20191121/@aws-cdk--aws-dynamodb.ReplicaProvider/OnEventHandler/Code/AssetBucket",
                        "constructInfo": {
                          "fqn": "aws-cdk-lib.aws_s3.BucketBase",
                          "version": "0.0.0"
                        }
                      }
                    },
                    "constructInfo": {
                      "fqn": "aws-cdk-lib.aws_s3_assets.Asset",
                      "version": "0.0.0"
                    }
                  },
                  "Resource": {
                    "id": "Resource",
                    "path": "cdk-dynamodb-global-20191121/@aws-cdk--aws-dynamodb.ReplicaProvider/OnEventHandler/Resource",
                    "attributes": {
                      "aws:cdk:cloudformation:type": "AWS::Lambda::Function",
                      "aws:cdk:cloudformation:props": {
                        "code": {
                          "s3Bucket": {
                            "Fn::Sub": "cdk-hnb659fds-assets-${AWS::AccountId}-eu-west-1"
                          },
                          "s3Key": "654051b03fb3684cba885b9015a42237db092a98a4fd2ffc75f07919dde1aca4.zip"
                        },
                        "handler": "index.onEventHandler",
                        "role": {
                          "Fn::GetAtt": [
                            "OnEventHandlerServiceRole15A26729",
                            "Arn"
                          ]
                        },
                        "runtime": "nodejs18.x",
                        "timeout": 300
                      }
                    },
                    "constructInfo": {
                      "fqn": "aws-cdk-lib.aws_lambda.CfnFunction",
                      "version": "0.0.0"
                    }
                  }
                },
                "constructInfo": {
                  "fqn": "aws-cdk-lib.aws_lambda.Function",
                  "version": "0.0.0"
                }
              },
              "IsCompleteHandler": {
                "id": "IsCompleteHandler",
                "path": "cdk-dynamodb-global-20191121/@aws-cdk--aws-dynamodb.ReplicaProvider/IsCompleteHandler",
                "children": {
                  "ServiceRole": {
                    "id": "ServiceRole",
                    "path": "cdk-dynamodb-global-20191121/@aws-cdk--aws-dynamodb.ReplicaProvider/IsCompleteHandler/ServiceRole",
                    "children": {
                      "ImportServiceRole": {
                        "id": "ImportServiceRole",
                        "path": "cdk-dynamodb-global-20191121/@aws-cdk--aws-dynamodb.ReplicaProvider/IsCompleteHandler/ServiceRole/ImportServiceRole",
                        "constructInfo": {
                          "fqn": "aws-cdk-lib.Resource",
                          "version": "0.0.0"
                        }
                      },
                      "Resource": {
                        "id": "Resource",
                        "path": "cdk-dynamodb-global-20191121/@aws-cdk--aws-dynamodb.ReplicaProvider/IsCompleteHandler/ServiceRole/Resource",
                        "attributes": {
                          "aws:cdk:cloudformation:type": "AWS::IAM::Role",
                          "aws:cdk:cloudformation:props": {
                            "assumeRolePolicyDocument": {
                              "Statement": [
                                {
                                  "Action": "sts:AssumeRole",
                                  "Effect": "Allow",
                                  "Principal": {
                                    "Service": "lambda.amazonaws.com"
                                  }
                                }
                              ],
                              "Version": "2012-10-17"
                            },
                            "managedPolicyArns": [
                              {
                                "Fn::Join": [
                                  "",
                                  [
                                    "arn:",
                                    {
                                      "Ref": "AWS::Partition"
                                    },
                                    ":iam::aws:policy/service-role/AWSLambdaBasicExecutionRole"
                                  ]
                                ]
                              }
                            ]
                          }
                        },
                        "constructInfo": {
                          "fqn": "aws-cdk-lib.aws_iam.CfnRole",
                          "version": "0.0.0"
                        }
                      }
                    },
                    "constructInfo": {
                      "fqn": "aws-cdk-lib.aws_iam.Role",
                      "version": "0.0.0"
                    }
                  },
                  "Code": {
                    "id": "Code",
                    "path": "cdk-dynamodb-global-20191121/@aws-cdk--aws-dynamodb.ReplicaProvider/IsCompleteHandler/Code",
                    "children": {
                      "Stage": {
                        "id": "Stage",
                        "path": "cdk-dynamodb-global-20191121/@aws-cdk--aws-dynamodb.ReplicaProvider/IsCompleteHandler/Code/Stage",
                        "constructInfo": {
                          "fqn": "aws-cdk-lib.AssetStaging",
                          "version": "0.0.0"
                        }
                      },
                      "AssetBucket": {
                        "id": "AssetBucket",
                        "path": "cdk-dynamodb-global-20191121/@aws-cdk--aws-dynamodb.ReplicaProvider/IsCompleteHandler/Code/AssetBucket",
                        "constructInfo": {
                          "fqn": "aws-cdk-lib.aws_s3.BucketBase",
                          "version": "0.0.0"
                        }
                      }
                    },
                    "constructInfo": {
                      "fqn": "aws-cdk-lib.aws_s3_assets.Asset",
                      "version": "0.0.0"
                    }
                  },
                  "Resource": {
                    "id": "Resource",
                    "path": "cdk-dynamodb-global-20191121/@aws-cdk--aws-dynamodb.ReplicaProvider/IsCompleteHandler/Resource",
                    "attributes": {
                      "aws:cdk:cloudformation:type": "AWS::Lambda::Function",
                      "aws:cdk:cloudformation:props": {
                        "code": {
                          "s3Bucket": {
                            "Fn::Sub": "cdk-hnb659fds-assets-${AWS::AccountId}-eu-west-1"
                          },
                          "s3Key": "654051b03fb3684cba885b9015a42237db092a98a4fd2ffc75f07919dde1aca4.zip"
                        },
                        "handler": "index.isCompleteHandler",
                        "role": {
                          "Fn::GetAtt": [
                            "IsCompleteHandlerServiceRole5810CC58",
                            "Arn"
                          ]
                        },
                        "runtime": "nodejs18.x",
                        "timeout": 30
                      }
                    },
                    "constructInfo": {
                      "fqn": "aws-cdk-lib.aws_lambda.CfnFunction",
                      "version": "0.0.0"
                    }
                  }
                },
                "constructInfo": {
                  "fqn": "aws-cdk-lib.aws_lambda.Function",
                  "version": "0.0.0"
                }
              },
              "Provider": {
                "id": "Provider",
                "path": "cdk-dynamodb-global-20191121/@aws-cdk--aws-dynamodb.ReplicaProvider/Provider",
                "children": {
                  "framework-onEvent": {
                    "id": "framework-onEvent",
                    "path": "cdk-dynamodb-global-20191121/@aws-cdk--aws-dynamodb.ReplicaProvider/Provider/framework-onEvent",
                    "children": {
                      "ServiceRole": {
                        "id": "ServiceRole",
                        "path": "cdk-dynamodb-global-20191121/@aws-cdk--aws-dynamodb.ReplicaProvider/Provider/framework-onEvent/ServiceRole",
                        "children": {
                          "ImportServiceRole": {
                            "id": "ImportServiceRole",
                            "path": "cdk-dynamodb-global-20191121/@aws-cdk--aws-dynamodb.ReplicaProvider/Provider/framework-onEvent/ServiceRole/ImportServiceRole",
                            "constructInfo": {
                              "fqn": "aws-cdk-lib.Resource",
                              "version": "0.0.0"
                            }
                          },
                          "Resource": {
                            "id": "Resource",
                            "path": "cdk-dynamodb-global-20191121/@aws-cdk--aws-dynamodb.ReplicaProvider/Provider/framework-onEvent/ServiceRole/Resource",
                            "attributes": {
                              "aws:cdk:cloudformation:type": "AWS::IAM::Role",
                              "aws:cdk:cloudformation:props": {
                                "assumeRolePolicyDocument": {
                                  "Statement": [
                                    {
                                      "Action": "sts:AssumeRole",
                                      "Effect": "Allow",
                                      "Principal": {
                                        "Service": "lambda.amazonaws.com"
                                      }
                                    }
                                  ],
                                  "Version": "2012-10-17"
                                },
                                "managedPolicyArns": [
                                  {
                                    "Fn::Join": [
                                      "",
                                      [
                                        "arn:",
                                        {
                                          "Ref": "AWS::Partition"
                                        },
                                        ":iam::aws:policy/service-role/AWSLambdaBasicExecutionRole"
                                      ]
                                    ]
                                  }
                                ]
                              }
                            },
                            "constructInfo": {
                              "fqn": "aws-cdk-lib.aws_iam.CfnRole",
                              "version": "0.0.0"
                            }
                          },
                          "DefaultPolicy": {
                            "id": "DefaultPolicy",
                            "path": "cdk-dynamodb-global-20191121/@aws-cdk--aws-dynamodb.ReplicaProvider/Provider/framework-onEvent/ServiceRole/DefaultPolicy",
                            "children": {
                              "Resource": {
                                "id": "Resource",
                                "path": "cdk-dynamodb-global-20191121/@aws-cdk--aws-dynamodb.ReplicaProvider/Provider/framework-onEvent/ServiceRole/DefaultPolicy/Resource",
                                "attributes": {
                                  "aws:cdk:cloudformation:type": "AWS::IAM::Policy",
                                  "aws:cdk:cloudformation:props": {
                                    "policyDocument": {
                                      "Statement": [
                                        {
                                          "Action": "lambda:InvokeFunction",
                                          "Effect": "Allow",
                                          "Resource": [
                                            {
                                              "Fn::GetAtt": [
                                                "IsCompleteHandler7073F4DA",
                                                "Arn"
                                              ]
                                            },
                                            {
                                              "Fn::GetAtt": [
                                                "OnEventHandler42BEBAE0",
                                                "Arn"
                                              ]
                                            },
                                            {
                                              "Fn::Join": [
                                                "",
                                                [
                                                  {
                                                    "Fn::GetAtt": [
                                                      "IsCompleteHandler7073F4DA",
                                                      "Arn"
                                                    ]
                                                  },
                                                  ":*"
                                                ]
                                              ]
                                            },
                                            {
                                              "Fn::Join": [
                                                "",
                                                [
                                                  {
                                                    "Fn::GetAtt": [
                                                      "OnEventHandler42BEBAE0",
                                                      "Arn"
                                                    ]
                                                  },
                                                  ":*"
                                                ]
                                              ]
                                            }
                                          ]
                                        },
                                        {
                                          "Action": "states:StartExecution",
                                          "Effect": "Allow",
                                          "Resource": {
                                            "Ref": "Providerwaiterstatemachine5D4A9DF0"
                                          }
                                        }
                                      ],
                                      "Version": "2012-10-17"
                                    },
                                    "policyName": "ProviderframeworkonEventServiceRoleDefaultPolicy48CD2133",
                                    "roles": [
                                      {
                                        "Ref": "ProviderframeworkonEventServiceRole9FF04296"
                                      }
                                    ]
                                  }
                                },
                                "constructInfo": {
                                  "fqn": "aws-cdk-lib.aws_iam.CfnPolicy",
                                  "version": "0.0.0"
                                }
                              }
                            },
                            "constructInfo": {
                              "fqn": "aws-cdk-lib.aws_iam.Policy",
                              "version": "0.0.0"
                            }
                          }
                        },
                        "constructInfo": {
                          "fqn": "aws-cdk-lib.aws_iam.Role",
                          "version": "0.0.0"
                        }
                      },
                      "Code": {
                        "id": "Code",
                        "path": "cdk-dynamodb-global-20191121/@aws-cdk--aws-dynamodb.ReplicaProvider/Provider/framework-onEvent/Code",
                        "children": {
                          "Stage": {
                            "id": "Stage",
                            "path": "cdk-dynamodb-global-20191121/@aws-cdk--aws-dynamodb.ReplicaProvider/Provider/framework-onEvent/Code/Stage",
                            "constructInfo": {
                              "fqn": "aws-cdk-lib.AssetStaging",
                              "version": "0.0.0"
                            }
                          },
                          "AssetBucket": {
                            "id": "AssetBucket",
                            "path": "cdk-dynamodb-global-20191121/@aws-cdk--aws-dynamodb.ReplicaProvider/Provider/framework-onEvent/Code/AssetBucket",
                            "constructInfo": {
                              "fqn": "aws-cdk-lib.aws_s3.BucketBase",
                              "version": "0.0.0"
                            }
                          }
                        },
                        "constructInfo": {
                          "fqn": "aws-cdk-lib.aws_s3_assets.Asset",
                          "version": "0.0.0"
                        }
                      },
                      "Resource": {
                        "id": "Resource",
                        "path": "cdk-dynamodb-global-20191121/@aws-cdk--aws-dynamodb.ReplicaProvider/Provider/framework-onEvent/Resource",
                        "attributes": {
                          "aws:cdk:cloudformation:type": "AWS::Lambda::Function",
                          "aws:cdk:cloudformation:props": {
                            "code": {
                              "s3Bucket": {
                                "Fn::Sub": "cdk-hnb659fds-assets-${AWS::AccountId}-eu-west-1"
                              },
                              "s3Key": "0bf2fcabaf8a17312250c937e09a95d38644ae45e5a534f6e36b821826b3f295.zip"
                            },
                            "description": "AWS CDK resource provider framework - onEvent (cdk-dynamodb-global-20191121/@aws-cdk--aws-dynamodb.ReplicaProvider/Provider)",
                            "environment": {
                              "variables": {
                                "USER_ON_EVENT_FUNCTION_ARN": {
                                  "Fn::GetAtt": [
                                    "OnEventHandler42BEBAE0",
                                    "Arn"
                                  ]
                                },
                                "USER_IS_COMPLETE_FUNCTION_ARN": {
                                  "Fn::GetAtt": [
                                    "IsCompleteHandler7073F4DA",
                                    "Arn"
                                  ]
                                },
                                "WAITER_STATE_MACHINE_ARN": {
                                  "Ref": "Providerwaiterstatemachine5D4A9DF0"
                                }
                              }
                            },
                            "handler": "framework.onEvent",
                            "role": {
                              "Fn::GetAtt": [
                                "ProviderframeworkonEventServiceRole9FF04296",
                                "Arn"
                              ]
                            },
                            "runtime": "nodejs18.x",
                            "timeout": 900
                          }
                        },
                        "constructInfo": {
                          "fqn": "aws-cdk-lib.aws_lambda.CfnFunction",
                          "version": "0.0.0"
                        }
                      }
                    },
                    "constructInfo": {
                      "fqn": "aws-cdk-lib.aws_lambda.Function",
                      "version": "0.0.0"
                    }
                  },
                  "framework-isComplete": {
                    "id": "framework-isComplete",
                    "path": "cdk-dynamodb-global-20191121/@aws-cdk--aws-dynamodb.ReplicaProvider/Provider/framework-isComplete",
                    "children": {
                      "ServiceRole": {
                        "id": "ServiceRole",
                        "path": "cdk-dynamodb-global-20191121/@aws-cdk--aws-dynamodb.ReplicaProvider/Provider/framework-isComplete/ServiceRole",
                        "children": {
                          "ImportServiceRole": {
                            "id": "ImportServiceRole",
                            "path": "cdk-dynamodb-global-20191121/@aws-cdk--aws-dynamodb.ReplicaProvider/Provider/framework-isComplete/ServiceRole/ImportServiceRole",
                            "constructInfo": {
                              "fqn": "aws-cdk-lib.Resource",
                              "version": "0.0.0"
                            }
                          },
                          "Resource": {
                            "id": "Resource",
                            "path": "cdk-dynamodb-global-20191121/@aws-cdk--aws-dynamodb.ReplicaProvider/Provider/framework-isComplete/ServiceRole/Resource",
                            "attributes": {
                              "aws:cdk:cloudformation:type": "AWS::IAM::Role",
                              "aws:cdk:cloudformation:props": {
                                "assumeRolePolicyDocument": {
                                  "Statement": [
                                    {
                                      "Action": "sts:AssumeRole",
                                      "Effect": "Allow",
                                      "Principal": {
                                        "Service": "lambda.amazonaws.com"
                                      }
                                    }
                                  ],
                                  "Version": "2012-10-17"
                                },
                                "managedPolicyArns": [
                                  {
                                    "Fn::Join": [
                                      "",
                                      [
                                        "arn:",
                                        {
                                          "Ref": "AWS::Partition"
                                        },
                                        ":iam::aws:policy/service-role/AWSLambdaBasicExecutionRole"
                                      ]
                                    ]
                                  }
                                ]
                              }
                            },
                            "constructInfo": {
                              "fqn": "aws-cdk-lib.aws_iam.CfnRole",
                              "version": "0.0.0"
                            }
                          },
                          "DefaultPolicy": {
                            "id": "DefaultPolicy",
                            "path": "cdk-dynamodb-global-20191121/@aws-cdk--aws-dynamodb.ReplicaProvider/Provider/framework-isComplete/ServiceRole/DefaultPolicy",
                            "children": {
                              "Resource": {
                                "id": "Resource",
                                "path": "cdk-dynamodb-global-20191121/@aws-cdk--aws-dynamodb.ReplicaProvider/Provider/framework-isComplete/ServiceRole/DefaultPolicy/Resource",
                                "attributes": {
                                  "aws:cdk:cloudformation:type": "AWS::IAM::Policy",
                                  "aws:cdk:cloudformation:props": {
                                    "policyDocument": {
                                      "Statement": [
                                        {
                                          "Action": "lambda:InvokeFunction",
                                          "Effect": "Allow",
                                          "Resource": [
                                            {
                                              "Fn::GetAtt": [
                                                "IsCompleteHandler7073F4DA",
                                                "Arn"
                                              ]
                                            },
                                            {
                                              "Fn::GetAtt": [
                                                "OnEventHandler42BEBAE0",
                                                "Arn"
                                              ]
                                            },
                                            {
                                              "Fn::Join": [
                                                "",
                                                [
                                                  {
                                                    "Fn::GetAtt": [
                                                      "IsCompleteHandler7073F4DA",
                                                      "Arn"
                                                    ]
                                                  },
                                                  ":*"
                                                ]
                                              ]
                                            },
                                            {
                                              "Fn::Join": [
                                                "",
                                                [
                                                  {
                                                    "Fn::GetAtt": [
                                                      "OnEventHandler42BEBAE0",
                                                      "Arn"
                                                    ]
                                                  },
                                                  ":*"
                                                ]
                                              ]
                                            }
                                          ]
                                        }
                                      ],
                                      "Version": "2012-10-17"
                                    },
                                    "policyName": "ProviderframeworkisCompleteServiceRoleDefaultPolicy2E7140AC",
                                    "roles": [
                                      {
                                        "Ref": "ProviderframeworkisCompleteServiceRoleB1087139"
                                      }
                                    ]
                                  }
                                },
                                "constructInfo": {
                                  "fqn": "aws-cdk-lib.aws_iam.CfnPolicy",
                                  "version": "0.0.0"
                                }
                              }
                            },
                            "constructInfo": {
                              "fqn": "aws-cdk-lib.aws_iam.Policy",
                              "version": "0.0.0"
                            }
                          }
                        },
                        "constructInfo": {
                          "fqn": "aws-cdk-lib.aws_iam.Role",
                          "version": "0.0.0"
                        }
                      },
                      "Code": {
                        "id": "Code",
                        "path": "cdk-dynamodb-global-20191121/@aws-cdk--aws-dynamodb.ReplicaProvider/Provider/framework-isComplete/Code",
                        "children": {
                          "Stage": {
                            "id": "Stage",
                            "path": "cdk-dynamodb-global-20191121/@aws-cdk--aws-dynamodb.ReplicaProvider/Provider/framework-isComplete/Code/Stage",
                            "constructInfo": {
                              "fqn": "aws-cdk-lib.AssetStaging",
                              "version": "0.0.0"
                            }
                          },
                          "AssetBucket": {
                            "id": "AssetBucket",
                            "path": "cdk-dynamodb-global-20191121/@aws-cdk--aws-dynamodb.ReplicaProvider/Provider/framework-isComplete/Code/AssetBucket",
                            "constructInfo": {
                              "fqn": "aws-cdk-lib.aws_s3.BucketBase",
                              "version": "0.0.0"
                            }
                          }
                        },
                        "constructInfo": {
                          "fqn": "aws-cdk-lib.aws_s3_assets.Asset",
                          "version": "0.0.0"
                        }
                      },
                      "Resource": {
                        "id": "Resource",
                        "path": "cdk-dynamodb-global-20191121/@aws-cdk--aws-dynamodb.ReplicaProvider/Provider/framework-isComplete/Resource",
                        "attributes": {
                          "aws:cdk:cloudformation:type": "AWS::Lambda::Function",
                          "aws:cdk:cloudformation:props": {
                            "code": {
                              "s3Bucket": {
                                "Fn::Sub": "cdk-hnb659fds-assets-${AWS::AccountId}-eu-west-1"
                              },
                              "s3Key": "0bf2fcabaf8a17312250c937e09a95d38644ae45e5a534f6e36b821826b3f295.zip"
                            },
                            "description": "AWS CDK resource provider framework - isComplete (cdk-dynamodb-global-20191121/@aws-cdk--aws-dynamodb.ReplicaProvider/Provider)",
                            "environment": {
                              "variables": {
                                "USER_ON_EVENT_FUNCTION_ARN": {
                                  "Fn::GetAtt": [
                                    "OnEventHandler42BEBAE0",
                                    "Arn"
                                  ]
                                },
                                "USER_IS_COMPLETE_FUNCTION_ARN": {
                                  "Fn::GetAtt": [
                                    "IsCompleteHandler7073F4DA",
                                    "Arn"
                                  ]
                                }
                              }
                            },
                            "handler": "framework.isComplete",
                            "role": {
                              "Fn::GetAtt": [
                                "ProviderframeworkisCompleteServiceRoleB1087139",
                                "Arn"
                              ]
                            },
                            "runtime": "nodejs18.x",
                            "timeout": 900
                          }
                        },
                        "constructInfo": {
                          "fqn": "aws-cdk-lib.aws_lambda.CfnFunction",
                          "version": "0.0.0"
                        }
                      }
                    },
                    "constructInfo": {
                      "fqn": "aws-cdk-lib.aws_lambda.Function",
                      "version": "0.0.0"
                    }
                  },
                  "framework-onTimeout": {
                    "id": "framework-onTimeout",
                    "path": "cdk-dynamodb-global-20191121/@aws-cdk--aws-dynamodb.ReplicaProvider/Provider/framework-onTimeout",
                    "children": {
                      "ServiceRole": {
                        "id": "ServiceRole",
                        "path": "cdk-dynamodb-global-20191121/@aws-cdk--aws-dynamodb.ReplicaProvider/Provider/framework-onTimeout/ServiceRole",
                        "children": {
                          "ImportServiceRole": {
                            "id": "ImportServiceRole",
                            "path": "cdk-dynamodb-global-20191121/@aws-cdk--aws-dynamodb.ReplicaProvider/Provider/framework-onTimeout/ServiceRole/ImportServiceRole",
                            "constructInfo": {
                              "fqn": "aws-cdk-lib.Resource",
                              "version": "0.0.0"
                            }
                          },
                          "Resource": {
                            "id": "Resource",
                            "path": "cdk-dynamodb-global-20191121/@aws-cdk--aws-dynamodb.ReplicaProvider/Provider/framework-onTimeout/ServiceRole/Resource",
                            "attributes": {
                              "aws:cdk:cloudformation:type": "AWS::IAM::Role",
                              "aws:cdk:cloudformation:props": {
                                "assumeRolePolicyDocument": {
                                  "Statement": [
                                    {
                                      "Action": "sts:AssumeRole",
                                      "Effect": "Allow",
                                      "Principal": {
                                        "Service": "lambda.amazonaws.com"
                                      }
                                    }
                                  ],
                                  "Version": "2012-10-17"
                                },
                                "managedPolicyArns": [
                                  {
                                    "Fn::Join": [
                                      "",
                                      [
                                        "arn:",
                                        {
                                          "Ref": "AWS::Partition"
                                        },
                                        ":iam::aws:policy/service-role/AWSLambdaBasicExecutionRole"
                                      ]
                                    ]
                                  }
                                ]
                              }
                            },
                            "constructInfo": {
                              "fqn": "aws-cdk-lib.aws_iam.CfnRole",
                              "version": "0.0.0"
                            }
                          },
                          "DefaultPolicy": {
                            "id": "DefaultPolicy",
                            "path": "cdk-dynamodb-global-20191121/@aws-cdk--aws-dynamodb.ReplicaProvider/Provider/framework-onTimeout/ServiceRole/DefaultPolicy",
                            "children": {
                              "Resource": {
                                "id": "Resource",
                                "path": "cdk-dynamodb-global-20191121/@aws-cdk--aws-dynamodb.ReplicaProvider/Provider/framework-onTimeout/ServiceRole/DefaultPolicy/Resource",
                                "attributes": {
                                  "aws:cdk:cloudformation:type": "AWS::IAM::Policy",
                                  "aws:cdk:cloudformation:props": {
                                    "policyDocument": {
                                      "Statement": [
                                        {
                                          "Action": "lambda:InvokeFunction",
                                          "Effect": "Allow",
                                          "Resource": [
                                            {
                                              "Fn::GetAtt": [
                                                "IsCompleteHandler7073F4DA",
                                                "Arn"
                                              ]
                                            },
                                            {
                                              "Fn::GetAtt": [
                                                "OnEventHandler42BEBAE0",
                                                "Arn"
                                              ]
                                            },
                                            {
                                              "Fn::Join": [
                                                "",
                                                [
                                                  {
                                                    "Fn::GetAtt": [
                                                      "IsCompleteHandler7073F4DA",
                                                      "Arn"
                                                    ]
                                                  },
                                                  ":*"
                                                ]
                                              ]
                                            },
                                            {
                                              "Fn::Join": [
                                                "",
                                                [
                                                  {
                                                    "Fn::GetAtt": [
                                                      "OnEventHandler42BEBAE0",
                                                      "Arn"
                                                    ]
                                                  },
                                                  ":*"
                                                ]
                                              ]
                                            }
                                          ]
                                        }
                                      ],
                                      "Version": "2012-10-17"
                                    },
                                    "policyName": "ProviderframeworkonTimeoutServiceRoleDefaultPolicy2688969F",
                                    "roles": [
                                      {
                                        "Ref": "ProviderframeworkonTimeoutServiceRole28643D26"
                                      }
                                    ]
                                  }
                                },
                                "constructInfo": {
                                  "fqn": "aws-cdk-lib.aws_iam.CfnPolicy",
                                  "version": "0.0.0"
                                }
                              }
                            },
                            "constructInfo": {
                              "fqn": "aws-cdk-lib.aws_iam.Policy",
                              "version": "0.0.0"
                            }
                          }
                        },
                        "constructInfo": {
                          "fqn": "aws-cdk-lib.aws_iam.Role",
                          "version": "0.0.0"
                        }
                      },
                      "Code": {
                        "id": "Code",
                        "path": "cdk-dynamodb-global-20191121/@aws-cdk--aws-dynamodb.ReplicaProvider/Provider/framework-onTimeout/Code",
                        "children": {
                          "Stage": {
                            "id": "Stage",
                            "path": "cdk-dynamodb-global-20191121/@aws-cdk--aws-dynamodb.ReplicaProvider/Provider/framework-onTimeout/Code/Stage",
                            "constructInfo": {
                              "fqn": "aws-cdk-lib.AssetStaging",
                              "version": "0.0.0"
                            }
                          },
                          "AssetBucket": {
                            "id": "AssetBucket",
                            "path": "cdk-dynamodb-global-20191121/@aws-cdk--aws-dynamodb.ReplicaProvider/Provider/framework-onTimeout/Code/AssetBucket",
                            "constructInfo": {
                              "fqn": "aws-cdk-lib.aws_s3.BucketBase",
                              "version": "0.0.0"
                            }
                          }
                        },
                        "constructInfo": {
                          "fqn": "aws-cdk-lib.aws_s3_assets.Asset",
                          "version": "0.0.0"
                        }
                      },
                      "Resource": {
                        "id": "Resource",
                        "path": "cdk-dynamodb-global-20191121/@aws-cdk--aws-dynamodb.ReplicaProvider/Provider/framework-onTimeout/Resource",
                        "attributes": {
                          "aws:cdk:cloudformation:type": "AWS::Lambda::Function",
                          "aws:cdk:cloudformation:props": {
                            "code": {
                              "s3Bucket": {
                                "Fn::Sub": "cdk-hnb659fds-assets-${AWS::AccountId}-eu-west-1"
                              },
                              "s3Key": "0bf2fcabaf8a17312250c937e09a95d38644ae45e5a534f6e36b821826b3f295.zip"
                            },
                            "description": "AWS CDK resource provider framework - onTimeout (cdk-dynamodb-global-20191121/@aws-cdk--aws-dynamodb.ReplicaProvider/Provider)",
                            "environment": {
                              "variables": {
                                "USER_ON_EVENT_FUNCTION_ARN": {
                                  "Fn::GetAtt": [
                                    "OnEventHandler42BEBAE0",
                                    "Arn"
                                  ]
                                },
                                "USER_IS_COMPLETE_FUNCTION_ARN": {
                                  "Fn::GetAtt": [
                                    "IsCompleteHandler7073F4DA",
                                    "Arn"
                                  ]
                                }
                              }
                            },
                            "handler": "framework.onTimeout",
                            "role": {
                              "Fn::GetAtt": [
                                "ProviderframeworkonTimeoutServiceRole28643D26",
                                "Arn"
                              ]
                            },
                            "runtime": "nodejs18.x",
                            "timeout": 900
                          }
                        },
                        "constructInfo": {
                          "fqn": "aws-cdk-lib.aws_lambda.CfnFunction",
                          "version": "0.0.0"
                        }
                      }
                    },
                    "constructInfo": {
                      "fqn": "aws-cdk-lib.aws_lambda.Function",
                      "version": "0.0.0"
                    }
                  },
                  "waiter-state-machine": {
                    "id": "waiter-state-machine",
                    "path": "cdk-dynamodb-global-20191121/@aws-cdk--aws-dynamodb.ReplicaProvider/Provider/waiter-state-machine",
                    "children": {
                      "Role": {
                        "id": "Role",
                        "path": "cdk-dynamodb-global-20191121/@aws-cdk--aws-dynamodb.ReplicaProvider/Provider/waiter-state-machine/Role",
                        "children": {
                          "ImportRole": {
                            "id": "ImportRole",
                            "path": "cdk-dynamodb-global-20191121/@aws-cdk--aws-dynamodb.ReplicaProvider/Provider/waiter-state-machine/Role/ImportRole",
                            "constructInfo": {
                              "fqn": "aws-cdk-lib.Resource",
                              "version": "0.0.0"
                            }
                          },
                          "Resource": {
                            "id": "Resource",
                            "path": "cdk-dynamodb-global-20191121/@aws-cdk--aws-dynamodb.ReplicaProvider/Provider/waiter-state-machine/Role/Resource",
                            "attributes": {
                              "aws:cdk:cloudformation:type": "AWS::IAM::Role",
                              "aws:cdk:cloudformation:props": {
                                "assumeRolePolicyDocument": {
                                  "Statement": [
                                    {
                                      "Action": "sts:AssumeRole",
                                      "Effect": "Allow",
                                      "Principal": {
                                        "Service": "states.amazonaws.com"
                                      }
                                    }
                                  ],
                                  "Version": "2012-10-17"
                                }
                              }
                            },
                            "constructInfo": {
                              "fqn": "aws-cdk-lib.aws_iam.CfnRole",
                              "version": "0.0.0"
                            }
                          },
                          "DefaultPolicy": {
                            "id": "DefaultPolicy",
                            "path": "cdk-dynamodb-global-20191121/@aws-cdk--aws-dynamodb.ReplicaProvider/Provider/waiter-state-machine/Role/DefaultPolicy",
                            "children": {
                              "Resource": {
                                "id": "Resource",
                                "path": "cdk-dynamodb-global-20191121/@aws-cdk--aws-dynamodb.ReplicaProvider/Provider/waiter-state-machine/Role/DefaultPolicy/Resource",
                                "attributes": {
                                  "aws:cdk:cloudformation:type": "AWS::IAM::Policy",
                                  "aws:cdk:cloudformation:props": {
                                    "policyDocument": {
                                      "Statement": [
                                        {
                                          "Action": "lambda:InvokeFunction",
                                          "Effect": "Allow",
                                          "Resource": [
                                            {
                                              "Fn::GetAtt": [
                                                "ProviderframeworkisComplete26D7B0CB",
                                                "Arn"
                                              ]
                                            },
                                            {
                                              "Fn::GetAtt": [
                                                "ProviderframeworkonTimeout0B47CA38",
                                                "Arn"
                                              ]
                                            },
                                            {
                                              "Fn::Join": [
                                                "",
                                                [
                                                  {
                                                    "Fn::GetAtt": [
                                                      "ProviderframeworkisComplete26D7B0CB",
                                                      "Arn"
                                                    ]
                                                  },
                                                  ":*"
                                                ]
                                              ]
                                            },
                                            {
                                              "Fn::Join": [
                                                "",
                                                [
                                                  {
                                                    "Fn::GetAtt": [
                                                      "ProviderframeworkonTimeout0B47CA38",
                                                      "Arn"
                                                    ]
                                                  },
                                                  ":*"
                                                ]
                                              ]
                                            }
                                          ]
                                        },
                                        {
                                          "Action": [
                                            "logs:CreateLogDelivery",
                                            "logs:CreateLogStream",
                                            "logs:DeleteLogDelivery",
                                            "logs:DescribeLogGroups",
                                            "logs:DescribeResourcePolicies",
                                            "logs:GetLogDelivery",
                                            "logs:ListLogDeliveries",
                                            "logs:PutLogEvents",
                                            "logs:PutResourcePolicy",
                                            "logs:UpdateLogDelivery"
                                          ],
                                          "Effect": "Allow",
                                          "Resource": "*"
                                        }
                                      ],
                                      "Version": "2012-10-17"
                                    },
                                    "policyName": "ProviderwaiterstatemachineRoleDefaultPolicyD3C3DA1A",
                                    "roles": [
                                      {
                                        "Ref": "ProviderwaiterstatemachineRole0C7159F9"
                                      }
                                    ]
                                  }
                                },
                                "constructInfo": {
                                  "fqn": "aws-cdk-lib.aws_iam.CfnPolicy",
                                  "version": "0.0.0"
                                }
                              }
                            },
                            "constructInfo": {
                              "fqn": "aws-cdk-lib.aws_iam.Policy",
                              "version": "0.0.0"
                            }
                          }
                        },
                        "constructInfo": {
                          "fqn": "aws-cdk-lib.aws_iam.Role",
                          "version": "0.0.0"
                        }
                      },
                      "LogGroup": {
                        "id": "LogGroup",
                        "path": "cdk-dynamodb-global-20191121/@aws-cdk--aws-dynamodb.ReplicaProvider/Provider/waiter-state-machine/LogGroup",
                        "children": {
                          "Resource": {
                            "id": "Resource",
                            "path": "cdk-dynamodb-global-20191121/@aws-cdk--aws-dynamodb.ReplicaProvider/Provider/waiter-state-machine/LogGroup/Resource",
                            "attributes": {
                              "aws:cdk:cloudformation:type": "AWS::Logs::LogGroup",
                              "aws:cdk:cloudformation:props": {
                                "logGroupName": {
                                  "Fn::Join": [
                                    "",
                                    [
                                      "/aws/vendedlogs/states/waiter-state-machine-",
                                      {
                                        "Ref": "ProviderframeworkisComplete26D7B0CB"
                                      },
                                      "-c8696e1868b3a8bafc51799993fdba7f11ffdcc5c5"
                                    ]
                                  ]
                                },
                                "retentionInDays": 731
                              }
                            },
                            "constructInfo": {
                              "fqn": "aws-cdk-lib.aws_logs.CfnLogGroup",
                              "version": "0.0.0"
                            }
                          }
                        },
                        "constructInfo": {
                          "fqn": "aws-cdk-lib.aws_logs.LogGroup",
                          "version": "0.0.0"
                        }
                      },
                      "Resource": {
                        "id": "Resource",
                        "path": "cdk-dynamodb-global-20191121/@aws-cdk--aws-dynamodb.ReplicaProvider/Provider/waiter-state-machine/Resource",
                        "attributes": {
                          "aws:cdk:cloudformation:type": "AWS::StepFunctions::StateMachine",
                          "aws:cdk:cloudformation:props": {
                            "definitionString": {
                              "Fn::Join": [
                                "",
                                [
                                  "{\"StartAt\":\"framework-isComplete-task\",\"States\":{\"framework-isComplete-task\":{\"End\":true,\"Retry\":[{\"ErrorEquals\":[\"States.ALL\"],\"IntervalSeconds\":10,\"MaxAttempts\":180,\"BackoffRate\":1}],\"Catch\":[{\"ErrorEquals\":[\"States.ALL\"],\"Next\":\"framework-onTimeout-task\"}],\"Type\":\"Task\",\"Resource\":\"",
                                  {
                                    "Fn::GetAtt": [
                                      "ProviderframeworkisComplete26D7B0CB",
                                      "Arn"
                                    ]
                                  },
                                  "\"},\"framework-onTimeout-task\":{\"End\":true,\"Type\":\"Task\",\"Resource\":\"",
                                  {
                                    "Fn::GetAtt": [
                                      "ProviderframeworkonTimeout0B47CA38",
                                      "Arn"
                                    ]
                                  },
                                  "\"}}}"
                                ]
                              ]
                            },
                            "loggingConfiguration": {
                              "destinations": [
                                {
                                  "cloudWatchLogsLogGroup": {
                                    "logGroupArn": {
                                      "Fn::GetAtt": [
                                        "ProviderwaiterstatemachineLogGroupDD693A98",
                                        "Arn"
                                      ]
                                    }
                                  }
                                }
                              ],
                              "includeExecutionData": false,
                              "level": "ERROR"
                            },
                            "roleArn": {
                              "Fn::GetAtt": [
                                "ProviderwaiterstatemachineRole0C7159F9",
                                "Arn"
                              ]
                            }
                          }
                        },
                        "constructInfo": {
                          "fqn": "aws-cdk-lib.aws_stepfunctions.CfnStateMachine",
                          "version": "0.0.0"
                        }
                      }
                    },
                    "constructInfo": {
                      "fqn": "aws-cdk-lib.custom_resources.WaiterStateMachine",
                      "version": "0.0.0"
                    }
                  }
                },
                "constructInfo": {
                  "fqn": "aws-cdk-lib.custom_resources.Provider",
                  "version": "0.0.0"
                }
              },
              "cdkdynamodbglobal20191121awscdkawsdynamodbReplicaProviderOnEventHandlerServiceRole3E8625F3Ref": {
                "id": "cdkdynamodbglobal20191121awscdkawsdynamodbReplicaProviderOnEventHandlerServiceRole3E8625F3Ref",
                "path": "cdk-dynamodb-global-20191121/@aws-cdk--aws-dynamodb.ReplicaProvider/cdkdynamodbglobal20191121awscdkawsdynamodbReplicaProviderOnEventHandlerServiceRole3E8625F3Ref",
                "constructInfo": {
                  "fqn": "aws-cdk-lib.CfnOutput",
                  "version": "0.0.0"
                }
              },
              "cdkdynamodbglobal20191121awscdkawsdynamodbReplicaProviderIsCompleteHandlerServiceRole2F936EC4Ref": {
                "id": "cdkdynamodbglobal20191121awscdkawsdynamodbReplicaProviderIsCompleteHandlerServiceRole2F936EC4Ref",
                "path": "cdk-dynamodb-global-20191121/@aws-cdk--aws-dynamodb.ReplicaProvider/cdkdynamodbglobal20191121awscdkawsdynamodbReplicaProviderIsCompleteHandlerServiceRole2F936EC4Ref",
                "constructInfo": {
                  "fqn": "aws-cdk-lib.CfnOutput",
                  "version": "0.0.0"
                }
              },
              "cdkdynamodbglobal20191121awscdkawsdynamodbReplicaProviderframeworkonEventCFDD0BA0Arn": {
                "id": "cdkdynamodbglobal20191121awscdkawsdynamodbReplicaProviderframeworkonEventCFDD0BA0Arn",
                "path": "cdk-dynamodb-global-20191121/@aws-cdk--aws-dynamodb.ReplicaProvider/cdkdynamodbglobal20191121awscdkawsdynamodbReplicaProviderframeworkonEventCFDD0BA0Arn",
                "constructInfo": {
                  "fqn": "aws-cdk-lib.CfnOutput",
                  "version": "0.0.0"
                }
              },
              "reference-to-cdkdynamodbglobal20191121TableB640876BRef": {
                "id": "reference-to-cdkdynamodbglobal20191121TableB640876BRef",
                "path": "cdk-dynamodb-global-20191121/@aws-cdk--aws-dynamodb.ReplicaProvider/reference-to-cdkdynamodbglobal20191121TableB640876BRef",
                "constructInfo": {
                  "fqn": "aws-cdk-lib.CfnParameter",
                  "version": "0.0.0"
                }
              }
            },
            "constructInfo": {
              "fqn": "aws-cdk-lib.NestedStack",
              "version": "0.0.0"
            }
          },
          "@aws-cdk--aws-dynamodb.ReplicaProvider.NestedStack": {
            "id": "@aws-cdk--aws-dynamodb.ReplicaProvider.NestedStack",
            "path": "cdk-dynamodb-global-20191121/@aws-cdk--aws-dynamodb.ReplicaProvider.NestedStack",
            "children": {
              "@aws-cdk--aws-dynamodb.ReplicaProvider.NestedStackResource": {
                "id": "@aws-cdk--aws-dynamodb.ReplicaProvider.NestedStackResource",
                "path": "cdk-dynamodb-global-20191121/@aws-cdk--aws-dynamodb.ReplicaProvider.NestedStack/@aws-cdk--aws-dynamodb.ReplicaProvider.NestedStackResource",
                "attributes": {
                  "aws:cdk:cloudformation:type": "AWS::CloudFormation::Stack",
                  "aws:cdk:cloudformation:props": {
                    "parameters": {
                      "referencetocdkdynamodbglobal20191121TableB640876BRef": {
                        "Ref": "TableCD117FA1"
                      }
                    },
                    "templateUrl": {
                      "Fn::Join": [
                        "",
                        [
                          "https://s3.eu-west-1.",
                          {
                            "Ref": "AWS::URLSuffix"
                          },
                          "/",
                          {
                            "Fn::Sub": "cdk-hnb659fds-assets-${AWS::AccountId}-eu-west-1"
                          },
<<<<<<< HEAD
                          "/7b984c0eec43e098164ad311576dbdfd35e6ca0cf8970bc89e3cde15e82e4e40.json"
=======
                          "/c45bdec0bae4c26b8902084eb8316242c9eb164831a5431dad17fc5a4ac3e090.json"
>>>>>>> a21e4298
                        ]
                      ]
                    }
                  }
                },
                "constructInfo": {
                  "fqn": "aws-cdk-lib.CfnStack",
                  "version": "0.0.0"
                }
              }
            },
            "constructInfo": {
              "fqn": "constructs.Construct",
              "version": "10.3.0"
            }
          },
          "BootstrapVersion": {
            "id": "BootstrapVersion",
            "path": "cdk-dynamodb-global-20191121/BootstrapVersion",
            "constructInfo": {
              "fqn": "aws-cdk-lib.CfnParameter",
              "version": "0.0.0"
            }
          },
          "CheckBootstrapVersion": {
            "id": "CheckBootstrapVersion",
            "path": "cdk-dynamodb-global-20191121/CheckBootstrapVersion",
            "constructInfo": {
              "fqn": "aws-cdk-lib.CfnRule",
              "version": "0.0.0"
            }
          }
        },
        "constructInfo": {
          "fqn": "aws-cdk-lib.Stack",
          "version": "0.0.0"
        }
      },
      "cdk-dynamodb-global-20191121-test": {
        "id": "cdk-dynamodb-global-20191121-test",
        "path": "cdk-dynamodb-global-20191121-test",
        "children": {
          "DefaultTest": {
            "id": "DefaultTest",
            "path": "cdk-dynamodb-global-20191121-test/DefaultTest",
            "children": {
              "Default": {
                "id": "Default",
                "path": "cdk-dynamodb-global-20191121-test/DefaultTest/Default",
                "constructInfo": {
                  "fqn": "constructs.Construct",
                  "version": "10.3.0"
                }
              },
              "DeployAssert": {
                "id": "DeployAssert",
                "path": "cdk-dynamodb-global-20191121-test/DefaultTest/DeployAssert",
                "children": {
                  "BootstrapVersion": {
                    "id": "BootstrapVersion",
                    "path": "cdk-dynamodb-global-20191121-test/DefaultTest/DeployAssert/BootstrapVersion",
                    "constructInfo": {
                      "fqn": "aws-cdk-lib.CfnParameter",
                      "version": "0.0.0"
                    }
                  },
                  "CheckBootstrapVersion": {
                    "id": "CheckBootstrapVersion",
                    "path": "cdk-dynamodb-global-20191121-test/DefaultTest/DeployAssert/CheckBootstrapVersion",
                    "constructInfo": {
                      "fqn": "aws-cdk-lib.CfnRule",
                      "version": "0.0.0"
                    }
                  }
                },
                "constructInfo": {
                  "fqn": "aws-cdk-lib.Stack",
                  "version": "0.0.0"
                }
              }
            },
            "constructInfo": {
              "fqn": "@aws-cdk/integ-tests-alpha.IntegTestCase",
              "version": "0.0.0"
            }
          }
        },
        "constructInfo": {
          "fqn": "@aws-cdk/integ-tests-alpha.IntegTest",
          "version": "0.0.0"
        }
      },
      "Tree": {
        "id": "Tree",
        "path": "Tree",
        "constructInfo": {
          "fqn": "constructs.Construct",
          "version": "10.3.0"
        }
      }
    },
    "constructInfo": {
      "fqn": "aws-cdk-lib.App",
      "version": "0.0.0"
    }
  }
}<|MERGE_RESOLUTION|>--- conflicted
+++ resolved
@@ -1652,11 +1652,7 @@
                           {
                             "Fn::Sub": "cdk-hnb659fds-assets-${AWS::AccountId}-eu-west-1"
                           },
-<<<<<<< HEAD
-                          "/7b984c0eec43e098164ad311576dbdfd35e6ca0cf8970bc89e3cde15e82e4e40.json"
-=======
                           "/c45bdec0bae4c26b8902084eb8316242c9eb164831a5431dad17fc5a4ac3e090.json"
->>>>>>> a21e4298
                         ]
                       ]
                     }
