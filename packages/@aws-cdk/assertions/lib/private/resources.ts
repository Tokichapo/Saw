--- conflicted
+++ resolved
@@ -1,19 +1,8 @@
 import { formatFailure, matchSection } from './section';
 import { Resource, Template } from './template';
 
-<<<<<<< HEAD
-// Partial type for CloudFormation Resource
-type Resource = {
-  Type: string;
-  Properties?: {};
-}
-
-export function findResources(inspector: StackInspector, type: string, props: any = {}): { [key: string]: { [key: string]: any } } {
-  const section: { [key: string] : Resource } = inspector.value.Resources;
-=======
 export function findResources(template: Template, type: string, props: any = {}): { [key: string]: { [key: string]: any } } {
   const section = template.Resources;
->>>>>>> ca16e79a
   const result = matchSection(filterType(section, type), props);
 
   if (!result.match) {
@@ -23,15 +12,9 @@
   return result.matches;
 }
 
-<<<<<<< HEAD
-export function hasResource(inspector: StackInspector, type: string, props: any, addProperties?: boolean): string | void {
-  const section: { [key: string]: Resource } = inspector.value.Resources;
-  const result = matchSection(addProperties ? addEmptyProperties(filterType(section, type)) : filterType(section, type), props);
-=======
 export function hasResource(template: Template, type: string, props: any): string | void {
   const section = template.Resources;
   const result = matchSection(filterType(section, type), props);
->>>>>>> ca16e79a
 
   if (result.match) {
     return;
@@ -47,7 +30,6 @@
   ].join('\n');
 }
 
-<<<<<<< HEAD
 function addEmptyProperties(sections: { [key: string]: Resource}): { [key: string]: Resource } {
   Object.keys(sections).map((key) => {
     if (!sections[key].Properties) {
@@ -55,13 +37,12 @@
     }
   });
   return sections;
-=======
+
 export function countResources(template: Template, type: string): number {
   const section = template.Resources;
   const types = filterType(section, type);
 
   return Object.entries(types).length;
->>>>>>> ca16e79a
 }
 
 function filterType(section: { [key: string]: Resource }, type: string): { [key: string]: Resource } {
