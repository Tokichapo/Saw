{
  "version": "tree-0.1",
  "tree": {
    "id": "App",
    "path": "",
    "children": {
      "aws-stepfunctions-tasks-emr-containers-start-job-run": {
        "id": "aws-stepfunctions-tasks-emr-containers-start-job-run",
        "path": "aws-stepfunctions-tasks-emr-containers-start-job-run",
        "children": {
          "integration-test-eks-cluster": {
            "id": "integration-test-eks-cluster",
            "path": "aws-stepfunctions-tasks-emr-containers-start-job-run/integration-test-eks-cluster",
            "children": {
              "DefaultVpc": {
                "id": "DefaultVpc",
                "path": "aws-stepfunctions-tasks-emr-containers-start-job-run/integration-test-eks-cluster/DefaultVpc",
                "children": {
                  "Resource": {
                    "id": "Resource",
                    "path": "aws-stepfunctions-tasks-emr-containers-start-job-run/integration-test-eks-cluster/DefaultVpc/Resource",
                    "attributes": {
                      "aws:cdk:cloudformation:type": "AWS::EC2::VPC",
                      "aws:cdk:cloudformation:props": {
                        "cidrBlock": "10.0.0.0/16",
                        "enableDnsHostnames": true,
                        "enableDnsSupport": true,
                        "instanceTenancy": "default",
                        "tags": [
                          {
                            "key": "Name",
                            "value": "aws-stepfunctions-tasks-emr-containers-start-job-run/integration-test-eks-cluster/DefaultVpc"
                          }
                        ]
                      }
                    },
                    "constructInfo": {
                      "fqn": "aws-cdk-lib.aws_ec2.CfnVPC",
                      "version": "0.0.0"
                    }
                  },
                  "PublicSubnet1": {
                    "id": "PublicSubnet1",
                    "path": "aws-stepfunctions-tasks-emr-containers-start-job-run/integration-test-eks-cluster/DefaultVpc/PublicSubnet1",
                    "children": {
                      "Subnet": {
                        "id": "Subnet",
                        "path": "aws-stepfunctions-tasks-emr-containers-start-job-run/integration-test-eks-cluster/DefaultVpc/PublicSubnet1/Subnet",
                        "attributes": {
                          "aws:cdk:cloudformation:type": "AWS::EC2::Subnet",
                          "aws:cdk:cloudformation:props": {
                            "availabilityZone": {
                              "Fn::Select": [
                                0,
                                {
                                  "Fn::GetAZs": ""
                                }
                              ]
                            },
                            "cidrBlock": "10.0.0.0/18",
                            "mapPublicIpOnLaunch": true,
                            "tags": [
                              {
                                "key": "aws-cdk:subnet-name",
                                "value": "Public"
                              },
                              {
                                "key": "aws-cdk:subnet-type",
                                "value": "Public"
                              },
                              {
                                "key": "kubernetes.io/role/elb",
                                "value": "1"
                              },
                              {
                                "key": "Name",
                                "value": "aws-stepfunctions-tasks-emr-containers-start-job-run/integration-test-eks-cluster/DefaultVpc/PublicSubnet1"
                              }
                            ],
                            "vpcId": {
                              "Ref": "integrationtesteksclusterDefaultVpc395E1A86"
                            }
                          }
                        },
                        "constructInfo": {
                          "fqn": "aws-cdk-lib.aws_ec2.CfnSubnet",
                          "version": "0.0.0"
                        }
                      },
                      "Acl": {
                        "id": "Acl",
                        "path": "aws-stepfunctions-tasks-emr-containers-start-job-run/integration-test-eks-cluster/DefaultVpc/PublicSubnet1/Acl",
                        "constructInfo": {
                          "fqn": "aws-cdk-lib.Resource",
                          "version": "0.0.0"
                        }
                      },
                      "RouteTable": {
                        "id": "RouteTable",
                        "path": "aws-stepfunctions-tasks-emr-containers-start-job-run/integration-test-eks-cluster/DefaultVpc/PublicSubnet1/RouteTable",
                        "attributes": {
                          "aws:cdk:cloudformation:type": "AWS::EC2::RouteTable",
                          "aws:cdk:cloudformation:props": {
                            "tags": [
                              {
                                "key": "kubernetes.io/role/elb",
                                "value": "1"
                              },
                              {
                                "key": "Name",
                                "value": "aws-stepfunctions-tasks-emr-containers-start-job-run/integration-test-eks-cluster/DefaultVpc/PublicSubnet1"
                              }
                            ],
                            "vpcId": {
                              "Ref": "integrationtesteksclusterDefaultVpc395E1A86"
                            }
                          }
                        },
                        "constructInfo": {
                          "fqn": "aws-cdk-lib.aws_ec2.CfnRouteTable",
                          "version": "0.0.0"
                        }
                      },
                      "RouteTableAssociation": {
                        "id": "RouteTableAssociation",
                        "path": "aws-stepfunctions-tasks-emr-containers-start-job-run/integration-test-eks-cluster/DefaultVpc/PublicSubnet1/RouteTableAssociation",
                        "attributes": {
                          "aws:cdk:cloudformation:type": "AWS::EC2::SubnetRouteTableAssociation",
                          "aws:cdk:cloudformation:props": {
                            "routeTableId": {
                              "Ref": "integrationtesteksclusterDefaultVpcPublicSubnet1RouteTable1D5A7569"
                            },
                            "subnetId": {
                              "Ref": "integrationtesteksclusterDefaultVpcPublicSubnet1Subnet58061317"
                            }
                          }
                        },
                        "constructInfo": {
                          "fqn": "aws-cdk-lib.aws_ec2.CfnSubnetRouteTableAssociation",
                          "version": "0.0.0"
                        }
                      },
                      "DefaultRoute": {
                        "id": "DefaultRoute",
                        "path": "aws-stepfunctions-tasks-emr-containers-start-job-run/integration-test-eks-cluster/DefaultVpc/PublicSubnet1/DefaultRoute",
                        "attributes": {
                          "aws:cdk:cloudformation:type": "AWS::EC2::Route",
                          "aws:cdk:cloudformation:props": {
                            "destinationCidrBlock": "0.0.0.0/0",
                            "gatewayId": {
                              "Ref": "integrationtesteksclusterDefaultVpcIGW9ADAFE6F"
                            },
                            "routeTableId": {
                              "Ref": "integrationtesteksclusterDefaultVpcPublicSubnet1RouteTable1D5A7569"
                            }
                          }
                        },
                        "constructInfo": {
                          "fqn": "aws-cdk-lib.aws_ec2.CfnRoute",
                          "version": "0.0.0"
                        }
                      },
                      "EIP": {
                        "id": "EIP",
                        "path": "aws-stepfunctions-tasks-emr-containers-start-job-run/integration-test-eks-cluster/DefaultVpc/PublicSubnet1/EIP",
                        "attributes": {
                          "aws:cdk:cloudformation:type": "AWS::EC2::EIP",
                          "aws:cdk:cloudformation:props": {
                            "domain": "vpc",
                            "tags": [
                              {
                                "key": "kubernetes.io/role/elb",
                                "value": "1"
                              },
                              {
                                "key": "Name",
                                "value": "aws-stepfunctions-tasks-emr-containers-start-job-run/integration-test-eks-cluster/DefaultVpc/PublicSubnet1"
                              }
                            ]
                          }
                        },
                        "constructInfo": {
                          "fqn": "aws-cdk-lib.aws_ec2.CfnEIP",
                          "version": "0.0.0"
                        }
                      },
                      "NATGateway": {
                        "id": "NATGateway",
                        "path": "aws-stepfunctions-tasks-emr-containers-start-job-run/integration-test-eks-cluster/DefaultVpc/PublicSubnet1/NATGateway",
                        "attributes": {
                          "aws:cdk:cloudformation:type": "AWS::EC2::NatGateway",
                          "aws:cdk:cloudformation:props": {
                            "allocationId": {
                              "Fn::GetAtt": [
                                "integrationtesteksclusterDefaultVpcPublicSubnet1EIP62A0A17B",
                                "AllocationId"
                              ]
                            },
                            "subnetId": {
                              "Ref": "integrationtesteksclusterDefaultVpcPublicSubnet1Subnet58061317"
                            },
                            "tags": [
                              {
                                "key": "kubernetes.io/role/elb",
                                "value": "1"
                              },
                              {
                                "key": "Name",
                                "value": "aws-stepfunctions-tasks-emr-containers-start-job-run/integration-test-eks-cluster/DefaultVpc/PublicSubnet1"
                              }
                            ]
                          }
                        },
                        "constructInfo": {
                          "fqn": "aws-cdk-lib.aws_ec2.CfnNatGateway",
                          "version": "0.0.0"
                        }
                      }
                    },
                    "constructInfo": {
                      "fqn": "aws-cdk-lib.aws_ec2.PublicSubnet",
                      "version": "0.0.0"
                    }
                  },
                  "PublicSubnet2": {
                    "id": "PublicSubnet2",
                    "path": "aws-stepfunctions-tasks-emr-containers-start-job-run/integration-test-eks-cluster/DefaultVpc/PublicSubnet2",
                    "children": {
                      "Subnet": {
                        "id": "Subnet",
                        "path": "aws-stepfunctions-tasks-emr-containers-start-job-run/integration-test-eks-cluster/DefaultVpc/PublicSubnet2/Subnet",
                        "attributes": {
                          "aws:cdk:cloudformation:type": "AWS::EC2::Subnet",
                          "aws:cdk:cloudformation:props": {
                            "availabilityZone": {
                              "Fn::Select": [
                                1,
                                {
                                  "Fn::GetAZs": ""
                                }
                              ]
                            },
                            "cidrBlock": "10.0.64.0/18",
                            "mapPublicIpOnLaunch": true,
                            "tags": [
                              {
                                "key": "aws-cdk:subnet-name",
                                "value": "Public"
                              },
                              {
                                "key": "aws-cdk:subnet-type",
                                "value": "Public"
                              },
                              {
                                "key": "kubernetes.io/role/elb",
                                "value": "1"
                              },
                              {
                                "key": "Name",
                                "value": "aws-stepfunctions-tasks-emr-containers-start-job-run/integration-test-eks-cluster/DefaultVpc/PublicSubnet2"
                              }
                            ],
                            "vpcId": {
                              "Ref": "integrationtesteksclusterDefaultVpc395E1A86"
                            }
                          }
                        },
                        "constructInfo": {
                          "fqn": "aws-cdk-lib.aws_ec2.CfnSubnet",
                          "version": "0.0.0"
                        }
                      },
                      "Acl": {
                        "id": "Acl",
                        "path": "aws-stepfunctions-tasks-emr-containers-start-job-run/integration-test-eks-cluster/DefaultVpc/PublicSubnet2/Acl",
                        "constructInfo": {
                          "fqn": "aws-cdk-lib.Resource",
                          "version": "0.0.0"
                        }
                      },
                      "RouteTable": {
                        "id": "RouteTable",
                        "path": "aws-stepfunctions-tasks-emr-containers-start-job-run/integration-test-eks-cluster/DefaultVpc/PublicSubnet2/RouteTable",
                        "attributes": {
                          "aws:cdk:cloudformation:type": "AWS::EC2::RouteTable",
                          "aws:cdk:cloudformation:props": {
                            "tags": [
                              {
                                "key": "kubernetes.io/role/elb",
                                "value": "1"
                              },
                              {
                                "key": "Name",
                                "value": "aws-stepfunctions-tasks-emr-containers-start-job-run/integration-test-eks-cluster/DefaultVpc/PublicSubnet2"
                              }
                            ],
                            "vpcId": {
                              "Ref": "integrationtesteksclusterDefaultVpc395E1A86"
                            }
                          }
                        },
                        "constructInfo": {
                          "fqn": "aws-cdk-lib.aws_ec2.CfnRouteTable",
                          "version": "0.0.0"
                        }
                      },
                      "RouteTableAssociation": {
                        "id": "RouteTableAssociation",
                        "path": "aws-stepfunctions-tasks-emr-containers-start-job-run/integration-test-eks-cluster/DefaultVpc/PublicSubnet2/RouteTableAssociation",
                        "attributes": {
                          "aws:cdk:cloudformation:type": "AWS::EC2::SubnetRouteTableAssociation",
                          "aws:cdk:cloudformation:props": {
                            "routeTableId": {
                              "Ref": "integrationtesteksclusterDefaultVpcPublicSubnet2RouteTableA4C7B327"
                            },
                            "subnetId": {
                              "Ref": "integrationtesteksclusterDefaultVpcPublicSubnet2Subnet68EAAF11"
                            }
                          }
                        },
                        "constructInfo": {
                          "fqn": "aws-cdk-lib.aws_ec2.CfnSubnetRouteTableAssociation",
                          "version": "0.0.0"
                        }
                      },
                      "DefaultRoute": {
                        "id": "DefaultRoute",
                        "path": "aws-stepfunctions-tasks-emr-containers-start-job-run/integration-test-eks-cluster/DefaultVpc/PublicSubnet2/DefaultRoute",
                        "attributes": {
                          "aws:cdk:cloudformation:type": "AWS::EC2::Route",
                          "aws:cdk:cloudformation:props": {
                            "destinationCidrBlock": "0.0.0.0/0",
                            "gatewayId": {
                              "Ref": "integrationtesteksclusterDefaultVpcIGW9ADAFE6F"
                            },
                            "routeTableId": {
                              "Ref": "integrationtesteksclusterDefaultVpcPublicSubnet2RouteTableA4C7B327"
                            }
                          }
                        },
                        "constructInfo": {
                          "fqn": "aws-cdk-lib.aws_ec2.CfnRoute",
                          "version": "0.0.0"
                        }
                      },
                      "EIP": {
                        "id": "EIP",
                        "path": "aws-stepfunctions-tasks-emr-containers-start-job-run/integration-test-eks-cluster/DefaultVpc/PublicSubnet2/EIP",
                        "attributes": {
                          "aws:cdk:cloudformation:type": "AWS::EC2::EIP",
                          "aws:cdk:cloudformation:props": {
                            "domain": "vpc",
                            "tags": [
                              {
                                "key": "kubernetes.io/role/elb",
                                "value": "1"
                              },
                              {
                                "key": "Name",
                                "value": "aws-stepfunctions-tasks-emr-containers-start-job-run/integration-test-eks-cluster/DefaultVpc/PublicSubnet2"
                              }
                            ]
                          }
                        },
                        "constructInfo": {
                          "fqn": "aws-cdk-lib.aws_ec2.CfnEIP",
                          "version": "0.0.0"
                        }
                      },
                      "NATGateway": {
                        "id": "NATGateway",
                        "path": "aws-stepfunctions-tasks-emr-containers-start-job-run/integration-test-eks-cluster/DefaultVpc/PublicSubnet2/NATGateway",
                        "attributes": {
                          "aws:cdk:cloudformation:type": "AWS::EC2::NatGateway",
                          "aws:cdk:cloudformation:props": {
                            "allocationId": {
                              "Fn::GetAtt": [
                                "integrationtesteksclusterDefaultVpcPublicSubnet2EIPFC53AC43",
                                "AllocationId"
                              ]
                            },
                            "subnetId": {
                              "Ref": "integrationtesteksclusterDefaultVpcPublicSubnet2Subnet68EAAF11"
                            },
                            "tags": [
                              {
                                "key": "kubernetes.io/role/elb",
                                "value": "1"
                              },
                              {
                                "key": "Name",
                                "value": "aws-stepfunctions-tasks-emr-containers-start-job-run/integration-test-eks-cluster/DefaultVpc/PublicSubnet2"
                              }
                            ]
                          }
                        },
                        "constructInfo": {
                          "fqn": "aws-cdk-lib.aws_ec2.CfnNatGateway",
                          "version": "0.0.0"
                        }
                      }
                    },
                    "constructInfo": {
                      "fqn": "aws-cdk-lib.aws_ec2.PublicSubnet",
                      "version": "0.0.0"
                    }
                  },
                  "PrivateSubnet1": {
                    "id": "PrivateSubnet1",
                    "path": "aws-stepfunctions-tasks-emr-containers-start-job-run/integration-test-eks-cluster/DefaultVpc/PrivateSubnet1",
                    "children": {
                      "Subnet": {
                        "id": "Subnet",
                        "path": "aws-stepfunctions-tasks-emr-containers-start-job-run/integration-test-eks-cluster/DefaultVpc/PrivateSubnet1/Subnet",
                        "attributes": {
                          "aws:cdk:cloudformation:type": "AWS::EC2::Subnet",
                          "aws:cdk:cloudformation:props": {
                            "availabilityZone": {
                              "Fn::Select": [
                                0,
                                {
                                  "Fn::GetAZs": ""
                                }
                              ]
                            },
                            "cidrBlock": "10.0.128.0/18",
                            "mapPublicIpOnLaunch": false,
                            "tags": [
                              {
                                "key": "aws-cdk:subnet-name",
                                "value": "Private"
                              },
                              {
                                "key": "aws-cdk:subnet-type",
                                "value": "Private"
                              },
                              {
                                "key": "kubernetes.io/role/internal-elb",
                                "value": "1"
                              },
                              {
                                "key": "Name",
                                "value": "aws-stepfunctions-tasks-emr-containers-start-job-run/integration-test-eks-cluster/DefaultVpc/PrivateSubnet1"
                              }
                            ],
                            "vpcId": {
                              "Ref": "integrationtesteksclusterDefaultVpc395E1A86"
                            }
                          }
                        },
                        "constructInfo": {
                          "fqn": "aws-cdk-lib.aws_ec2.CfnSubnet",
                          "version": "0.0.0"
                        }
                      },
                      "Acl": {
                        "id": "Acl",
                        "path": "aws-stepfunctions-tasks-emr-containers-start-job-run/integration-test-eks-cluster/DefaultVpc/PrivateSubnet1/Acl",
                        "constructInfo": {
                          "fqn": "aws-cdk-lib.Resource",
                          "version": "0.0.0"
                        }
                      },
                      "RouteTable": {
                        "id": "RouteTable",
                        "path": "aws-stepfunctions-tasks-emr-containers-start-job-run/integration-test-eks-cluster/DefaultVpc/PrivateSubnet1/RouteTable",
                        "attributes": {
                          "aws:cdk:cloudformation:type": "AWS::EC2::RouteTable",
                          "aws:cdk:cloudformation:props": {
                            "tags": [
                              {
                                "key": "kubernetes.io/role/internal-elb",
                                "value": "1"
                              },
                              {
                                "key": "Name",
                                "value": "aws-stepfunctions-tasks-emr-containers-start-job-run/integration-test-eks-cluster/DefaultVpc/PrivateSubnet1"
                              }
                            ],
                            "vpcId": {
                              "Ref": "integrationtesteksclusterDefaultVpc395E1A86"
                            }
                          }
                        },
                        "constructInfo": {
                          "fqn": "aws-cdk-lib.aws_ec2.CfnRouteTable",
                          "version": "0.0.0"
                        }
                      },
                      "RouteTableAssociation": {
                        "id": "RouteTableAssociation",
                        "path": "aws-stepfunctions-tasks-emr-containers-start-job-run/integration-test-eks-cluster/DefaultVpc/PrivateSubnet1/RouteTableAssociation",
                        "attributes": {
                          "aws:cdk:cloudformation:type": "AWS::EC2::SubnetRouteTableAssociation",
                          "aws:cdk:cloudformation:props": {
                            "routeTableId": {
                              "Ref": "integrationtesteksclusterDefaultVpcPrivateSubnet1RouteTable4A47F4AC"
                            },
                            "subnetId": {
                              "Ref": "integrationtesteksclusterDefaultVpcPrivateSubnet1Subnet4E00CAFB"
                            }
                          }
                        },
                        "constructInfo": {
                          "fqn": "aws-cdk-lib.aws_ec2.CfnSubnetRouteTableAssociation",
                          "version": "0.0.0"
                        }
                      },
                      "DefaultRoute": {
                        "id": "DefaultRoute",
                        "path": "aws-stepfunctions-tasks-emr-containers-start-job-run/integration-test-eks-cluster/DefaultVpc/PrivateSubnet1/DefaultRoute",
                        "attributes": {
                          "aws:cdk:cloudformation:type": "AWS::EC2::Route",
                          "aws:cdk:cloudformation:props": {
                            "destinationCidrBlock": "0.0.0.0/0",
                            "natGatewayId": {
                              "Ref": "integrationtesteksclusterDefaultVpcPublicSubnet1NATGatewayC9C984F9"
                            },
                            "routeTableId": {
                              "Ref": "integrationtesteksclusterDefaultVpcPrivateSubnet1RouteTable4A47F4AC"
                            }
                          }
                        },
                        "constructInfo": {
                          "fqn": "aws-cdk-lib.aws_ec2.CfnRoute",
                          "version": "0.0.0"
                        }
                      }
                    },
                    "constructInfo": {
                      "fqn": "aws-cdk-lib.aws_ec2.PrivateSubnet",
                      "version": "0.0.0"
                    }
                  },
                  "PrivateSubnet2": {
                    "id": "PrivateSubnet2",
                    "path": "aws-stepfunctions-tasks-emr-containers-start-job-run/integration-test-eks-cluster/DefaultVpc/PrivateSubnet2",
                    "children": {
                      "Subnet": {
                        "id": "Subnet",
                        "path": "aws-stepfunctions-tasks-emr-containers-start-job-run/integration-test-eks-cluster/DefaultVpc/PrivateSubnet2/Subnet",
                        "attributes": {
                          "aws:cdk:cloudformation:type": "AWS::EC2::Subnet",
                          "aws:cdk:cloudformation:props": {
                            "availabilityZone": {
                              "Fn::Select": [
                                1,
                                {
                                  "Fn::GetAZs": ""
                                }
                              ]
                            },
                            "cidrBlock": "10.0.192.0/18",
                            "mapPublicIpOnLaunch": false,
                            "tags": [
                              {
                                "key": "aws-cdk:subnet-name",
                                "value": "Private"
                              },
                              {
                                "key": "aws-cdk:subnet-type",
                                "value": "Private"
                              },
                              {
                                "key": "kubernetes.io/role/internal-elb",
                                "value": "1"
                              },
                              {
                                "key": "Name",
                                "value": "aws-stepfunctions-tasks-emr-containers-start-job-run/integration-test-eks-cluster/DefaultVpc/PrivateSubnet2"
                              }
                            ],
                            "vpcId": {
                              "Ref": "integrationtesteksclusterDefaultVpc395E1A86"
                            }
                          }
                        },
                        "constructInfo": {
                          "fqn": "aws-cdk-lib.aws_ec2.CfnSubnet",
                          "version": "0.0.0"
                        }
                      },
                      "Acl": {
                        "id": "Acl",
                        "path": "aws-stepfunctions-tasks-emr-containers-start-job-run/integration-test-eks-cluster/DefaultVpc/PrivateSubnet2/Acl",
                        "constructInfo": {
                          "fqn": "aws-cdk-lib.Resource",
                          "version": "0.0.0"
                        }
                      },
                      "RouteTable": {
                        "id": "RouteTable",
                        "path": "aws-stepfunctions-tasks-emr-containers-start-job-run/integration-test-eks-cluster/DefaultVpc/PrivateSubnet2/RouteTable",
                        "attributes": {
                          "aws:cdk:cloudformation:type": "AWS::EC2::RouteTable",
                          "aws:cdk:cloudformation:props": {
                            "tags": [
                              {
                                "key": "kubernetes.io/role/internal-elb",
                                "value": "1"
                              },
                              {
                                "key": "Name",
                                "value": "aws-stepfunctions-tasks-emr-containers-start-job-run/integration-test-eks-cluster/DefaultVpc/PrivateSubnet2"
                              }
                            ],
                            "vpcId": {
                              "Ref": "integrationtesteksclusterDefaultVpc395E1A86"
                            }
                          }
                        },
                        "constructInfo": {
                          "fqn": "aws-cdk-lib.aws_ec2.CfnRouteTable",
                          "version": "0.0.0"
                        }
                      },
                      "RouteTableAssociation": {
                        "id": "RouteTableAssociation",
                        "path": "aws-stepfunctions-tasks-emr-containers-start-job-run/integration-test-eks-cluster/DefaultVpc/PrivateSubnet2/RouteTableAssociation",
                        "attributes": {
                          "aws:cdk:cloudformation:type": "AWS::EC2::SubnetRouteTableAssociation",
                          "aws:cdk:cloudformation:props": {
                            "routeTableId": {
                              "Ref": "integrationtesteksclusterDefaultVpcPrivateSubnet2RouteTableD7E59903"
                            },
                            "subnetId": {
                              "Ref": "integrationtesteksclusterDefaultVpcPrivateSubnet2Subnet0C3539A8"
                            }
                          }
                        },
                        "constructInfo": {
                          "fqn": "aws-cdk-lib.aws_ec2.CfnSubnetRouteTableAssociation",
                          "version": "0.0.0"
                        }
                      },
                      "DefaultRoute": {
                        "id": "DefaultRoute",
                        "path": "aws-stepfunctions-tasks-emr-containers-start-job-run/integration-test-eks-cluster/DefaultVpc/PrivateSubnet2/DefaultRoute",
                        "attributes": {
                          "aws:cdk:cloudformation:type": "AWS::EC2::Route",
                          "aws:cdk:cloudformation:props": {
                            "destinationCidrBlock": "0.0.0.0/0",
                            "natGatewayId": {
                              "Ref": "integrationtesteksclusterDefaultVpcPublicSubnet2NATGatewayE109B761"
                            },
                            "routeTableId": {
                              "Ref": "integrationtesteksclusterDefaultVpcPrivateSubnet2RouteTableD7E59903"
                            }
                          }
                        },
                        "constructInfo": {
                          "fqn": "aws-cdk-lib.aws_ec2.CfnRoute",
                          "version": "0.0.0"
                        }
                      }
                    },
                    "constructInfo": {
                      "fqn": "aws-cdk-lib.aws_ec2.PrivateSubnet",
                      "version": "0.0.0"
                    }
                  },
                  "IGW": {
                    "id": "IGW",
                    "path": "aws-stepfunctions-tasks-emr-containers-start-job-run/integration-test-eks-cluster/DefaultVpc/IGW",
                    "attributes": {
                      "aws:cdk:cloudformation:type": "AWS::EC2::InternetGateway",
                      "aws:cdk:cloudformation:props": {
                        "tags": [
                          {
                            "key": "Name",
                            "value": "aws-stepfunctions-tasks-emr-containers-start-job-run/integration-test-eks-cluster/DefaultVpc"
                          }
                        ]
                      }
                    },
                    "constructInfo": {
                      "fqn": "aws-cdk-lib.aws_ec2.CfnInternetGateway",
                      "version": "0.0.0"
                    }
                  },
                  "VPCGW": {
                    "id": "VPCGW",
                    "path": "aws-stepfunctions-tasks-emr-containers-start-job-run/integration-test-eks-cluster/DefaultVpc/VPCGW",
                    "attributes": {
                      "aws:cdk:cloudformation:type": "AWS::EC2::VPCGatewayAttachment",
                      "aws:cdk:cloudformation:props": {
                        "internetGatewayId": {
                          "Ref": "integrationtesteksclusterDefaultVpcIGW9ADAFE6F"
                        },
                        "vpcId": {
                          "Ref": "integrationtesteksclusterDefaultVpc395E1A86"
                        }
                      }
                    },
                    "constructInfo": {
                      "fqn": "aws-cdk-lib.aws_ec2.CfnVPCGatewayAttachment",
                      "version": "0.0.0"
                    }
                  }
                },
                "constructInfo": {
                  "fqn": "aws-cdk-lib.aws_ec2.Vpc",
                  "version": "0.0.0"
                }
              },
              "KubectlHandlerRole": {
                "id": "KubectlHandlerRole",
                "path": "aws-stepfunctions-tasks-emr-containers-start-job-run/integration-test-eks-cluster/KubectlHandlerRole",
                "children": {
                  "ImportKubectlHandlerRole": {
                    "id": "ImportKubectlHandlerRole",
                    "path": "aws-stepfunctions-tasks-emr-containers-start-job-run/integration-test-eks-cluster/KubectlHandlerRole/ImportKubectlHandlerRole",
                    "constructInfo": {
                      "fqn": "aws-cdk-lib.Resource",
                      "version": "0.0.0"
                    }
                  },
                  "Resource": {
                    "id": "Resource",
                    "path": "aws-stepfunctions-tasks-emr-containers-start-job-run/integration-test-eks-cluster/KubectlHandlerRole/Resource",
                    "attributes": {
                      "aws:cdk:cloudformation:type": "AWS::IAM::Role",
                      "aws:cdk:cloudformation:props": {
                        "assumeRolePolicyDocument": {
                          "Statement": [
                            {
                              "Action": "sts:AssumeRole",
                              "Effect": "Allow",
                              "Principal": {
                                "Service": "lambda.amazonaws.com"
                              }
                            }
                          ],
                          "Version": "2012-10-17"
                        },
                        "managedPolicyArns": [
                          {
                            "Fn::Join": [
                              "",
                              [
                                "arn:",
                                {
                                  "Ref": "AWS::Partition"
                                },
                                ":iam::aws:policy/service-role/AWSLambdaBasicExecutionRole"
                              ]
                            ]
                          },
                          {
                            "Fn::Join": [
                              "",
                              [
                                "arn:",
                                {
                                  "Ref": "AWS::Partition"
                                },
                                ":iam::aws:policy/service-role/AWSLambdaVPCAccessExecutionRole"
                              ]
                            ]
                          },
                          {
                            "Fn::Join": [
                              "",
                              [
                                "arn:",
                                {
                                  "Ref": "AWS::Partition"
                                },
                                ":iam::aws:policy/AmazonEC2ContainerRegistryReadOnly"
                              ]
                            ]
                          },
                          {
                            "Fn::If": [
                              "integrationtesteksclusterHasEcrPublic050389DE",
                              {
                                "Fn::Join": [
                                  "",
                                  [
                                    "arn:",
                                    {
                                      "Ref": "AWS::Partition"
                                    },
                                    ":iam::aws:policy/AmazonElasticContainerRegistryPublicReadOnly"
                                  ]
                                ]
                              },
                              {
                                "Ref": "AWS::NoValue"
                              }
                            ]
                          }
                        ]
                      }
                    },
                    "constructInfo": {
                      "fqn": "aws-cdk-lib.aws_iam.CfnRole",
                      "version": "0.0.0"
                    }
                  },
                  "DefaultPolicy": {
                    "id": "DefaultPolicy",
                    "path": "aws-stepfunctions-tasks-emr-containers-start-job-run/integration-test-eks-cluster/KubectlHandlerRole/DefaultPolicy",
                    "children": {
                      "Resource": {
                        "id": "Resource",
                        "path": "aws-stepfunctions-tasks-emr-containers-start-job-run/integration-test-eks-cluster/KubectlHandlerRole/DefaultPolicy/Resource",
                        "attributes": {
                          "aws:cdk:cloudformation:type": "AWS::IAM::Policy",
                          "aws:cdk:cloudformation:props": {
                            "policyDocument": {
                              "Statement": [
                                {
                                  "Action": "eks:DescribeCluster",
                                  "Effect": "Allow",
                                  "Resource": {
                                    "Fn::GetAtt": [
                                      "integrationtesteksclusterE5C0ED98",
                                      "Arn"
                                    ]
                                  }
                                },
                                {
                                  "Action": "sts:AssumeRole",
                                  "Effect": "Allow",
                                  "Resource": {
                                    "Fn::GetAtt": [
                                      "integrationtesteksclusterCreationRoleB98FE02A",
                                      "Arn"
                                    ]
                                  }
                                }
                              ],
                              "Version": "2012-10-17"
                            },
                            "policyName": "integrationtesteksclusterKubectlHandlerRoleDefaultPolicyF274D1D0",
                            "roles": [
                              {
                                "Ref": "integrationtesteksclusterKubectlHandlerRole9A4C37D2"
                              }
                            ]
                          }
                        },
                        "constructInfo": {
                          "fqn": "aws-cdk-lib.aws_iam.CfnPolicy",
                          "version": "0.0.0"
                        }
                      }
                    },
                    "constructInfo": {
                      "fqn": "aws-cdk-lib.aws_iam.Policy",
                      "version": "0.0.0"
                    }
                  }
                },
                "constructInfo": {
                  "fqn": "aws-cdk-lib.aws_iam.Role",
                  "version": "0.0.0"
                }
              },
              "Role": {
                "id": "Role",
                "path": "aws-stepfunctions-tasks-emr-containers-start-job-run/integration-test-eks-cluster/Role",
                "children": {
                  "ImportRole": {
                    "id": "ImportRole",
                    "path": "aws-stepfunctions-tasks-emr-containers-start-job-run/integration-test-eks-cluster/Role/ImportRole",
                    "constructInfo": {
                      "fqn": "aws-cdk-lib.Resource",
                      "version": "0.0.0"
                    }
                  },
                  "Resource": {
                    "id": "Resource",
                    "path": "aws-stepfunctions-tasks-emr-containers-start-job-run/integration-test-eks-cluster/Role/Resource",
                    "attributes": {
                      "aws:cdk:cloudformation:type": "AWS::IAM::Role",
                      "aws:cdk:cloudformation:props": {
                        "assumeRolePolicyDocument": {
                          "Statement": [
                            {
                              "Action": "sts:AssumeRole",
                              "Effect": "Allow",
                              "Principal": {
                                "Service": "eks.amazonaws.com"
                              }
                            }
                          ],
                          "Version": "2012-10-17"
                        },
                        "managedPolicyArns": [
                          {
                            "Fn::Join": [
                              "",
                              [
                                "arn:",
                                {
                                  "Ref": "AWS::Partition"
                                },
                                ":iam::aws:policy/AmazonEKSClusterPolicy"
                              ]
                            ]
                          }
                        ]
                      }
                    },
                    "constructInfo": {
                      "fqn": "aws-cdk-lib.aws_iam.CfnRole",
                      "version": "0.0.0"
                    }
                  }
                },
                "constructInfo": {
                  "fqn": "aws-cdk-lib.aws_iam.Role",
                  "version": "0.0.0"
                }
              },
              "ControlPlaneSecurityGroup": {
                "id": "ControlPlaneSecurityGroup",
                "path": "aws-stepfunctions-tasks-emr-containers-start-job-run/integration-test-eks-cluster/ControlPlaneSecurityGroup",
                "children": {
                  "Resource": {
                    "id": "Resource",
                    "path": "aws-stepfunctions-tasks-emr-containers-start-job-run/integration-test-eks-cluster/ControlPlaneSecurityGroup/Resource",
                    "attributes": {
                      "aws:cdk:cloudformation:type": "AWS::EC2::SecurityGroup",
                      "aws:cdk:cloudformation:props": {
                        "groupDescription": "EKS Control Plane Security Group",
                        "securityGroupEgress": [
                          {
                            "cidrIp": "0.0.0.0/0",
                            "description": "Allow all outbound traffic by default",
                            "ipProtocol": "-1"
                          }
                        ],
                        "vpcId": {
                          "Ref": "integrationtesteksclusterDefaultVpc395E1A86"
                        }
                      }
                    },
                    "constructInfo": {
                      "fqn": "aws-cdk-lib.aws_ec2.CfnSecurityGroup",
                      "version": "0.0.0"
                    }
                  }
                },
                "constructInfo": {
                  "fqn": "aws-cdk-lib.aws_ec2.SecurityGroup",
                  "version": "0.0.0"
                }
              },
              "Resource": {
                "id": "Resource",
                "path": "aws-stepfunctions-tasks-emr-containers-start-job-run/integration-test-eks-cluster/Resource",
                "children": {
                  "CreationRole": {
                    "id": "CreationRole",
                    "path": "aws-stepfunctions-tasks-emr-containers-start-job-run/integration-test-eks-cluster/Resource/CreationRole",
                    "children": {
                      "ImportCreationRole": {
                        "id": "ImportCreationRole",
                        "path": "aws-stepfunctions-tasks-emr-containers-start-job-run/integration-test-eks-cluster/Resource/CreationRole/ImportCreationRole",
                        "constructInfo": {
                          "fqn": "aws-cdk-lib.Resource",
                          "version": "0.0.0"
                        }
                      },
                      "Resource": {
                        "id": "Resource",
                        "path": "aws-stepfunctions-tasks-emr-containers-start-job-run/integration-test-eks-cluster/Resource/CreationRole/Resource",
                        "attributes": {
                          "aws:cdk:cloudformation:type": "AWS::IAM::Role",
                          "aws:cdk:cloudformation:props": {
                            "assumeRolePolicyDocument": {
                              "Statement": [
                                {
                                  "Action": "sts:AssumeRole",
                                  "Effect": "Allow",
                                  "Principal": {
                                    "AWS": [
                                      {
                                        "Fn::GetAtt": [
                                          "awscdkawseksClusterResourceProviderNestedStackawscdkawseksClusterResourceProviderNestedStackResource9827C454",
                                          "Outputs.awsstepfunctionstasksemrcontainersstartjobrunawscdkawseksClusterResourceProviderIsCompleteHandlerServiceRole8A0930F5Arn"
                                        ]
                                      },
                                      {
                                        "Fn::GetAtt": [
                                          "awscdkawseksClusterResourceProviderNestedStackawscdkawseksClusterResourceProviderNestedStackResource9827C454",
                                          "Outputs.awsstepfunctionstasksemrcontainersstartjobrunawscdkawseksClusterResourceProviderOnEventHandlerServiceRoleE118846DArn"
                                        ]
                                      },
                                      {
                                        "Fn::GetAtt": [
                                          "integrationtesteksclusterKubectlHandlerRole9A4C37D2",
                                          "Arn"
                                        ]
                                      }
                                    ]
                                  }
                                }
                              ],
                              "Version": "2012-10-17"
                            }
                          }
                        },
                        "constructInfo": {
                          "fqn": "aws-cdk-lib.aws_iam.CfnRole",
                          "version": "0.0.0"
                        }
                      },
                      "DefaultPolicy": {
                        "id": "DefaultPolicy",
                        "path": "aws-stepfunctions-tasks-emr-containers-start-job-run/integration-test-eks-cluster/Resource/CreationRole/DefaultPolicy",
                        "children": {
                          "Resource": {
                            "id": "Resource",
                            "path": "aws-stepfunctions-tasks-emr-containers-start-job-run/integration-test-eks-cluster/Resource/CreationRole/DefaultPolicy/Resource",
                            "attributes": {
                              "aws:cdk:cloudformation:type": "AWS::IAM::Policy",
                              "aws:cdk:cloudformation:props": {
                                "policyDocument": {
                                  "Statement": [
                                    {
                                      "Action": "iam:PassRole",
                                      "Effect": "Allow",
                                      "Resource": {
                                        "Fn::GetAtt": [
                                          "integrationtesteksclusterRole03F70AF0",
                                          "Arn"
                                        ]
                                      }
                                    },
                                    {
                                      "Action": [
                                        "eks:CreateCluster",
                                        "eks:CreateFargateProfile",
                                        "eks:DeleteCluster",
                                        "eks:DescribeCluster",
                                        "eks:DescribeUpdate",
                                        "eks:TagResource",
                                        "eks:UntagResource",
                                        "eks:UpdateClusterConfig",
                                        "eks:UpdateClusterVersion"
                                      ],
                                      "Effect": "Allow",
                                      "Resource": "*"
                                    },
                                    {
                                      "Action": [
                                        "eks:DeleteFargateProfile",
                                        "eks:DescribeFargateProfile"
                                      ],
                                      "Effect": "Allow",
                                      "Resource": "*"
                                    },
                                    {
                                      "Action": [
                                        "ec2:DescribeDhcpOptions",
                                        "ec2:DescribeInstances",
                                        "ec2:DescribeNetworkInterfaces",
                                        "ec2:DescribeRouteTables",
                                        "ec2:DescribeSecurityGroups",
                                        "ec2:DescribeSubnets",
                                        "ec2:DescribeVpcs",
                                        "iam:CreateServiceLinkedRole",
                                        "iam:GetRole",
                                        "iam:listAttachedRolePolicies"
                                      ],
                                      "Effect": "Allow",
                                      "Resource": "*"
                                    }
                                  ],
                                  "Version": "2012-10-17"
                                },
                                "policyName": "integrationtesteksclusterCreationRoleDefaultPolicy5417802D",
                                "roles": [
                                  {
                                    "Ref": "integrationtesteksclusterCreationRoleB98FE02A"
                                  }
                                ]
                              }
                            },
                            "constructInfo": {
                              "fqn": "aws-cdk-lib.aws_iam.CfnPolicy",
                              "version": "0.0.0"
                            }
                          }
                        },
                        "constructInfo": {
                          "fqn": "aws-cdk-lib.aws_iam.Policy",
                          "version": "0.0.0"
                        }
                      }
                    },
                    "constructInfo": {
                      "fqn": "aws-cdk-lib.aws_iam.Role",
                      "version": "0.0.0"
                    }
                  },
                  "Resource": {
                    "id": "Resource",
                    "path": "aws-stepfunctions-tasks-emr-containers-start-job-run/integration-test-eks-cluster/Resource/Resource",
                    "children": {
                      "Default": {
                        "id": "Default",
                        "path": "aws-stepfunctions-tasks-emr-containers-start-job-run/integration-test-eks-cluster/Resource/Resource/Default",
                        "constructInfo": {
                          "fqn": "aws-cdk-lib.CfnResource",
                          "version": "0.0.0"
                        }
                      }
                    },
                    "constructInfo": {
                      "fqn": "aws-cdk-lib.CustomResource",
                      "version": "0.0.0"
                    }
                  }
                },
                "constructInfo": {
                  "fqn": "constructs.Construct",
                  "version": "10.3.0"
                }
              },
              "KubectlReadyBarrier": {
                "id": "KubectlReadyBarrier",
                "path": "aws-stepfunctions-tasks-emr-containers-start-job-run/integration-test-eks-cluster/KubectlReadyBarrier",
                "constructInfo": {
                  "fqn": "aws-cdk-lib.CfnResource",
                  "version": "0.0.0"
                }
              },
              "ClusterSecurityGroup": {
                "id": "ClusterSecurityGroup",
                "path": "aws-stepfunctions-tasks-emr-containers-start-job-run/integration-test-eks-cluster/ClusterSecurityGroup",
                "constructInfo": {
                  "fqn": "aws-cdk-lib.Resource",
                  "version": "0.0.0"
                }
              },
              "HasEcrPublic": {
                "id": "HasEcrPublic",
                "path": "aws-stepfunctions-tasks-emr-containers-start-job-run/integration-test-eks-cluster/HasEcrPublic",
                "constructInfo": {
                  "fqn": "aws-cdk-lib.CfnCondition",
                  "version": "0.0.0"
                }
              },
              "NodegroupDefaultCapacity": {
                "id": "NodegroupDefaultCapacity",
                "path": "aws-stepfunctions-tasks-emr-containers-start-job-run/integration-test-eks-cluster/NodegroupDefaultCapacity",
                "children": {
                  "NodeGroupRole": {
                    "id": "NodeGroupRole",
                    "path": "aws-stepfunctions-tasks-emr-containers-start-job-run/integration-test-eks-cluster/NodegroupDefaultCapacity/NodeGroupRole",
                    "children": {
                      "ImportNodeGroupRole": {
                        "id": "ImportNodeGroupRole",
                        "path": "aws-stepfunctions-tasks-emr-containers-start-job-run/integration-test-eks-cluster/NodegroupDefaultCapacity/NodeGroupRole/ImportNodeGroupRole",
                        "constructInfo": {
                          "fqn": "aws-cdk-lib.Resource",
                          "version": "0.0.0"
                        }
                      },
                      "Resource": {
                        "id": "Resource",
                        "path": "aws-stepfunctions-tasks-emr-containers-start-job-run/integration-test-eks-cluster/NodegroupDefaultCapacity/NodeGroupRole/Resource",
                        "attributes": {
                          "aws:cdk:cloudformation:type": "AWS::IAM::Role",
                          "aws:cdk:cloudformation:props": {
                            "assumeRolePolicyDocument": {
                              "Statement": [
                                {
                                  "Action": "sts:AssumeRole",
                                  "Effect": "Allow",
                                  "Principal": {
                                    "Service": "ec2.amazonaws.com"
                                  }
                                }
                              ],
                              "Version": "2012-10-17"
                            },
                            "managedPolicyArns": [
                              {
                                "Fn::Join": [
                                  "",
                                  [
                                    "arn:",
                                    {
                                      "Ref": "AWS::Partition"
                                    },
                                    ":iam::aws:policy/AmazonEKSWorkerNodePolicy"
                                  ]
                                ]
                              },
                              {
                                "Fn::Join": [
                                  "",
                                  [
                                    "arn:",
                                    {
                                      "Ref": "AWS::Partition"
                                    },
                                    ":iam::aws:policy/AmazonEKS_CNI_Policy"
                                  ]
                                ]
                              },
                              {
                                "Fn::Join": [
                                  "",
                                  [
                                    "arn:",
                                    {
                                      "Ref": "AWS::Partition"
                                    },
                                    ":iam::aws:policy/AmazonEC2ContainerRegistryReadOnly"
                                  ]
                                ]
                              }
                            ]
                          }
                        },
                        "constructInfo": {
                          "fqn": "aws-cdk-lib.aws_iam.CfnRole",
                          "version": "0.0.0"
                        }
                      }
                    },
                    "constructInfo": {
                      "fqn": "aws-cdk-lib.aws_iam.Role",
                      "version": "0.0.0"
                    }
                  },
                  "Resource": {
                    "id": "Resource",
                    "path": "aws-stepfunctions-tasks-emr-containers-start-job-run/integration-test-eks-cluster/NodegroupDefaultCapacity/Resource",
                    "attributes": {
                      "aws:cdk:cloudformation:type": "AWS::EKS::Nodegroup",
                      "aws:cdk:cloudformation:props": {
                        "amiType": "AL2_x86_64",
                        "clusterName": {
                          "Ref": "integrationtesteksclusterE5C0ED98"
                        },
                        "forceUpdateEnabled": true,
                        "instanceTypes": [
                          "m5.xlarge"
                        ],
                        "nodeRole": {
                          "Fn::GetAtt": [
                            "integrationtesteksclusterNodegroupDefaultCapacityNodeGroupRole75D45BA7",
                            "Arn"
                          ]
                        },
                        "scalingConfig": {
                          "desiredSize": 3,
                          "maxSize": 3,
                          "minSize": 3
                        },
                        "subnets": [
                          {
                            "Ref": "integrationtesteksclusterDefaultVpcPrivateSubnet1Subnet4E00CAFB"
                          },
                          {
                            "Ref": "integrationtesteksclusterDefaultVpcPrivateSubnet2Subnet0C3539A8"
                          }
                        ]
                      }
                    },
                    "constructInfo": {
                      "fqn": "aws-cdk-lib.aws_eks.CfnNodegroup",
                      "version": "0.0.0"
                    }
                  }
                },
                "constructInfo": {
                  "fqn": "aws-cdk-lib.aws_eks.Nodegroup",
                  "version": "0.0.0"
                }
              },
              "AwsAuth": {
                "id": "AwsAuth",
                "path": "aws-stepfunctions-tasks-emr-containers-start-job-run/integration-test-eks-cluster/AwsAuth",
                "children": {
                  "manifest": {
                    "id": "manifest",
                    "path": "aws-stepfunctions-tasks-emr-containers-start-job-run/integration-test-eks-cluster/AwsAuth/manifest",
                    "children": {
                      "Resource": {
                        "id": "Resource",
                        "path": "aws-stepfunctions-tasks-emr-containers-start-job-run/integration-test-eks-cluster/AwsAuth/manifest/Resource",
                        "children": {
                          "Default": {
                            "id": "Default",
                            "path": "aws-stepfunctions-tasks-emr-containers-start-job-run/integration-test-eks-cluster/AwsAuth/manifest/Resource/Default",
                            "constructInfo": {
                              "fqn": "aws-cdk-lib.CfnResource",
                              "version": "0.0.0"
                            }
                          }
                        },
                        "constructInfo": {
                          "fqn": "aws-cdk-lib.CustomResource",
                          "version": "0.0.0"
                        }
                      }
                    },
                    "constructInfo": {
                      "fqn": "aws-cdk-lib.aws_eks.KubernetesManifest",
                      "version": "0.0.0"
                    }
                  }
                },
                "constructInfo": {
                  "fqn": "aws-cdk-lib.aws_eks.AwsAuth",
                  "version": "0.0.0"
                }
              },
              "manifest-emrRole": {
                "id": "manifest-emrRole",
                "path": "aws-stepfunctions-tasks-emr-containers-start-job-run/integration-test-eks-cluster/manifest-emrRole",
                "children": {
                  "Resource": {
                    "id": "Resource",
                    "path": "aws-stepfunctions-tasks-emr-containers-start-job-run/integration-test-eks-cluster/manifest-emrRole/Resource",
                    "children": {
                      "Default": {
                        "id": "Default",
                        "path": "aws-stepfunctions-tasks-emr-containers-start-job-run/integration-test-eks-cluster/manifest-emrRole/Resource/Default",
                        "constructInfo": {
                          "fqn": "aws-cdk-lib.CfnResource",
                          "version": "0.0.0"
                        }
                      }
                    },
                    "constructInfo": {
                      "fqn": "aws-cdk-lib.CustomResource",
                      "version": "0.0.0"
                    }
                  }
                },
                "constructInfo": {
                  "fqn": "aws-cdk-lib.aws_eks.KubernetesManifest",
                  "version": "0.0.0"
                }
              },
              "manifest-emrRoleBind": {
                "id": "manifest-emrRoleBind",
                "path": "aws-stepfunctions-tasks-emr-containers-start-job-run/integration-test-eks-cluster/manifest-emrRoleBind",
                "children": {
                  "Resource": {
                    "id": "Resource",
                    "path": "aws-stepfunctions-tasks-emr-containers-start-job-run/integration-test-eks-cluster/manifest-emrRoleBind/Resource",
                    "children": {
                      "Default": {
                        "id": "Default",
                        "path": "aws-stepfunctions-tasks-emr-containers-start-job-run/integration-test-eks-cluster/manifest-emrRoleBind/Resource/Default",
                        "constructInfo": {
                          "fqn": "aws-cdk-lib.CfnResource",
                          "version": "0.0.0"
                        }
                      }
                    },
                    "constructInfo": {
                      "fqn": "aws-cdk-lib.CustomResource",
                      "version": "0.0.0"
                    }
                  }
                },
                "constructInfo": {
                  "fqn": "aws-cdk-lib.aws_eks.KubernetesManifest",
                  "version": "0.0.0"
                }
              }
            },
            "constructInfo": {
              "fqn": "aws-cdk-lib.aws_eks.Cluster",
              "version": "0.0.0"
            }
          },
          "@aws-cdk--aws-eks.ClusterResourceProvider": {
            "id": "@aws-cdk--aws-eks.ClusterResourceProvider",
            "path": "aws-stepfunctions-tasks-emr-containers-start-job-run/@aws-cdk--aws-eks.ClusterResourceProvider",
            "children": {
              "NodeProxyAgentLayer": {
                "id": "NodeProxyAgentLayer",
                "path": "aws-stepfunctions-tasks-emr-containers-start-job-run/@aws-cdk--aws-eks.ClusterResourceProvider/NodeProxyAgentLayer",
                "children": {
                  "Code": {
                    "id": "Code",
                    "path": "aws-stepfunctions-tasks-emr-containers-start-job-run/@aws-cdk--aws-eks.ClusterResourceProvider/NodeProxyAgentLayer/Code",
                    "children": {
                      "Stage": {
                        "id": "Stage",
                        "path": "aws-stepfunctions-tasks-emr-containers-start-job-run/@aws-cdk--aws-eks.ClusterResourceProvider/NodeProxyAgentLayer/Code/Stage",
                        "constructInfo": {
                          "fqn": "aws-cdk-lib.AssetStaging",
                          "version": "0.0.0"
                        }
                      },
                      "AssetBucket": {
                        "id": "AssetBucket",
                        "path": "aws-stepfunctions-tasks-emr-containers-start-job-run/@aws-cdk--aws-eks.ClusterResourceProvider/NodeProxyAgentLayer/Code/AssetBucket",
                        "constructInfo": {
                          "fqn": "aws-cdk-lib.aws_s3.BucketBase",
                          "version": "0.0.0"
                        }
                      }
                    },
                    "constructInfo": {
                      "fqn": "aws-cdk-lib.aws_s3_assets.Asset",
                      "version": "0.0.0"
                    }
                  },
                  "Resource": {
                    "id": "Resource",
                    "path": "aws-stepfunctions-tasks-emr-containers-start-job-run/@aws-cdk--aws-eks.ClusterResourceProvider/NodeProxyAgentLayer/Resource",
                    "attributes": {
                      "aws:cdk:cloudformation:type": "AWS::Lambda::LayerVersion",
                      "aws:cdk:cloudformation:props": {
                        "content": {
                          "s3Bucket": {
                            "Fn::Sub": "cdk-hnb659fds-assets-${AWS::AccountId}-${AWS::Region}"
                          },
                          "s3Key": "22de69e75b55e15d4d49905d8a4901edd66d1367f617c2a01ac6e86ca2b7eb84.zip"
                        },
                        "description": "/opt/nodejs/node_modules/proxy-agent"
                      }
                    },
                    "constructInfo": {
                      "fqn": "aws-cdk-lib.aws_lambda.CfnLayerVersion",
                      "version": "0.0.0"
                    }
                  }
                },
                "constructInfo": {
                  "fqn": "aws-cdk-lib.lambda_layer_node_proxy_agent.NodeProxyAgentLayer",
                  "version": "0.0.0"
                }
              },
              "LatestNodeRuntimeMap": {
                "id": "LatestNodeRuntimeMap",
                "path": "aws-stepfunctions-tasks-emr-containers-start-job-run/@aws-cdk--aws-eks.ClusterResourceProvider/LatestNodeRuntimeMap",
                "constructInfo": {
                  "fqn": "aws-cdk-lib.CfnMapping",
                  "version": "0.0.0"
                }
              },
              "OnEventHandler": {
                "id": "OnEventHandler",
                "path": "aws-stepfunctions-tasks-emr-containers-start-job-run/@aws-cdk--aws-eks.ClusterResourceProvider/OnEventHandler",
                "children": {
                  "ServiceRole": {
                    "id": "ServiceRole",
                    "path": "aws-stepfunctions-tasks-emr-containers-start-job-run/@aws-cdk--aws-eks.ClusterResourceProvider/OnEventHandler/ServiceRole",
                    "children": {
                      "ImportServiceRole": {
                        "id": "ImportServiceRole",
                        "path": "aws-stepfunctions-tasks-emr-containers-start-job-run/@aws-cdk--aws-eks.ClusterResourceProvider/OnEventHandler/ServiceRole/ImportServiceRole",
                        "constructInfo": {
                          "fqn": "aws-cdk-lib.Resource",
                          "version": "0.0.0"
                        }
                      },
                      "Resource": {
                        "id": "Resource",
                        "path": "aws-stepfunctions-tasks-emr-containers-start-job-run/@aws-cdk--aws-eks.ClusterResourceProvider/OnEventHandler/ServiceRole/Resource",
                        "attributes": {
                          "aws:cdk:cloudformation:type": "AWS::IAM::Role",
                          "aws:cdk:cloudformation:props": {
                            "assumeRolePolicyDocument": {
                              "Statement": [
                                {
                                  "Action": "sts:AssumeRole",
                                  "Effect": "Allow",
                                  "Principal": {
                                    "Service": "lambda.amazonaws.com"
                                  }
                                }
                              ],
                              "Version": "2012-10-17"
                            },
                            "managedPolicyArns": [
                              {
                                "Fn::Join": [
                                  "",
                                  [
                                    "arn:",
                                    {
                                      "Ref": "AWS::Partition"
                                    },
                                    ":iam::aws:policy/service-role/AWSLambdaBasicExecutionRole"
                                  ]
                                ]
                              }
                            ]
                          }
                        },
                        "constructInfo": {
                          "fqn": "aws-cdk-lib.aws_iam.CfnRole",
                          "version": "0.0.0"
                        }
                      }
                    },
                    "constructInfo": {
                      "fqn": "aws-cdk-lib.aws_iam.Role",
                      "version": "0.0.0"
                    }
                  },
                  "Code": {
                    "id": "Code",
                    "path": "aws-stepfunctions-tasks-emr-containers-start-job-run/@aws-cdk--aws-eks.ClusterResourceProvider/OnEventHandler/Code",
                    "children": {
                      "Stage": {
                        "id": "Stage",
                        "path": "aws-stepfunctions-tasks-emr-containers-start-job-run/@aws-cdk--aws-eks.ClusterResourceProvider/OnEventHandler/Code/Stage",
                        "constructInfo": {
                          "fqn": "aws-cdk-lib.AssetStaging",
                          "version": "0.0.0"
                        }
                      },
                      "AssetBucket": {
                        "id": "AssetBucket",
                        "path": "aws-stepfunctions-tasks-emr-containers-start-job-run/@aws-cdk--aws-eks.ClusterResourceProvider/OnEventHandler/Code/AssetBucket",
                        "constructInfo": {
                          "fqn": "aws-cdk-lib.aws_s3.BucketBase",
                          "version": "0.0.0"
                        }
                      }
                    },
                    "constructInfo": {
                      "fqn": "aws-cdk-lib.aws_s3_assets.Asset",
                      "version": "0.0.0"
                    }
                  },
                  "Resource": {
                    "id": "Resource",
                    "path": "aws-stepfunctions-tasks-emr-containers-start-job-run/@aws-cdk--aws-eks.ClusterResourceProvider/OnEventHandler/Resource",
                    "attributes": {
                      "aws:cdk:cloudformation:type": "AWS::Lambda::Function",
                      "aws:cdk:cloudformation:props": {
                        "code": {
                          "s3Bucket": {
                            "Fn::Sub": "cdk-hnb659fds-assets-${AWS::AccountId}-${AWS::Region}"
                          },
                          "s3Key": "96e08078ff1c0c6f320ab729994f87b461011e4d042244927d1208c4db523c76.zip"
                        },
                        "description": "onEvent handler for EKS cluster resource provider",
                        "environment": {
                          "variables": {
                            "AWS_STS_REGIONAL_ENDPOINTS": "regional"
                          }
                        },
                        "handler": "index.onEvent",
                        "layers": [
                          {
                            "Ref": "NodeProxyAgentLayer924C1971"
                          }
                        ],
                        "role": {
                          "Fn::GetAtt": [
                            "OnEventHandlerServiceRole15A26729",
                            "Arn"
                          ]
                        },
                        "runtime": {
                          "Fn::FindInMap": [
                            "LatestNodeRuntimeMap",
                            {
                              "Ref": "AWS::Region"
                            },
                            "value"
                          ]
                        },
                        "timeout": 60
                      }
                    },
                    "constructInfo": {
                      "fqn": "aws-cdk-lib.aws_lambda.CfnFunction",
                      "version": "0.0.0"
                    }
                  }
                },
                "constructInfo": {
                  "fqn": "aws-cdk-lib.aws_lambda.Function",
                  "version": "0.0.0"
                }
              },
              "IsCompleteHandler": {
                "id": "IsCompleteHandler",
                "path": "aws-stepfunctions-tasks-emr-containers-start-job-run/@aws-cdk--aws-eks.ClusterResourceProvider/IsCompleteHandler",
                "children": {
                  "ServiceRole": {
                    "id": "ServiceRole",
                    "path": "aws-stepfunctions-tasks-emr-containers-start-job-run/@aws-cdk--aws-eks.ClusterResourceProvider/IsCompleteHandler/ServiceRole",
                    "children": {
                      "ImportServiceRole": {
                        "id": "ImportServiceRole",
                        "path": "aws-stepfunctions-tasks-emr-containers-start-job-run/@aws-cdk--aws-eks.ClusterResourceProvider/IsCompleteHandler/ServiceRole/ImportServiceRole",
                        "constructInfo": {
                          "fqn": "aws-cdk-lib.Resource",
                          "version": "0.0.0"
                        }
                      },
                      "Resource": {
                        "id": "Resource",
                        "path": "aws-stepfunctions-tasks-emr-containers-start-job-run/@aws-cdk--aws-eks.ClusterResourceProvider/IsCompleteHandler/ServiceRole/Resource",
                        "attributes": {
                          "aws:cdk:cloudformation:type": "AWS::IAM::Role",
                          "aws:cdk:cloudformation:props": {
                            "assumeRolePolicyDocument": {
                              "Statement": [
                                {
                                  "Action": "sts:AssumeRole",
                                  "Effect": "Allow",
                                  "Principal": {
                                    "Service": "lambda.amazonaws.com"
                                  }
                                }
                              ],
                              "Version": "2012-10-17"
                            },
                            "managedPolicyArns": [
                              {
                                "Fn::Join": [
                                  "",
                                  [
                                    "arn:",
                                    {
                                      "Ref": "AWS::Partition"
                                    },
                                    ":iam::aws:policy/service-role/AWSLambdaBasicExecutionRole"
                                  ]
                                ]
                              }
                            ]
                          }
                        },
                        "constructInfo": {
                          "fqn": "aws-cdk-lib.aws_iam.CfnRole",
                          "version": "0.0.0"
                        }
                      }
                    },
                    "constructInfo": {
                      "fqn": "aws-cdk-lib.aws_iam.Role",
                      "version": "0.0.0"
                    }
                  },
                  "Code": {
                    "id": "Code",
                    "path": "aws-stepfunctions-tasks-emr-containers-start-job-run/@aws-cdk--aws-eks.ClusterResourceProvider/IsCompleteHandler/Code",
                    "children": {
                      "Stage": {
                        "id": "Stage",
                        "path": "aws-stepfunctions-tasks-emr-containers-start-job-run/@aws-cdk--aws-eks.ClusterResourceProvider/IsCompleteHandler/Code/Stage",
                        "constructInfo": {
                          "fqn": "aws-cdk-lib.AssetStaging",
                          "version": "0.0.0"
                        }
                      },
                      "AssetBucket": {
                        "id": "AssetBucket",
                        "path": "aws-stepfunctions-tasks-emr-containers-start-job-run/@aws-cdk--aws-eks.ClusterResourceProvider/IsCompleteHandler/Code/AssetBucket",
                        "constructInfo": {
                          "fqn": "aws-cdk-lib.aws_s3.BucketBase",
                          "version": "0.0.0"
                        }
                      }
                    },
                    "constructInfo": {
                      "fqn": "aws-cdk-lib.aws_s3_assets.Asset",
                      "version": "0.0.0"
                    }
                  },
                  "Resource": {
                    "id": "Resource",
                    "path": "aws-stepfunctions-tasks-emr-containers-start-job-run/@aws-cdk--aws-eks.ClusterResourceProvider/IsCompleteHandler/Resource",
                    "attributes": {
                      "aws:cdk:cloudformation:type": "AWS::Lambda::Function",
                      "aws:cdk:cloudformation:props": {
                        "code": {
                          "s3Bucket": {
                            "Fn::Sub": "cdk-hnb659fds-assets-${AWS::AccountId}-${AWS::Region}"
                          },
                          "s3Key": "96e08078ff1c0c6f320ab729994f87b461011e4d042244927d1208c4db523c76.zip"
                        },
                        "description": "isComplete handler for EKS cluster resource provider",
                        "environment": {
                          "variables": {
                            "AWS_STS_REGIONAL_ENDPOINTS": "regional"
                          }
                        },
                        "handler": "index.isComplete",
                        "layers": [
                          {
                            "Ref": "NodeProxyAgentLayer924C1971"
                          }
                        ],
                        "role": {
                          "Fn::GetAtt": [
                            "IsCompleteHandlerServiceRole5810CC58",
                            "Arn"
                          ]
                        },
                        "runtime": {
                          "Fn::FindInMap": [
                            "LatestNodeRuntimeMap",
                            {
                              "Ref": "AWS::Region"
                            },
                            "value"
                          ]
                        },
                        "timeout": 60
                      }
                    },
                    "constructInfo": {
                      "fqn": "aws-cdk-lib.aws_lambda.CfnFunction",
                      "version": "0.0.0"
                    }
                  }
                },
                "constructInfo": {
                  "fqn": "aws-cdk-lib.aws_lambda.Function",
                  "version": "0.0.0"
                }
              },
              "Provider": {
                "id": "Provider",
                "path": "aws-stepfunctions-tasks-emr-containers-start-job-run/@aws-cdk--aws-eks.ClusterResourceProvider/Provider",
                "children": {
                  "framework-onEvent": {
                    "id": "framework-onEvent",
                    "path": "aws-stepfunctions-tasks-emr-containers-start-job-run/@aws-cdk--aws-eks.ClusterResourceProvider/Provider/framework-onEvent",
                    "children": {
                      "ServiceRole": {
                        "id": "ServiceRole",
                        "path": "aws-stepfunctions-tasks-emr-containers-start-job-run/@aws-cdk--aws-eks.ClusterResourceProvider/Provider/framework-onEvent/ServiceRole",
                        "children": {
                          "ImportServiceRole": {
                            "id": "ImportServiceRole",
                            "path": "aws-stepfunctions-tasks-emr-containers-start-job-run/@aws-cdk--aws-eks.ClusterResourceProvider/Provider/framework-onEvent/ServiceRole/ImportServiceRole",
                            "constructInfo": {
                              "fqn": "aws-cdk-lib.Resource",
                              "version": "0.0.0"
                            }
                          },
                          "Resource": {
                            "id": "Resource",
                            "path": "aws-stepfunctions-tasks-emr-containers-start-job-run/@aws-cdk--aws-eks.ClusterResourceProvider/Provider/framework-onEvent/ServiceRole/Resource",
                            "attributes": {
                              "aws:cdk:cloudformation:type": "AWS::IAM::Role",
                              "aws:cdk:cloudformation:props": {
                                "assumeRolePolicyDocument": {
                                  "Statement": [
                                    {
                                      "Action": "sts:AssumeRole",
                                      "Effect": "Allow",
                                      "Principal": {
                                        "Service": "lambda.amazonaws.com"
                                      }
                                    }
                                  ],
                                  "Version": "2012-10-17"
                                },
                                "managedPolicyArns": [
                                  {
                                    "Fn::Join": [
                                      "",
                                      [
                                        "arn:",
                                        {
                                          "Ref": "AWS::Partition"
                                        },
                                        ":iam::aws:policy/service-role/AWSLambdaBasicExecutionRole"
                                      ]
                                    ]
                                  }
                                ]
                              }
                            },
                            "constructInfo": {
                              "fqn": "aws-cdk-lib.aws_iam.CfnRole",
                              "version": "0.0.0"
                            }
                          },
                          "DefaultPolicy": {
                            "id": "DefaultPolicy",
                            "path": "aws-stepfunctions-tasks-emr-containers-start-job-run/@aws-cdk--aws-eks.ClusterResourceProvider/Provider/framework-onEvent/ServiceRole/DefaultPolicy",
                            "children": {
                              "Resource": {
                                "id": "Resource",
                                "path": "aws-stepfunctions-tasks-emr-containers-start-job-run/@aws-cdk--aws-eks.ClusterResourceProvider/Provider/framework-onEvent/ServiceRole/DefaultPolicy/Resource",
                                "attributes": {
                                  "aws:cdk:cloudformation:type": "AWS::IAM::Policy",
                                  "aws:cdk:cloudformation:props": {
                                    "policyDocument": {
                                      "Statement": [
                                        {
                                          "Action": "lambda:InvokeFunction",
                                          "Effect": "Allow",
                                          "Resource": [
                                            {
                                              "Fn::GetAtt": [
                                                "IsCompleteHandler7073F4DA",
                                                "Arn"
                                              ]
                                            },
                                            {
                                              "Fn::GetAtt": [
                                                "OnEventHandler42BEBAE0",
                                                "Arn"
                                              ]
                                            },
                                            {
                                              "Fn::Join": [
                                                "",
                                                [
                                                  {
                                                    "Fn::GetAtt": [
                                                      "IsCompleteHandler7073F4DA",
                                                      "Arn"
                                                    ]
                                                  },
                                                  ":*"
                                                ]
                                              ]
                                            },
                                            {
                                              "Fn::Join": [
                                                "",
                                                [
                                                  {
                                                    "Fn::GetAtt": [
                                                      "OnEventHandler42BEBAE0",
                                                      "Arn"
                                                    ]
                                                  },
                                                  ":*"
                                                ]
                                              ]
                                            }
                                          ]
                                        },
                                        {
                                          "Action": "states:StartExecution",
                                          "Effect": "Allow",
                                          "Resource": {
                                            "Ref": "Providerwaiterstatemachine5D4A9DF0"
                                          }
                                        }
                                      ],
                                      "Version": "2012-10-17"
                                    },
                                    "policyName": "ProviderframeworkonEventServiceRoleDefaultPolicy48CD2133",
                                    "roles": [
                                      {
                                        "Ref": "ProviderframeworkonEventServiceRole9FF04296"
                                      }
                                    ]
                                  }
                                },
                                "constructInfo": {
                                  "fqn": "aws-cdk-lib.aws_iam.CfnPolicy",
                                  "version": "0.0.0"
                                }
                              }
                            },
                            "constructInfo": {
                              "fqn": "aws-cdk-lib.aws_iam.Policy",
                              "version": "0.0.0"
                            }
                          }
                        },
                        "constructInfo": {
                          "fqn": "aws-cdk-lib.aws_iam.Role",
                          "version": "0.0.0"
                        }
                      },
                      "Code": {
                        "id": "Code",
                        "path": "aws-stepfunctions-tasks-emr-containers-start-job-run/@aws-cdk--aws-eks.ClusterResourceProvider/Provider/framework-onEvent/Code",
                        "children": {
                          "Stage": {
                            "id": "Stage",
                            "path": "aws-stepfunctions-tasks-emr-containers-start-job-run/@aws-cdk--aws-eks.ClusterResourceProvider/Provider/framework-onEvent/Code/Stage",
                            "constructInfo": {
                              "fqn": "aws-cdk-lib.AssetStaging",
                              "version": "0.0.0"
                            }
                          },
                          "AssetBucket": {
                            "id": "AssetBucket",
                            "path": "aws-stepfunctions-tasks-emr-containers-start-job-run/@aws-cdk--aws-eks.ClusterResourceProvider/Provider/framework-onEvent/Code/AssetBucket",
                            "constructInfo": {
                              "fqn": "aws-cdk-lib.aws_s3.BucketBase",
                              "version": "0.0.0"
                            }
                          }
                        },
                        "constructInfo": {
                          "fqn": "aws-cdk-lib.aws_s3_assets.Asset",
                          "version": "0.0.0"
                        }
                      },
                      "Resource": {
                        "id": "Resource",
                        "path": "aws-stepfunctions-tasks-emr-containers-start-job-run/@aws-cdk--aws-eks.ClusterResourceProvider/Provider/framework-onEvent/Resource",
                        "attributes": {
                          "aws:cdk:cloudformation:type": "AWS::Lambda::Function",
                          "aws:cdk:cloudformation:props": {
                            "code": {
                              "s3Bucket": {
                                "Fn::Sub": "cdk-hnb659fds-assets-${AWS::AccountId}-${AWS::Region}"
                              },
                              "s3Key": "15197a5512179542fe2cff74af89bb047793c9c4e0b4395f114641a81cd52ae5.zip"
                            },
                            "description": "AWS CDK resource provider framework - onEvent (aws-stepfunctions-tasks-emr-containers-start-job-run/@aws-cdk--aws-eks.ClusterResourceProvider/Provider)",
                            "environment": {
                              "variables": {
                                "USER_ON_EVENT_FUNCTION_ARN": {
                                  "Fn::GetAtt": [
                                    "OnEventHandler42BEBAE0",
                                    "Arn"
                                  ]
                                },
                                "USER_IS_COMPLETE_FUNCTION_ARN": {
                                  "Fn::GetAtt": [
                                    "IsCompleteHandler7073F4DA",
                                    "Arn"
                                  ]
                                },
                                "WAITER_STATE_MACHINE_ARN": {
                                  "Ref": "Providerwaiterstatemachine5D4A9DF0"
                                }
                              }
                            },
                            "handler": "framework.onEvent",
                            "role": {
                              "Fn::GetAtt": [
                                "ProviderframeworkonEventServiceRole9FF04296",
                                "Arn"
                              ]
                            },
                            "runtime": {
                              "Fn::FindInMap": [
                                "LatestNodeRuntimeMap",
                                {
                                  "Ref": "AWS::Region"
                                },
                                "value"
                              ]
                            },
                            "timeout": 900
                          }
                        },
                        "constructInfo": {
                          "fqn": "aws-cdk-lib.aws_lambda.CfnFunction",
                          "version": "0.0.0"
                        }
                      }
                    },
                    "constructInfo": {
                      "fqn": "aws-cdk-lib.aws_lambda.Function",
                      "version": "0.0.0"
                    }
                  },
                  "framework-isComplete": {
                    "id": "framework-isComplete",
                    "path": "aws-stepfunctions-tasks-emr-containers-start-job-run/@aws-cdk--aws-eks.ClusterResourceProvider/Provider/framework-isComplete",
                    "children": {
                      "ServiceRole": {
                        "id": "ServiceRole",
                        "path": "aws-stepfunctions-tasks-emr-containers-start-job-run/@aws-cdk--aws-eks.ClusterResourceProvider/Provider/framework-isComplete/ServiceRole",
                        "children": {
                          "ImportServiceRole": {
                            "id": "ImportServiceRole",
                            "path": "aws-stepfunctions-tasks-emr-containers-start-job-run/@aws-cdk--aws-eks.ClusterResourceProvider/Provider/framework-isComplete/ServiceRole/ImportServiceRole",
                            "constructInfo": {
                              "fqn": "aws-cdk-lib.Resource",
                              "version": "0.0.0"
                            }
                          },
                          "Resource": {
                            "id": "Resource",
                            "path": "aws-stepfunctions-tasks-emr-containers-start-job-run/@aws-cdk--aws-eks.ClusterResourceProvider/Provider/framework-isComplete/ServiceRole/Resource",
                            "attributes": {
                              "aws:cdk:cloudformation:type": "AWS::IAM::Role",
                              "aws:cdk:cloudformation:props": {
                                "assumeRolePolicyDocument": {
                                  "Statement": [
                                    {
                                      "Action": "sts:AssumeRole",
                                      "Effect": "Allow",
                                      "Principal": {
                                        "Service": "lambda.amazonaws.com"
                                      }
                                    }
                                  ],
                                  "Version": "2012-10-17"
                                },
                                "managedPolicyArns": [
                                  {
                                    "Fn::Join": [
                                      "",
                                      [
                                        "arn:",
                                        {
                                          "Ref": "AWS::Partition"
                                        },
                                        ":iam::aws:policy/service-role/AWSLambdaBasicExecutionRole"
                                      ]
                                    ]
                                  }
                                ]
                              }
                            },
                            "constructInfo": {
                              "fqn": "aws-cdk-lib.aws_iam.CfnRole",
                              "version": "0.0.0"
                            }
                          },
                          "DefaultPolicy": {
                            "id": "DefaultPolicy",
                            "path": "aws-stepfunctions-tasks-emr-containers-start-job-run/@aws-cdk--aws-eks.ClusterResourceProvider/Provider/framework-isComplete/ServiceRole/DefaultPolicy",
                            "children": {
                              "Resource": {
                                "id": "Resource",
                                "path": "aws-stepfunctions-tasks-emr-containers-start-job-run/@aws-cdk--aws-eks.ClusterResourceProvider/Provider/framework-isComplete/ServiceRole/DefaultPolicy/Resource",
                                "attributes": {
                                  "aws:cdk:cloudformation:type": "AWS::IAM::Policy",
                                  "aws:cdk:cloudformation:props": {
                                    "policyDocument": {
                                      "Statement": [
                                        {
                                          "Action": "lambda:InvokeFunction",
                                          "Effect": "Allow",
                                          "Resource": [
                                            {
                                              "Fn::GetAtt": [
                                                "IsCompleteHandler7073F4DA",
                                                "Arn"
                                              ]
                                            },
                                            {
                                              "Fn::GetAtt": [
                                                "OnEventHandler42BEBAE0",
                                                "Arn"
                                              ]
                                            },
                                            {
                                              "Fn::Join": [
                                                "",
                                                [
                                                  {
                                                    "Fn::GetAtt": [
                                                      "IsCompleteHandler7073F4DA",
                                                      "Arn"
                                                    ]
                                                  },
                                                  ":*"
                                                ]
                                              ]
                                            },
                                            {
                                              "Fn::Join": [
                                                "",
                                                [
                                                  {
                                                    "Fn::GetAtt": [
                                                      "OnEventHandler42BEBAE0",
                                                      "Arn"
                                                    ]
                                                  },
                                                  ":*"
                                                ]
                                              ]
                                            }
                                          ]
                                        }
                                      ],
                                      "Version": "2012-10-17"
                                    },
                                    "policyName": "ProviderframeworkisCompleteServiceRoleDefaultPolicy2E7140AC",
                                    "roles": [
                                      {
                                        "Ref": "ProviderframeworkisCompleteServiceRoleB1087139"
                                      }
                                    ]
                                  }
                                },
                                "constructInfo": {
                                  "fqn": "aws-cdk-lib.aws_iam.CfnPolicy",
                                  "version": "0.0.0"
                                }
                              }
                            },
                            "constructInfo": {
                              "fqn": "aws-cdk-lib.aws_iam.Policy",
                              "version": "0.0.0"
                            }
                          }
                        },
                        "constructInfo": {
                          "fqn": "aws-cdk-lib.aws_iam.Role",
                          "version": "0.0.0"
                        }
                      },
                      "Code": {
                        "id": "Code",
                        "path": "aws-stepfunctions-tasks-emr-containers-start-job-run/@aws-cdk--aws-eks.ClusterResourceProvider/Provider/framework-isComplete/Code",
                        "children": {
                          "Stage": {
                            "id": "Stage",
                            "path": "aws-stepfunctions-tasks-emr-containers-start-job-run/@aws-cdk--aws-eks.ClusterResourceProvider/Provider/framework-isComplete/Code/Stage",
                            "constructInfo": {
                              "fqn": "aws-cdk-lib.AssetStaging",
                              "version": "0.0.0"
                            }
                          },
                          "AssetBucket": {
                            "id": "AssetBucket",
                            "path": "aws-stepfunctions-tasks-emr-containers-start-job-run/@aws-cdk--aws-eks.ClusterResourceProvider/Provider/framework-isComplete/Code/AssetBucket",
                            "constructInfo": {
                              "fqn": "aws-cdk-lib.aws_s3.BucketBase",
                              "version": "0.0.0"
                            }
                          }
                        },
                        "constructInfo": {
                          "fqn": "aws-cdk-lib.aws_s3_assets.Asset",
                          "version": "0.0.0"
                        }
                      },
                      "Resource": {
                        "id": "Resource",
                        "path": "aws-stepfunctions-tasks-emr-containers-start-job-run/@aws-cdk--aws-eks.ClusterResourceProvider/Provider/framework-isComplete/Resource",
                        "attributes": {
                          "aws:cdk:cloudformation:type": "AWS::Lambda::Function",
                          "aws:cdk:cloudformation:props": {
                            "code": {
                              "s3Bucket": {
                                "Fn::Sub": "cdk-hnb659fds-assets-${AWS::AccountId}-${AWS::Region}"
                              },
                              "s3Key": "15197a5512179542fe2cff74af89bb047793c9c4e0b4395f114641a81cd52ae5.zip"
                            },
                            "description": "AWS CDK resource provider framework - isComplete (aws-stepfunctions-tasks-emr-containers-start-job-run/@aws-cdk--aws-eks.ClusterResourceProvider/Provider)",
                            "environment": {
                              "variables": {
                                "USER_ON_EVENT_FUNCTION_ARN": {
                                  "Fn::GetAtt": [
                                    "OnEventHandler42BEBAE0",
                                    "Arn"
                                  ]
                                },
                                "USER_IS_COMPLETE_FUNCTION_ARN": {
                                  "Fn::GetAtt": [
                                    "IsCompleteHandler7073F4DA",
                                    "Arn"
                                  ]
                                }
                              }
                            },
                            "handler": "framework.isComplete",
                            "role": {
                              "Fn::GetAtt": [
                                "ProviderframeworkisCompleteServiceRoleB1087139",
                                "Arn"
                              ]
                            },
                            "runtime": {
                              "Fn::FindInMap": [
                                "LatestNodeRuntimeMap",
                                {
                                  "Ref": "AWS::Region"
                                },
                                "value"
                              ]
                            },
                            "timeout": 900
                          }
                        },
                        "constructInfo": {
                          "fqn": "aws-cdk-lib.aws_lambda.CfnFunction",
                          "version": "0.0.0"
                        }
                      }
                    },
                    "constructInfo": {
                      "fqn": "aws-cdk-lib.aws_lambda.Function",
                      "version": "0.0.0"
                    }
                  },
                  "framework-onTimeout": {
                    "id": "framework-onTimeout",
                    "path": "aws-stepfunctions-tasks-emr-containers-start-job-run/@aws-cdk--aws-eks.ClusterResourceProvider/Provider/framework-onTimeout",
                    "children": {
                      "ServiceRole": {
                        "id": "ServiceRole",
                        "path": "aws-stepfunctions-tasks-emr-containers-start-job-run/@aws-cdk--aws-eks.ClusterResourceProvider/Provider/framework-onTimeout/ServiceRole",
                        "children": {
                          "ImportServiceRole": {
                            "id": "ImportServiceRole",
                            "path": "aws-stepfunctions-tasks-emr-containers-start-job-run/@aws-cdk--aws-eks.ClusterResourceProvider/Provider/framework-onTimeout/ServiceRole/ImportServiceRole",
                            "constructInfo": {
                              "fqn": "aws-cdk-lib.Resource",
                              "version": "0.0.0"
                            }
                          },
                          "Resource": {
                            "id": "Resource",
                            "path": "aws-stepfunctions-tasks-emr-containers-start-job-run/@aws-cdk--aws-eks.ClusterResourceProvider/Provider/framework-onTimeout/ServiceRole/Resource",
                            "attributes": {
                              "aws:cdk:cloudformation:type": "AWS::IAM::Role",
                              "aws:cdk:cloudformation:props": {
                                "assumeRolePolicyDocument": {
                                  "Statement": [
                                    {
                                      "Action": "sts:AssumeRole",
                                      "Effect": "Allow",
                                      "Principal": {
                                        "Service": "lambda.amazonaws.com"
                                      }
                                    }
                                  ],
                                  "Version": "2012-10-17"
                                },
                                "managedPolicyArns": [
                                  {
                                    "Fn::Join": [
                                      "",
                                      [
                                        "arn:",
                                        {
                                          "Ref": "AWS::Partition"
                                        },
                                        ":iam::aws:policy/service-role/AWSLambdaBasicExecutionRole"
                                      ]
                                    ]
                                  }
                                ]
                              }
                            },
                            "constructInfo": {
                              "fqn": "aws-cdk-lib.aws_iam.CfnRole",
                              "version": "0.0.0"
                            }
                          },
                          "DefaultPolicy": {
                            "id": "DefaultPolicy",
                            "path": "aws-stepfunctions-tasks-emr-containers-start-job-run/@aws-cdk--aws-eks.ClusterResourceProvider/Provider/framework-onTimeout/ServiceRole/DefaultPolicy",
                            "children": {
                              "Resource": {
                                "id": "Resource",
                                "path": "aws-stepfunctions-tasks-emr-containers-start-job-run/@aws-cdk--aws-eks.ClusterResourceProvider/Provider/framework-onTimeout/ServiceRole/DefaultPolicy/Resource",
                                "attributes": {
                                  "aws:cdk:cloudformation:type": "AWS::IAM::Policy",
                                  "aws:cdk:cloudformation:props": {
                                    "policyDocument": {
                                      "Statement": [
                                        {
                                          "Action": "lambda:InvokeFunction",
                                          "Effect": "Allow",
                                          "Resource": [
                                            {
                                              "Fn::GetAtt": [
                                                "IsCompleteHandler7073F4DA",
                                                "Arn"
                                              ]
                                            },
                                            {
                                              "Fn::GetAtt": [
                                                "OnEventHandler42BEBAE0",
                                                "Arn"
                                              ]
                                            },
                                            {
                                              "Fn::Join": [
                                                "",
                                                [
                                                  {
                                                    "Fn::GetAtt": [
                                                      "IsCompleteHandler7073F4DA",
                                                      "Arn"
                                                    ]
                                                  },
                                                  ":*"
                                                ]
                                              ]
                                            },
                                            {
                                              "Fn::Join": [
                                                "",
                                                [
                                                  {
                                                    "Fn::GetAtt": [
                                                      "OnEventHandler42BEBAE0",
                                                      "Arn"
                                                    ]
                                                  },
                                                  ":*"
                                                ]
                                              ]
                                            }
                                          ]
                                        }
                                      ],
                                      "Version": "2012-10-17"
                                    },
                                    "policyName": "ProviderframeworkonTimeoutServiceRoleDefaultPolicy2688969F",
                                    "roles": [
                                      {
                                        "Ref": "ProviderframeworkonTimeoutServiceRole28643D26"
                                      }
                                    ]
                                  }
                                },
                                "constructInfo": {
                                  "fqn": "aws-cdk-lib.aws_iam.CfnPolicy",
                                  "version": "0.0.0"
                                }
                              }
                            },
                            "constructInfo": {
                              "fqn": "aws-cdk-lib.aws_iam.Policy",
                              "version": "0.0.0"
                            }
                          }
                        },
                        "constructInfo": {
                          "fqn": "aws-cdk-lib.aws_iam.Role",
                          "version": "0.0.0"
                        }
                      },
                      "Code": {
                        "id": "Code",
                        "path": "aws-stepfunctions-tasks-emr-containers-start-job-run/@aws-cdk--aws-eks.ClusterResourceProvider/Provider/framework-onTimeout/Code",
                        "children": {
                          "Stage": {
                            "id": "Stage",
                            "path": "aws-stepfunctions-tasks-emr-containers-start-job-run/@aws-cdk--aws-eks.ClusterResourceProvider/Provider/framework-onTimeout/Code/Stage",
                            "constructInfo": {
                              "fqn": "aws-cdk-lib.AssetStaging",
                              "version": "0.0.0"
                            }
                          },
                          "AssetBucket": {
                            "id": "AssetBucket",
                            "path": "aws-stepfunctions-tasks-emr-containers-start-job-run/@aws-cdk--aws-eks.ClusterResourceProvider/Provider/framework-onTimeout/Code/AssetBucket",
                            "constructInfo": {
                              "fqn": "aws-cdk-lib.aws_s3.BucketBase",
                              "version": "0.0.0"
                            }
                          }
                        },
                        "constructInfo": {
                          "fqn": "aws-cdk-lib.aws_s3_assets.Asset",
                          "version": "0.0.0"
                        }
                      },
                      "Resource": {
                        "id": "Resource",
                        "path": "aws-stepfunctions-tasks-emr-containers-start-job-run/@aws-cdk--aws-eks.ClusterResourceProvider/Provider/framework-onTimeout/Resource",
                        "attributes": {
                          "aws:cdk:cloudformation:type": "AWS::Lambda::Function",
                          "aws:cdk:cloudformation:props": {
                            "code": {
                              "s3Bucket": {
                                "Fn::Sub": "cdk-hnb659fds-assets-${AWS::AccountId}-${AWS::Region}"
                              },
                              "s3Key": "15197a5512179542fe2cff74af89bb047793c9c4e0b4395f114641a81cd52ae5.zip"
                            },
                            "description": "AWS CDK resource provider framework - onTimeout (aws-stepfunctions-tasks-emr-containers-start-job-run/@aws-cdk--aws-eks.ClusterResourceProvider/Provider)",
                            "environment": {
                              "variables": {
                                "USER_ON_EVENT_FUNCTION_ARN": {
                                  "Fn::GetAtt": [
                                    "OnEventHandler42BEBAE0",
                                    "Arn"
                                  ]
                                },
                                "USER_IS_COMPLETE_FUNCTION_ARN": {
                                  "Fn::GetAtt": [
                                    "IsCompleteHandler7073F4DA",
                                    "Arn"
                                  ]
                                }
                              }
                            },
                            "handler": "framework.onTimeout",
                            "role": {
                              "Fn::GetAtt": [
                                "ProviderframeworkonTimeoutServiceRole28643D26",
                                "Arn"
                              ]
                            },
                            "runtime": {
                              "Fn::FindInMap": [
                                "LatestNodeRuntimeMap",
                                {
                                  "Ref": "AWS::Region"
                                },
                                "value"
                              ]
                            },
                            "timeout": 900
                          }
                        },
                        "constructInfo": {
                          "fqn": "aws-cdk-lib.aws_lambda.CfnFunction",
                          "version": "0.0.0"
                        }
                      }
                    },
                    "constructInfo": {
                      "fqn": "aws-cdk-lib.aws_lambda.Function",
                      "version": "0.0.0"
                    }
                  },
                  "waiter-state-machine": {
                    "id": "waiter-state-machine",
                    "path": "aws-stepfunctions-tasks-emr-containers-start-job-run/@aws-cdk--aws-eks.ClusterResourceProvider/Provider/waiter-state-machine",
                    "children": {
                      "Role": {
                        "id": "Role",
                        "path": "aws-stepfunctions-tasks-emr-containers-start-job-run/@aws-cdk--aws-eks.ClusterResourceProvider/Provider/waiter-state-machine/Role",
                        "children": {
                          "ImportRole": {
                            "id": "ImportRole",
                            "path": "aws-stepfunctions-tasks-emr-containers-start-job-run/@aws-cdk--aws-eks.ClusterResourceProvider/Provider/waiter-state-machine/Role/ImportRole",
                            "constructInfo": {
                              "fqn": "aws-cdk-lib.Resource",
                              "version": "0.0.0"
                            }
                          },
                          "Resource": {
                            "id": "Resource",
                            "path": "aws-stepfunctions-tasks-emr-containers-start-job-run/@aws-cdk--aws-eks.ClusterResourceProvider/Provider/waiter-state-machine/Role/Resource",
                            "attributes": {
                              "aws:cdk:cloudformation:type": "AWS::IAM::Role",
                              "aws:cdk:cloudformation:props": {
                                "assumeRolePolicyDocument": {
                                  "Statement": [
                                    {
                                      "Action": "sts:AssumeRole",
                                      "Effect": "Allow",
                                      "Principal": {
                                        "Service": "states.amazonaws.com"
                                      }
                                    }
                                  ],
                                  "Version": "2012-10-17"
                                }
                              }
                            },
                            "constructInfo": {
                              "fqn": "aws-cdk-lib.aws_iam.CfnRole",
                              "version": "0.0.0"
                            }
                          },
                          "DefaultPolicy": {
                            "id": "DefaultPolicy",
                            "path": "aws-stepfunctions-tasks-emr-containers-start-job-run/@aws-cdk--aws-eks.ClusterResourceProvider/Provider/waiter-state-machine/Role/DefaultPolicy",
                            "children": {
                              "Resource": {
                                "id": "Resource",
                                "path": "aws-stepfunctions-tasks-emr-containers-start-job-run/@aws-cdk--aws-eks.ClusterResourceProvider/Provider/waiter-state-machine/Role/DefaultPolicy/Resource",
                                "attributes": {
                                  "aws:cdk:cloudformation:type": "AWS::IAM::Policy",
                                  "aws:cdk:cloudformation:props": {
                                    "policyDocument": {
                                      "Statement": [
                                        {
                                          "Action": "lambda:InvokeFunction",
                                          "Effect": "Allow",
                                          "Resource": [
                                            {
                                              "Fn::GetAtt": [
                                                "ProviderframeworkisComplete26D7B0CB",
                                                "Arn"
                                              ]
                                            },
                                            {
                                              "Fn::GetAtt": [
                                                "ProviderframeworkonTimeout0B47CA38",
                                                "Arn"
                                              ]
                                            },
                                            {
                                              "Fn::Join": [
                                                "",
                                                [
                                                  {
                                                    "Fn::GetAtt": [
                                                      "ProviderframeworkisComplete26D7B0CB",
                                                      "Arn"
                                                    ]
                                                  },
                                                  ":*"
                                                ]
                                              ]
                                            },
                                            {
                                              "Fn::Join": [
                                                "",
                                                [
                                                  {
                                                    "Fn::GetAtt": [
                                                      "ProviderframeworkonTimeout0B47CA38",
                                                      "Arn"
                                                    ]
                                                  },
                                                  ":*"
                                                ]
                                              ]
                                            }
                                          ]
                                        },
                                        {
                                          "Action": [
                                            "logs:CreateLogDelivery",
                                            "logs:CreateLogStream",
                                            "logs:DeleteLogDelivery",
                                            "logs:DescribeLogGroups",
                                            "logs:DescribeResourcePolicies",
                                            "logs:GetLogDelivery",
                                            "logs:ListLogDeliveries",
                                            "logs:PutLogEvents",
                                            "logs:PutResourcePolicy",
                                            "logs:UpdateLogDelivery"
                                          ],
                                          "Effect": "Allow",
                                          "Resource": "*"
                                        }
                                      ],
                                      "Version": "2012-10-17"
                                    },
                                    "policyName": "ProviderwaiterstatemachineRoleDefaultPolicyD3C3DA1A",
                                    "roles": [
                                      {
                                        "Ref": "ProviderwaiterstatemachineRole0C7159F9"
                                      }
                                    ]
                                  }
                                },
                                "constructInfo": {
                                  "fqn": "aws-cdk-lib.aws_iam.CfnPolicy",
                                  "version": "0.0.0"
                                }
                              }
                            },
                            "constructInfo": {
                              "fqn": "aws-cdk-lib.aws_iam.Policy",
                              "version": "0.0.0"
                            }
                          }
                        },
                        "constructInfo": {
                          "fqn": "aws-cdk-lib.aws_iam.Role",
                          "version": "0.0.0"
                        }
                      },
                      "LogGroup": {
                        "id": "LogGroup",
                        "path": "aws-stepfunctions-tasks-emr-containers-start-job-run/@aws-cdk--aws-eks.ClusterResourceProvider/Provider/waiter-state-machine/LogGroup",
                        "children": {
                          "Resource": {
                            "id": "Resource",
                            "path": "aws-stepfunctions-tasks-emr-containers-start-job-run/@aws-cdk--aws-eks.ClusterResourceProvider/Provider/waiter-state-machine/LogGroup/Resource",
                            "attributes": {
                              "aws:cdk:cloudformation:type": "AWS::Logs::LogGroup",
                              "aws:cdk:cloudformation:props": {
                                "logGroupName": {
                                  "Fn::Join": [
                                    "",
                                    [
                                      "/aws/vendedlogs/states/waiter-state-machine-",
                                      {
                                        "Ref": "ProviderframeworkisComplete26D7B0CB"
                                      },
                                      "-c841d74ea2a8541e840bb6757d8d85b907b38f89f9"
                                    ]
                                  ]
                                },
                                "retentionInDays": 731
                              }
                            },
                            "constructInfo": {
                              "fqn": "aws-cdk-lib.aws_logs.CfnLogGroup",
                              "version": "0.0.0"
                            }
                          }
                        },
                        "constructInfo": {
                          "fqn": "aws-cdk-lib.aws_logs.LogGroup",
                          "version": "0.0.0"
                        }
                      },
                      "Resource": {
                        "id": "Resource",
                        "path": "aws-stepfunctions-tasks-emr-containers-start-job-run/@aws-cdk--aws-eks.ClusterResourceProvider/Provider/waiter-state-machine/Resource",
                        "attributes": {
                          "aws:cdk:cloudformation:type": "AWS::StepFunctions::StateMachine",
                          "aws:cdk:cloudformation:props": {
                            "definitionString": {
                              "Fn::Join": [
                                "",
                                [
                                  "{\"StartAt\":\"framework-isComplete-task\",\"States\":{\"framework-isComplete-task\":{\"End\":true,\"Retry\":[{\"ErrorEquals\":[\"States.ALL\"],\"IntervalSeconds\":60,\"MaxAttempts\":60,\"BackoffRate\":1}],\"Catch\":[{\"ErrorEquals\":[\"States.ALL\"],\"Next\":\"framework-onTimeout-task\"}],\"Type\":\"Task\",\"Resource\":\"",
                                  {
                                    "Fn::GetAtt": [
                                      "ProviderframeworkisComplete26D7B0CB",
                                      "Arn"
                                    ]
                                  },
                                  "\"},\"framework-onTimeout-task\":{\"End\":true,\"Type\":\"Task\",\"Resource\":\"",
                                  {
                                    "Fn::GetAtt": [
                                      "ProviderframeworkonTimeout0B47CA38",
                                      "Arn"
                                    ]
                                  },
                                  "\"}}}"
                                ]
                              ]
                            },
                            "loggingConfiguration": {
                              "destinations": [
                                {
                                  "cloudWatchLogsLogGroup": {
                                    "logGroupArn": {
                                      "Fn::GetAtt": [
                                        "ProviderwaiterstatemachineLogGroupDD693A98",
                                        "Arn"
                                      ]
                                    }
                                  }
                                }
                              ],
                              "includeExecutionData": false,
                              "level": "ERROR"
                            },
                            "roleArn": {
                              "Fn::GetAtt": [
                                "ProviderwaiterstatemachineRole0C7159F9",
                                "Arn"
                              ]
                            }
                          }
                        },
                        "constructInfo": {
                          "fqn": "aws-cdk-lib.aws_stepfunctions.CfnStateMachine",
                          "version": "0.0.0"
                        }
                      }
                    },
                    "constructInfo": {
                      "fqn": "aws-cdk-lib.custom_resources.WaiterStateMachine",
                      "version": "0.0.0"
                    }
                  }
                },
                "constructInfo": {
                  "fqn": "aws-cdk-lib.custom_resources.Provider",
                  "version": "0.0.0"
                }
              },
              "awsstepfunctionstasksemrcontainersstartjobrunawscdkawseksClusterResourceProviderOnEventHandlerServiceRoleE118846DArn": {
                "id": "awsstepfunctionstasksemrcontainersstartjobrunawscdkawseksClusterResourceProviderOnEventHandlerServiceRoleE118846DArn",
                "path": "aws-stepfunctions-tasks-emr-containers-start-job-run/@aws-cdk--aws-eks.ClusterResourceProvider/awsstepfunctionstasksemrcontainersstartjobrunawscdkawseksClusterResourceProviderOnEventHandlerServiceRoleE118846DArn",
                "constructInfo": {
                  "fqn": "aws-cdk-lib.CfnOutput",
                  "version": "0.0.0"
                }
              },
              "awsstepfunctionstasksemrcontainersstartjobrunawscdkawseksClusterResourceProviderIsCompleteHandlerServiceRole8A0930F5Arn": {
                "id": "awsstepfunctionstasksemrcontainersstartjobrunawscdkawseksClusterResourceProviderIsCompleteHandlerServiceRole8A0930F5Arn",
                "path": "aws-stepfunctions-tasks-emr-containers-start-job-run/@aws-cdk--aws-eks.ClusterResourceProvider/awsstepfunctionstasksemrcontainersstartjobrunawscdkawseksClusterResourceProviderIsCompleteHandlerServiceRole8A0930F5Arn",
                "constructInfo": {
                  "fqn": "aws-cdk-lib.CfnOutput",
                  "version": "0.0.0"
                }
              },
              "awsstepfunctionstasksemrcontainersstartjobrunawscdkawseksClusterResourceProviderframeworkonEvent534EC111Arn": {
                "id": "awsstepfunctionstasksemrcontainersstartjobrunawscdkawseksClusterResourceProviderframeworkonEvent534EC111Arn",
                "path": "aws-stepfunctions-tasks-emr-containers-start-job-run/@aws-cdk--aws-eks.ClusterResourceProvider/awsstepfunctionstasksemrcontainersstartjobrunawscdkawseksClusterResourceProviderframeworkonEvent534EC111Arn",
                "constructInfo": {
                  "fqn": "aws-cdk-lib.CfnOutput",
                  "version": "0.0.0"
                }
              }
            },
            "constructInfo": {
              "fqn": "aws-cdk-lib.NestedStack",
              "version": "0.0.0"
            }
          },
          "@aws-cdk--aws-eks.ClusterResourceProvider.NestedStack": {
            "id": "@aws-cdk--aws-eks.ClusterResourceProvider.NestedStack",
            "path": "aws-stepfunctions-tasks-emr-containers-start-job-run/@aws-cdk--aws-eks.ClusterResourceProvider.NestedStack",
            "children": {
              "@aws-cdk--aws-eks.ClusterResourceProvider.NestedStackResource": {
                "id": "@aws-cdk--aws-eks.ClusterResourceProvider.NestedStackResource",
                "path": "aws-stepfunctions-tasks-emr-containers-start-job-run/@aws-cdk--aws-eks.ClusterResourceProvider.NestedStack/@aws-cdk--aws-eks.ClusterResourceProvider.NestedStackResource",
                "attributes": {
                  "aws:cdk:cloudformation:type": "AWS::CloudFormation::Stack",
                  "aws:cdk:cloudformation:props": {
                    "templateUrl": {
                      "Fn::Join": [
                        "",
                        [
                          "https://s3.",
                          {
                            "Ref": "AWS::Region"
                          },
                          ".",
                          {
                            "Ref": "AWS::URLSuffix"
                          },
                          "/",
                          {
                            "Fn::Sub": "cdk-hnb659fds-assets-${AWS::AccountId}-${AWS::Region}"
                          },
<<<<<<< HEAD
                          "/2b794d10c1b557be68afbeb76dea8537d2e3182b48594e6feb53a93220bd820d.json"
=======
                          "/aaa1fc2844a51833cf5a65de7152541ef1c1627b4b883738488f53332143a48b.json"
>>>>>>> 65d4f1a7
                        ]
                      ]
                    }
                  }
                },
                "constructInfo": {
                  "fqn": "aws-cdk-lib.CfnStack",
                  "version": "0.0.0"
                }
              }
            },
            "constructInfo": {
              "fqn": "constructs.Construct",
              "version": "10.3.0"
            }
          },
          "@aws-cdk--aws-eks.KubectlProvider": {
            "id": "@aws-cdk--aws-eks.KubectlProvider",
            "path": "aws-stepfunctions-tasks-emr-containers-start-job-run/@aws-cdk--aws-eks.KubectlProvider",
            "children": {
              "Handler": {
                "id": "Handler",
                "path": "aws-stepfunctions-tasks-emr-containers-start-job-run/@aws-cdk--aws-eks.KubectlProvider/Handler",
                "children": {
                  "Code": {
                    "id": "Code",
                    "path": "aws-stepfunctions-tasks-emr-containers-start-job-run/@aws-cdk--aws-eks.KubectlProvider/Handler/Code",
                    "children": {
                      "Stage": {
                        "id": "Stage",
                        "path": "aws-stepfunctions-tasks-emr-containers-start-job-run/@aws-cdk--aws-eks.KubectlProvider/Handler/Code/Stage",
                        "constructInfo": {
                          "fqn": "aws-cdk-lib.AssetStaging",
                          "version": "0.0.0"
                        }
                      },
                      "AssetBucket": {
                        "id": "AssetBucket",
                        "path": "aws-stepfunctions-tasks-emr-containers-start-job-run/@aws-cdk--aws-eks.KubectlProvider/Handler/Code/AssetBucket",
                        "constructInfo": {
                          "fqn": "aws-cdk-lib.aws_s3.BucketBase",
                          "version": "0.0.0"
                        }
                      }
                    },
                    "constructInfo": {
                      "fqn": "aws-cdk-lib.aws_s3_assets.Asset",
                      "version": "0.0.0"
                    }
                  },
                  "Resource": {
                    "id": "Resource",
                    "path": "aws-stepfunctions-tasks-emr-containers-start-job-run/@aws-cdk--aws-eks.KubectlProvider/Handler/Resource",
                    "attributes": {
                      "aws:cdk:cloudformation:type": "AWS::Lambda::Function",
                      "aws:cdk:cloudformation:props": {
                        "code": {
                          "s3Bucket": {
                            "Fn::Sub": "cdk-hnb659fds-assets-${AWS::AccountId}-${AWS::Region}"
                          },
                          "s3Key": "abc70c90ded969d12235ca11768293cb20557cff54518518480c0d9fb344a098.zip"
                        },
                        "description": "onEvent handler for EKS kubectl resource provider",
                        "handler": "index.handler",
                        "layers": [
                          {
                            "Ref": "AwsCliLayerF44AAF94"
                          },
                          {
                            "Ref": "KubectlLayer600207B5"
                          }
                        ],
                        "memorySize": 1024,
                        "role": {
                          "Ref": "referencetoawsstepfunctionstasksemrcontainersstartjobrunintegrationtesteksclusterKubectlHandlerRole965AEA8DArn"
                        },
                        "runtime": "python3.10",
                        "timeout": 900,
                        "vpcConfig": {
                          "subnetIds": [
                            {
                              "Ref": "referencetoawsstepfunctionstasksemrcontainersstartjobrunintegrationtesteksclusterDefaultVpcPrivateSubnet1SubnetFE45EEEBRef"
                            },
                            {
                              "Ref": "referencetoawsstepfunctionstasksemrcontainersstartjobrunintegrationtesteksclusterDefaultVpcPrivateSubnet2Subnet5042E9F4Ref"
                            }
                          ],
                          "securityGroupIds": [
                            {
                              "Ref": "referencetoawsstepfunctionstasksemrcontainersstartjobrunintegrationtestekscluster59B73E28ClusterSecurityGroupId"
                            }
                          ]
                        }
                      }
                    },
                    "constructInfo": {
                      "fqn": "aws-cdk-lib.aws_lambda.CfnFunction",
                      "version": "0.0.0"
                    }
                  }
                },
                "constructInfo": {
                  "fqn": "aws-cdk-lib.aws_lambda.Function",
                  "version": "0.0.0"
                }
              },
              "AwsCliLayer": {
                "id": "AwsCliLayer",
                "path": "aws-stepfunctions-tasks-emr-containers-start-job-run/@aws-cdk--aws-eks.KubectlProvider/AwsCliLayer",
                "children": {
                  "Code": {
                    "id": "Code",
                    "path": "aws-stepfunctions-tasks-emr-containers-start-job-run/@aws-cdk--aws-eks.KubectlProvider/AwsCliLayer/Code",
                    "children": {
                      "Stage": {
                        "id": "Stage",
                        "path": "aws-stepfunctions-tasks-emr-containers-start-job-run/@aws-cdk--aws-eks.KubectlProvider/AwsCliLayer/Code/Stage",
                        "constructInfo": {
                          "fqn": "aws-cdk-lib.AssetStaging",
                          "version": "0.0.0"
                        }
                      },
                      "AssetBucket": {
                        "id": "AssetBucket",
                        "path": "aws-stepfunctions-tasks-emr-containers-start-job-run/@aws-cdk--aws-eks.KubectlProvider/AwsCliLayer/Code/AssetBucket",
                        "constructInfo": {
                          "fqn": "aws-cdk-lib.aws_s3.BucketBase",
                          "version": "0.0.0"
                        }
                      }
                    },
                    "constructInfo": {
                      "fqn": "aws-cdk-lib.aws_s3_assets.Asset",
                      "version": "0.0.0"
                    }
                  },
                  "Resource": {
                    "id": "Resource",
                    "path": "aws-stepfunctions-tasks-emr-containers-start-job-run/@aws-cdk--aws-eks.KubectlProvider/AwsCliLayer/Resource",
                    "attributes": {
                      "aws:cdk:cloudformation:type": "AWS::Lambda::LayerVersion",
                      "aws:cdk:cloudformation:props": {
                        "content": {
                          "s3Bucket": {
                            "Fn::Sub": "cdk-hnb659fds-assets-${AWS::AccountId}-${AWS::Region}"
                          },
                          "s3Key": "3322b7049fb0ed2b7cbb644a2ada8d1116ff80c32dca89e6ada846b5de26f961.zip"
                        },
                        "description": "/opt/awscli/aws"
                      }
                    },
                    "constructInfo": {
                      "fqn": "aws-cdk-lib.aws_lambda.CfnLayerVersion",
                      "version": "0.0.0"
                    }
                  }
                },
                "constructInfo": {
                  "fqn": "aws-cdk-lib.lambda_layer_awscli.AwsCliLayer",
                  "version": "0.0.0"
                }
              },
              "KubectlLayer": {
                "id": "KubectlLayer",
                "path": "aws-stepfunctions-tasks-emr-containers-start-job-run/@aws-cdk--aws-eks.KubectlProvider/KubectlLayer",
                "children": {
                  "Code": {
                    "id": "Code",
                    "path": "aws-stepfunctions-tasks-emr-containers-start-job-run/@aws-cdk--aws-eks.KubectlProvider/KubectlLayer/Code",
                    "children": {
                      "Stage": {
                        "id": "Stage",
                        "path": "aws-stepfunctions-tasks-emr-containers-start-job-run/@aws-cdk--aws-eks.KubectlProvider/KubectlLayer/Code/Stage",
                        "constructInfo": {
                          "fqn": "aws-cdk-lib.AssetStaging",
                          "version": "0.0.0"
                        }
                      },
                      "AssetBucket": {
                        "id": "AssetBucket",
                        "path": "aws-stepfunctions-tasks-emr-containers-start-job-run/@aws-cdk--aws-eks.KubectlProvider/KubectlLayer/Code/AssetBucket",
                        "constructInfo": {
                          "fqn": "aws-cdk-lib.aws_s3.BucketBase",
                          "version": "0.0.0"
                        }
                      }
                    },
                    "constructInfo": {
                      "fqn": "aws-cdk-lib.aws_s3_assets.Asset",
                      "version": "0.0.0"
                    }
                  },
                  "Resource": {
                    "id": "Resource",
                    "path": "aws-stepfunctions-tasks-emr-containers-start-job-run/@aws-cdk--aws-eks.KubectlProvider/KubectlLayer/Resource",
                    "attributes": {
                      "aws:cdk:cloudformation:type": "AWS::Lambda::LayerVersion",
                      "aws:cdk:cloudformation:props": {
                        "content": {
                          "s3Bucket": {
                            "Fn::Sub": "cdk-hnb659fds-assets-${AWS::AccountId}-${AWS::Region}"
                          },
                          "s3Key": "7e5f48d1e79c915595d938c932b6f0101715a162780d01a55845367e014fbcda.zip"
                        },
                        "description": "/opt/kubectl/kubectl and /opt/helm/helm"
                      }
                    },
                    "constructInfo": {
                      "fqn": "aws-cdk-lib.aws_lambda.CfnLayerVersion",
                      "version": "0.0.0"
                    }
                  }
                },
                "constructInfo": {
                  "fqn": "aws-cdk-lib.lambda_layer_kubectl.KubectlLayer",
                  "version": "0.0.0"
                }
              },
              "ConditionalPolicyArn": {
                "id": "ConditionalPolicyArn",
                "path": "aws-stepfunctions-tasks-emr-containers-start-job-run/@aws-cdk--aws-eks.KubectlProvider/ConditionalPolicyArn",
                "constructInfo": {
                  "fqn": "aws-cdk-lib.Resource",
                  "version": "0.0.0"
                }
              },
              "conditionalPolicy": {
                "id": "conditionalPolicy",
                "path": "aws-stepfunctions-tasks-emr-containers-start-job-run/@aws-cdk--aws-eks.KubectlProvider/conditionalPolicy",
                "constructInfo": {
                  "fqn": "aws-cdk-lib.Resource",
                  "version": "0.0.0"
                }
              },
              "Provider": {
                "id": "Provider",
                "path": "aws-stepfunctions-tasks-emr-containers-start-job-run/@aws-cdk--aws-eks.KubectlProvider/Provider",
                "children": {
                  "framework-onEvent": {
                    "id": "framework-onEvent",
                    "path": "aws-stepfunctions-tasks-emr-containers-start-job-run/@aws-cdk--aws-eks.KubectlProvider/Provider/framework-onEvent",
                    "children": {
                      "ServiceRole": {
                        "id": "ServiceRole",
                        "path": "aws-stepfunctions-tasks-emr-containers-start-job-run/@aws-cdk--aws-eks.KubectlProvider/Provider/framework-onEvent/ServiceRole",
                        "children": {
                          "ImportServiceRole": {
                            "id": "ImportServiceRole",
                            "path": "aws-stepfunctions-tasks-emr-containers-start-job-run/@aws-cdk--aws-eks.KubectlProvider/Provider/framework-onEvent/ServiceRole/ImportServiceRole",
                            "constructInfo": {
                              "fqn": "aws-cdk-lib.Resource",
                              "version": "0.0.0"
                            }
                          },
                          "Resource": {
                            "id": "Resource",
                            "path": "aws-stepfunctions-tasks-emr-containers-start-job-run/@aws-cdk--aws-eks.KubectlProvider/Provider/framework-onEvent/ServiceRole/Resource",
                            "attributes": {
                              "aws:cdk:cloudformation:type": "AWS::IAM::Role",
                              "aws:cdk:cloudformation:props": {
                                "assumeRolePolicyDocument": {
                                  "Statement": [
                                    {
                                      "Action": "sts:AssumeRole",
                                      "Effect": "Allow",
                                      "Principal": {
                                        "Service": "lambda.amazonaws.com"
                                      }
                                    }
                                  ],
                                  "Version": "2012-10-17"
                                },
                                "managedPolicyArns": [
                                  {
                                    "Fn::Join": [
                                      "",
                                      [
                                        "arn:",
                                        {
                                          "Ref": "AWS::Partition"
                                        },
                                        ":iam::aws:policy/service-role/AWSLambdaBasicExecutionRole"
                                      ]
                                    ]
                                  },
                                  {
                                    "Fn::Join": [
                                      "",
                                      [
                                        "arn:",
                                        {
                                          "Ref": "AWS::Partition"
                                        },
                                        ":iam::aws:policy/service-role/AWSLambdaVPCAccessExecutionRole"
                                      ]
                                    ]
                                  }
                                ]
                              }
                            },
                            "constructInfo": {
                              "fqn": "aws-cdk-lib.aws_iam.CfnRole",
                              "version": "0.0.0"
                            }
                          },
                          "DefaultPolicy": {
                            "id": "DefaultPolicy",
                            "path": "aws-stepfunctions-tasks-emr-containers-start-job-run/@aws-cdk--aws-eks.KubectlProvider/Provider/framework-onEvent/ServiceRole/DefaultPolicy",
                            "children": {
                              "Resource": {
                                "id": "Resource",
                                "path": "aws-stepfunctions-tasks-emr-containers-start-job-run/@aws-cdk--aws-eks.KubectlProvider/Provider/framework-onEvent/ServiceRole/DefaultPolicy/Resource",
                                "attributes": {
                                  "aws:cdk:cloudformation:type": "AWS::IAM::Policy",
                                  "aws:cdk:cloudformation:props": {
                                    "policyDocument": {
                                      "Statement": [
                                        {
                                          "Action": "lambda:InvokeFunction",
                                          "Effect": "Allow",
                                          "Resource": [
                                            {
                                              "Fn::GetAtt": [
                                                "Handler886CB40B",
                                                "Arn"
                                              ]
                                            },
                                            {
                                              "Fn::Join": [
                                                "",
                                                [
                                                  {
                                                    "Fn::GetAtt": [
                                                      "Handler886CB40B",
                                                      "Arn"
                                                    ]
                                                  },
                                                  ":*"
                                                ]
                                              ]
                                            }
                                          ]
                                        }
                                      ],
                                      "Version": "2012-10-17"
                                    },
                                    "policyName": "ProviderframeworkonEventServiceRoleDefaultPolicy48CD2133",
                                    "roles": [
                                      {
                                        "Ref": "ProviderframeworkonEventServiceRole9FF04296"
                                      }
                                    ]
                                  }
                                },
                                "constructInfo": {
                                  "fqn": "aws-cdk-lib.aws_iam.CfnPolicy",
                                  "version": "0.0.0"
                                }
                              }
                            },
                            "constructInfo": {
                              "fqn": "aws-cdk-lib.aws_iam.Policy",
                              "version": "0.0.0"
                            }
                          }
                        },
                        "constructInfo": {
                          "fqn": "aws-cdk-lib.aws_iam.Role",
                          "version": "0.0.0"
                        }
                      },
                      "Code": {
                        "id": "Code",
                        "path": "aws-stepfunctions-tasks-emr-containers-start-job-run/@aws-cdk--aws-eks.KubectlProvider/Provider/framework-onEvent/Code",
                        "children": {
                          "Stage": {
                            "id": "Stage",
                            "path": "aws-stepfunctions-tasks-emr-containers-start-job-run/@aws-cdk--aws-eks.KubectlProvider/Provider/framework-onEvent/Code/Stage",
                            "constructInfo": {
                              "fqn": "aws-cdk-lib.AssetStaging",
                              "version": "0.0.0"
                            }
                          },
                          "AssetBucket": {
                            "id": "AssetBucket",
                            "path": "aws-stepfunctions-tasks-emr-containers-start-job-run/@aws-cdk--aws-eks.KubectlProvider/Provider/framework-onEvent/Code/AssetBucket",
                            "constructInfo": {
                              "fqn": "aws-cdk-lib.aws_s3.BucketBase",
                              "version": "0.0.0"
                            }
                          }
                        },
                        "constructInfo": {
                          "fqn": "aws-cdk-lib.aws_s3_assets.Asset",
                          "version": "0.0.0"
                        }
                      },
                      "Resource": {
                        "id": "Resource",
                        "path": "aws-stepfunctions-tasks-emr-containers-start-job-run/@aws-cdk--aws-eks.KubectlProvider/Provider/framework-onEvent/Resource",
                        "attributes": {
                          "aws:cdk:cloudformation:type": "AWS::Lambda::Function",
                          "aws:cdk:cloudformation:props": {
                            "code": {
                              "s3Bucket": {
                                "Fn::Sub": "cdk-hnb659fds-assets-${AWS::AccountId}-${AWS::Region}"
                              },
                              "s3Key": "15197a5512179542fe2cff74af89bb047793c9c4e0b4395f114641a81cd52ae5.zip"
                            },
                            "description": "AWS CDK resource provider framework - onEvent (aws-stepfunctions-tasks-emr-containers-start-job-run/@aws-cdk--aws-eks.KubectlProvider/Provider)",
                            "environment": {
                              "variables": {
                                "USER_ON_EVENT_FUNCTION_ARN": {
                                  "Fn::GetAtt": [
                                    "Handler886CB40B",
                                    "Arn"
                                  ]
                                }
                              }
                            },
                            "handler": "framework.onEvent",
                            "role": {
                              "Fn::GetAtt": [
                                "ProviderframeworkonEventServiceRole9FF04296",
                                "Arn"
                              ]
                            },
                            "runtime": {
                              "Fn::FindInMap": [
                                "LatestNodeRuntimeMap",
                                {
                                  "Ref": "AWS::Region"
                                },
                                "value"
                              ]
                            },
                            "timeout": 900,
                            "vpcConfig": {
                              "subnetIds": [
                                {
                                  "Ref": "referencetoawsstepfunctionstasksemrcontainersstartjobrunintegrationtesteksclusterDefaultVpcPrivateSubnet1SubnetFE45EEEBRef"
                                },
                                {
                                  "Ref": "referencetoawsstepfunctionstasksemrcontainersstartjobrunintegrationtesteksclusterDefaultVpcPrivateSubnet2Subnet5042E9F4Ref"
                                }
                              ],
                              "securityGroupIds": [
                                {
                                  "Ref": "referencetoawsstepfunctionstasksemrcontainersstartjobrunintegrationtestekscluster59B73E28ClusterSecurityGroupId"
                                }
                              ]
                            }
                          }
                        },
                        "constructInfo": {
                          "fqn": "aws-cdk-lib.aws_lambda.CfnFunction",
                          "version": "0.0.0"
                        }
                      }
                    },
                    "constructInfo": {
                      "fqn": "aws-cdk-lib.aws_lambda.Function",
                      "version": "0.0.0"
                    }
                  }
                },
                "constructInfo": {
                  "fqn": "aws-cdk-lib.custom_resources.Provider",
                  "version": "0.0.0"
                }
              },
              "LatestNodeRuntimeMap": {
                "id": "LatestNodeRuntimeMap",
                "path": "aws-stepfunctions-tasks-emr-containers-start-job-run/@aws-cdk--aws-eks.KubectlProvider/LatestNodeRuntimeMap",
                "constructInfo": {
                  "fqn": "aws-cdk-lib.CfnMapping",
                  "version": "0.0.0"
                }
              },
              "awsstepfunctionstasksemrcontainersstartjobrunawscdkawseksKubectlProviderframeworkonEventB25EDDAEArn": {
                "id": "awsstepfunctionstasksemrcontainersstartjobrunawscdkawseksKubectlProviderframeworkonEventB25EDDAEArn",
                "path": "aws-stepfunctions-tasks-emr-containers-start-job-run/@aws-cdk--aws-eks.KubectlProvider/awsstepfunctionstasksemrcontainersstartjobrunawscdkawseksKubectlProviderframeworkonEventB25EDDAEArn",
                "constructInfo": {
                  "fqn": "aws-cdk-lib.CfnOutput",
                  "version": "0.0.0"
                }
              },
              "reference-to-awsstepfunctionstasksemrcontainersstartjobrunintegrationtesteksclusterKubectlHandlerRole965AEA8DArn": {
                "id": "reference-to-awsstepfunctionstasksemrcontainersstartjobrunintegrationtesteksclusterKubectlHandlerRole965AEA8DArn",
                "path": "aws-stepfunctions-tasks-emr-containers-start-job-run/@aws-cdk--aws-eks.KubectlProvider/reference-to-awsstepfunctionstasksemrcontainersstartjobrunintegrationtesteksclusterKubectlHandlerRole965AEA8DArn",
                "constructInfo": {
                  "fqn": "aws-cdk-lib.CfnParameter",
                  "version": "0.0.0"
                }
              },
              "reference-to-awsstepfunctionstasksemrcontainersstartjobrunintegrationtesteksclusterDefaultVpcPrivateSubnet1SubnetFE45EEEBRef": {
                "id": "reference-to-awsstepfunctionstasksemrcontainersstartjobrunintegrationtesteksclusterDefaultVpcPrivateSubnet1SubnetFE45EEEBRef",
                "path": "aws-stepfunctions-tasks-emr-containers-start-job-run/@aws-cdk--aws-eks.KubectlProvider/reference-to-awsstepfunctionstasksemrcontainersstartjobrunintegrationtesteksclusterDefaultVpcPrivateSubnet1SubnetFE45EEEBRef",
                "constructInfo": {
                  "fqn": "aws-cdk-lib.CfnParameter",
                  "version": "0.0.0"
                }
              },
              "reference-to-awsstepfunctionstasksemrcontainersstartjobrunintegrationtesteksclusterDefaultVpcPrivateSubnet2Subnet5042E9F4Ref": {
                "id": "reference-to-awsstepfunctionstasksemrcontainersstartjobrunintegrationtesteksclusterDefaultVpcPrivateSubnet2Subnet5042E9F4Ref",
                "path": "aws-stepfunctions-tasks-emr-containers-start-job-run/@aws-cdk--aws-eks.KubectlProvider/reference-to-awsstepfunctionstasksemrcontainersstartjobrunintegrationtesteksclusterDefaultVpcPrivateSubnet2Subnet5042E9F4Ref",
                "constructInfo": {
                  "fqn": "aws-cdk-lib.CfnParameter",
                  "version": "0.0.0"
                }
              },
              "reference-to-awsstepfunctionstasksemrcontainersstartjobrunintegrationtestekscluster59B73E28ClusterSecurityGroupId": {
                "id": "reference-to-awsstepfunctionstasksemrcontainersstartjobrunintegrationtestekscluster59B73E28ClusterSecurityGroupId",
                "path": "aws-stepfunctions-tasks-emr-containers-start-job-run/@aws-cdk--aws-eks.KubectlProvider/reference-to-awsstepfunctionstasksemrcontainersstartjobrunintegrationtestekscluster59B73E28ClusterSecurityGroupId",
                "constructInfo": {
                  "fqn": "aws-cdk-lib.CfnParameter",
                  "version": "0.0.0"
                }
              }
            },
            "constructInfo": {
              "fqn": "aws-cdk-lib.aws_eks.KubectlProvider",
              "version": "0.0.0"
            }
          },
          "@aws-cdk--aws-eks.KubectlProvider.NestedStack": {
            "id": "@aws-cdk--aws-eks.KubectlProvider.NestedStack",
            "path": "aws-stepfunctions-tasks-emr-containers-start-job-run/@aws-cdk--aws-eks.KubectlProvider.NestedStack",
            "children": {
              "@aws-cdk--aws-eks.KubectlProvider.NestedStackResource": {
                "id": "@aws-cdk--aws-eks.KubectlProvider.NestedStackResource",
                "path": "aws-stepfunctions-tasks-emr-containers-start-job-run/@aws-cdk--aws-eks.KubectlProvider.NestedStack/@aws-cdk--aws-eks.KubectlProvider.NestedStackResource",
                "attributes": {
                  "aws:cdk:cloudformation:type": "AWS::CloudFormation::Stack",
                  "aws:cdk:cloudformation:props": {
                    "parameters": {
                      "referencetoawsstepfunctionstasksemrcontainersstartjobrunintegrationtesteksclusterKubectlHandlerRole965AEA8DArn": {
                        "Fn::GetAtt": [
                          "integrationtesteksclusterKubectlHandlerRole9A4C37D2",
                          "Arn"
                        ]
                      },
                      "referencetoawsstepfunctionstasksemrcontainersstartjobrunintegrationtesteksclusterDefaultVpcPrivateSubnet1SubnetFE45EEEBRef": {
                        "Ref": "integrationtesteksclusterDefaultVpcPrivateSubnet1Subnet4E00CAFB"
                      },
                      "referencetoawsstepfunctionstasksemrcontainersstartjobrunintegrationtesteksclusterDefaultVpcPrivateSubnet2Subnet5042E9F4Ref": {
                        "Ref": "integrationtesteksclusterDefaultVpcPrivateSubnet2Subnet0C3539A8"
                      },
                      "referencetoawsstepfunctionstasksemrcontainersstartjobrunintegrationtestekscluster59B73E28ClusterSecurityGroupId": {
                        "Fn::GetAtt": [
                          "integrationtesteksclusterE5C0ED98",
                          "ClusterSecurityGroupId"
                        ]
                      }
                    },
                    "templateUrl": {
                      "Fn::Join": [
                        "",
                        [
                          "https://s3.",
                          {
                            "Ref": "AWS::Region"
                          },
                          ".",
                          {
                            "Ref": "AWS::URLSuffix"
                          },
                          "/",
                          {
                            "Fn::Sub": "cdk-hnb659fds-assets-${AWS::AccountId}-${AWS::Region}"
                          },
<<<<<<< HEAD
                          "/b62155c236c3047e54d8c09d000f5d74a31e21ce4862d71a0a05949bb6188073.json"
=======
                          "/543f94abca22ebc64db87c7938d9c474b3e775d4097f283b41188ee510205097.json"
>>>>>>> 65d4f1a7
                        ]
                      ]
                    }
                  }
                },
                "constructInfo": {
                  "fqn": "aws-cdk-lib.CfnStack",
                  "version": "0.0.0"
                }
              }
            },
            "constructInfo": {
              "fqn": "constructs.Construct",
              "version": "10.3.0"
            }
          },
          "Virtual Cluster": {
            "id": "Virtual Cluster",
            "path": "aws-stepfunctions-tasks-emr-containers-start-job-run/Virtual Cluster",
            "constructInfo": {
              "fqn": "aws-cdk-lib.CfnResource",
              "version": "0.0.0"
            }
          },
          "emrServiceRole": {
            "id": "emrServiceRole",
            "path": "aws-stepfunctions-tasks-emr-containers-start-job-run/emrServiceRole",
            "constructInfo": {
              "fqn": "aws-cdk-lib.Resource",
              "version": "0.0.0"
            }
          },
          "Start a Job Run": {
            "id": "Start a Job Run",
            "path": "aws-stepfunctions-tasks-emr-containers-start-job-run/Start a Job Run",
            "children": {
              "Job-Execution-Role": {
                "id": "Job-Execution-Role",
                "path": "aws-stepfunctions-tasks-emr-containers-start-job-run/Start a Job Run/Job-Execution-Role",
                "children": {
                  "ImportJob-Execution-Role": {
                    "id": "ImportJob-Execution-Role",
                    "path": "aws-stepfunctions-tasks-emr-containers-start-job-run/Start a Job Run/Job-Execution-Role/ImportJob-Execution-Role",
                    "constructInfo": {
                      "fqn": "aws-cdk-lib.Resource",
                      "version": "0.0.0"
                    }
                  },
                  "Resource": {
                    "id": "Resource",
                    "path": "aws-stepfunctions-tasks-emr-containers-start-job-run/Start a Job Run/Job-Execution-Role/Resource",
                    "attributes": {
                      "aws:cdk:cloudformation:type": "AWS::IAM::Role",
                      "aws:cdk:cloudformation:props": {
                        "assumeRolePolicyDocument": {
                          "Statement": [
                            {
                              "Action": "sts:AssumeRole",
                              "Effect": "Allow",
                              "Principal": {
                                "Service": [
                                  "emr-containers.amazonaws.com",
                                  "states.amazonaws.com"
                                ]
                              }
                            }
                          ],
                          "Version": "2012-10-17"
                        }
                      }
                    },
                    "constructInfo": {
                      "fqn": "aws-cdk-lib.aws_iam.CfnRole",
                      "version": "0.0.0"
                    }
                  },
                  "DefaultPolicy": {
                    "id": "DefaultPolicy",
                    "path": "aws-stepfunctions-tasks-emr-containers-start-job-run/Start a Job Run/Job-Execution-Role/DefaultPolicy",
                    "children": {
                      "Resource": {
                        "id": "Resource",
                        "path": "aws-stepfunctions-tasks-emr-containers-start-job-run/Start a Job Run/Job-Execution-Role/DefaultPolicy/Resource",
                        "attributes": {
                          "aws:cdk:cloudformation:type": "AWS::IAM::Policy",
                          "aws:cdk:cloudformation:props": {
                            "policyDocument": {
                              "Statement": [
                                {
                                  "Action": "logs:DescribeLogGroups",
                                  "Effect": "Allow",
                                  "Resource": {
                                    "Fn::Join": [
                                      "",
                                      [
                                        "arn:",
                                        {
                                          "Ref": "AWS::Partition"
                                        },
                                        ":logs:",
                                        {
                                          "Ref": "AWS::Region"
                                        },
                                        ":",
                                        {
                                          "Ref": "AWS::AccountId"
                                        },
                                        ":*"
                                      ]
                                    ]
                                  }
                                }
                              ],
                              "Version": "2012-10-17"
                            },
                            "policyName": "StartaJobRunJobExecutionRoleDefaultPolicyEA7882C0",
                            "roles": [
                              {
                                "Ref": "StartaJobRunJobExecutionRole157B6BE1"
                              }
                            ]
                          }
                        },
                        "constructInfo": {
                          "fqn": "aws-cdk-lib.aws_iam.CfnPolicy",
                          "version": "0.0.0"
                        }
                      }
                    },
                    "constructInfo": {
                      "fqn": "aws-cdk-lib.aws_iam.Policy",
                      "version": "0.0.0"
                    }
                  }
                },
                "constructInfo": {
                  "fqn": "aws-cdk-lib.aws_iam.Role",
                  "version": "0.0.0"
                }
              },
              "GetEksClusterInfo": {
                "id": "GetEksClusterInfo",
                "path": "aws-stepfunctions-tasks-emr-containers-start-job-run/Start a Job Run/GetEksClusterInfo",
                "children": {
                  "Provider": {
                    "id": "Provider",
                    "path": "aws-stepfunctions-tasks-emr-containers-start-job-run/Start a Job Run/GetEksClusterInfo/Provider",
                    "constructInfo": {
                      "fqn": "aws-cdk-lib.aws_lambda.SingletonFunction",
                      "version": "0.0.0"
                    }
                  },
                  "Resource": {
                    "id": "Resource",
                    "path": "aws-stepfunctions-tasks-emr-containers-start-job-run/Start a Job Run/GetEksClusterInfo/Resource",
                    "children": {
                      "Default": {
                        "id": "Default",
                        "path": "aws-stepfunctions-tasks-emr-containers-start-job-run/Start a Job Run/GetEksClusterInfo/Resource/Default",
                        "constructInfo": {
                          "fqn": "aws-cdk-lib.CfnResource",
                          "version": "0.0.0"
                        }
                      }
                    },
                    "constructInfo": {
                      "fqn": "aws-cdk-lib.CustomResource",
                      "version": "0.0.0"
                    }
                  },
                  "CustomResourcePolicy": {
                    "id": "CustomResourcePolicy",
                    "path": "aws-stepfunctions-tasks-emr-containers-start-job-run/Start a Job Run/GetEksClusterInfo/CustomResourcePolicy",
                    "children": {
                      "Resource": {
                        "id": "Resource",
                        "path": "aws-stepfunctions-tasks-emr-containers-start-job-run/Start a Job Run/GetEksClusterInfo/CustomResourcePolicy/Resource",
                        "attributes": {
                          "aws:cdk:cloudformation:type": "AWS::IAM::Policy",
                          "aws:cdk:cloudformation:props": {
                            "policyDocument": {
                              "Statement": [
                                {
                                  "Action": "emr-containers:DescribeVirtualCluster",
                                  "Effect": "Allow",
                                  "Resource": "*"
                                }
                              ],
                              "Version": "2012-10-17"
                            },
                            "policyName": "StartaJobRunGetEksClusterInfoCustomResourcePolicy7AA7B106",
                            "roles": [
                              {
                                "Ref": "AWS679f53fac002430cb0da5b7982bd2287ServiceRoleC1EA0FF2"
                              }
                            ]
                          }
                        },
                        "constructInfo": {
                          "fqn": "aws-cdk-lib.aws_iam.CfnPolicy",
                          "version": "0.0.0"
                        }
                      }
                    },
                    "constructInfo": {
                      "fqn": "aws-cdk-lib.aws_iam.Policy",
                      "version": "0.0.0"
                    }
                  }
                },
                "constructInfo": {
                  "fqn": "aws-cdk-lib.custom_resources.AwsCustomResource",
                  "version": "0.0.0"
                }
              },
              "awsclilayer": {
                "id": "awsclilayer",
                "path": "aws-stepfunctions-tasks-emr-containers-start-job-run/Start a Job Run/awsclilayer",
                "children": {
                  "Code": {
                    "id": "Code",
                    "path": "aws-stepfunctions-tasks-emr-containers-start-job-run/Start a Job Run/awsclilayer/Code",
                    "children": {
                      "Stage": {
                        "id": "Stage",
                        "path": "aws-stepfunctions-tasks-emr-containers-start-job-run/Start a Job Run/awsclilayer/Code/Stage",
                        "constructInfo": {
                          "fqn": "aws-cdk-lib.AssetStaging",
                          "version": "0.0.0"
                        }
                      },
                      "AssetBucket": {
                        "id": "AssetBucket",
                        "path": "aws-stepfunctions-tasks-emr-containers-start-job-run/Start a Job Run/awsclilayer/Code/AssetBucket",
                        "constructInfo": {
                          "fqn": "aws-cdk-lib.aws_s3.BucketBase",
                          "version": "0.0.0"
                        }
                      }
                    },
                    "constructInfo": {
                      "fqn": "aws-cdk-lib.aws_s3_assets.Asset",
                      "version": "0.0.0"
                    }
                  },
                  "Resource": {
                    "id": "Resource",
                    "path": "aws-stepfunctions-tasks-emr-containers-start-job-run/Start a Job Run/awsclilayer/Resource",
                    "attributes": {
                      "aws:cdk:cloudformation:type": "AWS::Lambda::LayerVersion",
                      "aws:cdk:cloudformation:props": {
                        "content": {
                          "s3Bucket": {
                            "Fn::Sub": "cdk-hnb659fds-assets-${AWS::AccountId}-${AWS::Region}"
                          },
                          "s3Key": "3322b7049fb0ed2b7cbb644a2ada8d1116ff80c32dca89e6ada846b5de26f961.zip"
                        },
                        "description": "/opt/awscli/aws"
                      }
                    },
                    "constructInfo": {
                      "fqn": "aws-cdk-lib.aws_lambda.CfnLayerVersion",
                      "version": "0.0.0"
                    }
                  }
                },
                "constructInfo": {
                  "fqn": "aws-cdk-lib.lambda_layer_awscli.AwsCliLayer",
                  "version": "0.0.0"
                }
              },
              "Call Update-Role-Trust-Policy": {
                "id": "Call Update-Role-Trust-Policy",
                "path": "aws-stepfunctions-tasks-emr-containers-start-job-run/Start a Job Run/Call Update-Role-Trust-Policy",
                "constructInfo": {
                  "fqn": "aws-cdk-lib.aws_lambda.SingletonFunction",
                  "version": "0.0.0"
                }
              },
              "CustomResourceProvider": {
                "id": "CustomResourceProvider",
                "path": "aws-stepfunctions-tasks-emr-containers-start-job-run/Start a Job Run/CustomResourceProvider",
                "children": {
                  "framework-onEvent": {
                    "id": "framework-onEvent",
                    "path": "aws-stepfunctions-tasks-emr-containers-start-job-run/Start a Job Run/CustomResourceProvider/framework-onEvent",
                    "children": {
                      "ServiceRole": {
                        "id": "ServiceRole",
                        "path": "aws-stepfunctions-tasks-emr-containers-start-job-run/Start a Job Run/CustomResourceProvider/framework-onEvent/ServiceRole",
                        "children": {
                          "ImportServiceRole": {
                            "id": "ImportServiceRole",
                            "path": "aws-stepfunctions-tasks-emr-containers-start-job-run/Start a Job Run/CustomResourceProvider/framework-onEvent/ServiceRole/ImportServiceRole",
                            "constructInfo": {
                              "fqn": "aws-cdk-lib.Resource",
                              "version": "0.0.0"
                            }
                          },
                          "Resource": {
                            "id": "Resource",
                            "path": "aws-stepfunctions-tasks-emr-containers-start-job-run/Start a Job Run/CustomResourceProvider/framework-onEvent/ServiceRole/Resource",
                            "attributes": {
                              "aws:cdk:cloudformation:type": "AWS::IAM::Role",
                              "aws:cdk:cloudformation:props": {
                                "assumeRolePolicyDocument": {
                                  "Statement": [
                                    {
                                      "Action": "sts:AssumeRole",
                                      "Effect": "Allow",
                                      "Principal": {
                                        "Service": "lambda.amazonaws.com"
                                      }
                                    }
                                  ],
                                  "Version": "2012-10-17"
                                },
                                "managedPolicyArns": [
                                  {
                                    "Fn::Join": [
                                      "",
                                      [
                                        "arn:",
                                        {
                                          "Ref": "AWS::Partition"
                                        },
                                        ":iam::aws:policy/service-role/AWSLambdaBasicExecutionRole"
                                      ]
                                    ]
                                  }
                                ]
                              }
                            },
                            "constructInfo": {
                              "fqn": "aws-cdk-lib.aws_iam.CfnRole",
                              "version": "0.0.0"
                            }
                          },
                          "DefaultPolicy": {
                            "id": "DefaultPolicy",
                            "path": "aws-stepfunctions-tasks-emr-containers-start-job-run/Start a Job Run/CustomResourceProvider/framework-onEvent/ServiceRole/DefaultPolicy",
                            "children": {
                              "Resource": {
                                "id": "Resource",
                                "path": "aws-stepfunctions-tasks-emr-containers-start-job-run/Start a Job Run/CustomResourceProvider/framework-onEvent/ServiceRole/DefaultPolicy/Resource",
                                "attributes": {
                                  "aws:cdk:cloudformation:type": "AWS::IAM::Policy",
                                  "aws:cdk:cloudformation:props": {
                                    "policyDocument": {
                                      "Statement": [
                                        {
                                          "Action": "lambda:InvokeFunction",
                                          "Effect": "Allow",
                                          "Resource": [
                                            {
                                              "Fn::GetAtt": [
                                                "SingletonLambda8693BB64968944B69AAFB0CC9EB8757CB6182A5B",
                                                "Arn"
                                              ]
                                            },
                                            {
                                              "Fn::Join": [
                                                "",
                                                [
                                                  {
                                                    "Fn::GetAtt": [
                                                      "SingletonLambda8693BB64968944B69AAFB0CC9EB8757CB6182A5B",
                                                      "Arn"
                                                    ]
                                                  },
                                                  ":*"
                                                ]
                                              ]
                                            }
                                          ]
                                        }
                                      ],
                                      "Version": "2012-10-17"
                                    },
                                    "policyName": "StartaJobRunCustomResourceProviderframeworkonEventServiceRoleDefaultPolicy95FB1565",
                                    "roles": [
                                      {
                                        "Ref": "StartaJobRunCustomResourceProviderframeworkonEventServiceRole1D6E2464"
                                      }
                                    ]
                                  }
                                },
                                "constructInfo": {
                                  "fqn": "aws-cdk-lib.aws_iam.CfnPolicy",
                                  "version": "0.0.0"
                                }
                              }
                            },
                            "constructInfo": {
                              "fqn": "aws-cdk-lib.aws_iam.Policy",
                              "version": "0.0.0"
                            }
                          }
                        },
                        "constructInfo": {
                          "fqn": "aws-cdk-lib.aws_iam.Role",
                          "version": "0.0.0"
                        }
                      },
                      "Code": {
                        "id": "Code",
                        "path": "aws-stepfunctions-tasks-emr-containers-start-job-run/Start a Job Run/CustomResourceProvider/framework-onEvent/Code",
                        "children": {
                          "Stage": {
                            "id": "Stage",
                            "path": "aws-stepfunctions-tasks-emr-containers-start-job-run/Start a Job Run/CustomResourceProvider/framework-onEvent/Code/Stage",
                            "constructInfo": {
                              "fqn": "aws-cdk-lib.AssetStaging",
                              "version": "0.0.0"
                            }
                          },
                          "AssetBucket": {
                            "id": "AssetBucket",
                            "path": "aws-stepfunctions-tasks-emr-containers-start-job-run/Start a Job Run/CustomResourceProvider/framework-onEvent/Code/AssetBucket",
                            "constructInfo": {
                              "fqn": "aws-cdk-lib.aws_s3.BucketBase",
                              "version": "0.0.0"
                            }
                          }
                        },
                        "constructInfo": {
                          "fqn": "aws-cdk-lib.aws_s3_assets.Asset",
                          "version": "0.0.0"
                        }
                      },
                      "Resource": {
                        "id": "Resource",
                        "path": "aws-stepfunctions-tasks-emr-containers-start-job-run/Start a Job Run/CustomResourceProvider/framework-onEvent/Resource",
                        "attributes": {
                          "aws:cdk:cloudformation:type": "AWS::Lambda::Function",
                          "aws:cdk:cloudformation:props": {
                            "code": {
                              "s3Bucket": {
                                "Fn::Sub": "cdk-hnb659fds-assets-${AWS::AccountId}-${AWS::Region}"
                              },
                              "s3Key": "15197a5512179542fe2cff74af89bb047793c9c4e0b4395f114641a81cd52ae5.zip"
                            },
                            "description": "AWS CDK resource provider framework - onEvent (aws-stepfunctions-tasks-emr-containers-start-job-run/Start a Job Run/CustomResourceProvider)",
                            "environment": {
                              "variables": {
                                "USER_ON_EVENT_FUNCTION_ARN": {
                                  "Fn::GetAtt": [
                                    "SingletonLambda8693BB64968944B69AAFB0CC9EB8757CB6182A5B",
                                    "Arn"
                                  ]
                                }
                              }
                            },
                            "handler": "framework.onEvent",
                            "role": {
                              "Fn::GetAtt": [
                                "StartaJobRunCustomResourceProviderframeworkonEventServiceRole1D6E2464",
                                "Arn"
                              ]
                            },
                            "runtime": {
                              "Fn::FindInMap": [
                                "LatestNodeRuntimeMap",
                                {
                                  "Ref": "AWS::Region"
                                },
                                "value"
                              ]
                            },
                            "timeout": 900
                          }
                        },
                        "constructInfo": {
                          "fqn": "aws-cdk-lib.aws_lambda.CfnFunction",
                          "version": "0.0.0"
                        }
                      }
                    },
                    "constructInfo": {
                      "fqn": "aws-cdk-lib.aws_lambda.Function",
                      "version": "0.0.0"
                    }
                  }
                },
                "constructInfo": {
                  "fqn": "aws-cdk-lib.custom_resources.Provider",
                  "version": "0.0.0"
                }
              },
              "Custom Resource": {
                "id": "Custom Resource",
                "path": "aws-stepfunctions-tasks-emr-containers-start-job-run/Start a Job Run/Custom Resource",
                "children": {
                  "Default": {
                    "id": "Default",
                    "path": "aws-stepfunctions-tasks-emr-containers-start-job-run/Start a Job Run/Custom Resource/Default",
                    "constructInfo": {
                      "fqn": "aws-cdk-lib.CfnResource",
                      "version": "0.0.0"
                    }
                  }
                },
                "constructInfo": {
                  "fqn": "aws-cdk-lib.CustomResource",
                  "version": "0.0.0"
                }
              }
            },
            "constructInfo": {
              "fqn": "aws-cdk-lib.aws_stepfunctions_tasks.EmrContainersStartJobRun",
              "version": "0.0.0"
            }
          },
          "LatestNodeRuntimeMap": {
            "id": "LatestNodeRuntimeMap",
            "path": "aws-stepfunctions-tasks-emr-containers-start-job-run/LatestNodeRuntimeMap",
            "constructInfo": {
              "fqn": "aws-cdk-lib.CfnMapping",
              "version": "0.0.0"
            }
          },
          "AWS679f53fac002430cb0da5b7982bd2287": {
            "id": "AWS679f53fac002430cb0da5b7982bd2287",
            "path": "aws-stepfunctions-tasks-emr-containers-start-job-run/AWS679f53fac002430cb0da5b7982bd2287",
            "children": {
              "ServiceRole": {
                "id": "ServiceRole",
                "path": "aws-stepfunctions-tasks-emr-containers-start-job-run/AWS679f53fac002430cb0da5b7982bd2287/ServiceRole",
                "children": {
                  "ImportServiceRole": {
                    "id": "ImportServiceRole",
                    "path": "aws-stepfunctions-tasks-emr-containers-start-job-run/AWS679f53fac002430cb0da5b7982bd2287/ServiceRole/ImportServiceRole",
                    "constructInfo": {
                      "fqn": "aws-cdk-lib.Resource",
                      "version": "0.0.0"
                    }
                  },
                  "Resource": {
                    "id": "Resource",
                    "path": "aws-stepfunctions-tasks-emr-containers-start-job-run/AWS679f53fac002430cb0da5b7982bd2287/ServiceRole/Resource",
                    "attributes": {
                      "aws:cdk:cloudformation:type": "AWS::IAM::Role",
                      "aws:cdk:cloudformation:props": {
                        "assumeRolePolicyDocument": {
                          "Statement": [
                            {
                              "Action": "sts:AssumeRole",
                              "Effect": "Allow",
                              "Principal": {
                                "Service": "lambda.amazonaws.com"
                              }
                            }
                          ],
                          "Version": "2012-10-17"
                        },
                        "managedPolicyArns": [
                          {
                            "Fn::Join": [
                              "",
                              [
                                "arn:",
                                {
                                  "Ref": "AWS::Partition"
                                },
                                ":iam::aws:policy/service-role/AWSLambdaBasicExecutionRole"
                              ]
                            ]
                          }
                        ]
                      }
                    },
                    "constructInfo": {
                      "fqn": "aws-cdk-lib.aws_iam.CfnRole",
                      "version": "0.0.0"
                    }
                  }
                },
                "constructInfo": {
                  "fqn": "aws-cdk-lib.aws_iam.Role",
                  "version": "0.0.0"
                }
              },
              "Code": {
                "id": "Code",
                "path": "aws-stepfunctions-tasks-emr-containers-start-job-run/AWS679f53fac002430cb0da5b7982bd2287/Code",
                "children": {
                  "Stage": {
                    "id": "Stage",
                    "path": "aws-stepfunctions-tasks-emr-containers-start-job-run/AWS679f53fac002430cb0da5b7982bd2287/Code/Stage",
                    "constructInfo": {
                      "fqn": "aws-cdk-lib.AssetStaging",
                      "version": "0.0.0"
                    }
                  },
                  "AssetBucket": {
                    "id": "AssetBucket",
                    "path": "aws-stepfunctions-tasks-emr-containers-start-job-run/AWS679f53fac002430cb0da5b7982bd2287/Code/AssetBucket",
                    "constructInfo": {
                      "fqn": "aws-cdk-lib.aws_s3.BucketBase",
                      "version": "0.0.0"
                    }
                  }
                },
                "constructInfo": {
                  "fqn": "aws-cdk-lib.aws_s3_assets.Asset",
                  "version": "0.0.0"
                }
              },
              "Resource": {
                "id": "Resource",
                "path": "aws-stepfunctions-tasks-emr-containers-start-job-run/AWS679f53fac002430cb0da5b7982bd2287/Resource",
                "attributes": {
                  "aws:cdk:cloudformation:type": "AWS::Lambda::Function",
                  "aws:cdk:cloudformation:props": {
                    "code": {
                      "s3Bucket": {
                        "Fn::Sub": "cdk-hnb659fds-assets-${AWS::AccountId}-${AWS::Region}"
                      },
                      "s3Key": "746da84b10e215c552e68b6d2061024e4429f0386f43a35ef5e4d2940655692e.zip"
                    },
                    "handler": "index.handler",
                    "role": {
                      "Fn::GetAtt": [
                        "AWS679f53fac002430cb0da5b7982bd2287ServiceRoleC1EA0FF2",
                        "Arn"
                      ]
                    },
                    "runtime": {
                      "Fn::FindInMap": [
                        "LatestNodeRuntimeMap",
                        {
                          "Ref": "AWS::Region"
                        },
                        "value"
                      ]
                    },
                    "timeout": 120
                  }
                },
                "constructInfo": {
                  "fqn": "aws-cdk-lib.aws_lambda.CfnFunction",
                  "version": "0.0.0"
                }
              }
            },
            "constructInfo": {
              "fqn": "aws-cdk-lib.aws_lambda.Function",
              "version": "0.0.0"
            }
          },
          "SingletonLambda8693BB64968944B69AAFB0CC9EB8757C": {
            "id": "SingletonLambda8693BB64968944B69AAFB0CC9EB8757C",
            "path": "aws-stepfunctions-tasks-emr-containers-start-job-run/SingletonLambda8693BB64968944B69AAFB0CC9EB8757C",
            "children": {
              "ServiceRole": {
                "id": "ServiceRole",
                "path": "aws-stepfunctions-tasks-emr-containers-start-job-run/SingletonLambda8693BB64968944B69AAFB0CC9EB8757C/ServiceRole",
                "children": {
                  "ImportServiceRole": {
                    "id": "ImportServiceRole",
                    "path": "aws-stepfunctions-tasks-emr-containers-start-job-run/SingletonLambda8693BB64968944B69AAFB0CC9EB8757C/ServiceRole/ImportServiceRole",
                    "constructInfo": {
                      "fqn": "aws-cdk-lib.Resource",
                      "version": "0.0.0"
                    }
                  },
                  "Resource": {
                    "id": "Resource",
                    "path": "aws-stepfunctions-tasks-emr-containers-start-job-run/SingletonLambda8693BB64968944B69AAFB0CC9EB8757C/ServiceRole/Resource",
                    "attributes": {
                      "aws:cdk:cloudformation:type": "AWS::IAM::Role",
                      "aws:cdk:cloudformation:props": {
                        "assumeRolePolicyDocument": {
                          "Statement": [
                            {
                              "Action": "sts:AssumeRole",
                              "Effect": "Allow",
                              "Principal": {
                                "Service": "lambda.amazonaws.com"
                              }
                            }
                          ],
                          "Version": "2012-10-17"
                        },
                        "managedPolicyArns": [
                          {
                            "Fn::Join": [
                              "",
                              [
                                "arn:",
                                {
                                  "Ref": "AWS::Partition"
                                },
                                ":iam::aws:policy/service-role/AWSLambdaBasicExecutionRole"
                              ]
                            ]
                          }
                        ]
                      }
                    },
                    "constructInfo": {
                      "fqn": "aws-cdk-lib.aws_iam.CfnRole",
                      "version": "0.0.0"
                    }
                  },
                  "DefaultPolicy": {
                    "id": "DefaultPolicy",
                    "path": "aws-stepfunctions-tasks-emr-containers-start-job-run/SingletonLambda8693BB64968944B69AAFB0CC9EB8757C/ServiceRole/DefaultPolicy",
                    "children": {
                      "Resource": {
                        "id": "Resource",
                        "path": "aws-stepfunctions-tasks-emr-containers-start-job-run/SingletonLambda8693BB64968944B69AAFB0CC9EB8757C/ServiceRole/DefaultPolicy/Resource",
                        "attributes": {
                          "aws:cdk:cloudformation:type": "AWS::IAM::Policy",
                          "aws:cdk:cloudformation:props": {
                            "policyDocument": {
                              "Statement": [
                                {
                                  "Action": "eks:DescribeCluster",
                                  "Effect": "Allow",
                                  "Resource": {
                                    "Fn::Join": [
                                      "",
                                      [
                                        "arn:",
                                        {
                                          "Ref": "AWS::Partition"
                                        },
                                        ":eks:",
                                        {
                                          "Ref": "AWS::Region"
                                        },
                                        ":",
                                        {
                                          "Ref": "AWS::AccountId"
                                        },
                                        ":cluster/",
                                        {
                                          "Fn::GetAtt": [
                                            "StartaJobRunGetEksClusterInfoD0E31373",
                                            "virtualCluster.containerProvider.id"
                                          ]
                                        }
                                      ]
                                    ]
                                  }
                                },
                                {
                                  "Action": [
                                    "iam:GetRole",
                                    "iam:UpdateAssumeRolePolicy"
                                  ],
                                  "Effect": "Allow",
                                  "Resource": {
                                    "Fn::GetAtt": [
                                      "StartaJobRunJobExecutionRole157B6BE1",
                                      "Arn"
                                    ]
                                  }
                                }
                              ],
                              "Version": "2012-10-17"
                            },
                            "policyName": "SingletonLambda8693BB64968944B69AAFB0CC9EB8757CServiceRoleDefaultPolicy87B52EEA",
                            "roles": [
                              {
                                "Ref": "SingletonLambda8693BB64968944B69AAFB0CC9EB8757CServiceRoleF99BDB4C"
                              }
                            ]
                          }
                        },
                        "constructInfo": {
                          "fqn": "aws-cdk-lib.aws_iam.CfnPolicy",
                          "version": "0.0.0"
                        }
                      }
                    },
                    "constructInfo": {
                      "fqn": "aws-cdk-lib.aws_iam.Policy",
                      "version": "0.0.0"
                    }
                  }
                },
                "constructInfo": {
                  "fqn": "aws-cdk-lib.aws_iam.Role",
                  "version": "0.0.0"
                }
              },
              "Code": {
                "id": "Code",
                "path": "aws-stepfunctions-tasks-emr-containers-start-job-run/SingletonLambda8693BB64968944B69AAFB0CC9EB8757C/Code",
                "children": {
                  "Stage": {
                    "id": "Stage",
                    "path": "aws-stepfunctions-tasks-emr-containers-start-job-run/SingletonLambda8693BB64968944B69AAFB0CC9EB8757C/Code/Stage",
                    "constructInfo": {
                      "fqn": "aws-cdk-lib.AssetStaging",
                      "version": "0.0.0"
                    }
                  },
                  "AssetBucket": {
                    "id": "AssetBucket",
                    "path": "aws-stepfunctions-tasks-emr-containers-start-job-run/SingletonLambda8693BB64968944B69AAFB0CC9EB8757C/Code/AssetBucket",
                    "constructInfo": {
                      "fqn": "aws-cdk-lib.aws_s3.BucketBase",
                      "version": "0.0.0"
                    }
                  }
                },
                "constructInfo": {
                  "fqn": "aws-cdk-lib.aws_s3_assets.Asset",
                  "version": "0.0.0"
                }
              },
              "Resource": {
                "id": "Resource",
                "path": "aws-stepfunctions-tasks-emr-containers-start-job-run/SingletonLambda8693BB64968944B69AAFB0CC9EB8757C/Resource",
                "attributes": {
                  "aws:cdk:cloudformation:type": "AWS::Lambda::Function",
                  "aws:cdk:cloudformation:props": {
                    "code": {
                      "s3Bucket": {
                        "Fn::Sub": "cdk-hnb659fds-assets-${AWS::AccountId}-${AWS::Region}"
                      },
                      "s3Key": "3c25783c134c6817b53033bdc57fc404bda6ba93392fcc7d3ca4d92bd072351f.zip"
                    },
                    "handler": "index.handler",
                    "layers": [
                      {
                        "Ref": "StartaJobRunawsclilayer110EEF0B"
                      }
                    ],
                    "memorySize": 256,
                    "role": {
                      "Fn::GetAtt": [
                        "SingletonLambda8693BB64968944B69AAFB0CC9EB8757CServiceRoleF99BDB4C",
                        "Arn"
                      ]
                    },
                    "runtime": "python3.9",
                    "timeout": 30
                  }
                },
                "constructInfo": {
                  "fqn": "aws-cdk-lib.aws_lambda.CfnFunction",
                  "version": "0.0.0"
                }
              }
            },
            "constructInfo": {
              "fqn": "aws-cdk-lib.aws_lambda.Function",
              "version": "0.0.0"
            }
          },
          "StateMachine": {
            "id": "StateMachine",
            "path": "aws-stepfunctions-tasks-emr-containers-start-job-run/StateMachine",
            "children": {
              "Role": {
                "id": "Role",
                "path": "aws-stepfunctions-tasks-emr-containers-start-job-run/StateMachine/Role",
                "children": {
                  "ImportRole": {
                    "id": "ImportRole",
                    "path": "aws-stepfunctions-tasks-emr-containers-start-job-run/StateMachine/Role/ImportRole",
                    "constructInfo": {
                      "fqn": "aws-cdk-lib.Resource",
                      "version": "0.0.0"
                    }
                  },
                  "Resource": {
                    "id": "Resource",
                    "path": "aws-stepfunctions-tasks-emr-containers-start-job-run/StateMachine/Role/Resource",
                    "attributes": {
                      "aws:cdk:cloudformation:type": "AWS::IAM::Role",
                      "aws:cdk:cloudformation:props": {
                        "assumeRolePolicyDocument": {
                          "Statement": [
                            {
                              "Action": "sts:AssumeRole",
                              "Effect": "Allow",
                              "Principal": {
                                "Service": "states.amazonaws.com"
                              }
                            }
                          ],
                          "Version": "2012-10-17"
                        }
                      }
                    },
                    "constructInfo": {
                      "fqn": "aws-cdk-lib.aws_iam.CfnRole",
                      "version": "0.0.0"
                    }
                  },
                  "DefaultPolicy": {
                    "id": "DefaultPolicy",
                    "path": "aws-stepfunctions-tasks-emr-containers-start-job-run/StateMachine/Role/DefaultPolicy",
                    "children": {
                      "Resource": {
                        "id": "Resource",
                        "path": "aws-stepfunctions-tasks-emr-containers-start-job-run/StateMachine/Role/DefaultPolicy/Resource",
                        "attributes": {
                          "aws:cdk:cloudformation:type": "AWS::IAM::Policy",
                          "aws:cdk:cloudformation:props": {
                            "policyDocument": {
                              "Statement": [
                                {
                                  "Action": "emr-containers:StartJobRun",
                                  "Condition": {
                                    "StringEquals": {
                                      "emr-containers:ExecutionRoleArn": {
                                        "Fn::GetAtt": [
                                          "StartaJobRunJobExecutionRole157B6BE1",
                                          "Arn"
                                        ]
                                      }
                                    }
                                  },
                                  "Effect": "Allow",
                                  "Resource": {
                                    "Fn::Join": [
                                      "",
                                      [
                                        "arn:",
                                        {
                                          "Ref": "AWS::Partition"
                                        },
                                        ":emr-containers:",
                                        {
                                          "Ref": "AWS::Region"
                                        },
                                        ":",
                                        {
                                          "Ref": "AWS::AccountId"
                                        },
                                        ":/virtualclusters/",
                                        {
                                          "Fn::GetAtt": [
                                            "VirtualCluster",
                                            "Id"
                                          ]
                                        }
                                      ]
                                    ]
                                  }
                                },
                                {
                                  "Action": [
                                    "emr-containers:CancelJobRun",
                                    "emr-containers:DescribeJobRun"
                                  ],
                                  "Effect": "Allow",
                                  "Resource": {
                                    "Fn::Join": [
                                      "",
                                      [
                                        "arn:",
                                        {
                                          "Ref": "AWS::Partition"
                                        },
                                        ":emr-containers:",
                                        {
                                          "Ref": "AWS::Region"
                                        },
                                        ":",
                                        {
                                          "Ref": "AWS::AccountId"
                                        },
                                        ":/virtualclusters/",
                                        {
                                          "Fn::GetAtt": [
                                            "VirtualCluster",
                                            "Id"
                                          ]
                                        },
                                        "/jobruns/*"
                                      ]
                                    ]
                                  }
                                }
                              ],
                              "Version": "2012-10-17"
                            },
                            "policyName": "StateMachineRoleDefaultPolicyDF1E6607",
                            "roles": [
                              {
                                "Ref": "StateMachineRoleB840431D"
                              }
                            ]
                          }
                        },
                        "constructInfo": {
                          "fqn": "aws-cdk-lib.aws_iam.CfnPolicy",
                          "version": "0.0.0"
                        }
                      }
                    },
                    "constructInfo": {
                      "fqn": "aws-cdk-lib.aws_iam.Policy",
                      "version": "0.0.0"
                    }
                  }
                },
                "constructInfo": {
                  "fqn": "aws-cdk-lib.aws_iam.Role",
                  "version": "0.0.0"
                }
              },
              "Resource": {
                "id": "Resource",
                "path": "aws-stepfunctions-tasks-emr-containers-start-job-run/StateMachine/Resource",
                "attributes": {
                  "aws:cdk:cloudformation:type": "AWS::StepFunctions::StateMachine",
                  "aws:cdk:cloudformation:props": {
                    "definitionString": {
                      "Fn::Join": [
                        "",
                        [
                          "{\"StartAt\":\"Start a Job Run\",\"States\":{\"Start a Job Run\":{\"End\":true,\"Type\":\"Task\",\"Resource\":\"arn:",
                          {
                            "Ref": "AWS::Partition"
                          },
                          ":states:::emr-containers:startJobRun.sync\",\"Parameters\":{\"VirtualClusterId\":\"",
                          {
                            "Fn::GetAtt": [
                              "VirtualCluster",
                              "Id"
                            ]
                          },
                          "\",\"Name\":\"EMR-Containers-Job\",\"ExecutionRoleArn\":\"",
                          {
                            "Fn::GetAtt": [
                              "StartaJobRunJobExecutionRole157B6BE1",
                              "Arn"
                            ]
                          },
                          "\",\"ReleaseLabel\":\"emr-6.2.0-latest\",\"JobDriver\":{\"SparkSubmitJobDriver\":{\"EntryPoint\":\"local:///usr/lib/spark/examples/src/main/python/pi.py\",\"EntryPointArguments\":[\"2\"],\"SparkSubmitParameters\":\"--conf spark.driver.memory=512M --conf spark.kubernetes.driver.request.cores=0.2 --conf spark.kubernetes.executor.request.cores=0.2 --conf spark.sql.shuffle.partitions=60 --conf spark.dynamicAllocation.enabled=false\"}},\"ConfigurationOverrides\":{\"MonitoringConfiguration\":{\"PersistentAppUI\":\"ENABLED\"}}}}},\"TimeoutSeconds\":1000}"
                        ]
                      ]
                    },
                    "roleArn": {
                      "Fn::GetAtt": [
                        "StateMachineRoleB840431D",
                        "Arn"
                      ]
                    }
                  }
                },
                "constructInfo": {
                  "fqn": "aws-cdk-lib.aws_stepfunctions.CfnStateMachine",
                  "version": "0.0.0"
                }
              }
            },
            "constructInfo": {
              "fqn": "aws-cdk-lib.aws_stepfunctions.StateMachine",
              "version": "0.0.0"
            }
          },
          "stateMachineArn": {
            "id": "stateMachineArn",
            "path": "aws-stepfunctions-tasks-emr-containers-start-job-run/stateMachineArn",
            "constructInfo": {
              "fqn": "aws-cdk-lib.CfnOutput",
              "version": "0.0.0"
            }
          },
          "BootstrapVersion": {
            "id": "BootstrapVersion",
            "path": "aws-stepfunctions-tasks-emr-containers-start-job-run/BootstrapVersion",
            "constructInfo": {
              "fqn": "aws-cdk-lib.CfnParameter",
              "version": "0.0.0"
            }
          },
          "CheckBootstrapVersion": {
            "id": "CheckBootstrapVersion",
            "path": "aws-stepfunctions-tasks-emr-containers-start-job-run/CheckBootstrapVersion",
            "constructInfo": {
              "fqn": "aws-cdk-lib.CfnRule",
              "version": "0.0.0"
            }
          }
        },
        "constructInfo": {
          "fqn": "aws-cdk-lib.Stack",
          "version": "0.0.0"
        }
      },
      "aws-stepfunctions-tasks-emr-containers-start-job-run-integ": {
        "id": "aws-stepfunctions-tasks-emr-containers-start-job-run-integ",
        "path": "aws-stepfunctions-tasks-emr-containers-start-job-run-integ",
        "children": {
          "DefaultTest": {
            "id": "DefaultTest",
            "path": "aws-stepfunctions-tasks-emr-containers-start-job-run-integ/DefaultTest",
            "children": {
              "Default": {
                "id": "Default",
                "path": "aws-stepfunctions-tasks-emr-containers-start-job-run-integ/DefaultTest/Default",
                "constructInfo": {
                  "fqn": "constructs.Construct",
                  "version": "10.3.0"
                }
              },
              "DeployAssert": {
                "id": "DeployAssert",
                "path": "aws-stepfunctions-tasks-emr-containers-start-job-run-integ/DefaultTest/DeployAssert",
                "children": {
                  "BootstrapVersion": {
                    "id": "BootstrapVersion",
                    "path": "aws-stepfunctions-tasks-emr-containers-start-job-run-integ/DefaultTest/DeployAssert/BootstrapVersion",
                    "constructInfo": {
                      "fqn": "aws-cdk-lib.CfnParameter",
                      "version": "0.0.0"
                    }
                  },
                  "CheckBootstrapVersion": {
                    "id": "CheckBootstrapVersion",
                    "path": "aws-stepfunctions-tasks-emr-containers-start-job-run-integ/DefaultTest/DeployAssert/CheckBootstrapVersion",
                    "constructInfo": {
                      "fqn": "aws-cdk-lib.CfnRule",
                      "version": "0.0.0"
                    }
                  }
                },
                "constructInfo": {
                  "fqn": "aws-cdk-lib.Stack",
                  "version": "0.0.0"
                }
              }
            },
            "constructInfo": {
              "fqn": "@aws-cdk/integ-tests-alpha.IntegTestCase",
              "version": "0.0.0"
            }
          }
        },
        "constructInfo": {
          "fqn": "@aws-cdk/integ-tests-alpha.IntegTest",
          "version": "0.0.0"
        }
      },
      "Tree": {
        "id": "Tree",
        "path": "Tree",
        "constructInfo": {
          "fqn": "constructs.Construct",
          "version": "10.3.0"
        }
      }
    },
    "constructInfo": {
      "fqn": "aws-cdk-lib.App",
      "version": "0.0.0"
    }
  }
}<|MERGE_RESOLUTION|>--- conflicted
+++ resolved
@@ -2721,11 +2721,7 @@
                           {
                             "Fn::Sub": "cdk-hnb659fds-assets-${AWS::AccountId}-${AWS::Region}"
                           },
-<<<<<<< HEAD
                           "/2b794d10c1b557be68afbeb76dea8537d2e3182b48594e6feb53a93220bd820d.json"
-=======
-                          "/aaa1fc2844a51833cf5a65de7152541ef1c1627b4b883738488f53332143a48b.json"
->>>>>>> 65d4f1a7
                         ]
                       ]
                     }
@@ -3297,11 +3293,7 @@
                           {
                             "Fn::Sub": "cdk-hnb659fds-assets-${AWS::AccountId}-${AWS::Region}"
                           },
-<<<<<<< HEAD
                           "/b62155c236c3047e54d8c09d000f5d74a31e21ce4862d71a0a05949bb6188073.json"
-=======
-                          "/543f94abca22ebc64db87c7938d9c474b3e775d4097f283b41188ee510205097.json"
->>>>>>> 65d4f1a7
                         ]
                       ]
                     }
