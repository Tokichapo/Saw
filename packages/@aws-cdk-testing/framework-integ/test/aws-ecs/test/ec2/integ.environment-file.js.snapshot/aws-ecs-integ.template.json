{
 "Resources": {
  "Bucket83908E77": {
   "Type": "AWS::S3::Bucket",
   "Properties": {
    "PublicAccessBlockConfiguration": {
     "BlockPublicAcls": true,
     "BlockPublicPolicy": true,
     "IgnorePublicAcls": true,
     "RestrictPublicBuckets": true
    },
    "Tags": [
     {
      "Key": "aws-cdk:auto-delete-objects",
      "Value": "true"
     },
     {
      "Key": "aws-cdk:cr-owned:f8f0a91c",
      "Value": "true"
     }
    ]
   },
   "UpdateReplacePolicy": "Delete",
   "DeletionPolicy": "Delete"
  },
  "BucketPolicyE9A3008A": {
   "Type": "AWS::S3::BucketPolicy",
   "Properties": {
    "Bucket": {
     "Ref": "Bucket83908E77"
    },
    "PolicyDocument": {
     "Statement": [
      {
       "Action": [
        "s3:DeleteObject*",
        "s3:GetBucket*",
        "s3:List*"
       ],
       "Effect": "Allow",
       "Principal": {
        "AWS": {
         "Fn::GetAtt": [
          "CustomS3AutoDeleteObjectsCustomResourceProviderRole3B1BD092",
          "Arn"
         ]
        }
       },
       "Resource": [
        {
         "Fn::GetAtt": [
          "Bucket83908E77",
          "Arn"
         ]
        },
        {
         "Fn::Join": [
          "",
          [
           {
            "Fn::GetAtt": [
             "Bucket83908E77",
             "Arn"
            ]
           },
           "/*"
          ]
         ]
        }
       ]
      }
     ],
     "Version": "2012-10-17"
    }
   }
  },
  "BucketAutoDeleteObjectsCustomResourceBAFD23C2": {
   "Type": "Custom::S3AutoDeleteObjects",
   "Properties": {
    "ServiceToken": {
     "Fn::GetAtt": [
      "CustomS3AutoDeleteObjectsCustomResourceProviderHandler9D90184F",
      "Arn"
     ]
    },
    "BucketName": {
     "Ref": "Bucket83908E77"
    }
   },
   "DependsOn": [
    "BucketPolicyE9A3008A"
   ],
   "UpdateReplacePolicy": "Delete",
   "DeletionPolicy": "Delete"
  },
  "CustomS3AutoDeleteObjectsCustomResourceProviderRole3B1BD092": {
   "Type": "AWS::IAM::Role",
   "Properties": {
    "AssumeRolePolicyDocument": {
     "Version": "2012-10-17",
     "Statement": [
      {
       "Action": "sts:AssumeRole",
       "Effect": "Allow",
       "Principal": {
        "Service": "lambda.amazonaws.com"
       }
      }
     ]
    },
    "ManagedPolicyArns": [
     {
      "Fn::Sub": "arn:${AWS::Partition}:iam::aws:policy/service-role/AWSLambdaBasicExecutionRole"
     }
    ]
   }
  },
  "CustomS3AutoDeleteObjectsCustomResourceProviderHandler9D90184F": {
   "Type": "AWS::Lambda::Function",
   "Properties": {
    "Code": {
     "S3Bucket": {
      "Fn::Sub": "cdk-hnb659fds-assets-${AWS::AccountId}-${AWS::Region}"
     },
<<<<<<< HEAD
     "S3Key": "40aa87cdf43c4095cec18bc443965f22ab2f8c1ace47e482a0ba4e35d83b0cc9.zip"
=======
     "S3Key": "2575608c9455922c199396dd056f7479bb172f5c6068cd093f6d061160f48cee.zip"
>>>>>>> 06b33d54
    },
    "Timeout": 900,
    "MemorySize": 128,
    "Handler": "index.handler",
    "Role": {
     "Fn::GetAtt": [
      "CustomS3AutoDeleteObjectsCustomResourceProviderRole3B1BD092",
      "Arn"
     ]
    },
    "Runtime": "nodejs16.x",
    "Description": {
     "Fn::Join": [
      "",
      [
       "Lambda function for auto-deleting objects in ",
       {
        "Ref": "Bucket83908E77"
       },
       " S3 bucket."
      ]
     ]
    }
   },
   "DependsOn": [
    "CustomS3AutoDeleteObjectsCustomResourceProviderRole3B1BD092"
   ]
  },
  "Vpc8378EB38": {
   "Type": "AWS::EC2::VPC",
   "Properties": {
    "CidrBlock": "10.0.0.0/16",
    "EnableDnsHostnames": true,
    "EnableDnsSupport": true,
    "InstanceTenancy": "default",
    "Tags": [
     {
      "Key": "Name",
      "Value": "aws-ecs-integ/Vpc"
     }
    ]
   }
  },
  "VpcPublicSubnet1Subnet5C2D37C4": {
   "Type": "AWS::EC2::Subnet",
   "Properties": {
    "VpcId": {
     "Ref": "Vpc8378EB38"
    },
    "AvailabilityZone": {
     "Fn::Select": [
      0,
      {
       "Fn::GetAZs": ""
      }
     ]
    },
    "CidrBlock": "10.0.0.0/18",
    "MapPublicIpOnLaunch": true,
    "Tags": [
     {
      "Key": "aws-cdk:subnet-name",
      "Value": "Public"
     },
     {
      "Key": "aws-cdk:subnet-type",
      "Value": "Public"
     },
     {
      "Key": "Name",
      "Value": "aws-ecs-integ/Vpc/PublicSubnet1"
     }
    ]
   }
  },
  "VpcPublicSubnet1RouteTable6C95E38E": {
   "Type": "AWS::EC2::RouteTable",
   "Properties": {
    "VpcId": {
     "Ref": "Vpc8378EB38"
    },
    "Tags": [
     {
      "Key": "Name",
      "Value": "aws-ecs-integ/Vpc/PublicSubnet1"
     }
    ]
   }
  },
  "VpcPublicSubnet1RouteTableAssociation97140677": {
   "Type": "AWS::EC2::SubnetRouteTableAssociation",
   "Properties": {
    "RouteTableId": {
     "Ref": "VpcPublicSubnet1RouteTable6C95E38E"
    },
    "SubnetId": {
     "Ref": "VpcPublicSubnet1Subnet5C2D37C4"
    }
   }
  },
  "VpcPublicSubnet1DefaultRoute3DA9E72A": {
   "Type": "AWS::EC2::Route",
   "Properties": {
    "RouteTableId": {
     "Ref": "VpcPublicSubnet1RouteTable6C95E38E"
    },
    "DestinationCidrBlock": "0.0.0.0/0",
    "GatewayId": {
     "Ref": "VpcIGWD7BA715C"
    }
   },
   "DependsOn": [
    "VpcVPCGWBF912B6E"
   ]
  },
  "VpcPublicSubnet1EIPD7E02669": {
   "Type": "AWS::EC2::EIP",
   "Properties": {
    "Domain": "vpc",
    "Tags": [
     {
      "Key": "Name",
      "Value": "aws-ecs-integ/Vpc/PublicSubnet1"
     }
    ]
   }
  },
  "VpcPublicSubnet1NATGateway4D7517AA": {
   "Type": "AWS::EC2::NatGateway",
   "Properties": {
    "SubnetId": {
     "Ref": "VpcPublicSubnet1Subnet5C2D37C4"
    },
    "AllocationId": {
     "Fn::GetAtt": [
      "VpcPublicSubnet1EIPD7E02669",
      "AllocationId"
     ]
    },
    "Tags": [
     {
      "Key": "Name",
      "Value": "aws-ecs-integ/Vpc/PublicSubnet1"
     }
    ]
   },
   "DependsOn": [
    "VpcPublicSubnet1DefaultRoute3DA9E72A",
    "VpcPublicSubnet1RouteTableAssociation97140677"
   ]
  },
  "VpcPublicSubnet2Subnet691E08A3": {
   "Type": "AWS::EC2::Subnet",
   "Properties": {
    "VpcId": {
     "Ref": "Vpc8378EB38"
    },
    "AvailabilityZone": {
     "Fn::Select": [
      1,
      {
       "Fn::GetAZs": ""
      }
     ]
    },
    "CidrBlock": "10.0.64.0/18",
    "MapPublicIpOnLaunch": true,
    "Tags": [
     {
      "Key": "aws-cdk:subnet-name",
      "Value": "Public"
     },
     {
      "Key": "aws-cdk:subnet-type",
      "Value": "Public"
     },
     {
      "Key": "Name",
      "Value": "aws-ecs-integ/Vpc/PublicSubnet2"
     }
    ]
   }
  },
  "VpcPublicSubnet2RouteTable94F7E489": {
   "Type": "AWS::EC2::RouteTable",
   "Properties": {
    "VpcId": {
     "Ref": "Vpc8378EB38"
    },
    "Tags": [
     {
      "Key": "Name",
      "Value": "aws-ecs-integ/Vpc/PublicSubnet2"
     }
    ]
   }
  },
  "VpcPublicSubnet2RouteTableAssociationDD5762D8": {
   "Type": "AWS::EC2::SubnetRouteTableAssociation",
   "Properties": {
    "RouteTableId": {
     "Ref": "VpcPublicSubnet2RouteTable94F7E489"
    },
    "SubnetId": {
     "Ref": "VpcPublicSubnet2Subnet691E08A3"
    }
   }
  },
  "VpcPublicSubnet2DefaultRoute97F91067": {
   "Type": "AWS::EC2::Route",
   "Properties": {
    "RouteTableId": {
     "Ref": "VpcPublicSubnet2RouteTable94F7E489"
    },
    "DestinationCidrBlock": "0.0.0.0/0",
    "GatewayId": {
     "Ref": "VpcIGWD7BA715C"
    }
   },
   "DependsOn": [
    "VpcVPCGWBF912B6E"
   ]
  },
  "VpcPublicSubnet2EIP3C605A87": {
   "Type": "AWS::EC2::EIP",
   "Properties": {
    "Domain": "vpc",
    "Tags": [
     {
      "Key": "Name",
      "Value": "aws-ecs-integ/Vpc/PublicSubnet2"
     }
    ]
   }
  },
  "VpcPublicSubnet2NATGateway9182C01D": {
   "Type": "AWS::EC2::NatGateway",
   "Properties": {
    "SubnetId": {
     "Ref": "VpcPublicSubnet2Subnet691E08A3"
    },
    "AllocationId": {
     "Fn::GetAtt": [
      "VpcPublicSubnet2EIP3C605A87",
      "AllocationId"
     ]
    },
    "Tags": [
     {
      "Key": "Name",
      "Value": "aws-ecs-integ/Vpc/PublicSubnet2"
     }
    ]
   },
   "DependsOn": [
    "VpcPublicSubnet2DefaultRoute97F91067",
    "VpcPublicSubnet2RouteTableAssociationDD5762D8"
   ]
  },
  "VpcPrivateSubnet1Subnet536B997A": {
   "Type": "AWS::EC2::Subnet",
   "Properties": {
    "VpcId": {
     "Ref": "Vpc8378EB38"
    },
    "AvailabilityZone": {
     "Fn::Select": [
      0,
      {
       "Fn::GetAZs": ""
      }
     ]
    },
    "CidrBlock": "10.0.128.0/18",
    "MapPublicIpOnLaunch": false,
    "Tags": [
     {
      "Key": "aws-cdk:subnet-name",
      "Value": "Private"
     },
     {
      "Key": "aws-cdk:subnet-type",
      "Value": "Private"
     },
     {
      "Key": "Name",
      "Value": "aws-ecs-integ/Vpc/PrivateSubnet1"
     }
    ]
   }
  },
  "VpcPrivateSubnet1RouteTableB2C5B500": {
   "Type": "AWS::EC2::RouteTable",
   "Properties": {
    "VpcId": {
     "Ref": "Vpc8378EB38"
    },
    "Tags": [
     {
      "Key": "Name",
      "Value": "aws-ecs-integ/Vpc/PrivateSubnet1"
     }
    ]
   }
  },
  "VpcPrivateSubnet1RouteTableAssociation70C59FA6": {
   "Type": "AWS::EC2::SubnetRouteTableAssociation",
   "Properties": {
    "RouteTableId": {
     "Ref": "VpcPrivateSubnet1RouteTableB2C5B500"
    },
    "SubnetId": {
     "Ref": "VpcPrivateSubnet1Subnet536B997A"
    }
   }
  },
  "VpcPrivateSubnet1DefaultRouteBE02A9ED": {
   "Type": "AWS::EC2::Route",
   "Properties": {
    "RouteTableId": {
     "Ref": "VpcPrivateSubnet1RouteTableB2C5B500"
    },
    "DestinationCidrBlock": "0.0.0.0/0",
    "NatGatewayId": {
     "Ref": "VpcPublicSubnet1NATGateway4D7517AA"
    }
   }
  },
  "VpcPrivateSubnet2Subnet3788AAA1": {
   "Type": "AWS::EC2::Subnet",
   "Properties": {
    "VpcId": {
     "Ref": "Vpc8378EB38"
    },
    "AvailabilityZone": {
     "Fn::Select": [
      1,
      {
       "Fn::GetAZs": ""
      }
     ]
    },
    "CidrBlock": "10.0.192.0/18",
    "MapPublicIpOnLaunch": false,
    "Tags": [
     {
      "Key": "aws-cdk:subnet-name",
      "Value": "Private"
     },
     {
      "Key": "aws-cdk:subnet-type",
      "Value": "Private"
     },
     {
      "Key": "Name",
      "Value": "aws-ecs-integ/Vpc/PrivateSubnet2"
     }
    ]
   }
  },
  "VpcPrivateSubnet2RouteTableA678073B": {
   "Type": "AWS::EC2::RouteTable",
   "Properties": {
    "VpcId": {
     "Ref": "Vpc8378EB38"
    },
    "Tags": [
     {
      "Key": "Name",
      "Value": "aws-ecs-integ/Vpc/PrivateSubnet2"
     }
    ]
   }
  },
  "VpcPrivateSubnet2RouteTableAssociationA89CAD56": {
   "Type": "AWS::EC2::SubnetRouteTableAssociation",
   "Properties": {
    "RouteTableId": {
     "Ref": "VpcPrivateSubnet2RouteTableA678073B"
    },
    "SubnetId": {
     "Ref": "VpcPrivateSubnet2Subnet3788AAA1"
    }
   }
  },
  "VpcPrivateSubnet2DefaultRoute060D2087": {
   "Type": "AWS::EC2::Route",
   "Properties": {
    "RouteTableId": {
     "Ref": "VpcPrivateSubnet2RouteTableA678073B"
    },
    "DestinationCidrBlock": "0.0.0.0/0",
    "NatGatewayId": {
     "Ref": "VpcPublicSubnet2NATGateway9182C01D"
    }
   }
  },
  "VpcIGWD7BA715C": {
   "Type": "AWS::EC2::InternetGateway",
   "Properties": {
    "Tags": [
     {
      "Key": "Name",
      "Value": "aws-ecs-integ/Vpc"
     }
    ]
   }
  },
  "VpcVPCGWBF912B6E": {
   "Type": "AWS::EC2::VPCGatewayAttachment",
   "Properties": {
    "VpcId": {
     "Ref": "Vpc8378EB38"
    },
    "InternetGatewayId": {
     "Ref": "VpcIGWD7BA715C"
    }
   }
  },
  "EcsCluster97242B84": {
   "Type": "AWS::ECS::Cluster"
  },
  "EcsClusterDefaultAutoScalingGroupInstanceSecurityGroup912E1231": {
   "Type": "AWS::EC2::SecurityGroup",
   "Properties": {
    "GroupDescription": "aws-ecs-integ/EcsCluster/DefaultAutoScalingGroup/InstanceSecurityGroup",
    "SecurityGroupEgress": [
     {
      "CidrIp": "0.0.0.0/0",
      "Description": "Allow all outbound traffic by default",
      "IpProtocol": "-1"
     }
    ],
    "Tags": [
     {
      "Key": "Name",
      "Value": "aws-ecs-integ/EcsCluster/DefaultAutoScalingGroup"
     }
    ],
    "VpcId": {
     "Ref": "Vpc8378EB38"
    }
   }
  },
  "EcsClusterDefaultAutoScalingGroupInstanceRole3C026863": {
   "Type": "AWS::IAM::Role",
   "Properties": {
    "AssumeRolePolicyDocument": {
     "Statement": [
      {
       "Action": "sts:AssumeRole",
       "Effect": "Allow",
       "Principal": {
        "Service": "ec2.amazonaws.com"
       }
      }
     ],
     "Version": "2012-10-17"
    },
    "Tags": [
     {
      "Key": "Name",
      "Value": "aws-ecs-integ/EcsCluster/DefaultAutoScalingGroup"
     }
    ]
   }
  },
  "EcsClusterDefaultAutoScalingGroupInstanceRoleDefaultPolicy04DC6C80": {
   "Type": "AWS::IAM::Policy",
   "Properties": {
    "PolicyDocument": {
     "Statement": [
      {
       "Action": [
        "ecs:DeregisterContainerInstance",
        "ecs:RegisterContainerInstance",
        "ecs:Submit*"
       ],
       "Effect": "Allow",
       "Resource": {
        "Fn::GetAtt": [
         "EcsCluster97242B84",
         "Arn"
        ]
       }
      },
      {
       "Action": [
        "ecs:Poll",
        "ecs:StartTelemetrySession"
       ],
       "Condition": {
        "ArnEquals": {
         "ecs:cluster": {
          "Fn::GetAtt": [
           "EcsCluster97242B84",
           "Arn"
          ]
         }
        }
       },
       "Effect": "Allow",
       "Resource": "*"
      },
      {
       "Action": [
        "ecr:GetAuthorizationToken",
        "ecs:DiscoverPollEndpoint",
        "logs:CreateLogStream",
        "logs:PutLogEvents"
       ],
       "Effect": "Allow",
       "Resource": "*"
      }
     ],
     "Version": "2012-10-17"
    },
    "PolicyName": "EcsClusterDefaultAutoScalingGroupInstanceRoleDefaultPolicy04DC6C80",
    "Roles": [
     {
      "Ref": "EcsClusterDefaultAutoScalingGroupInstanceRole3C026863"
     }
    ]
   }
  },
  "EcsClusterDefaultAutoScalingGroupInstanceProfile2CE606B3": {
   "Type": "AWS::IAM::InstanceProfile",
   "Properties": {
    "Roles": [
     {
      "Ref": "EcsClusterDefaultAutoScalingGroupInstanceRole3C026863"
     }
    ]
   }
  },
  "EcsClusterDefaultAutoScalingGroupLaunchConfigB7E376C1": {
   "Type": "AWS::AutoScaling::LaunchConfiguration",
   "Properties": {
    "ImageId": {
     "Ref": "SsmParameterValueawsserviceecsoptimizedamiamazonlinux2recommendedimageidC96584B6F00A464EAD1953AFF4B05118Parameter"
    },
    "InstanceType": "t2.micro",
    "IamInstanceProfile": {
     "Ref": "EcsClusterDefaultAutoScalingGroupInstanceProfile2CE606B3"
    },
    "SecurityGroups": [
     {
      "Fn::GetAtt": [
       "EcsClusterDefaultAutoScalingGroupInstanceSecurityGroup912E1231",
       "GroupId"
      ]
     }
    ],
    "UserData": {
     "Fn::Base64": {
      "Fn::Join": [
       "",
       [
        "#!/bin/bash\necho ECS_CLUSTER=",
        {
         "Ref": "EcsCluster97242B84"
        },
        " >> /etc/ecs/ecs.config\nsudo iptables --insert FORWARD 1 --in-interface docker+ --destination 169.254.169.254/32 --jump DROP\nsudo service iptables save\necho ECS_AWSVPC_BLOCK_IMDS=true >> /etc/ecs/ecs.config"
       ]
      ]
     }
    }
   },
   "DependsOn": [
    "EcsClusterDefaultAutoScalingGroupInstanceRoleDefaultPolicy04DC6C80",
    "EcsClusterDefaultAutoScalingGroupInstanceRole3C026863"
   ]
  },
  "EcsClusterDefaultAutoScalingGroupASGC1A785DB": {
   "Type": "AWS::AutoScaling::AutoScalingGroup",
   "Properties": {
    "MaxSize": "1",
    "MinSize": "1",
    "LaunchConfigurationName": {
     "Ref": "EcsClusterDefaultAutoScalingGroupLaunchConfigB7E376C1"
    },
    "Tags": [
     {
      "Key": "Name",
      "PropagateAtLaunch": true,
      "Value": "aws-ecs-integ/EcsCluster/DefaultAutoScalingGroup"
     }
    ],
    "VPCZoneIdentifier": [
     {
      "Ref": "VpcPrivateSubnet1Subnet536B997A"
     },
     {
      "Ref": "VpcPrivateSubnet2Subnet3788AAA1"
     }
    ]
   },
   "UpdatePolicy": {
    "AutoScalingReplacingUpdate": {
     "WillReplace": true
    },
    "AutoScalingScheduledAction": {
     "IgnoreUnmodifiedGroupSizeProperties": true
    }
   }
  },
  "EcsClusterDefaultAutoScalingGroupDrainECSHookFunctionServiceRole94543EDA": {
   "Type": "AWS::IAM::Role",
   "Properties": {
    "AssumeRolePolicyDocument": {
     "Statement": [
      {
       "Action": "sts:AssumeRole",
       "Effect": "Allow",
       "Principal": {
        "Service": "lambda.amazonaws.com"
       }
      }
     ],
     "Version": "2012-10-17"
    },
    "ManagedPolicyArns": [
     {
      "Fn::Join": [
       "",
       [
        "arn:",
        {
         "Ref": "AWS::Partition"
        },
        ":iam::aws:policy/service-role/AWSLambdaBasicExecutionRole"
       ]
      ]
     }
    ],
    "Tags": [
     {
      "Key": "Name",
      "Value": "aws-ecs-integ/EcsCluster/DefaultAutoScalingGroup"
     }
    ]
   }
  },
  "EcsClusterDefaultAutoScalingGroupDrainECSHookFunctionServiceRoleDefaultPolicyA45BF396": {
   "Type": "AWS::IAM::Policy",
   "Properties": {
    "PolicyDocument": {
     "Statement": [
      {
       "Action": [
        "ec2:DescribeHosts",
        "ec2:DescribeInstanceAttribute",
        "ec2:DescribeInstanceStatus",
        "ec2:DescribeInstances"
       ],
       "Effect": "Allow",
       "Resource": "*"
      },
      {
       "Action": "autoscaling:CompleteLifecycleAction",
       "Effect": "Allow",
       "Resource": {
        "Fn::Join": [
         "",
         [
          "arn:",
          {
           "Ref": "AWS::Partition"
          },
          ":autoscaling:",
          {
           "Ref": "AWS::Region"
          },
          ":",
          {
           "Ref": "AWS::AccountId"
          },
          ":autoScalingGroup:*:autoScalingGroupName/",
          {
           "Ref": "EcsClusterDefaultAutoScalingGroupASGC1A785DB"
          }
         ]
        ]
       }
      },
      {
       "Action": [
        "ecs:DescribeContainerInstances",
        "ecs:DescribeTasks",
        "ecs:ListTasks",
        "ecs:UpdateContainerInstancesState"
       ],
       "Condition": {
        "ArnEquals": {
         "ecs:cluster": {
          "Fn::GetAtt": [
           "EcsCluster97242B84",
           "Arn"
          ]
         }
        }
       },
       "Effect": "Allow",
       "Resource": "*"
      },
      {
       "Action": [
        "ecs:ListContainerInstances",
        "ecs:SubmitContainerStateChange",
        "ecs:SubmitTaskStateChange"
       ],
       "Effect": "Allow",
       "Resource": {
        "Fn::GetAtt": [
         "EcsCluster97242B84",
         "Arn"
        ]
       }
      }
     ],
     "Version": "2012-10-17"
    },
    "PolicyName": "EcsClusterDefaultAutoScalingGroupDrainECSHookFunctionServiceRoleDefaultPolicyA45BF396",
    "Roles": [
     {
      "Ref": "EcsClusterDefaultAutoScalingGroupDrainECSHookFunctionServiceRole94543EDA"
     }
    ]
   }
  },
  "EcsClusterDefaultAutoScalingGroupDrainECSHookFunctionE17A5F5E": {
   "Type": "AWS::Lambda::Function",
   "Properties": {
    "Code": {
     "ZipFile": "import boto3, json, os, time\n\necs = boto3.client('ecs')\nautoscaling = boto3.client('autoscaling')\n\n\ndef lambda_handler(event, context):\n  print(json.dumps(dict(event, ResponseURL='...')))\n  cluster = os.environ['CLUSTER']\n  snsTopicArn = event['Records'][0]['Sns']['TopicArn']\n  lifecycle_event = json.loads(event['Records'][0]['Sns']['Message'])\n  instance_id = lifecycle_event.get('EC2InstanceId')\n  if not instance_id:\n    print('Got event without EC2InstanceId: %s', json.dumps(dict(event, ResponseURL='...')))\n    return\n\n  instance_arn = container_instance_arn(cluster, instance_id)\n  print('Instance %s has container instance ARN %s' % (lifecycle_event['EC2InstanceId'], instance_arn))\n\n  if not instance_arn:\n    return\n\n  task_arns = container_instance_task_arns(cluster, instance_arn)\n\n  if task_arns:\n    print('Instance ARN %s has task ARNs %s' % (instance_arn, ', '.join(task_arns)))\n\n  while has_tasks(cluster, instance_arn, task_arns):\n    time.sleep(10)\n\n  try:\n    print('Terminating instance %s' % instance_id)\n    autoscaling.complete_lifecycle_action(\n        LifecycleActionResult='CONTINUE',\n        **pick(lifecycle_event, 'LifecycleHookName', 'LifecycleActionToken', 'AutoScalingGroupName'))\n  except Exception as e:\n    # Lifecycle action may have already completed.\n    print(str(e))\n\n\ndef container_instance_arn(cluster, instance_id):\n  \"\"\"Turn an instance ID into a container instance ARN.\"\"\"\n  arns = ecs.list_container_instances(cluster=cluster, filter='ec2InstanceId==' + instance_id)['containerInstanceArns']\n  if not arns:\n    return None\n  return arns[0]\n\ndef container_instance_task_arns(cluster, instance_arn):\n  \"\"\"Fetch tasks for a container instance ARN.\"\"\"\n  arns = ecs.list_tasks(cluster=cluster, containerInstance=instance_arn)['taskArns']\n  return arns\n\ndef has_tasks(cluster, instance_arn, task_arns):\n  \"\"\"Return True if the instance is running tasks for the given cluster.\"\"\"\n  instances = ecs.describe_container_instances(cluster=cluster, containerInstances=[instance_arn])['containerInstances']\n  if not instances:\n    return False\n  instance = instances[0]\n\n  if instance['status'] == 'ACTIVE':\n    # Start draining, then try again later\n    set_container_instance_to_draining(cluster, instance_arn)\n    return True\n\n  task_count = None\n\n  if task_arns:\n    # Fetch details for tasks running on the container instance\n    tasks = ecs.describe_tasks(cluster=cluster, tasks=task_arns)['tasks']\n    if tasks:\n      # Consider any non-stopped tasks as running\n      task_count = sum(task['lastStatus'] != 'STOPPED' for task in tasks) + instance['pendingTasksCount']\n\n  if not task_count:\n    # Fallback to instance task counts if detailed task information is unavailable\n    task_count = instance['runningTasksCount'] + instance['pendingTasksCount']\n\n  print('Instance %s has %s tasks' % (instance_arn, task_count))\n\n  return task_count > 0\n\ndef set_container_instance_to_draining(cluster, instance_arn):\n  ecs.update_container_instances_state(\n      cluster=cluster,\n      containerInstances=[instance_arn], status='DRAINING')\n\n\ndef pick(dct, *keys):\n  \"\"\"Pick a subset of a dict.\"\"\"\n  return {k: v for k, v in dct.items() if k in keys}\n"
    },
    "Role": {
     "Fn::GetAtt": [
      "EcsClusterDefaultAutoScalingGroupDrainECSHookFunctionServiceRole94543EDA",
      "Arn"
     ]
    },
    "Environment": {
     "Variables": {
      "CLUSTER": {
       "Ref": "EcsCluster97242B84"
      }
     }
    },
    "Handler": "index.lambda_handler",
    "Runtime": "python3.9",
    "Tags": [
     {
      "Key": "Name",
      "Value": "aws-ecs-integ/EcsCluster/DefaultAutoScalingGroup"
     }
    ],
    "Timeout": 310
   },
   "DependsOn": [
    "EcsClusterDefaultAutoScalingGroupDrainECSHookFunctionServiceRoleDefaultPolicyA45BF396",
    "EcsClusterDefaultAutoScalingGroupDrainECSHookFunctionServiceRole94543EDA"
   ]
  },
  "EcsClusterDefaultAutoScalingGroupDrainECSHookFunctionAllowInvokeawsecsintegEcsClusterDefaultAutoScalingGroupLifecycleHookDrainHookTopic7A89925AFDCBEE50": {
   "Type": "AWS::Lambda::Permission",
   "Properties": {
    "Action": "lambda:InvokeFunction",
    "FunctionName": {
     "Fn::GetAtt": [
      "EcsClusterDefaultAutoScalingGroupDrainECSHookFunctionE17A5F5E",
      "Arn"
     ]
    },
    "Principal": "sns.amazonaws.com",
    "SourceArn": {
     "Ref": "EcsClusterDefaultAutoScalingGroupLifecycleHookDrainHookTopicACD2D4A4"
    }
   }
  },
  "EcsClusterDefaultAutoScalingGroupDrainECSHookFunctionTopic8F34E394": {
   "Type": "AWS::SNS::Subscription",
   "Properties": {
    "Protocol": "lambda",
    "TopicArn": {
     "Ref": "EcsClusterDefaultAutoScalingGroupLifecycleHookDrainHookTopicACD2D4A4"
    },
    "Endpoint": {
     "Fn::GetAtt": [
      "EcsClusterDefaultAutoScalingGroupDrainECSHookFunctionE17A5F5E",
      "Arn"
     ]
    }
   }
  },
  "EcsClusterDefaultAutoScalingGroupLifecycleHookDrainHookTopicACD2D4A4": {
   "Type": "AWS::SNS::Topic",
   "Properties": {
    "Tags": [
     {
      "Key": "Name",
      "Value": "aws-ecs-integ/EcsCluster/DefaultAutoScalingGroup"
     }
    ]
   }
  },
  "EcsClusterDefaultAutoScalingGroupLifecycleHookDrainHookRoleA38EC83B": {
   "Type": "AWS::IAM::Role",
   "Properties": {
    "AssumeRolePolicyDocument": {
     "Statement": [
      {
       "Action": "sts:AssumeRole",
       "Effect": "Allow",
       "Principal": {
        "Service": "autoscaling.amazonaws.com"
       }
      }
     ],
     "Version": "2012-10-17"
    },
    "Tags": [
     {
      "Key": "Name",
      "Value": "aws-ecs-integ/EcsCluster/DefaultAutoScalingGroup"
     }
    ]
   }
  },
  "EcsClusterDefaultAutoScalingGroupLifecycleHookDrainHookRoleDefaultPolicy75002F88": {
   "Type": "AWS::IAM::Policy",
   "Properties": {
    "PolicyDocument": {
     "Statement": [
      {
       "Action": "sns:Publish",
       "Effect": "Allow",
       "Resource": {
        "Ref": "EcsClusterDefaultAutoScalingGroupLifecycleHookDrainHookTopicACD2D4A4"
       }
      }
     ],
     "Version": "2012-10-17"
    },
    "PolicyName": "EcsClusterDefaultAutoScalingGroupLifecycleHookDrainHookRoleDefaultPolicy75002F88",
    "Roles": [
     {
      "Ref": "EcsClusterDefaultAutoScalingGroupLifecycleHookDrainHookRoleA38EC83B"
     }
    ]
   }
  },
  "EcsClusterDefaultAutoScalingGroupLifecycleHookDrainHookFFA63029": {
   "Type": "AWS::AutoScaling::LifecycleHook",
   "Properties": {
    "AutoScalingGroupName": {
     "Ref": "EcsClusterDefaultAutoScalingGroupASGC1A785DB"
    },
    "LifecycleTransition": "autoscaling:EC2_INSTANCE_TERMINATING",
    "DefaultResult": "CONTINUE",
    "HeartbeatTimeout": 300,
    "NotificationTargetARN": {
     "Ref": "EcsClusterDefaultAutoScalingGroupLifecycleHookDrainHookTopicACD2D4A4"
    },
    "RoleARN": {
     "Fn::GetAtt": [
      "EcsClusterDefaultAutoScalingGroupLifecycleHookDrainHookRoleA38EC83B",
      "Arn"
     ]
    }
   },
   "DependsOn": [
    "EcsClusterDefaultAutoScalingGroupLifecycleHookDrainHookRoleDefaultPolicy75002F88",
    "EcsClusterDefaultAutoScalingGroupLifecycleHookDrainHookRoleA38EC83B"
   ]
  },
  "ExecutionRole605A040B": {
   "Type": "AWS::IAM::Role",
   "Properties": {
    "AssumeRolePolicyDocument": {
     "Statement": [
      {
       "Action": "sts:AssumeRole",
       "Effect": "Allow",
       "Principal": {
        "Service": "ecs-tasks.amazonaws.com"
       }
      }
     ],
     "Version": "2012-10-17"
    },
    "Policies": [
     {
      "PolicyDocument": {
       "Statement": [
        {
         "Action": [
          "s3:GetBucketLocation",
          "s3:GetObject"
         ],
         "Effect": "Allow",
         "Resource": "*"
        }
       ],
       "Version": "2012-10-17"
      },
      "PolicyName": "s3Policy"
     }
    ]
   }
  },
  "TaskDefinitionTaskRoleFD40A61D": {
   "Type": "AWS::IAM::Role",
   "Properties": {
    "AssumeRolePolicyDocument": {
     "Statement": [
      {
       "Action": "sts:AssumeRole",
       "Effect": "Allow",
       "Principal": {
        "Service": "ecs-tasks.amazonaws.com"
       }
      }
     ],
     "Version": "2012-10-17"
    }
   }
  },
  "TaskDefinitionB36D86D9": {
   "Type": "AWS::ECS::TaskDefinition",
   "Properties": {
    "ContainerDefinitions": [
     {
      "EnvironmentFiles": [
       {
        "Type": "s3",
        "Value": {
         "Fn::Join": [
          "",
          [
           "arn:",
           {
            "Ref": "AWS::Partition"
           },
           ":s3:::",
           {
            "Fn::Sub": "cdk-hnb659fds-assets-${AWS::AccountId}-${AWS::Region}"
           },
           "/872561bf078edd1685d50c9ff821cdd60d2b2ddfb0013c4087e79bf2bb50724d.env"
          ]
         ]
        }
       },
       {
        "Type": "s3",
        "Value": {
         "Fn::Join": [
          "",
          [
           "arn:",
           {
            "Ref": "AWS::Partition"
           },
           ":s3:::",
           {
            "Ref": "Bucket83908E77"
           },
           "/test-envfile.env"
          ]
         ]
        }
       }
      ],
      "Essential": true,
      "Image": "amazon/amazon-ecs-sample",
      "Memory": 256,
      "Name": "Container"
     }
    ],
    "ExecutionRoleArn": {
     "Fn::GetAtt": [
      "ExecutionRole605A040B",
      "Arn"
     ]
    },
    "Family": "awsecsintegTaskDefinition11DF163D",
    "NetworkMode": "awsvpc",
    "RequiresCompatibilities": [
     "EC2"
    ],
    "TaskRoleArn": {
     "Fn::GetAtt": [
      "TaskDefinitionTaskRoleFD40A61D",
      "Arn"
     ]
    }
   }
  },
  "EnvFileDeploymentAwsCliLayerA8FC897D": {
   "Type": "AWS::Lambda::LayerVersion",
   "Properties": {
    "Content": {
     "S3Bucket": {
      "Fn::Sub": "cdk-hnb659fds-assets-${AWS::AccountId}-${AWS::Region}"
     },
<<<<<<< HEAD
     "S3Key": "68b22621fff135f9e3f225bad7ff80fdf2f45c3d9910af601206a0d9b279933a.zip"
=======
     "S3Key": "cff916937906abb9c99e0ecbb4accbc091c734ce975c7ff64b3f4bfae4372b9c.zip"
>>>>>>> 06b33d54
    },
    "Description": "/opt/awscli/aws"
   }
  },
  "EnvFileDeploymentCustomResourceDBE78DE4": {
   "Type": "Custom::CDKBucketDeployment",
   "Properties": {
    "ServiceToken": {
     "Fn::GetAtt": [
      "CustomCDKBucketDeployment8693BB64968944B69AAFB0CC9EB8756C81C01536",
      "Arn"
     ]
    },
    "SourceBucketNames": [
     {
      "Fn::Sub": "cdk-hnb659fds-assets-${AWS::AccountId}-${AWS::Region}"
     }
    ],
    "SourceObjectKeys": [
     "972240f9dd6e036a93d5f081af9a24315b2053828ac049b3b19b2fa12d7ae64a.zip"
    ],
    "DestinationBucketName": {
     "Ref": "Bucket83908E77"
    },
    "Prune": true
   },
   "UpdateReplacePolicy": "Delete",
   "DeletionPolicy": "Delete"
  },
  "CustomCDKBucketDeployment8693BB64968944B69AAFB0CC9EB8756CServiceRole89A01265": {
   "Type": "AWS::IAM::Role",
   "Properties": {
    "AssumeRolePolicyDocument": {
     "Statement": [
      {
       "Action": "sts:AssumeRole",
       "Effect": "Allow",
       "Principal": {
        "Service": "lambda.amazonaws.com"
       }
      }
     ],
     "Version": "2012-10-17"
    },
    "ManagedPolicyArns": [
     {
      "Fn::Join": [
       "",
       [
        "arn:",
        {
         "Ref": "AWS::Partition"
        },
        ":iam::aws:policy/service-role/AWSLambdaBasicExecutionRole"
       ]
      ]
     }
    ]
   }
  },
  "CustomCDKBucketDeployment8693BB64968944B69AAFB0CC9EB8756CServiceRoleDefaultPolicy88902FDF": {
   "Type": "AWS::IAM::Policy",
   "Properties": {
    "PolicyDocument": {
     "Statement": [
      {
       "Action": [
        "s3:GetBucket*",
        "s3:GetObject*",
        "s3:List*"
       ],
       "Effect": "Allow",
       "Resource": [
        {
         "Fn::Join": [
          "",
          [
           "arn:",
           {
            "Ref": "AWS::Partition"
           },
           ":s3:::",
           {
            "Fn::Sub": "cdk-hnb659fds-assets-${AWS::AccountId}-${AWS::Region}"
           },
           "/*"
          ]
         ]
        },
        {
         "Fn::Join": [
          "",
          [
           "arn:",
           {
            "Ref": "AWS::Partition"
           },
           ":s3:::",
           {
            "Fn::Sub": "cdk-hnb659fds-assets-${AWS::AccountId}-${AWS::Region}"
           }
          ]
         ]
        }
       ]
      },
      {
       "Action": [
        "s3:Abort*",
        "s3:DeleteObject*",
        "s3:GetBucket*",
        "s3:GetObject*",
        "s3:List*",
        "s3:PutObject",
        "s3:PutObjectLegalHold",
        "s3:PutObjectRetention",
        "s3:PutObjectTagging",
        "s3:PutObjectVersionTagging"
       ],
       "Effect": "Allow",
       "Resource": [
        {
         "Fn::GetAtt": [
          "Bucket83908E77",
          "Arn"
         ]
        },
        {
         "Fn::Join": [
          "",
          [
           {
            "Fn::GetAtt": [
             "Bucket83908E77",
             "Arn"
            ]
           },
           "/*"
          ]
         ]
        }
       ]
      }
     ],
     "Version": "2012-10-17"
    },
    "PolicyName": "CustomCDKBucketDeployment8693BB64968944B69AAFB0CC9EB8756CServiceRoleDefaultPolicy88902FDF",
    "Roles": [
     {
      "Ref": "CustomCDKBucketDeployment8693BB64968944B69AAFB0CC9EB8756CServiceRole89A01265"
     }
    ]
   }
  },
  "CustomCDKBucketDeployment8693BB64968944B69AAFB0CC9EB8756C81C01536": {
   "Type": "AWS::Lambda::Function",
   "Properties": {
    "Code": {
     "S3Bucket": {
      "Fn::Sub": "cdk-hnb659fds-assets-${AWS::AccountId}-${AWS::Region}"
     },
     "S3Key": "9eb41a5505d37607ac419321497a4f8c21cf0ee1f9b4a6b29aa04301aea5c7fd.zip"
    },
    "Role": {
     "Fn::GetAtt": [
      "CustomCDKBucketDeployment8693BB64968944B69AAFB0CC9EB8756CServiceRole89A01265",
      "Arn"
     ]
    },
    "Environment": {
     "Variables": {
      "AWS_CA_BUNDLE": "/etc/pki/ca-trust/extracted/pem/tls-ca-bundle.pem"
     }
    },
    "Handler": "index.handler",
    "Layers": [
     {
      "Ref": "EnvFileDeploymentAwsCliLayerA8FC897D"
     }
    ],
    "Runtime": "python3.9",
    "Timeout": 900
   },
   "DependsOn": [
    "CustomCDKBucketDeployment8693BB64968944B69AAFB0CC9EB8756CServiceRoleDefaultPolicy88902FDF",
    "CustomCDKBucketDeployment8693BB64968944B69AAFB0CC9EB8756CServiceRole89A01265"
   ]
  },
  "ServiceD69D759B": {
   "Type": "AWS::ECS::Service",
   "Properties": {
    "Cluster": {
     "Ref": "EcsCluster97242B84"
    },
    "DeploymentConfiguration": {
     "Alarms": {
      "AlarmNames": [],
      "Enable": false,
      "Rollback": false
     },
     "MaximumPercent": 200,
     "MinimumHealthyPercent": 50
    },
    "EnableECSManagedTags": false,
    "LaunchType": "EC2",
    "NetworkConfiguration": {
     "AwsvpcConfiguration": {
      "AssignPublicIp": "DISABLED",
      "SecurityGroups": [
       {
        "Fn::GetAtt": [
         "ServiceSecurityGroupC96ED6A7",
         "GroupId"
        ]
       }
      ],
      "Subnets": [
       {
        "Ref": "VpcPrivateSubnet1Subnet536B997A"
       },
       {
        "Ref": "VpcPrivateSubnet2Subnet3788AAA1"
       }
      ]
     }
    },
    "SchedulingStrategy": "REPLICA",
    "TaskDefinition": {
     "Ref": "TaskDefinitionB36D86D9"
    }
   },
   "DependsOn": [
    "TaskDefinitionTaskRoleFD40A61D"
   ]
  },
  "ServiceSecurityGroupC96ED6A7": {
   "Type": "AWS::EC2::SecurityGroup",
   "Properties": {
    "GroupDescription": "aws-ecs-integ/Service/SecurityGroup",
    "SecurityGroupEgress": [
     {
      "CidrIp": "0.0.0.0/0",
      "Description": "Allow all outbound traffic by default",
      "IpProtocol": "-1"
     }
    ],
    "VpcId": {
     "Ref": "Vpc8378EB38"
    }
   },
   "DependsOn": [
    "TaskDefinitionTaskRoleFD40A61D"
   ]
  }
 },
 "Mappings": {
  "DefaultCrNodeVersionMap": {
   "af-south-1": {
    "value": "nodejs16.x"
   },
   "ap-east-1": {
    "value": "nodejs16.x"
   },
   "ap-northeast-1": {
    "value": "nodejs16.x"
   },
   "ap-northeast-2": {
    "value": "nodejs16.x"
   },
   "ap-northeast-3": {
    "value": "nodejs16.x"
   },
   "ap-south-1": {
    "value": "nodejs16.x"
   },
   "ap-south-2": {
    "value": "nodejs16.x"
   },
   "ap-southeast-1": {
    "value": "nodejs16.x"
   },
   "ap-southeast-2": {
    "value": "nodejs16.x"
   },
   "ap-southeast-3": {
    "value": "nodejs16.x"
   },
   "ca-central-1": {
    "value": "nodejs16.x"
   },
   "cn-north-1": {
    "value": "nodejs16.x"
   },
   "cn-northwest-1": {
    "value": "nodejs16.x"
   },
   "eu-central-1": {
    "value": "nodejs16.x"
   },
   "eu-central-2": {
    "value": "nodejs16.x"
   },
   "eu-north-1": {
    "value": "nodejs16.x"
   },
   "eu-south-1": {
    "value": "nodejs16.x"
   },
   "eu-south-2": {
    "value": "nodejs16.x"
   },
   "eu-west-1": {
    "value": "nodejs16.x"
   },
   "eu-west-2": {
    "value": "nodejs16.x"
   },
   "eu-west-3": {
    "value": "nodejs16.x"
   },
   "me-central-1": {
    "value": "nodejs16.x"
   },
   "me-south-1": {
    "value": "nodejs16.x"
   },
   "sa-east-1": {
    "value": "nodejs16.x"
   },
   "us-east-1": {
    "value": "nodejs16.x"
   },
   "us-east-2": {
    "value": "nodejs16.x"
   },
   "us-gov-east-1": {
    "value": "nodejs16.x"
   },
   "us-gov-west-1": {
    "value": "nodejs16.x"
   },
   "us-iso-east-1": {
    "value": "nodejs14.x"
   },
   "us-iso-west-1": {
    "value": "nodejs14.x"
   },
   "us-isob-east-1": {
    "value": "nodejs14.x"
   },
   "us-west-1": {
    "value": "nodejs16.x"
   },
   "us-west-2": {
    "value": "nodejs16.x"
   }
  }
 },
 "Parameters": {
  "SsmParameterValueawsserviceecsoptimizedamiamazonlinux2recommendedimageidC96584B6F00A464EAD1953AFF4B05118Parameter": {
   "Type": "AWS::SSM::Parameter::Value<AWS::EC2::Image::Id>",
   "Default": "/aws/service/ecs/optimized-ami/amazon-linux-2/recommended/image_id"
  },
  "BootstrapVersion": {
   "Type": "AWS::SSM::Parameter::Value<String>",
   "Default": "/cdk-bootstrap/hnb659fds/version",
   "Description": "Version of the CDK Bootstrap resources in this environment, automatically retrieved from SSM Parameter Store. [cdk:skip]"
  }
 },
 "Rules": {
  "CheckBootstrapVersion": {
   "Assertions": [
    {
     "Assert": {
      "Fn::Not": [
       {
        "Fn::Contains": [
         [
          "1",
          "2",
          "3",
          "4",
          "5"
         ],
         {
          "Ref": "BootstrapVersion"
         }
        ]
       }
      ]
     },
     "AssertDescription": "CDK bootstrap stack version 6 required. Please run 'cdk bootstrap' with a recent version of the CDK CLI."
    }
   ]
  }
 }
}<|MERGE_RESOLUTION|>--- conflicted
+++ resolved
@@ -122,11 +122,7 @@
      "S3Bucket": {
       "Fn::Sub": "cdk-hnb659fds-assets-${AWS::AccountId}-${AWS::Region}"
      },
-<<<<<<< HEAD
-     "S3Key": "40aa87cdf43c4095cec18bc443965f22ab2f8c1ace47e482a0ba4e35d83b0cc9.zip"
-=======
      "S3Key": "2575608c9455922c199396dd056f7479bb172f5c6068cd093f6d061160f48cee.zip"
->>>>>>> 06b33d54
     },
     "Timeout": 900,
     "MemorySize": 128,
@@ -1132,11 +1128,7 @@
      "S3Bucket": {
       "Fn::Sub": "cdk-hnb659fds-assets-${AWS::AccountId}-${AWS::Region}"
      },
-<<<<<<< HEAD
-     "S3Key": "68b22621fff135f9e3f225bad7ff80fdf2f45c3d9910af601206a0d9b279933a.zip"
-=======
      "S3Key": "cff916937906abb9c99e0ecbb4accbc091c734ce975c7ff64b3f4bfae4372b9c.zip"
->>>>>>> 06b33d54
     },
     "Description": "/opt/awscli/aws"
    }
@@ -1332,11 +1324,6 @@
      "Ref": "EcsCluster97242B84"
     },
     "DeploymentConfiguration": {
-     "Alarms": {
-      "AlarmNames": [],
-      "Enable": false,
-      "Rollback": false
-     },
      "MaximumPercent": 200,
      "MinimumHealthyPercent": 50
     },
