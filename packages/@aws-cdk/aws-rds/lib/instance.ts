import * as ec2 from '@aws-cdk/aws-ec2';
import * as events from '@aws-cdk/aws-events';
import * as iam from '@aws-cdk/aws-iam';
import * as kms from '@aws-cdk/aws-kms';
import * as logs from '@aws-cdk/aws-logs';
import * as s3 from '@aws-cdk/aws-s3';
import * as secretsmanager from '@aws-cdk/aws-secretsmanager';
import { ArnComponents, ArnFormat, Duration, FeatureFlags, IResource, Lazy, RemovalPolicy, Resource, Stack, Token, Tokenization } from '@aws-cdk/core';
import * as cxapi from '@aws-cdk/cx-api';
import { Construct } from 'constructs';
import { DatabaseSecret } from './database-secret';
import { Endpoint } from './endpoint';
import { IInstanceEngine } from './instance-engine';
import { IOptionGroup } from './option-group';
import { IParameterGroup, ParameterGroup } from './parameter-group';
import { applyDefaultRotationOptions, defaultDeletionProtection, engineDescription, renderCredentials, setupS3ImportExport, helperRemovalPolicy, renderUnless } from './private/util';
import { Credentials, PerformanceInsightRetention, RotationMultiUserOptions, RotationSingleUserOptions, SnapshotCredentials } from './props';
import { DatabaseProxy, DatabaseProxyOptions, ProxyTarget } from './proxy';
import { CfnDBInstance, CfnDBInstanceProps } from './rds.generated';
import { ISubnetGroup, SubnetGroup } from './subnet-group';

/**
 * A database instance
 */
export interface IDatabaseInstance extends IResource, ec2.IConnectable, secretsmanager.ISecretAttachmentTarget {
  /**
   * The instance identifier.
   */
  readonly instanceIdentifier: string;

  /**
   * The instance arn.
   */
  readonly instanceArn: string;

  /**
   * The instance endpoint address.
   *
   * @attribute EndpointAddress
   */
  readonly dbInstanceEndpointAddress: string;

  /**
   * The instance endpoint port.
   *
   * @attribute EndpointPort
   */
  readonly dbInstanceEndpointPort: string;

  /**
   * The instance endpoint.
   */
  readonly instanceEndpoint: Endpoint;

  /**
   * The engine of this database Instance.
   * May be not known for imported Instances if it wasn't provided explicitly,
   * or for read replicas.
   */
  readonly engine?: IInstanceEngine;

  /**
   * Add a new db proxy to this instance.
   */
  addProxy(id: string, options: DatabaseProxyOptions): DatabaseProxy;

  /**
   * Grant the given identity connection access to the database.
   * **Note**: this method does not currently work, see https://github.com/aws/aws-cdk/issues/11851 for details.
   * @see https://github.com/aws/aws-cdk/issues/11851
   */
  grantConnect(grantee: iam.IGrantable): iam.Grant;

  /**
   * Defines a CloudWatch event rule which triggers for instance events. Use
   * `rule.addEventPattern(pattern)` to specify a filter.
   */
  onEvent(id: string, options?: events.OnEventOptions): events.Rule;
}

/**
 * Properties that describe an existing instance
 */
export interface DatabaseInstanceAttributes {
  /**
   * The instance identifier.
   */
  readonly instanceIdentifier: string;

  /**
   * The endpoint address.
   */
  readonly instanceEndpointAddress: string;

  /**
   * The database port.
   */
  readonly port: number;

  /**
   * The security groups of the instance.
   */
  readonly securityGroups: ec2.ISecurityGroup[];

  /**
   * The engine of the existing database Instance.
   *
   * @default - the imported Instance's engine is unknown
   */
  readonly engine?: IInstanceEngine;
}

/**
 * A new or imported database instance.
 */
export abstract class DatabaseInstanceBase extends Resource implements IDatabaseInstance {
  /**
   * Import an existing database instance.
   */
  public static fromDatabaseInstanceAttributes(scope: Construct, id: string, attrs: DatabaseInstanceAttributes): IDatabaseInstance {
    class Import extends DatabaseInstanceBase implements IDatabaseInstance {
      public readonly defaultPort = ec2.Port.tcp(attrs.port);
      public readonly connections = new ec2.Connections({
        securityGroups: attrs.securityGroups,
        defaultPort: this.defaultPort,
      });
      public readonly instanceIdentifier = attrs.instanceIdentifier;
      public readonly dbInstanceEndpointAddress = attrs.instanceEndpointAddress;
      public readonly dbInstanceEndpointPort = Tokenization.stringifyNumber(attrs.port);
      public readonly instanceEndpoint = new Endpoint(attrs.instanceEndpointAddress, attrs.port);
      public readonly engine = attrs.engine;
      protected enableIamAuthentication = true;
    }

    return new Import(scope, id);
  }

  public abstract readonly instanceIdentifier: string;
  public abstract readonly dbInstanceEndpointAddress: string;
  public abstract readonly dbInstanceEndpointPort: string;
  public abstract readonly instanceEndpoint: Endpoint;
  // only required because of JSII bug: https://github.com/aws/jsii/issues/2040
  public abstract readonly engine?: IInstanceEngine;
  protected abstract enableIamAuthentication?: boolean;

  /**
   * Access to network connections.
   */
  public abstract readonly connections: ec2.Connections;

  /**
   * Add a new db proxy to this instance.
   */
  public addProxy(id: string, options: DatabaseProxyOptions): DatabaseProxy {
    return new DatabaseProxy(this, id, {
      proxyTarget: ProxyTarget.fromInstance(this),
      ...options,
    });
  }

  public grantConnect(grantee: iam.IGrantable): iam.Grant {
    if (this.enableIamAuthentication === false) {
      throw new Error('Cannot grant connect when IAM authentication is disabled');
    }

    this.enableIamAuthentication = true;
    return iam.Grant.addToPrincipal({
      grantee,
      actions: ['rds-db:connect'],
      resourceArns: [this.instanceArn],
    });
  }

  /**
   * Defines a CloudWatch event rule which triggers for instance events. Use
   * `rule.addEventPattern(pattern)` to specify a filter.
   */
  public onEvent(id: string, options: events.OnEventOptions = {}) {
    const rule = new events.Rule(this, id, options);
    rule.addEventPattern({
      source: ['aws.rds'],
      resources: [this.instanceArn],
    });
    rule.addTarget(options.target);
    return rule;
  }

  /**
   * The instance arn.
   */
  public get instanceArn(): string {
    const commonAnComponents: ArnComponents = {
      service: 'rds',
      resource: 'db',
      arnFormat: ArnFormat.COLON_RESOURCE_NAME,
    };
    const localArn = Stack.of(this).formatArn({
      ...commonAnComponents,
      resourceName: this.instanceIdentifier,
    });
    return this.getResourceArnAttribute(localArn, {
      ...commonAnComponents,
      resourceName: this.physicalName,
    });
  }

  /**
   * Renders the secret attachment target specifications.
   */
  public asSecretAttachmentTarget(): secretsmanager.SecretAttachmentTargetProps {
    return {
      targetId: this.instanceIdentifier,
      targetType: secretsmanager.AttachmentTargetType.RDS_DB_INSTANCE,
    };
  }
}

/**
 * The license model.
 */
export enum LicenseModel {
  /**
   * License included.
   */
  LICENSE_INCLUDED = 'license-included',

  /**
   * Bring your own licencse.
   */
  BRING_YOUR_OWN_LICENSE = 'bring-your-own-license',

  /**
   * General public license.
   */
  GENERAL_PUBLIC_LICENSE = 'general-public-license'
}

/**
 * The processor features.
 */
export interface ProcessorFeatures {
  /**
   * The number of CPU core.
   *
   * @default - the default number of CPU cores for the chosen instance class.
   */
  readonly coreCount?: number;

  /**
   * The number of threads per core.
   *
   * @default - the default number of threads per core for the chosen instance class.
   */
  readonly threadsPerCore?: number;
}

/**
 * The type of storage.
 */
export enum StorageType {
  /**
   * Standard.
   */
  STANDARD = 'standard',

  /**
   * General purpose (SSD).
   */
  GP2 = 'gp2',

  /**
   * Provisioned IOPS (SSD).
   */
  IO1 = 'io1'
}

/**
 * The network type of the DB instance.
 */
export enum NetworkType {
  /**
   * IPv4 only network type.
   */
  IPV4 = 'IPV4',

  /**
   * Dual-stack network type.
   */
  DUAL = 'DUAL'
}

/**
 * Construction properties for a DatabaseInstanceNew
 */
export interface DatabaseInstanceNewProps {
  /**
   * Specifies if the database instance is a multiple Availability Zone deployment.
   *
   * @default false
   */
  readonly multiAz?: boolean;

  /**
   * The name of the Availability Zone where the DB instance will be located.
   *
   * @default - no preference
   */
  readonly availabilityZone?: string;

  /**
   * The storage type. Storage types supported are gp2, io1, standard.
   *
   * @see https://docs.aws.amazon.com/AmazonRDS/latest/UserGuide/CHAP_Storage.html#Concepts.Storage.GeneralSSD
   *
   * @default GP2
   */
  readonly storageType?: StorageType;

  /**
   * The number of I/O operations per second (IOPS) that the database provisions.
   * The value must be equal to or greater than 1000.
   *
   * @default - no provisioned iops
   */
  readonly iops?: number;

  /**
   * The number of CPU cores and the number of threads per core.
   *
   * @default - the default number of CPU cores and threads per core for the
   * chosen instance class.
   *
   * See https://docs.aws.amazon.com/AmazonRDS/latest/UserGuide/Concepts.DBInstanceClass.html#USER_ConfigureProcessor
   */
  readonly processorFeatures?: ProcessorFeatures;

  /**
   * A name for the DB instance. If you specify a name, AWS CloudFormation
   * converts it to lowercase.
   *
   * @default - a CloudFormation generated name
   */
  readonly instanceIdentifier?: string;

  /**
   * The identifier of the DB cluster that the instance will belong to.
   *
   * @default - not belong to any cluster
   */
  readonly clusterIdentifier?: string;

  /**
   * The VPC network where the DB subnet group should be created.
   */
  readonly vpc: ec2.IVpc;

  /**
   * The type of subnets to add to the created DB subnet group.
   *
   * @deprecated use `vpcSubnets`
   * @default - private subnets
   */
  readonly vpcPlacement?: ec2.SubnetSelection;

  /**
   * The type of subnets to add to the created DB subnet group.
   *
   * @default - private subnets
   */
  readonly vpcSubnets?: ec2.SubnetSelection;

  /**
   * The security groups to assign to the DB instance.
   *
   * @default - a new security group is created
   */
  readonly securityGroups?: ec2.ISecurityGroup[];

  /**
   * The port for the instance.
   *
   * @default - the default port for the chosen engine.
   */
  readonly port?: number;

  /**
   * The DB parameter group to associate with the instance.
   *
   * @default - no parameter group
   */
  readonly parameterGroup?: IParameterGroup;

  /**
   * The option group to associate with the instance.
   *
   * @default - no option group
   */
  readonly optionGroup?: IOptionGroup;

  /**
   * Whether to enable mapping of AWS Identity and Access Management (IAM) accounts
   * to database accounts.
   *
   * @default false
   */
  readonly iamAuthentication?: boolean;

  /**
   * The number of days during which automatic DB snapshots are retained.
   * Set to zero to disable backups.
   * When creating a read replica, you must enable automatic backups on the source
   * database instance by setting the backup retention to a value other than zero.
   *
   * @default - Duration.days(1) for source instances, disabled for read replicas
   */
  readonly backupRetention?: Duration;

  /**
   * The daily time range during which automated backups are performed.
   *
   * Constraints:
   * - Must be in the format `hh24:mi-hh24:mi`.
   * - Must be in Universal Coordinated Time (UTC).
   * - Must not conflict with the preferred maintenance window.
   * - Must be at least 30 minutes.
   *
   * @default - a 30-minute window selected at random from an 8-hour block of
   * time for each AWS Region. To see the time blocks available, see
   * https://docs.aws.amazon.com/AmazonRDS/latest/UserGuide/USER_WorkingWithAutomatedBackups.html#USER_WorkingWithAutomatedBackups.BackupWindow
   */
  readonly preferredBackupWindow?: string;

  /**
   * Indicates whether to copy all of the user-defined tags from the
   * DB instance to snapshots of the DB instance.
   *
   * @default true
   */
  readonly copyTagsToSnapshot?: boolean;

  /**
   * Indicates whether automated backups should be deleted or retained when
   * you delete a DB instance.
   *
   * @default false
   */
  readonly deleteAutomatedBackups?: boolean;

  /**
   * The interval, in seconds, between points when Amazon RDS collects enhanced
   * monitoring metrics for the DB instance.
   *
   * @default - no enhanced monitoring
   */
  readonly monitoringInterval?: Duration;

  /**
   * Role that will be used to manage DB instance monitoring.
   *
   * @default - A role is automatically created for you
   */
  readonly monitoringRole?: iam.IRole;

  /**
   * Whether to enable Performance Insights for the DB instance.
   *
   * @default - false, unless ``performanceInsightRentention`` or ``performanceInsightEncryptionKey`` is set.
   */
  readonly enablePerformanceInsights?: boolean;

  /**
   * The amount of time, in days, to retain Performance Insights data.
   *
   * @default 7
   */
  readonly performanceInsightRetention?: PerformanceInsightRetention;

  /**
   * The AWS KMS key for encryption of Performance Insights data.
   *
   * @default - default master key
   */
  readonly performanceInsightEncryptionKey?: kms.IKey;

  /**
   * The list of log types that need to be enabled for exporting to
   * CloudWatch Logs.
   *
   * @default - no log exports
   */
  readonly cloudwatchLogsExports?: string[];

  /**
   * The number of days log events are kept in CloudWatch Logs. When updating
   * this property, unsetting it doesn't remove the log retention policy. To
   * remove the retention policy, set the value to `Infinity`.
   *
   * @default - logs never expire
   */
  readonly cloudwatchLogsRetention?: logs.RetentionDays;

  /**
   * The IAM role for the Lambda function associated with the custom resource
   * that sets the retention policy.
   *
   * @default - a new role is created.
   */
  readonly cloudwatchLogsRetentionRole?: iam.IRole;

  /**
   * Indicates that minor engine upgrades are applied automatically to the
   * DB instance during the maintenance window.
   *
   * @default true
   */
  readonly autoMinorVersionUpgrade?: boolean;

  /**
   * The weekly time range (in UTC) during which system maintenance can occur.
   *
   * Format: `ddd:hh24:mi-ddd:hh24:mi`
   * Constraint: Minimum 30-minute window
   *
   * @default - a 30-minute window selected at random from an 8-hour block of
   * time for each AWS Region, occurring on a random day of the week. To see
   * the time blocks available, see https://docs.aws.amazon.com/AmazonRDS/latest/UserGuide/USER_UpgradeDBInstance.Maintenance.html#Concepts.DBMaintenance
   */
  readonly preferredMaintenanceWindow?: string;

  /**
   * Indicates whether the DB instance should have deletion protection enabled.
   *
   * @default - true if ``removalPolicy`` is RETAIN, false otherwise
   */
  readonly deletionProtection?: boolean;

  /**
   * The CloudFormation policy to apply when the instance is removed from the
   * stack or replaced during an update.
   *
   * @default - RemovalPolicy.SNAPSHOT (remove the resource, but retain a snapshot of the data)
   */
  readonly removalPolicy?: RemovalPolicy;

  /**
   * Upper limit to which RDS can scale the storage in GiB(Gibibyte).
   * @see https://docs.aws.amazon.com/AmazonRDS/latest/UserGuide/USER_PIOPS.StorageTypes.html#USER_PIOPS.Autoscaling
   * @default - No autoscaling of RDS instance
   */
  readonly maxAllocatedStorage?: number;

  /**
   * The Active Directory directory ID to create the DB instance in.
   *
   * @default - Do not join domain
   */
  readonly domain?: string;

  /**
   * The IAM role to be used when making API calls to the Directory Service. The role needs the AWS-managed policy
   * AmazonRDSDirectoryServiceAccess or equivalent.
   *
   * @default - The role will be created for you if {@link DatabaseInstanceNewProps#domain} is specified
   */
  readonly domainRole?: iam.IRole;

  /**
   * Existing subnet group for the instance.
   *
   * @default - a new subnet group will be created.
   */
  readonly subnetGroup?: ISubnetGroup;

  /**
   * Role that will be associated with this DB instance to enable S3 import.
   * This feature is only supported by the Microsoft SQL Server, Oracle, and PostgreSQL engines.
   *
   * This property must not be used if `s3ImportBuckets` is used.
   *
   * For Microsoft SQL Server:
   * @see https://docs.aws.amazon.com/AmazonRDS/latest/UserGuide/SQLServer.Procedural.Importing.html
   * For Oracle:
   * @see https://docs.aws.amazon.com/AmazonRDS/latest/UserGuide/oracle-s3-integration.html
   * For PostgreSQL:
   * @see https://docs.aws.amazon.com/AmazonRDS/latest/UserGuide/PostgreSQL.Procedural.Importing.html
   *
   * @default - New role is created if `s3ImportBuckets` is set, no role is defined otherwise
   */
  readonly s3ImportRole?: iam.IRole;

  /**
   * S3 buckets that you want to load data from.
   * This feature is only supported by the Microsoft SQL Server, Oracle, and PostgreSQL engines.
   *
   * This property must not be used if `s3ImportRole` is used.
   *
   * For Microsoft SQL Server:
   * @see https://docs.aws.amazon.com/AmazonRDS/latest/UserGuide/SQLServer.Procedural.Importing.html
   * For Oracle:
   * @see https://docs.aws.amazon.com/AmazonRDS/latest/UserGuide/oracle-s3-integration.html
   * For PostgreSQL:
   * @see https://docs.aws.amazon.com/AmazonRDS/latest/UserGuide/PostgreSQL.Procedural.Importing.html
   *
   * @default - None
   */
  readonly s3ImportBuckets?: s3.IBucket[];

  /**
   * Role that will be associated with this DB instance to enable S3 export.
   *
   * This property must not be used if `s3ExportBuckets` is used.
   *
   * For Microsoft SQL Server:
   * @see https://docs.aws.amazon.com/AmazonRDS/latest/UserGuide/SQLServer.Procedural.Importing.html
   * For Oracle:
   * @see https://docs.aws.amazon.com/AmazonRDS/latest/UserGuide/oracle-s3-integration.html
   *
   * @default - New role is created if `s3ExportBuckets` is set, no role is defined otherwise
   */
  readonly s3ExportRole?: iam.IRole;

  /**
   * S3 buckets that you want to load data into.
   *
   * This property must not be used if `s3ExportRole` is used.
   *
   * For Microsoft SQL Server:
   * @see https://docs.aws.amazon.com/AmazonRDS/latest/UserGuide/SQLServer.Procedural.Importing.html
   * For Oracle:
   * @see https://docs.aws.amazon.com/AmazonRDS/latest/UserGuide/oracle-s3-integration.html
   *
   * @default - None
   */
  readonly s3ExportBuckets?: s3.IBucket[];

  /**
   * Indicates whether the DB instance is an internet-facing instance.
   *
   * @default - `true` if `vpcSubnets` is `subnetType: SubnetType.PUBLIC`, `false` otherwise
   */
  readonly publiclyAccessible?: boolean;

  /**
<<<<<<< HEAD
   * Indicates whether the DB isntance is an Aurora Serverless v2 instance.
   *
   * @default - provisioned instance.
   */
  readonly serverlessV2InstanceType?: ServerlessV2InstanceType;
=======
   * The network type of the DB instance.
   *
   * @default - IPV4
   */
  readonly networkType?: NetworkType;
>>>>>>> 69252930
}

/**
 * A new database instance.
 */
abstract class DatabaseInstanceNew extends DatabaseInstanceBase implements IDatabaseInstance {
  /**
   * The VPC where this database instance is deployed.
   */
  public readonly vpc: ec2.IVpc;

  public readonly connections: ec2.Connections;

  protected abstract readonly instanceType: ec2.InstanceType;

  protected readonly vpcPlacement?: ec2.SubnetSelection;
  protected readonly newCfnProps: CfnDBInstanceProps;

  private readonly cloudwatchLogsExports?: string[];
  private readonly cloudwatchLogsRetention?: logs.RetentionDays;
  private readonly cloudwatchLogsRetentionRole?: iam.IRole;

  private readonly domainId?: string;
  private readonly domainRole?: iam.IRole;
  /**
   * whether this instance is for serverless v2 enabled cluster.
   */
  protected readonly serverlessV2Instance?: boolean;

  protected enableIamAuthentication?: boolean;

  constructor(scope: Construct, id: string, props: DatabaseInstanceNewProps) {
    // RDS always lower-cases the ID of the database, so use that for the physical name
    // (which is the name used for cross-environment access, so it needs to be correct,
    // regardless of the feature flag that changes it in the template for the L1)
    const instancePhysicalName = Token.isUnresolved(props.instanceIdentifier)
      ? props.instanceIdentifier
      : props.instanceIdentifier?.toLowerCase();
    super(scope, id, {
      physicalName: instancePhysicalName,
    });

    this.vpc = props.vpc;
    if (props.vpcSubnets && props.vpcPlacement) {
      throw new Error('Only one of `vpcSubnets` or `vpcPlacement` can be specified');
    }
    this.vpcPlacement = props.vpcSubnets ?? props.vpcPlacement;

    if (props.multiAz === true && props.availabilityZone) {
      throw new Error('Requesting a specific availability zone is not valid for Multi-AZ instances');
    }

    const subnetGroup = props.subnetGroup ?? new SubnetGroup(this, 'SubnetGroup', {
      description: `Subnet group for ${this.node.id} database`,
      vpc: this.vpc,
      vpcSubnets: this.vpcPlacement,
      removalPolicy: renderUnless(helperRemovalPolicy(props.removalPolicy), RemovalPolicy.DESTROY),
    });

    const securityGroups = props.securityGroups || [new ec2.SecurityGroup(this, 'SecurityGroup', {
      description: `Security group for ${this.node.id} database`,
      vpc: props.vpc,
    })];

    this.connections = new ec2.Connections({
      securityGroups,
      defaultPort: ec2.Port.tcp(Lazy.number({ produce: () => this.instanceEndpoint.port })),
    });

    let monitoringRole;
    if (props.monitoringInterval && props.monitoringInterval.toSeconds()) {
      monitoringRole = props.monitoringRole || new iam.Role(this, 'MonitoringRole', {
        assumedBy: new iam.ServicePrincipal('monitoring.rds.amazonaws.com'),
        managedPolicies: [iam.ManagedPolicy.fromAwsManagedPolicyName('service-role/AmazonRDSEnhancedMonitoringRole')],
      });
    }

    this.serverlessV2Instance = props.serverlessV2InstanceType !== undefined ? true : false;

    const storageType = props.storageType || StorageType.GP2;
    const iops = storageType === StorageType.IO1 ? (props.iops || 1000) : undefined;

    this.cloudwatchLogsExports = props.cloudwatchLogsExports;
    this.cloudwatchLogsRetention = props.cloudwatchLogsRetention;
    this.cloudwatchLogsRetentionRole = props.cloudwatchLogsRetentionRole;
    this.enableIamAuthentication = props.iamAuthentication;

    const enablePerformanceInsights = props.enablePerformanceInsights
      || props.performanceInsightRetention !== undefined || props.performanceInsightEncryptionKey !== undefined;
    if (enablePerformanceInsights && props.enablePerformanceInsights === false) {
      throw new Error('`enablePerformanceInsights` disabled, but `performanceInsightRetention` or `performanceInsightEncryptionKey` was set');
    }

    if (props.domain) {
      this.domainId = props.domain;
      this.domainRole = props.domainRole || new iam.Role(this, 'RDSDirectoryServiceRole', {
        assumedBy: new iam.ServicePrincipal('rds.amazonaws.com'),
        managedPolicies: [
          iam.ManagedPolicy.fromAwsManagedPolicyName('service-role/AmazonRDSDirectoryServiceAccess'),
        ],
      });
    }

    const maybeLowercasedInstanceId = FeatureFlags.of(this).isEnabled(cxapi.RDS_LOWERCASE_DB_IDENTIFIER)
    && !Token.isUnresolved(props.instanceIdentifier)
      ? props.instanceIdentifier?.toLowerCase()
      : props.instanceIdentifier;

    const instanceParameterGroupConfig = props.parameterGroup?.bindToInstance({});
    this.newCfnProps = {
      autoMinorVersionUpgrade: props.autoMinorVersionUpgrade,
      availabilityZone: props.multiAz ? undefined : props.availabilityZone,
      backupRetentionPeriod: props.backupRetention?.toDays(),
      copyTagsToSnapshot: props.copyTagsToSnapshot ?? true,
      dbInstanceClass: props.serverlessV2InstanceType === ServerlessV2InstanceType.SERVERLESS ? 'db.serverless' : Lazy.string({ produce: () => `db.${this.instanceType}` }),
      dbInstanceIdentifier: Token.isUnresolved(props.instanceIdentifier)
        // if the passed identifier is a Token,
        // we need to use the physicalName of the database
        // (we cannot change its case anyway),
        // as it might be used in a cross-environment fashion
        ? this.physicalName
        : maybeLowercasedInstanceId,
      dbClusterIdentifier: props.clusterIdentifier,
      /**
       * if this instance is aurora serverless v2 instance, we should define subnetGroup in the cluster
       * and leave this property undefined.
       */
      dbSubnetGroupName: this.serverlessV2Instance ? undefined : subnetGroup.subnetGroupName,
      deleteAutomatedBackups: props.deleteAutomatedBackups,
      deletionProtection: defaultDeletionProtection(props.deletionProtection, props.removalPolicy),
      enableCloudwatchLogsExports: this.cloudwatchLogsExports,
      enableIamDatabaseAuthentication: Lazy.any({ produce: () => this.enableIamAuthentication }),
      enablePerformanceInsights: enablePerformanceInsights || props.enablePerformanceInsights, // fall back to undefined if not set,
      /**
       * if this instance is aurora serverless v2 instance, we should leave iops undefined.
       */
      iops: this.serverlessV2Instance ? undefined : iops,
      monitoringInterval: props.monitoringInterval?.toSeconds(),
      monitoringRoleArn: monitoringRole?.roleArn,
      multiAz: props.multiAz,
      dbParameterGroupName: instanceParameterGroupConfig?.parameterGroupName,
      optionGroupName: props.optionGroup?.optionGroupName,
      performanceInsightsKmsKeyId: props.performanceInsightEncryptionKey?.keyArn,
      performanceInsightsRetentionPeriod: enablePerformanceInsights
        ? (props.performanceInsightRetention || PerformanceInsightRetention.DEFAULT)
        : undefined,
      port: props.port !== undefined ? Tokenization.stringifyNumber(props.port) : undefined,
      preferredBackupWindow: props.preferredBackupWindow,
      preferredMaintenanceWindow: props.preferredMaintenanceWindow,
      processorFeatures: props.processorFeatures && renderProcessorFeatures(props.processorFeatures),
      publiclyAccessible: props.publiclyAccessible ?? (this.vpcPlacement && this.vpcPlacement.subnetType === ec2.SubnetType.PUBLIC),
      /**
       * storageType should be undefined for aurora serverless v2 instances
       */
      storageType: this.serverlessV2Instance ? undefined : storageType,
      /**
       * vpcSecurityGroups should be defined in the cluster for aurora serverless v2 instances
       */
      vpcSecurityGroups: this.serverlessV2Instance ? undefined : securityGroups.map(s => s.securityGroupId),
      /**
       * maxAllocatedStorage should be undefined for aurora serverless v2 instances
       */
      maxAllocatedStorage: this.serverlessV2Instance ? undefined : props.maxAllocatedStorage,
      domain: this.domainId,
      domainIamRoleName: this.domainRole?.roleName,
      networkType: props.networkType,
    };
  }

  protected setLogRetention() {
    if (this.cloudwatchLogsExports && this.cloudwatchLogsRetention) {
      for (const log of this.cloudwatchLogsExports) {
        new logs.LogRetention(this, `LogRetention${log}`, {
          logGroupName: `/aws/rds/instance/${this.instanceIdentifier}/${log}`,
          retention: this.cloudwatchLogsRetention,
          role: this.cloudwatchLogsRetentionRole,
        });
      }
    }
  }
}

/**
 * Construction properties for a DatabaseInstanceSource
 */
export interface DatabaseInstanceSourceProps extends DatabaseInstanceNewProps {
  /**
   * The database engine.
   */
  readonly engine: IInstanceEngine;

  /**
   * The name of the compute and memory capacity for the instance.
   *
   * @default - m5.large (or, more specifically, db.m5.large)
   */
  readonly instanceType?: ec2.InstanceType;

  /**
   * The license model.
   *
   * @default - RDS default license model
   */
  readonly licenseModel?: LicenseModel;

  /**
   * Whether to allow major version upgrades.
   *
   * @default false
   */
  readonly allowMajorVersionUpgrade?: boolean;

  /**
   * The time zone of the instance. This is currently supported only by Microsoft Sql Server.
   *
   * @default - RDS default timezone
   */
  readonly timezone?: string;

  /**
   * The allocated storage size, specified in gibibytes (GiB).
   *
   * @default 100
   */
  readonly allocatedStorage?: number;

  /**
   * The name of the database.
   *
   * @default - no name
   */
  readonly databaseName?: string;

  /**
   * The parameters in the DBParameterGroup to create automatically
   *
   * You can only specify parameterGroup or parameters but not both.
   * You need to use a versioned engine to auto-generate a DBParameterGroup.
   *
   * @default - None
   */
  readonly parameters?: { [key: string]: string };
}

/**
 * A new source database instance (not a read replica)
 */
abstract class DatabaseInstanceSource extends DatabaseInstanceNew implements IDatabaseInstance {
  public readonly engine?: IInstanceEngine;
  /**
   * The AWS Secrets Manager secret attached to the instance.
   */
  public abstract readonly secret?: secretsmanager.ISecret;

  protected readonly sourceCfnProps: CfnDBInstanceProps;
  protected readonly instanceType: ec2.InstanceType;

  private readonly singleUserRotationApplication: secretsmanager.SecretRotationApplication;
  private readonly multiUserRotationApplication: secretsmanager.SecretRotationApplication;

  constructor(scope: Construct, id: string, props: DatabaseInstanceSourceProps) {
    super(scope, id, props);

    this.singleUserRotationApplication = props.engine.singleUserRotationApplication;
    this.multiUserRotationApplication = props.engine.multiUserRotationApplication;
    this.engine = props.engine;

    const engineType = props.engine.engineType;
    // only Oracle and SQL Server require the import and export Roles to be the same
    const combineRoles = engineType.startsWith('oracle-') || engineType.startsWith('sqlserver-');
    let { s3ImportRole, s3ExportRole } = setupS3ImportExport(this, props, combineRoles);
    const engineConfig = props.engine.bindToInstance(this, {
      ...props,
      s3ImportRole,
      s3ExportRole,
    });

    const instanceAssociatedRoles: CfnDBInstance.DBInstanceRoleProperty[] = [];
    const engineFeatures = engineConfig.features;
    if (s3ImportRole) {
      if (!engineFeatures?.s3Import) {
        throw new Error(`Engine '${engineDescription(props.engine)}' does not support S3 import`);
      }
      instanceAssociatedRoles.push({ roleArn: s3ImportRole.roleArn, featureName: engineFeatures?.s3Import });
    }
    if (s3ExportRole) {
      if (!engineFeatures?.s3Export) {
        throw new Error(`Engine '${engineDescription(props.engine)}' does not support S3 export`);
      }
      // only add the export feature if it's different from the import feature
      if (engineFeatures.s3Import !== engineFeatures?.s3Export) {
        instanceAssociatedRoles.push({ roleArn: s3ExportRole.roleArn, featureName: engineFeatures?.s3Export });
      }
    }

    this.instanceType = props.instanceType ?? ec2.InstanceType.of(ec2.InstanceClass.M5, ec2.InstanceSize.LARGE);

    if (props.parameterGroup && props.parameters) {
      throw new Error('You cannot specify both parameterGroup and parameters');
    }

    const dbParameterGroupName = props.parameters
      ? new ParameterGroup(this, 'ParameterGroup', {
        engine: props.engine,
        parameters: props.parameters,
      }).bindToInstance({}).parameterGroupName
      : this.newCfnProps.dbParameterGroupName;

    this.sourceCfnProps = {
      ...this.newCfnProps,
      associatedRoles: instanceAssociatedRoles.length > 0 ? instanceAssociatedRoles : undefined,
      optionGroupName: engineConfig.optionGroup?.optionGroupName,
      allocatedStorage: this.serverlessV2Instance ? undefined : props.allocatedStorage?.toString() ?? '100',
      allowMajorVersionUpgrade: props.allowMajorVersionUpgrade,
      dbName: props.databaseName,
      engine: engineType,
      engineVersion: props.engine.engineVersion?.fullVersion,
      licenseModel: props.licenseModel,
      timezone: props.timezone,
      dbParameterGroupName,
    };
  }

  /**
   * Adds the single user rotation of the master password to this instance.
   *
   * @param options the options for the rotation,
   *                if you want to override the defaults
   */
  public addRotationSingleUser(options: RotationSingleUserOptions = {}): secretsmanager.SecretRotation {
    if (!this.secret) {
      throw new Error('Cannot add single user rotation for an instance without secret.');
    }

    const id = 'RotationSingleUser';
    const existing = this.node.tryFindChild(id);
    if (existing) {
      throw new Error('A single user rotation was already added to this instance.');
    }

    return new secretsmanager.SecretRotation(this, id, {
      ...applyDefaultRotationOptions(options, this.vpcPlacement),
      secret: this.secret,
      application: this.singleUserRotationApplication,
      vpc: this.vpc,
      target: this,
    });
  }

  /**
   * Adds the multi user rotation to this instance.
   */
  public addRotationMultiUser(id: string, options: RotationMultiUserOptions): secretsmanager.SecretRotation {
    if (!this.secret) {
      throw new Error('Cannot add multi user rotation for an instance without secret.');
    }

    return new secretsmanager.SecretRotation(this, id, {
      ...applyDefaultRotationOptions(options, this.vpcPlacement),
      secret: options.secret,
      masterSecret: this.secret,
      application: this.multiUserRotationApplication,
      vpc: this.vpc,
      target: this,
    });
  }
}

/**
 * Indicates whether serverless or provisioned instance.
 */
export enum ServerlessV2InstanceType {
  /**
   * Serverless v2 instance.
   */
  SERVERLESS,
  /**
   * Provisioned instance.
   */
  PROVISIONED,
}

/**
 * Construction properties for a DatabaseInstance.
 */
export interface DatabaseInstanceProps extends DatabaseInstanceSourceProps {
  /**
   * Credentials for the administrative user
   *
   * @default - A username of 'admin' (or 'postgres' for PostgreSQL) and SecretsManager-generated password
   */
  readonly credentials?: Credentials;

  /**
   * For supported engines, specifies the character set to associate with the
   * DB instance.
   *
   * @default - RDS default character set name
   */
  readonly characterSetName?: string;

  /**
   * Indicates whether the DB instance is encrypted.
   *
   * @default - true if storageEncryptionKey has been provided, false otherwise
   */
  readonly storageEncrypted?: boolean;

  /**
   * The KMS key that's used to encrypt the DB instance.
   *
   * @default - default master key if storageEncrypted is true, no key otherwise
   */
  readonly storageEncryptionKey?: kms.IKey;
}

/**
 * A database instance
 *
 * @resource AWS::RDS::DBInstance
 */
export class DatabaseInstance extends DatabaseInstanceSource implements IDatabaseInstance {
  public readonly instanceIdentifier: string;
  public readonly dbInstanceEndpointAddress: string;
  public readonly dbInstanceEndpointPort: string;
  public readonly instanceEndpoint: Endpoint;
  public readonly secret?: secretsmanager.ISecret;

  constructor(scope: Construct, id: string, props: DatabaseInstanceProps) {
    super(scope, id, props);

    const credentials = renderCredentials(this, props.engine, props.credentials);
    const secret = credentials.secret;

    const instance = new CfnDBInstance(this, 'Resource', {
      ...this.sourceCfnProps,
      characterSetName: props.characterSetName,
      kmsKeyId: props.storageEncryptionKey && props.storageEncryptionKey.keyArn,
      masterUsername: this.serverlessV2Instance ? undefined : credentials.username,
      masterUserPassword: this.serverlessV2Instance ? undefined : credentials.password?.unsafeUnwrap(),
      storageEncrypted: props.storageEncryptionKey ? true : props.storageEncrypted,
    });

    this.instanceIdentifier = this.getResourceNameAttribute(instance.ref);
    this.dbInstanceEndpointAddress = instance.attrEndpointAddress;
    this.dbInstanceEndpointPort = instance.attrEndpointPort;

    // create a number token that represents the port of the instance
    const portAttribute = Token.asNumber(instance.attrEndpointPort);
    this.instanceEndpoint = new Endpoint(instance.attrEndpointAddress, portAttribute);

    instance.applyRemovalPolicy(props.removalPolicy ?? RemovalPolicy.SNAPSHOT);

    if (secret) {
      this.secret = secret.attach(this);
    }

    this.setLogRetention();
  }
}

/**
 * Construction properties for a DatabaseInstanceFromSnapshot.
 */
export interface DatabaseInstanceFromSnapshotProps extends DatabaseInstanceSourceProps {
  /**
   * The name or Amazon Resource Name (ARN) of the DB snapshot that's used to
   * restore the DB instance. If you're restoring from a shared manual DB
   * snapshot, you must specify the ARN of the snapshot.
   */
  readonly snapshotIdentifier: string;

  /**
   * Master user credentials.
   *
   * Note - It is not possible to change the master username for a snapshot;
   * however, it is possible to provide (or generate) a new password.
   *
   * @default - The existing username and password from the snapshot will be used.
   */
  readonly credentials?: SnapshotCredentials;
}

/**
 * A database instance restored from a snapshot.
 *
 * @resource AWS::RDS::DBInstance
 */
export class DatabaseInstanceFromSnapshot extends DatabaseInstanceSource implements IDatabaseInstance {
  public readonly instanceIdentifier: string;
  public readonly dbInstanceEndpointAddress: string;
  public readonly dbInstanceEndpointPort: string;
  public readonly instanceEndpoint: Endpoint;
  public readonly secret?: secretsmanager.ISecret;

  constructor(scope: Construct, id: string, props: DatabaseInstanceFromSnapshotProps) {
    super(scope, id, props);

    let credentials = props.credentials;
    let secret = credentials?.secret;
    if (!secret && credentials?.generatePassword) {
      if (!credentials.username) {
        throw new Error('`credentials` `username` must be specified when `generatePassword` is set to true');
      }

      secret = new DatabaseSecret(this, 'Secret', {
        username: credentials.username,
        encryptionKey: credentials.encryptionKey,
        excludeCharacters: credentials.excludeCharacters,
        replaceOnPasswordCriteriaChanges: credentials.replaceOnPasswordCriteriaChanges,
        replicaRegions: credentials.replicaRegions,
      });
    }

    const instance = new CfnDBInstance(this, 'Resource', {
      ...this.sourceCfnProps,
      dbSnapshotIdentifier: props.snapshotIdentifier,
      masterUserPassword: secret?.secretValueFromJson('password')?.unsafeUnwrap() ?? credentials?.password?.unsafeUnwrap(), // Safe usage
    });

    this.instanceIdentifier = instance.ref;
    this.dbInstanceEndpointAddress = instance.attrEndpointAddress;
    this.dbInstanceEndpointPort = instance.attrEndpointPort;

    // create a number token that represents the port of the instance
    const portAttribute = Token.asNumber(instance.attrEndpointPort);
    this.instanceEndpoint = new Endpoint(instance.attrEndpointAddress, portAttribute);

    instance.applyRemovalPolicy(props.removalPolicy ?? RemovalPolicy.SNAPSHOT);

    if (secret) {
      this.secret = secret.attach(this);
    }

    this.setLogRetention();
  }
}

/**
 * Construction properties for a DatabaseInstanceReadReplica.
 */
export interface DatabaseInstanceReadReplicaProps extends DatabaseInstanceNewProps {
  /**
   * The name of the compute and memory capacity classes.
   */
  readonly instanceType: ec2.InstanceType;

  /**
   * The source database instance.
   *
   * Each DB instance can have a limited number of read replicas. For more
   * information, see https://docs.aws.amazon.com/AmazonRDS/latest/DeveloperGuide/USER_ReadRepl.html.
   *
   */
  readonly sourceDatabaseInstance: IDatabaseInstance;

  /**
   * Indicates whether the DB instance is encrypted.
   *
   * @default - true if storageEncryptionKey has been provided, false otherwise
   */
  readonly storageEncrypted?: boolean;

  /**
   * The KMS key that's used to encrypt the DB instance.
   *
   * @default - default master key if storageEncrypted is true, no key otherwise
   */
  readonly storageEncryptionKey?: kms.IKey;
}

/**
 * A read replica database instance.
 *
 * @resource AWS::RDS::DBInstance
 */
export class DatabaseInstanceReadReplica extends DatabaseInstanceNew implements IDatabaseInstance {
  public readonly instanceIdentifier: string;
  public readonly dbInstanceEndpointAddress: string;
  public readonly dbInstanceEndpointPort: string;
  public readonly instanceEndpoint: Endpoint;
  public readonly engine?: IInstanceEngine = undefined;
  protected readonly instanceType: ec2.InstanceType;

  constructor(scope: Construct, id: string, props: DatabaseInstanceReadReplicaProps) {
    super(scope, id, props);

    if (props.sourceDatabaseInstance.engine
        && !props.sourceDatabaseInstance.engine.supportsReadReplicaBackups
        && props.backupRetention) {
      throw new Error(`Cannot set 'backupRetention', as engine '${engineDescription(props.sourceDatabaseInstance.engine)}' does not support automatic backups for read replicas`);
    }

    // The read replica instance always uses the same engine as the source instance
    // but some CF validations require the engine to be explicitely passed when some
    // properties are specified.
    const shouldPassEngine = props.domain != null;

    const instance = new CfnDBInstance(this, 'Resource', {
      ...this.newCfnProps,
      // this must be ARN, not ID, because of https://github.com/terraform-providers/terraform-provider-aws/issues/528#issuecomment-391169012
      sourceDbInstanceIdentifier: props.sourceDatabaseInstance.instanceArn,
      kmsKeyId: props.storageEncryptionKey?.keyArn,
      storageEncrypted: props.storageEncryptionKey ? true : props.storageEncrypted,
      engine: shouldPassEngine ? props.sourceDatabaseInstance.engine?.engineType : undefined,
    });

    this.instanceType = props.instanceType;
    this.instanceIdentifier = instance.ref;
    this.dbInstanceEndpointAddress = instance.attrEndpointAddress;
    this.dbInstanceEndpointPort = instance.attrEndpointPort;

    // create a number token that represents the port of the instance
    const portAttribute = Token.asNumber(instance.attrEndpointPort);
    this.instanceEndpoint = new Endpoint(instance.attrEndpointAddress, portAttribute);

    instance.applyRemovalPolicy(props.removalPolicy ?? RemovalPolicy.SNAPSHOT);

    this.setLogRetention();
  }
}

/**
 * Renders the processor features specifications
 *
 * @param features the processor features
 */
function renderProcessorFeatures(features: ProcessorFeatures): CfnDBInstance.ProcessorFeatureProperty[] | undefined {
  const featuresList = Object.entries(features).map(([name, value]) => ({ name, value: value.toString() }));

  return featuresList.length === 0 ? undefined : featuresList;
}<|MERGE_RESOLUTION|>--- conflicted
+++ resolved
@@ -641,19 +641,16 @@
   readonly publiclyAccessible?: boolean;
 
   /**
-<<<<<<< HEAD
    * Indicates whether the DB isntance is an Aurora Serverless v2 instance.
    *
    * @default - provisioned instance.
    */
   readonly serverlessV2InstanceType?: ServerlessV2InstanceType;
-=======
    * The network type of the DB instance.
    *
    * @default - IPV4
    */
   readonly networkType?: NetworkType;
->>>>>>> 69252930
 }
 
 /**
