<<<<<<< HEAD
/* eslint-disable no-console */
import AWS = require('aws-sdk');
=======
// tslint:disable:no-console
// eslint-disable-next-line import/no-extraneous-dependencies
import * as AWS from 'aws-sdk';
>>>>>>> acf3ffce
import { AwsApiInput } from '../aws-api';

export async function handler(event: AwsApiInput) {
  console.log('Event: %j', event);
  console.log('AWS SDK VERSION: ' + (AWS as any).VERSION);

  const awsService = new (AWS as any)[event.service](event.apiVersion && { apiVersion: event.apiVersion });

  try {
    const response = await awsService[event.action](event.parameters).promise();
    console.log('Response: %j', response);
  } catch (e) {
    console.log(e);
    if (!event.catchErrorPattern || !new RegExp(event.catchErrorPattern).test(e.code)) {
      throw e;
    }
  }
}<|MERGE_RESOLUTION|>--- conflicted
+++ resolved
@@ -1,11 +1,6 @@
-<<<<<<< HEAD
 /* eslint-disable no-console */
-import AWS = require('aws-sdk');
-=======
-// tslint:disable:no-console
 // eslint-disable-next-line import/no-extraneous-dependencies
 import * as AWS from 'aws-sdk';
->>>>>>> acf3ffce
 import { AwsApiInput } from '../aws-api';
 
 export async function handler(event: AwsApiInput) {
