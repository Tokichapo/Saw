--- conflicted
+++ resolved
@@ -17,11 +17,7 @@
         "validateOnSynth": false,
         "assumeRoleArn": "arn:${AWS::Partition}:iam::${AWS::AccountId}:role/cdk-hnb659fds-deploy-role-${AWS::AccountId}-${AWS::Region}",
         "cloudFormationExecutionRoleArn": "arn:${AWS::Partition}:iam::${AWS::AccountId}:role/cdk-hnb659fds-cfn-exec-role-${AWS::AccountId}-${AWS::Region}",
-<<<<<<< HEAD
-        "stackTemplateAssetObjectUrl": "s3://cdk-hnb659fds-assets-${AWS::AccountId}-${AWS::Region}/d430893c9d9551ffbfaf5ef745ae853ce6c50ff4aae68844cceb265e18bf69b7.json",
-=======
         "stackTemplateAssetObjectUrl": "s3://cdk-hnb659fds-assets-${AWS::AccountId}-${AWS::Region}/dc6c1c5f05a8e365822e6d61c41b6fc6afd58d20a2784614b906ae1587c68754.json",
->>>>>>> 23367e8a
         "requiresBootstrapStackVersion": 6,
         "bootstrapStackVersionSsmParameter": "/cdk-bootstrap/hnb659fds/version",
         "additionalDependencies": [
@@ -98,33 +94,15 @@
           }
         ],
         "/aws-cdk-glue/MyPartitionFilteredTable/Table": [
-<<<<<<< HEAD
           {
             "type": "aws:cdk:logicalId",
             "data": "MyPartitionFilteredTable324BA27A"
           }
         ],
-        "/aws-cdk-glue/MyTableWithConnection/Table": [
-          {
-            "type": "aws:cdk:logicalId",
-            "data": "MyTableWithConnectionTable4BCA8495"
-          }
-        ],
-        "/aws-cdk-glue/MyTableWithCustomLocation/Table": [
-          {
-            "type": "aws:cdk:logicalId",
-            "data": "MyTableWithCustomLocationTable43A19D42"
-=======
-          {
-            "type": "aws:cdk:logicalId",
-            "data": "MyPartitionFilteredTable324BA27A"
-          }
-        ],
         "/aws-cdk-glue/MyTableWithStorageDescriptorParameters/Table": [
           {
             "type": "aws:cdk:logicalId",
             "data": "MyTableWithStorageDescriptorParametersTable1A347345"
->>>>>>> 23367e8a
           }
         ],
         "/aws-cdk-glue/MyUser/Resource": [
