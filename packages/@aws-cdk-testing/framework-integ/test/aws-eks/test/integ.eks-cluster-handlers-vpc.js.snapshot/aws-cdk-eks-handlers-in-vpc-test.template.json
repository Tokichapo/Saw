--- conflicted
+++ resolved
@@ -1034,29 +1034,6 @@
   "awscdkawseksKubectlProviderNestedStackawscdkawseksKubectlProviderNestedStackResourceA7AEBA6B": {
    "Type": "AWS::CloudFormation::Stack",
    "Properties": {
-<<<<<<< HEAD
-    "TemplateURL": {
-     "Fn::Join": [
-      "",
-      [
-       "https://s3.",
-       {
-        "Ref": "AWS::Region"
-       },
-       ".",
-       {
-        "Ref": "AWS::URLSuffix"
-       },
-       "/",
-       {
-        "Fn::Sub": "cdk-hnb659fds-assets-${AWS::AccountId}-${AWS::Region}"
-       },
-       "/44255a49bb244d4e8c4fb84ccbedb218fc112772eaa4a68c19eb7e2a0168eb56.json"
-      ]
-     ]
-    },
-=======
->>>>>>> c575dded
     "Parameters": {
      "referencetoawscdkekshandlersinvpctestKubectlLayerAD42127BRef": {
       "Ref": "KubectlLayer600207B5"
