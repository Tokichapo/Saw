--- conflicted
+++ resolved
@@ -4184,11 +4184,7 @@
        {
         "Fn::Sub": "cdk-hnb659fds-assets-${AWS::AccountId}-us-east-1"
        },
-<<<<<<< HEAD
-       "/00420af58cb34bf2e227760d5e02cd5f4ad53a6829202536e3fe3278b7aa046f.json"
-=======
        "/b5cbe4d6c447664cb7945e7e3d2b0d01aeb8c348dacc25cb86a5dd3673800a2f.json"
->>>>>>> 492ef129
       ]
      ]
     }
