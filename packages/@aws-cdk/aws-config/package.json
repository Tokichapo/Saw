{
  "name": "@aws-cdk/aws-config",
  "version": "0.31.0",
  "description": "The CDK Construct Library for AWS::Config",
  "main": "lib/index.js",
  "types": "lib/index.d.ts",
  "jsii": {
    "outdir": "dist",
    "targets": {
      "java": {
        "package": "software.amazon.awscdk.services.config",
        "maven": {
          "groupId": "software.amazon.awscdk",
          "artifactId": "config"
        }
      },
      "dotnet": {
        "namespace": "Amazon.CDK.AWS.Config",
        "packageId": "Amazon.CDK.AWS.Config",
        "signAssembly": true,
        "assemblyOriginatorKeyFile": "../../key.snk"
      },
      "python": {
        "distName": "aws-cdk.aws-config",
        "module": "aws_cdk.aws_config"
      }
    }
  },
  "repository": {
    "type": "git",
    "url": "https://github.com/awslabs/aws-cdk.git",
    "directory": "packages/@aws-cdk/aws-config"
  },
  "scripts": {
    "build": "cdk-build",
    "watch": "cdk-watch",
    "lint": "cdk-lint",
    "test": "cdk-test",
    "integ": "cdk-integ",
    "pkglint": "pkglint -f",
    "package": "cdk-package",
    "awslint": "cdk-awslint",
    "cfn2ts": "cfn2ts"
  },
  "cdk-build": {
    "cloudformation": "AWS::Config"
  },
  "keywords": [
    "aws",
    "cdk",
    "constructs",
    "config"
  ],
  "author": {
    "name": "Amazon Web Services",
    "url": "https://aws.amazon.com",
    "organization": true
  },
  "license": "Apache-2.0",
  "devDependencies": {
<<<<<<< HEAD
    "@aws-cdk/assert": "^0.30.0",
    "@aws-cdk/aws-events-targets": "^0.30.0",
    "cdk-build-tools": "^0.30.0",
    "cdk-integ-tools": "^0.30.0",
    "cfn2ts": "^0.30.0",
    "pkglint": "^0.30.0"
  },
  "dependencies": {
    "@aws-cdk/aws-events": "^0.30.0",
    "@aws-cdk/aws-iam": "^0.30.0",
    "@aws-cdk/aws-lambda": "^0.30.0",
    "@aws-cdk/aws-sns": "^0.30.0",
    "@aws-cdk/cdk": "^0.30.0"
  },
  "homepage": "https://github.com/awslabs/aws-cdk",
  "peerDependencies": {
    "@aws-cdk/aws-events": "^0.30.0",
    "@aws-cdk/aws-iam": "^0.30.0",
    "@aws-cdk/aws-lambda": "^0.30.0",
    "@aws-cdk/aws-sns": "^0.30.0",
    "@aws-cdk/cdk": "^0.30.0"
=======
    "@aws-cdk/assert": "^0.31.0",
    "cdk-build-tools": "^0.31.0",
    "cfn2ts": "^0.31.0",
    "pkglint": "^0.31.0"
  },
  "dependencies": {
    "@aws-cdk/cdk": "^0.31.0"
  },
  "homepage": "https://github.com/awslabs/aws-cdk",
  "peerDependencies": {
    "@aws-cdk/cdk": "^0.31.0"
>>>>>>> 7a70c087
  },
  "engines": {
    "node": ">= 8.10.0"
  }
}<|MERGE_RESOLUTION|>--- conflicted
+++ resolved
@@ -58,41 +58,27 @@
   },
   "license": "Apache-2.0",
   "devDependencies": {
-<<<<<<< HEAD
-    "@aws-cdk/assert": "^0.30.0",
-    "@aws-cdk/aws-events-targets": "^0.30.0",
-    "cdk-build-tools": "^0.30.0",
-    "cdk-integ-tools": "^0.30.0",
-    "cfn2ts": "^0.30.0",
-    "pkglint": "^0.30.0"
-  },
-  "dependencies": {
-    "@aws-cdk/aws-events": "^0.30.0",
-    "@aws-cdk/aws-iam": "^0.30.0",
-    "@aws-cdk/aws-lambda": "^0.30.0",
-    "@aws-cdk/aws-sns": "^0.30.0",
-    "@aws-cdk/cdk": "^0.30.0"
-  },
-  "homepage": "https://github.com/awslabs/aws-cdk",
-  "peerDependencies": {
-    "@aws-cdk/aws-events": "^0.30.0",
-    "@aws-cdk/aws-iam": "^0.30.0",
-    "@aws-cdk/aws-lambda": "^0.30.0",
-    "@aws-cdk/aws-sns": "^0.30.0",
-    "@aws-cdk/cdk": "^0.30.0"
-=======
     "@aws-cdk/assert": "^0.31.0",
+    "@aws-cdk/aws-events-targets": "^0.31.0",
     "cdk-build-tools": "^0.31.0",
+    "cdk-integ-tools": "^0.31.0",
     "cfn2ts": "^0.31.0",
     "pkglint": "^0.31.0"
   },
   "dependencies": {
+    "@aws-cdk/aws-events": "^0.31.0",
+    "@aws-cdk/aws-iam": "^0.31.0",
+    "@aws-cdk/aws-lambda": "^0.31.0",
+    "@aws-cdk/aws-sns": "^0.31.0",
     "@aws-cdk/cdk": "^0.31.0"
   },
   "homepage": "https://github.com/awslabs/aws-cdk",
   "peerDependencies": {
+    "@aws-cdk/aws-events": "^0.31.0",
+    "@aws-cdk/aws-iam": "^0.31.0",
+    "@aws-cdk/aws-lambda": "^0.31.0",
+    "@aws-cdk/aws-sns": "^0.31.0",
     "@aws-cdk/cdk": "^0.31.0"
->>>>>>> 7a70c087
   },
   "engines": {
     "node": ">= 8.10.0"
