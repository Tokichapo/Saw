import * as fs from 'fs';
import * as path from 'path';
import { countResources, expect, haveResource, haveResourceLike } from '@aws-cdk/assert';
import * as ec2 from '@aws-cdk/aws-ec2';
import * as iam from '@aws-cdk/aws-iam';
<<<<<<< HEAD
import * as lambda from '@aws-cdk/aws-lambda';
=======
import * as kms from '@aws-cdk/aws-kms';
>>>>>>> 9d0e3267
import * as cdk from '@aws-cdk/core';
import { Test } from 'nodeunit';
import * as YAML from 'yaml';
import * as eks from '../lib';
import { KubectlLayer } from '../lib/kubectl-layer';
import { testFixture, testFixtureNoVpc } from './util';

/* eslint-disable max-len */

const CLUSTER_VERSION = eks.KubernetesVersion.V1_16;

export = {

  'a default cluster spans all subnets'(test: Test) {
    // GIVEN
    const { stack, vpc } = testFixture();

    // WHEN
    new eks.Cluster(stack, 'Cluster', { vpc, defaultCapacity: 0, version: CLUSTER_VERSION });

    // THEN
    expect(stack).to(haveResourceLike('Custom::AWSCDK-EKS-Cluster', {
      Config: {
        roleArn: { 'Fn::GetAtt': ['ClusterRoleFA261979', 'Arn'] },
        version: '1.16',
        resourcesVpcConfig: {
          securityGroupIds: [{ 'Fn::GetAtt': ['ClusterControlPlaneSecurityGroupD274242C', 'GroupId'] }],
          subnetIds: [
            { Ref: 'VPCPublicSubnet1SubnetB4246D30' },
            { Ref: 'VPCPublicSubnet2Subnet74179F39' },
            { Ref: 'VPCPrivateSubnet1Subnet8BCA10E0' },
            { Ref: 'VPCPrivateSubnet2SubnetCFCDAA7A' },
          ],
        },
      },
    }));

    test.done();
  },

  'create custom cluster correctly in any aws region'(test: Test) {
    // GIVEN
    const app = new cdk.App();
    const stack = new cdk.Stack(app, 'stack', { env: { region: 'us-east-1' } });

    // WHEN
    const vpc = new ec2.Vpc(stack, 'VPC');
    new eks.Cluster(stack, 'Cluster', { vpc, defaultCapacity: 0, version: CLUSTER_VERSION });
    const layer = KubectlLayer.getOrCreate(stack, {});

    // THEN
    expect(stack).to(haveResource('Custom::AWSCDK-EKS-Cluster'));
    expect(stack).to(haveResourceLike('AWS::Serverless::Application', {
      Location: {
        ApplicationId: 'arn:aws:serverlessrepo:us-east-1:903779448426:applications/lambda-layer-kubectl',
      },
    }));
    test.equal(layer.isChina(), false);
    test.done();
  },

  'create custom cluster correctly in any aws region in china'(test: Test) {
    // GIVEN
    const app = new cdk.App();
    const stack = new cdk.Stack(app, 'stack', { env: { region: 'cn-north-1' } });

    // WHEN
    const vpc = new ec2.Vpc(stack, 'VPC');
    new eks.Cluster(stack, 'Cluster', { vpc, defaultCapacity: 0, version: CLUSTER_VERSION });
    new KubectlLayer(stack, 'NewLayer');
    const layer = KubectlLayer.getOrCreate(stack);

    // THEN
    expect(stack).to(haveResource('Custom::AWSCDK-EKS-Cluster'));
    expect(stack).to(haveResourceLike('AWS::Serverless::Application', {
      Location: {
        ApplicationId: 'arn:aws-cn:serverlessrepo:cn-north-1:487369736442:applications/lambda-layer-kubectl',
      },
    }));
    test.equal(layer.isChina(), true);
    test.done();
  },

  'if "vpc" is not specified, vpc with default configuration will be created'(test: Test) {
    // GIVEN
    const { stack } = testFixtureNoVpc();

    // WHEN
    new eks.Cluster(stack, 'cluster', { version: CLUSTER_VERSION }) ;

    // THEN
    expect(stack).to(haveResource('AWS::EC2::VPC'));
    test.done();
  },

  'default capacity': {

    'x2 m5.large by default'(test: Test) {
      // GIVEN
      const { stack } = testFixtureNoVpc();

      // WHEN
      const cluster = new eks.Cluster(stack, 'cluster', { version: CLUSTER_VERSION });

      // THEN
      test.ok(cluster.defaultNodegroup);
      expect(stack).to(haveResource('AWS::EKS::Nodegroup', {
        InstanceTypes: [
          'm5.large',
        ],
        ScalingConfig: {
          DesiredSize: 2,
          MaxSize: 2,
          MinSize: 2,
        },
      }));
      test.done();
    },

    'quantity and type can be customized'(test: Test) {
      // GIVEN
      const { stack } = testFixtureNoVpc();

      // WHEN
      const cluster = new eks.Cluster(stack, 'cluster', {
        defaultCapacity: 10,
        defaultCapacityInstance: new ec2.InstanceType('m2.xlarge'),
        version: CLUSTER_VERSION,
      });

      // THEN
      test.ok(cluster.defaultNodegroup);
      expect(stack).to(haveResource('AWS::EKS::Nodegroup', {
        ScalingConfig: {
          DesiredSize: 10,
          MaxSize: 10,
          MinSize: 10,
        },
      }));
      // expect(stack).to(haveResource('AWS::AutoScaling::LaunchConfiguration', { InstanceType: 'm2.xlarge' }));
      test.done();
    },

    'defaultCapacity=0 will not allocate at all'(test: Test) {
      // GIVEN
      const { stack } = testFixtureNoVpc();

      // WHEN
      const cluster = new eks.Cluster(stack, 'cluster', { defaultCapacity: 0, version: CLUSTER_VERSION });

      // THEN
      test.ok(!cluster.defaultCapacity);
      expect(stack).notTo(haveResource('AWS::AutoScaling::AutoScalingGroup'));
      expect(stack).notTo(haveResource('AWS::AutoScaling::LaunchConfiguration'));
      test.done();
    },
  },

  'creating a cluster tags the private VPC subnets'(test: Test) {
    // GIVEN
    const { stack, vpc } = testFixture();

    // WHEN
    new eks.Cluster(stack, 'Cluster', { vpc, defaultCapacity: 0, version: CLUSTER_VERSION });

    // THEN
    expect(stack).to(haveResource('AWS::EC2::Subnet', {
      Tags: [
        { Key: 'aws-cdk:subnet-name', Value: 'Private' },
        { Key: 'aws-cdk:subnet-type', Value: 'Private' },
        { Key: 'kubernetes.io/role/internal-elb', Value: '1' },
        { Key: 'Name', Value: 'Stack/VPC/PrivateSubnet1' },
      ],
    }));

    test.done();
  },

  'creating a cluster tags the public VPC subnets'(test: Test) {
    // GIVEN
    const { stack, vpc } = testFixture();

    // WHEN
    new eks.Cluster(stack, 'Cluster', { vpc, defaultCapacity: 0, version: CLUSTER_VERSION });

    // THEN
    expect(stack).to(haveResource('AWS::EC2::Subnet', {
      MapPublicIpOnLaunch: true,
      Tags: [
        { Key: 'aws-cdk:subnet-name', Value: 'Public' },
        { Key: 'aws-cdk:subnet-type', Value: 'Public' },
        { Key: 'kubernetes.io/role/elb', Value: '1' },
        { Key: 'Name', Value: 'Stack/VPC/PublicSubnet1' },
      ],
    }));

    test.done();
  },

  'adding capacity creates an ASG without a rolling update policy'(test: Test) {
    // GIVEN
    const { stack, vpc } = testFixture();
    const cluster = new eks.Cluster(stack, 'Cluster', {
      vpc,
      defaultCapacity: 0,
      version: CLUSTER_VERSION,
    });

    // WHEN
    cluster.addCapacity('Default', {
      instanceType: new ec2.InstanceType('t2.medium'),
    });

    test.deepEqual(expect(stack).value.Resources.ClusterASG0E4BA723.UpdatePolicy, { AutoScalingScheduledAction: { IgnoreUnmodifiedGroupSizeProperties: true } });
    test.done();
  },

  'adding capacity creates an ASG with tags'(test: Test) {
    // GIVEN
    const { stack, vpc } = testFixture();
    const cluster = new eks.Cluster(stack, 'Cluster', {
      vpc,
      defaultCapacity: 0,
      version: CLUSTER_VERSION,
    });

    // WHEN
    cluster.addCapacity('Default', {
      instanceType: new ec2.InstanceType('t2.medium'),
    });

    // THEN
    expect(stack).to(haveResource('AWS::AutoScaling::AutoScalingGroup', {
      Tags: [
        {
          Key: { 'Fn::Join': ['', ['kubernetes.io/cluster/', { Ref: 'Cluster9EE0221C' }]] },
          PropagateAtLaunch: true,
          Value: 'owned',
        },
        {
          Key: 'Name',
          PropagateAtLaunch: true,
          Value: 'Stack/Cluster/Default',
        },
      ],
    }));

    test.done();
  },

  'create nodegroup with existing role'(test: Test) {
    // GIVEN
    const { stack } = testFixtureNoVpc();

    // WHEN
    const cluster = new eks.Cluster(stack, 'cluster', {
      defaultCapacity: 10,
      defaultCapacityInstance: new ec2.InstanceType('m2.xlarge'),
      version: CLUSTER_VERSION,
    });

    const existingRole = new iam.Role(stack, 'ExistingRole', {
      assumedBy: new iam.AccountRootPrincipal(),
    });

    new eks.Nodegroup(stack, 'Nodegroup', {
      cluster,
      nodeRole: existingRole,
    });

    // THEN
    test.ok(cluster.defaultNodegroup);
    expect(stack).to(haveResource('AWS::EKS::Nodegroup', {
      ScalingConfig: {
        DesiredSize: 10,
        MaxSize: 10,
        MinSize: 10,
      },
    }));
    test.done();
  },

  'adding bottlerocket capacity creates an ASG with tags'(test: Test) {
    // GIVEN
    const { stack, vpc } = testFixture();
    const cluster = new eks.Cluster(stack, 'Cluster', {
      vpc,
      defaultCapacity: 0,
      version: CLUSTER_VERSION,
    });

    // WHEN
    cluster.addCapacity('Bottlerocket', {
      instanceType: new ec2.InstanceType('t2.medium'),
      machineImageType: eks.MachineImageType.BOTTLEROCKET,
    });

    // THEN
    expect(stack).to(haveResource('AWS::AutoScaling::AutoScalingGroup', {
      Tags: [
        {
          Key: { 'Fn::Join': ['', ['kubernetes.io/cluster/', { Ref: 'Cluster9EE0221C' }]] },
          PropagateAtLaunch: true,
          Value: 'owned',
        },
        {
          Key: 'Name',
          PropagateAtLaunch: true,
          Value: 'Stack/Cluster/Bottlerocket',
        },
      ],
    }));
    test.done();
  },

  'adding bottlerocket capacity with bootstrapOptions throws error'(test: Test) {
    // GIVEN
    const { stack, vpc } = testFixture();
    const cluster = new eks.Cluster(stack, 'Cluster', {
      vpc,
      defaultCapacity: 0,
      version: CLUSTER_VERSION,
    });

    test.throws(() => cluster.addCapacity('Bottlerocket', {
      instanceType: new ec2.InstanceType('t2.medium'),
      machineImageType: eks.MachineImageType.BOTTLEROCKET,
      bootstrapOptions: {},
    }), /bootstrapOptions is not supported for Bottlerocket/);
    test.done();
  },

  'exercise export/import'(test: Test) {
    // GIVEN
    const { stack: stack1, vpc, app } = testFixture();
    const stack2 = new cdk.Stack(app, 'stack2', { env: { region: 'us-east-1' } });
    const cluster = new eks.Cluster(stack1, 'Cluster', {
      vpc,
      defaultCapacity: 0,
      version: CLUSTER_VERSION,
    });

    // WHEN
    const imported = eks.Cluster.fromClusterAttributes(stack2, 'Imported', {
      vpc: cluster.vpc,
      clusterEndpoint: cluster.clusterEndpoint,
      clusterName: cluster.clusterName,
      securityGroupIds: cluster.connections.securityGroups.map(x => x.securityGroupId),
      clusterCertificateAuthorityData: cluster.clusterCertificateAuthorityData,
      clusterSecurityGroupId: cluster.clusterSecurityGroupId,
      clusterEncryptionConfigKeyArn: cluster.clusterEncryptionConfigKeyArn,
    });

    // this should cause an export/import
    new cdk.CfnOutput(stack2, 'ClusterARN', { value: imported.clusterArn });

    // THEN
    expect(stack2).toMatch({
      Outputs: {
        ClusterARN: {
          Value: {
            'Fn::Join': [
              '',
              [
                'arn:',
                {
                  Ref: 'AWS::Partition',
                },
                ':eks:us-east-1:',
                {
                  Ref: 'AWS::AccountId',
                },
                ':cluster/',
                {
                  'Fn::ImportValue': 'Stack:ExportsOutputRefCluster9EE0221C4853B4C3',
                },
              ],
            ],
          },
        },
      },
    });
    test.done();
  },

  'mastersRole can be used to map an IAM role to "system:masters"'(test: Test) {
    // GIVEN
    const { stack, vpc } = testFixture();
    const role = new iam.Role(stack, 'role', { assumedBy: new iam.AnyPrincipal() });

    // WHEN
    new eks.Cluster(stack, 'Cluster', {
      vpc,
      mastersRole: role,
      defaultCapacity: 0,
      version: CLUSTER_VERSION,
    });

    // THEN
    expect(stack).to(haveResource(eks.KubernetesManifest.RESOURCE_TYPE, {
      Manifest: {
        'Fn::Join': [
          '',
          [
            '[{"apiVersion":"v1","kind":"ConfigMap","metadata":{"name":"aws-auth","namespace":"kube-system"},"data":{"mapRoles":"[{\\"rolearn\\":\\"',
            {
              'Fn::GetAtt': [
                'roleC7B7E775',
                'Arn',
              ],
            },
            '\\",\\"username\\":\\"',
            {
              'Fn::GetAtt': [
                'roleC7B7E775',
                'Arn',
              ],
            },
            '\\",\\"groups\\":[\\"system:masters\\"]}]","mapUsers":"[]","mapAccounts":"[]"}}]',
          ],
        ],
      },
    }));

    test.done();
  },

  'addManifest can be used to apply k8s manifests on this cluster'(test: Test) {
    // GIVEN
    const { stack, vpc } = testFixture();
    const cluster = new eks.Cluster(stack, 'Cluster', {
      vpc,
      defaultCapacity: 0,
      version: CLUSTER_VERSION,
    });

    // WHEN
    cluster.addManifest('manifest1', { foo: 123 });
    cluster.addManifest('manifest2', { bar: 123 }, { boor: [1, 2, 3] });

    // THEN
    expect(stack).to(haveResource(eks.KubernetesManifest.RESOURCE_TYPE, {
      Manifest: '[{"foo":123}]',
    }));

    expect(stack).to(haveResource(eks.KubernetesManifest.RESOURCE_TYPE, {
      Manifest: '[{"bar":123},{"boor":[1,2,3]}]',
    }));

    test.done();
  },

  'kubectl resources can be created in a separate stack'(test: Test) {
    // GIVEN
    const { stack, app } = testFixture();
    const cluster = new eks.Cluster(stack, 'cluster', { version: CLUSTER_VERSION }); // cluster is under stack2

    // WHEN resource is under stack2
    const stack2 = new cdk.Stack(app, 'stack2', { env: { account: stack.account, region: stack.region } });
    new eks.KubernetesManifest(stack2, 'myresource', {
      cluster,
      manifest: [{ foo: 'bar' }],
    });

    // THEN
    app.synth(); // no cyclic dependency (see https://github.com/aws/aws-cdk/issues/7231)

    // expect a single resource in the 2nd stack
    expect(stack2).toMatch({
      Resources: {
        myresource49C6D325: {
          Type: 'Custom::AWSCDK-EKS-KubernetesResource',
          Properties: {
            ServiceToken: {
              'Fn::ImportValue': 'Stack:ExportsOutputFnGetAttawscdkawseksKubectlProviderNestedStackawscdkawseksKubectlProviderNestedStackResourceA7AEBA6BOutputsStackawscdkawseksKubectlProviderframeworkonEvent8897FD9BArn49BEF20C',
            },
            Manifest: '[{\"foo\":\"bar\"}]',
            ClusterName: { 'Fn::ImportValue': 'Stack:ExportsOutputRefclusterC5B25D0D98D553F5' },
            RoleArn: { 'Fn::ImportValue': 'Stack:ExportsOutputFnGetAttclusterCreationRoleCDBEDA99Arn147C2F4D' },
          },
          UpdateReplacePolicy: 'Delete',
          DeletionPolicy: 'Delete',
        },
      },
    });

    test.done();
  },

  'adding capacity will automatically map its IAM role'(test: Test) {
    // GIVEN
    const { stack, vpc } = testFixture();
    const cluster = new eks.Cluster(stack, 'Cluster', {
      vpc,
      defaultCapacity: 0,
      version: CLUSTER_VERSION,
    });

    // WHEN
    cluster.addCapacity('default', {
      instanceType: new ec2.InstanceType('t2.nano'),
    });

    // THEN
    expect(stack).to(haveResource(eks.KubernetesManifest.RESOURCE_TYPE, {
      Manifest: {
        'Fn::Join': [
          '',
          [
            '[{"apiVersion":"v1","kind":"ConfigMap","metadata":{"name":"aws-auth","namespace":"kube-system"},"data":{"mapRoles":"[{\\"rolearn\\":\\"',
            {
              'Fn::GetAtt': [
                'ClusterMastersRole9AA35625',
                'Arn',
              ],
            },
            '\\",\\"username\\":\\"',
            {
              'Fn::GetAtt': [
                'ClusterMastersRole9AA35625',
                'Arn',
              ],
            },
            '\\",\\"groups\\":[\\"system:masters\\"]},{\\"rolearn\\":\\"',
            {
              'Fn::GetAtt': [
                'ClusterdefaultInstanceRoleF20A29CD',
                'Arn',
              ],
            },
            '\\",\\"username\\":\\"system:node:{{EC2PrivateDNSName}}\\",\\"groups\\":[\\"system:bootstrappers\\",\\"system:nodes\\"]}]","mapUsers":"[]","mapAccounts":"[]"}}]',
          ],
        ],
      },
    }));

    test.done();
  },

  'addCapacity will *not* map the IAM role if mapRole is false'(test: Test) {
    // GIVEN
    const { stack, vpc } = testFixture();
    const cluster = new eks.Cluster(stack, 'Cluster', {
      vpc,
      defaultCapacity: 0,
      version: CLUSTER_VERSION,
    });

    // WHEN
    cluster.addCapacity('default', {
      instanceType: new ec2.InstanceType('t2.nano'),
      mapRole: false,
    });

    // THEN
    expect(stack).to(haveResource(eks.KubernetesManifest.RESOURCE_TYPE, {
      Manifest: {
        'Fn::Join': [
          '',
          [
            '[{"apiVersion":"v1","kind":"ConfigMap","metadata":{"name":"aws-auth","namespace":"kube-system"},"data":{"mapRoles":"[{\\"rolearn\\":\\"',
            {
              'Fn::GetAtt': [
                'ClusterMastersRole9AA35625',
                'Arn',
              ],
            },
            '\\",\\"username\\":\\"',
            {
              'Fn::GetAtt': [
                'ClusterMastersRole9AA35625',
                'Arn',
              ],
            },
            '\\",\\"groups\\":[\\"system:masters\\"]}]","mapUsers":"[]","mapAccounts":"[]"}}]',
          ],
        ],
      },
    }));
    test.done();
  },

  'outputs': {
    'aws eks update-kubeconfig is the only output synthesized by default'(test: Test) {
      // GIVEN
      const { app, stack } = testFixtureNoVpc();

      // WHEN
      new eks.Cluster(stack, 'Cluster', { version: CLUSTER_VERSION });

      // THEN
      const assembly = app.synth();
      const template = assembly.getStackByName(stack.stackName).template;
      test.deepEqual(template.Outputs, {
        ClusterConfigCommand43AAE40F: { Value: { 'Fn::Join': ['', ['aws eks update-kubeconfig --name ', { Ref: 'Cluster9EE0221C' }, ' --region us-east-1 --role-arn ', { 'Fn::GetAtt': ['ClusterMastersRole9AA35625', 'Arn'] }]] } },
        ClusterGetTokenCommand06AE992E: { Value: { 'Fn::Join': ['', ['aws eks get-token --cluster-name ', { Ref: 'Cluster9EE0221C' }, ' --region us-east-1 --role-arn ', { 'Fn::GetAtt': ['ClusterMastersRole9AA35625', 'Arn'] }]] } },
      });
      test.done();
    },

    'if masters role is defined, it should be included in the config command'(test: Test) {
      // GIVEN
      const { app, stack } = testFixtureNoVpc();

      // WHEN
      const mastersRole = new iam.Role(stack, 'masters', { assumedBy: new iam.AccountRootPrincipal() });
      new eks.Cluster(stack, 'Cluster', {
        mastersRole,
        version: CLUSTER_VERSION,
      });

      // THEN
      const assembly = app.synth();
      const template = assembly.getStackByName(stack.stackName).template;
      test.deepEqual(template.Outputs, {
        ClusterConfigCommand43AAE40F: { Value: { 'Fn::Join': ['', ['aws eks update-kubeconfig --name ', { Ref: 'Cluster9EE0221C' }, ' --region us-east-1 --role-arn ', { 'Fn::GetAtt': ['masters0D04F23D', 'Arn'] }]] } },
        ClusterGetTokenCommand06AE992E: { Value: { 'Fn::Join': ['', ['aws eks get-token --cluster-name ', { Ref: 'Cluster9EE0221C' }, ' --region us-east-1 --role-arn ', { 'Fn::GetAtt': ['masters0D04F23D', 'Arn'] }]] } },
      });
      test.done();
    },

    'if `outputConfigCommand=false` will disabled the output'(test: Test) {
      // GIVEN
      const { app, stack } = testFixtureNoVpc();

      // WHEN
      const mastersRole = new iam.Role(stack, 'masters', { assumedBy: new iam.AccountRootPrincipal() });
      new eks.Cluster(stack, 'Cluster', {
        mastersRole,
        outputConfigCommand: false,
        version: CLUSTER_VERSION,
      });

      // THEN
      const assembly = app.synth();
      const template = assembly.getStackByName(stack.stackName).template;
      test.ok(!template.Outputs); // no outputs
      test.done();
    },

    '`outputClusterName` can be used to synthesize an output with the cluster name'(test: Test) {
      // GIVEN
      const { app, stack } = testFixtureNoVpc();

      // WHEN
      new eks.Cluster(stack, 'Cluster', {
        outputConfigCommand: false,
        outputClusterName: true,
        version: CLUSTER_VERSION,
      });

      // THEN
      const assembly = app.synth();
      const template = assembly.getStackByName(stack.stackName).template;
      test.deepEqual(template.Outputs, {
        ClusterClusterNameEB26049E: { Value: { Ref: 'Cluster9EE0221C' } },
      });
      test.done();
    },

    '`outputMastersRoleArn` can be used to synthesize an output with the arn of the masters role if defined'(test: Test) {
      // GIVEN
      const { app, stack } = testFixtureNoVpc();

      // WHEN
      new eks.Cluster(stack, 'Cluster', {
        outputConfigCommand: false,
        outputMastersRoleArn: true,
        mastersRole: new iam.Role(stack, 'masters', { assumedBy: new iam.AccountRootPrincipal() }),
        version: CLUSTER_VERSION,
      });

      // THEN
      const assembly = app.synth();
      const template = assembly.getStackByName(stack.stackName).template;
      test.deepEqual(template.Outputs, {
        ClusterMastersRoleArnB15964B1: { Value: { 'Fn::GetAtt': ['masters0D04F23D', 'Arn'] } },
      });
      test.done();
    },

    'boostrap user-data': {

      'rendered by default for ASGs'(test: Test) {
        // GIVEN
        const { app, stack } = testFixtureNoVpc();
        const cluster = new eks.Cluster(stack, 'Cluster', { defaultCapacity: 0, version: CLUSTER_VERSION });

        // WHEN
        cluster.addCapacity('MyCapcity', { instanceType: new ec2.InstanceType('m3.xlargs') });

        // THEN
        const template = app.synth().getStackByName(stack.stackName).template;
        const userData = template.Resources.ClusterMyCapcityLaunchConfig58583345.Properties.UserData;
        test.deepEqual(userData, { 'Fn::Base64': { 'Fn::Join': ['', ['#!/bin/bash\nset -o xtrace\n/etc/eks/bootstrap.sh ', { Ref: 'Cluster9EE0221C' }, ' --kubelet-extra-args "--node-labels lifecycle=OnDemand" --use-max-pods true\n/opt/aws/bin/cfn-signal --exit-code $? --stack Stack --resource ClusterMyCapcityASGD4CD8B97 --region us-east-1']] } });
        test.done();
      },

      'not rendered if bootstrap is disabled'(test: Test) {
        // GIVEN
        const { app, stack } = testFixtureNoVpc();
        const cluster = new eks.Cluster(stack, 'Cluster', { defaultCapacity: 0, version: CLUSTER_VERSION });

        // WHEN
        cluster.addCapacity('MyCapcity', {
          instanceType: new ec2.InstanceType('m3.xlargs'),
          bootstrapEnabled: false,
        });

        // THEN
        const template = app.synth().getStackByName(stack.stackName).template;
        const userData = template.Resources.ClusterMyCapcityLaunchConfig58583345.Properties.UserData;
        test.deepEqual(userData, { 'Fn::Base64': '#!/bin/bash' });
        test.done();
      },

      // cursory test for options: see test.user-data.ts for full suite
      'bootstrap options'(test: Test) {
        // GIVEN
        const { app, stack } = testFixtureNoVpc();
        const cluster = new eks.Cluster(stack, 'Cluster', { defaultCapacity: 0, version: CLUSTER_VERSION });

        // WHEN
        cluster.addCapacity('MyCapcity', {
          instanceType: new ec2.InstanceType('m3.xlargs'),
          bootstrapOptions: {
            kubeletExtraArgs: '--node-labels FOO=42',
          },
        });

        // THEN
        const template = app.synth().getStackByName(stack.stackName).template;
        const userData = template.Resources.ClusterMyCapcityLaunchConfig58583345.Properties.UserData;
        test.deepEqual(userData, { 'Fn::Base64': { 'Fn::Join': ['', ['#!/bin/bash\nset -o xtrace\n/etc/eks/bootstrap.sh ', { Ref: 'Cluster9EE0221C' }, ' --kubelet-extra-args "--node-labels lifecycle=OnDemand  --node-labels FOO=42" --use-max-pods true\n/opt/aws/bin/cfn-signal --exit-code $? --stack Stack --resource ClusterMyCapcityASGD4CD8B97 --region us-east-1']] } });
        test.done();
      },

      'spot instances': {

        'nodes labeled an tainted accordingly'(test: Test) {
          // GIVEN
          const { app, stack } = testFixtureNoVpc();
          const cluster = new eks.Cluster(stack, 'Cluster', { defaultCapacity: 0, version: CLUSTER_VERSION });

          // WHEN
          cluster.addCapacity('MyCapcity', {
            instanceType: new ec2.InstanceType('m3.xlargs'),
            spotPrice: '0.01',
          });

          // THEN
          const template = app.synth().getStackByName(stack.stackName).template;
          const userData = template.Resources.ClusterMyCapcityLaunchConfig58583345.Properties.UserData;
          test.deepEqual(userData, { 'Fn::Base64': { 'Fn::Join': ['', ['#!/bin/bash\nset -o xtrace\n/etc/eks/bootstrap.sh ', { Ref: 'Cluster9EE0221C' }, ' --kubelet-extra-args "--node-labels lifecycle=Ec2Spot --register-with-taints=spotInstance=true:PreferNoSchedule" --use-max-pods true\n/opt/aws/bin/cfn-signal --exit-code $? --stack Stack --resource ClusterMyCapcityASGD4CD8B97 --region us-east-1']] } });
          test.done();
        },

        'interrupt handler is added'(test: Test) {
          // GIVEN
          const { stack } = testFixtureNoVpc();
          const cluster = new eks.Cluster(stack, 'Cluster', { defaultCapacity: 0, version: CLUSTER_VERSION });

          // WHEN
          cluster.addCapacity('MyCapcity', {
            instanceType: new ec2.InstanceType('m3.xlarge'),
            spotPrice: '0.01',
          });

          // THEN
          expect(stack).to(haveResource(eks.HelmChart.RESOURCE_TYPE, {
            Release: 'stackclusterchartspotinterrupthandlerdec62e07',
            Chart: 'aws-node-termination-handler',
            Values: '{\"nodeSelector.lifecycle\":\"Ec2Spot\"}',
            Namespace: 'kube-system',
            Repository: 'https://aws.github.io/eks-charts',
          }));
          test.done();
        },

        'its possible to add two capacities with spot instances and only one stop handler will be installed'(test: Test) {
          // GIVEN
          const { stack } = testFixtureNoVpc();
          const cluster = new eks.Cluster(stack, 'Cluster', { defaultCapacity: 0, version: CLUSTER_VERSION });

          // WHEN
          cluster.addCapacity('Spot1', {
            instanceType: new ec2.InstanceType('m3.xlarge'),
            spotPrice: '0.01',
          });

          cluster.addCapacity('Spot2', {
            instanceType: new ec2.InstanceType('m4.xlarge'),
            spotPrice: '0.01',
          });

          // THEN
          expect(stack).to(countResources(eks.HelmChart.RESOURCE_TYPE, 1));
          test.done();
        },

      },

    },

    'if bootstrap is disabled cannot specify options'(test: Test) {
      // GIVEN
      const { stack } = testFixtureNoVpc();
      const cluster = new eks.Cluster(stack, 'Cluster', { defaultCapacity: 0, version: CLUSTER_VERSION });

      // THEN
      test.throws(() => cluster.addCapacity('MyCapcity', {
        instanceType: new ec2.InstanceType('m3.xlargs'),
        bootstrapEnabled: false,
        bootstrapOptions: { awsApiRetryAttempts: 10 },
      }), /Cannot specify "bootstrapOptions" if "bootstrapEnabled" is false/);
      test.done();
    },

    'EksOptimizedImage() with no nodeType always uses STANDARD with LATEST_KUBERNETES_VERSION'(test: Test) {
      // GIVEN
      const { app, stack } = testFixtureNoVpc();
      const LATEST_KUBERNETES_VERSION = '1.14';

      // WHEN
      new eks.EksOptimizedImage().getImage(stack);

      // THEN
      const assembly = app.synth();
      const parameters = assembly.getStackByName(stack.stackName).template.Parameters;
      test.ok(Object.entries(parameters).some(
        ([k, v]) => k.startsWith('SsmParameterValueawsserviceeksoptimizedami') &&
          (v as any).Default.includes('/amazon-linux-2/'),
      ), 'EKS STANDARD AMI should be in ssm parameters');
      test.ok(Object.entries(parameters).some(
        ([k, v]) => k.startsWith('SsmParameterValueawsserviceeksoptimizedami') &&
          (v as any).Default.includes(LATEST_KUBERNETES_VERSION),
      ), 'LATEST_KUBERNETES_VERSION should be in ssm parameters');
      test.done();
    },

    'EksOptimizedImage() with specific kubernetesVersion return correct AMI'(test: Test) {
      // GIVEN
      const { app, stack } = testFixtureNoVpc();

      // WHEN
      new eks.EksOptimizedImage({ kubernetesVersion: '1.15' }).getImage(stack);

      // THEN
      const assembly = app.synth();
      const parameters = assembly.getStackByName(stack.stackName).template.Parameters;
      test.ok(Object.entries(parameters).some(
        ([k, v]) => k.startsWith('SsmParameterValueawsserviceeksoptimizedami') &&
          (v as any).Default.includes('/amazon-linux-2/'),
      ), 'EKS STANDARD AMI should be in ssm parameters');
      test.ok(Object.entries(parameters).some(
        ([k, v]) => k.startsWith('SsmParameterValueawsserviceeksoptimizedami') &&
          (v as any).Default.includes('/1.15/'),
      ), 'kubernetesVersion should be in ssm parameters');
      test.done();
    },

    'EKS-Optimized AMI with GPU support when addCapacity'(test: Test) {
      // GIVEN
      const { app, stack } = testFixtureNoVpc();

      // WHEN
      new eks.Cluster(stack, 'cluster', {
        defaultCapacity: 0,
        version: CLUSTER_VERSION,
      }).addCapacity('GPUCapacity', {
        instanceType: new ec2.InstanceType('g4dn.xlarge'),
      });

      // THEN
      const assembly = app.synth();
      const parameters = assembly.getStackByName(stack.stackName).template.Parameters;
      test.ok(Object.entries(parameters).some(
        ([k, v]) => k.startsWith('SsmParameterValueawsserviceeksoptimizedami') && (v as any).Default.includes('amazon-linux-2-gpu'),
      ), 'EKS AMI with GPU should be in ssm parameters');
      test.done();
    },

    'when using custom resource a creation role & policy is defined'(test: Test) {
      // GIVEN
      const { stack } = testFixture();

      // WHEN
      new eks.Cluster(stack, 'MyCluster', {
        clusterName: 'my-cluster-name',
        version: CLUSTER_VERSION,
      });

      // THEN
      expect(stack).to(haveResource('Custom::AWSCDK-EKS-Cluster', {
        Config: {
          name: 'my-cluster-name',
          roleArn: { 'Fn::GetAtt': ['MyClusterRoleBA20FE72', 'Arn'] },
          version: '1.16',
          resourcesVpcConfig: {
            securityGroupIds: [{ 'Fn::GetAtt': ['MyClusterControlPlaneSecurityGroup6B658F79', 'GroupId'] }],
            subnetIds: [
              { Ref: 'MyClusterDefaultVpcPublicSubnet1SubnetFAE5A9B6' },
              { Ref: 'MyClusterDefaultVpcPublicSubnet2SubnetF6D028A0' },
              { Ref: 'MyClusterDefaultVpcPrivateSubnet1SubnetE1D0DCDB' },
              { Ref: 'MyClusterDefaultVpcPrivateSubnet2Subnet11FEA8D0' },
            ],
            endpointPrivateAccess: true,
            endpointPublicAccess: true,
          },
        },
      }));

      // role can be assumed by 3 lambda handlers (2 for the cluster resource and 1 for the kubernetes resource)
      expect(stack).to(haveResource('AWS::IAM::Role', {
        AssumeRolePolicyDocument: {
          Statement: [
            {
              Action: 'sts:AssumeRole',
              Effect: 'Allow',
              Principal: {
                AWS: {
                  'Fn::Join': [
                    '',
                    ['arn:', { Ref: 'AWS::Partition' }, ':iam::', { Ref: 'AWS::AccountId' }, ':root'],
                  ],
                },
              },
            },
          ],
          Version: '2012-10-17',
        },
      }));

      // policy allows creation role to pass the cluster role and to interact with the cluster (given we know the explicit cluster name)
      expect(stack).to(haveResource('AWS::IAM::Policy', {
        PolicyDocument: {
          Statement: [
            {
              Action: 'iam:PassRole',
              Effect: 'Allow',
              Resource: {
                'Fn::GetAtt': [
                  'MyClusterRoleBA20FE72',
                  'Arn',
                ],
              },
            },
            {
              Action: [
                'ec2:DescribeSubnets',
                'ec2:DescribeRouteTables',
              ],
              Effect: 'Allow',
              Resource: '*',
            },
            {
              Action: [
                'eks:CreateCluster',
                'eks:DescribeCluster',
                'eks:DescribeUpdate',
                'eks:DeleteCluster',
                'eks:UpdateClusterVersion',
                'eks:UpdateClusterConfig',
                'eks:CreateFargateProfile',
                'eks:TagResource',
                'eks:UntagResource',
              ],
              Effect: 'Allow',
              Resource: [{
                'Fn::Join': [
                  '',
                  [
                    'arn:',
                    {
                      Ref: 'AWS::Partition',
                    },
                    ':eks:us-east-1:',
                    {
                      Ref: 'AWS::AccountId',
                    },
                    ':cluster/my-cluster-name',
                  ],
                ],
              }, {
                'Fn::Join': [
                  '',
                  [
                    'arn:',
                    {
                      Ref: 'AWS::Partition',
                    },
                    ':eks:us-east-1:',
                    {
                      Ref: 'AWS::AccountId',
                    },
                    ':cluster/my-cluster-name/*',
                  ],
                ],
              }],
            },
            {
              Action: [
                'eks:DescribeFargateProfile',
                'eks:DeleteFargateProfile',
              ],
              Effect: 'Allow',
              Resource: {
                'Fn::Join': [
                  '',
                  [
                    'arn:',
                    {
                      Ref: 'AWS::Partition',
                    },
                    ':eks:us-east-1:',
                    {
                      Ref: 'AWS::AccountId',
                    },
                    ':fargateprofile/my-cluster-name/*',
                  ],
                ],
              },
            },
            {
              Action: ['iam:GetRole', 'iam:listAttachedRolePolicies'],
              Effect: 'Allow',
              Resource: '*',
            },
            {
              Action: 'iam:CreateServiceLinkedRole',
              Effect: 'Allow',
              Resource: '*',
            },
            {
              Action: 'ec2:DescribeVpcs',
              Effect: 'Allow',
              Resource: {
                'Fn::Join': [
                  '',
                  [
                    'arn:',
                    {
                      Ref: 'AWS::Partition',
                    },
                    ':ec2:us-east-1:',
                    {
                      Ref: 'AWS::AccountId',
                    },
                    ':vpc/',
                    {
                      Ref: 'MyClusterDefaultVpc76C24A38',
                    },
                  ],
                ],
              },
            },
          ],
          Version: '2012-10-17',
        },
      }));
      test.done();
    },

    'if an explicit cluster name is not provided, the creation role policy is wider (allows interacting with all clusters)'(test: Test) {
      // GIVEN
      const { stack } = testFixture();

      // WHEN
      new eks.Cluster(stack, 'MyCluster', { version: CLUSTER_VERSION });

      // THEN
      expect(stack).to(haveResource('AWS::IAM::Policy', {
        PolicyDocument: {
          Statement: [
            {
              Action: 'iam:PassRole',
              Effect: 'Allow',
              Resource: {
                'Fn::GetAtt': [
                  'MyClusterRoleBA20FE72',
                  'Arn',
                ],
              },
            },
            {
              Action: [
                'ec2:DescribeSubnets',
                'ec2:DescribeRouteTables',
              ],
              Effect: 'Allow',
              Resource: '*',
            },
            {
              Action: [
                'eks:CreateCluster',
                'eks:DescribeCluster',
                'eks:DescribeUpdate',
                'eks:DeleteCluster',
                'eks:UpdateClusterVersion',
                'eks:UpdateClusterConfig',
                'eks:CreateFargateProfile',
                'eks:TagResource',
                'eks:UntagResource',
              ],
              Effect: 'Allow',
              Resource: ['*'],
            },
            {
              Action: [
                'eks:DescribeFargateProfile',
                'eks:DeleteFargateProfile',
              ],
              Effect: 'Allow',
              Resource: '*',
            },
            {
              Action: ['iam:GetRole', 'iam:listAttachedRolePolicies'],
              Effect: 'Allow',
              Resource: '*',
            },
            {
              Action: 'iam:CreateServiceLinkedRole',
              Effect: 'Allow',
              Resource: '*',
            },
            {
              Action: 'ec2:DescribeVpcs',
              Effect: 'Allow',
              Resource: {
                'Fn::Join': [
                  '',
                  [
                    'arn:',
                    {
                      Ref: 'AWS::Partition',
                    },
                    ':ec2:us-east-1:',
                    {
                      Ref: 'AWS::AccountId',
                    },
                    ':vpc/',
                    {
                      Ref: 'MyClusterDefaultVpc76C24A38',
                    },
                  ],
                ],
              },
            },
          ],
          Version: '2012-10-17',
        },
      }));
      test.done();
    },

    'if helm charts are used, the provider role is allowed to assume the creation role'(test: Test) {
      // GIVEN
      const { stack } = testFixture();
      const cluster = new eks.Cluster(stack, 'MyCluster', {
        clusterName: 'my-cluster-name',
        version: CLUSTER_VERSION,
      });

      // WHEN
      cluster.addChart('MyChart', {
        chart: 'foo',
      });

      // THEN

      const providerStack = stack.node.tryFindChild('@aws-cdk/aws-eks.KubectlProvider') as cdk.NestedStack;
      expect(providerStack).to(haveResource('AWS::IAM::Policy', {
        PolicyDocument: {
          Statement: [
            {
              Action: 'eks:DescribeCluster',
              Effect: 'Allow',
              Resource: {
                Ref: 'referencetoStackMyClusterD33CAEABArn',
              },
            },
            {
              Action: 'sts:AssumeRole',
              Effect: 'Allow',
              Resource: {
                Ref: 'referencetoStackMyClusterCreationRoleF6C97649Arn',
              },
            },
          ],
          Version: '2012-10-17',
        },
        PolicyName: 'HandlerServiceRoleDefaultPolicyCBD0CC91',
        Roles: [
          {
            Ref: 'HandlerServiceRoleFCDC14AE',
          },
        ],
      }));

      test.done();
    },

    'coreDnsComputeType will patch the coreDNS configuration to use a "fargate" compute type and restore to "ec2" upon removal'(test: Test) {
      // GIVEN
      const stack = new cdk.Stack();

      // WHEN
      new eks.Cluster(stack, 'MyCluster', {
        coreDnsComputeType: eks.CoreDnsComputeType.FARGATE,
        version: CLUSTER_VERSION,
      });

      // THEN
      expect(stack).to(haveResource('Custom::AWSCDK-EKS-KubernetesPatch', {
        ResourceName: 'deployment/coredns',
        ResourceNamespace: 'kube-system',
        ApplyPatchJson: '{"spec":{"template":{"metadata":{"annotations":{"eks.amazonaws.com/compute-type":"fargate"}}}}}',
        RestorePatchJson: '{"spec":{"template":{"metadata":{"annotations":{"eks.amazonaws.com/compute-type":"ec2"}}}}}',
        ClusterName: {
          Ref: 'MyCluster8AD82BF8',
        },
        RoleArn: {
          'Fn::GetAtt': [
            'MyClusterCreationRole93BAC2B5',
            'Arn',
          ],
        },
      }));
      test.done();
    },
    'if openIDConnectProvider a new OpenIDConnectProvider resource is created and exposed'(test: Test) {
      // GIVEN
      const { stack } = testFixtureNoVpc();
      const cluster = new eks.Cluster(stack, 'Cluster', { defaultCapacity: 0, version: CLUSTER_VERSION });

      // WHEN
      const provider = cluster.openIdConnectProvider;

      // THEN
      test.equal(provider, cluster.openIdConnectProvider, 'openIdConnect provider is different and created more than once.');
      expect(stack).to(haveResource('Custom::AWSCDKOpenIdConnectProvider', {
        ServiceToken: {
          'Fn::GetAtt': [
            'CustomAWSCDKOpenIdConnectProviderCustomResourceProviderHandlerF2C543E0',
            'Arn',
          ],
        },
        ClientIDList: [
          'sts.amazonaws.com',
        ],
        ThumbprintList: [
          '9e99a48a9960b14926bb7f3b02e22da2b0ab7280',
        ],
        Url: {
          'Fn::GetAtt': [
            'Cluster9EE0221C',
            'OpenIdConnectIssuerUrl',
          ],
        },
      }));
      test.done();
    },
    'inference instances are supported'(test: Test) {
      // GIVEN
      const { stack } = testFixtureNoVpc();
      const cluster = new eks.Cluster(stack, 'Cluster', { defaultCapacity: 0, version: CLUSTER_VERSION });

      // WHEN
      cluster.addCapacity('InferenceInstances', {
        instanceType: new ec2.InstanceType('inf1.2xlarge'),
        minCapacity: 1,
      });
      const fileContents = fs.readFileSync(path.join(__dirname, '../lib', 'addons/neuron-device-plugin.yaml'), 'utf8');
      const sanitized = YAML.parse(fileContents);

      // THEN
      expect(stack).to(haveResource(eks.KubernetesManifest.RESOURCE_TYPE, {
        Manifest: JSON.stringify([sanitized]),
      }));
      test.done();
    },

    'kubectl resources are always created after all fargate profiles'(test: Test) {
      // GIVEN
      const { stack, app } = testFixture();
      const cluster = new eks.Cluster(stack, 'Cluster', { version: CLUSTER_VERSION });

      // WHEN
      cluster.addFargateProfile('profile1', { selectors: [{ namespace: 'profile1' }] });
      cluster.addManifest('resource1', { foo: 123 });
      cluster.addFargateProfile('profile2', { selectors: [{ namespace: 'profile2' }] });
      new eks.HelmChart(stack, 'chart', { cluster, chart: 'mychart' });
      cluster.addFargateProfile('profile3', { selectors: [{ namespace: 'profile3' }] });
      new eks.KubernetesPatch(stack, 'patch1', {
        cluster,
        applyPatch: { foo: 123 },
        restorePatch: { bar: 123 },
        resourceName: 'foo/bar',
      });
      cluster.addFargateProfile('profile4', { selectors: [{ namespace: 'profile4' }] });

      // THEN
      const template = app.synth().getStackArtifact(stack.artifactId).template;

      const barrier = template.Resources.ClusterKubectlReadyBarrier200052AF;

      test.deepEqual(barrier.DependsOn, [
        'Clusterfargateprofileprofile1PodExecutionRoleE85F87B5',
        'Clusterfargateprofileprofile129AEA3C6',
        'Clusterfargateprofileprofile2PodExecutionRole22670AF8',
        'Clusterfargateprofileprofile233B9A117',
        'Clusterfargateprofileprofile3PodExecutionRole475C0D8F',
        'Clusterfargateprofileprofile3D06F3076',
        'Clusterfargateprofileprofile4PodExecutionRole086057FB',
        'Clusterfargateprofileprofile4A0E3BBE8',
        'Cluster9EE0221C',
      ]);

      const kubectlResources = ['chartF2447AFC', 'patch1B964AC93', 'Clustermanifestresource10B1C9505', 'ClusterAwsAuthmanifestFE51F8AE'];

      // check that all kubectl resources depend on the barrier
      for (const r of kubectlResources) {
        test.deepEqual(template.Resources[r].DependsOn, ['ClusterKubectlReadyBarrier200052AF']);
      }

      test.done();
    },

    'kubectl provider role can assume creation role'(test: Test) {
      // GIVEN
      const { stack } = testFixture();
      const c1 = new eks.Cluster(stack, 'Cluster1', { version: CLUSTER_VERSION });

      // WHEN

      // activate kubectl provider
      c1.addManifest('c1a', { foo: 123 });
      c1.addManifest('c1b', { foo: 123 });

      // THEN
      const providerStack = stack.node.tryFindChild('@aws-cdk/aws-eks.KubectlProvider') as cdk.NestedStack;
      expect(providerStack).to(haveResource('AWS::IAM::Policy', {
        PolicyDocument: {
          Statement: [
            {
              Action: 'eks:DescribeCluster',
              Effect: 'Allow',
              Resource: {
                Ref: 'referencetoStackCluster18DFEAC17Arn',
              },
            },
            {
              Action: 'sts:AssumeRole',
              Effect: 'Allow',
              Resource: {
                Ref: 'referencetoStackCluster1CreationRole97A9C8ACArn',
              },
            },
          ],
          Version: '2012-10-17',
        },
      }));
      test.done();
    },

  },

  'kubectl provider passes environment to lambda'(test: Test) {

    const { stack } = testFixture();

    const cluster = new eks.Cluster(stack, 'Cluster1', {
      version: CLUSTER_VERSION,
      endpointAccess: eks.EndpointAccess.PRIVATE,
      kubectlEnvironment: {
        Foo: 'Bar',
      },
    });

    cluster.addManifest('resource', {
      kind: 'ConfigMap',
      apiVersion: 'v1',
      data: {
        hello: 'world',
      },
      metadata: {
        name: 'config-map',
      },
    });

    // the kubectl provider is inside a nested stack.
    const nested = stack.node.tryFindChild('@aws-cdk/aws-eks.KubectlProvider') as cdk.NestedStack;
    expect(nested).to(haveResource('AWS::Lambda::Function', {
      Environment: {
        Variables: {
          Foo: 'Bar',
        },
      },
    }));

    test.done();
  },

  'endpoint access': {

    'private endpoint access fails if selected subnets are empty'(test: Test) {

      const { stack } = testFixture();

      test.throws(() => {
        new eks.Cluster(stack, 'Cluster', {
          vpc: new ec2.Vpc(stack, 'Vpc'),
          version: CLUSTER_VERSION,
          endpointAccess: eks.EndpointAccess.PRIVATE,
          vpcSubnets: [{ subnetType: ec2.SubnetType.PUBLIC }],
        });
      }, /Vpc must contain private subnets to configure private endpoint access/);

      test.done();
    },

    'private endpoint access selects only private subnets from looked up vpc'(test: Test) {

      const vpcId = 'vpc-12345';
      // can't use the regular fixture because it also adds a VPC to the stack, which prevents
      // us from setting context.
      const stack = new cdk.Stack(new cdk.App(), 'Stack', {
        env: {
          account: '11112222',
          region: 'us-east-1',
        },
      });
      stack.node.setContext(`vpc-provider:account=${stack.account}:filter.vpc-id=${vpcId}:region=${stack.region}:returnAsymmetricSubnets=true`, {
        vpcId: vpcId,
        vpcCidrBlock: '10.0.0.0/16',
        subnetGroups: [
          {
            name: 'Private',
            type: 'Private',
            subnets: [
              {
                subnetId: 'subnet-private-in-us-east-1a',
                cidr: '10.0.1.0/24',
                availabilityZone: 'us-east-1a',
                routeTableId: 'rtb-06068e4c4049921ef',
              },
            ],
          },
          {
            name: 'Public',
            type: 'Public',
            subnets: [
              {
                subnetId: 'subnet-public-in-us-east-1c',
                cidr: '10.0.0.0/24',
                availabilityZone: 'us-east-1c',
                routeTableId: 'rtb-0ff08e62195198dbb',
              },
            ],
          },
        ],
      });
      const vpc = ec2.Vpc.fromLookup(stack, 'Vpc', {
        vpcId: vpcId,
      });

      new eks.Cluster(stack, 'Cluster', {
        vpc,
        version: CLUSTER_VERSION,
        endpointAccess: eks.EndpointAccess.PRIVATE,
      });

      const nested = stack.node.tryFindChild('@aws-cdk/aws-eks.KubectlProvider') as cdk.NestedStack;
      const template = expect(nested).value;

      test.deepEqual(template.Resources.Handler886CB40B.Properties.VpcConfig.SubnetIds, [
        'subnet-private-in-us-east-1a',
      ]);

      test.done();
    },

    'private endpoint access considers specific subnet selection'(test: Test) {
      const { stack } = testFixture();
      new eks.Cluster(stack, 'Cluster', {
        version: CLUSTER_VERSION,
        endpointAccess:
        eks.EndpointAccess.PRIVATE,
        vpcSubnets: [{
          subnets: [ec2.PrivateSubnet.fromSubnetAttributes(stack, 'Private1', {
            subnetId: 'subnet1',
            availabilityZone: 'us-east-1a',
          })],
        }],
      });

      const nested = stack.node.tryFindChild('@aws-cdk/aws-eks.KubectlProvider') as cdk.NestedStack;
      const template = expect(nested).value;

      test.deepEqual(template.Resources.Handler886CB40B.Properties.VpcConfig.SubnetIds, [
        'subnet1',
      ]);

      test.done();

    },

    'can configure private endpoint access'(test: Test) {
      // GIVEN
      const { stack } = testFixture();
      new eks.Cluster(stack, 'Cluster1', { version: CLUSTER_VERSION, endpointAccess: eks.EndpointAccess.PRIVATE });

      expect(stack).to(haveResource('Custom::AWSCDK-EKS-Cluster', {
        Config: {
          roleArn: { 'Fn::GetAtt': ['Cluster1RoleE88C32AD', 'Arn'] },
          version: '1.16',
          resourcesVpcConfig: {
            securityGroupIds: [{ 'Fn::GetAtt': ['Cluster1ControlPlaneSecurityGroupF9C67C32', 'GroupId'] }],
            subnetIds: [
              { Ref: 'Cluster1DefaultVpcPublicSubnet1SubnetBEABA6ED' },
              { Ref: 'Cluster1DefaultVpcPublicSubnet2Subnet947A5158' },
              { Ref: 'Cluster1DefaultVpcPrivateSubnet1Subnet4E30ECA1' },
              { Ref: 'Cluster1DefaultVpcPrivateSubnet2Subnet707FCD37' },
            ],
            endpointPrivateAccess: true,
            endpointPublicAccess: false,
          },
        },
      }));

      test.done();
    },

    'can configure cidr blocks in public endpoint access'(test: Test) {
      // GIVEN
      const { stack } = testFixture();
      new eks.Cluster(stack, 'Cluster1', { version: CLUSTER_VERSION, endpointAccess: eks.EndpointAccess.PUBLIC.onlyFrom('1.2.3.4/5') });

      expect(stack).to(haveResource('Custom::AWSCDK-EKS-Cluster', {
        Config: {
          roleArn: { 'Fn::GetAtt': ['Cluster1RoleE88C32AD', 'Arn'] },
          version: '1.16',
          resourcesVpcConfig: {
            securityGroupIds: [{ 'Fn::GetAtt': ['Cluster1ControlPlaneSecurityGroupF9C67C32', 'GroupId'] }],
            subnetIds: [
              { Ref: 'Cluster1DefaultVpcPublicSubnet1SubnetBEABA6ED' },
              { Ref: 'Cluster1DefaultVpcPublicSubnet2Subnet947A5158' },
              { Ref: 'Cluster1DefaultVpcPrivateSubnet1Subnet4E30ECA1' },
              { Ref: 'Cluster1DefaultVpcPrivateSubnet2Subnet707FCD37' },
            ],
            endpointPrivateAccess: false,
            endpointPublicAccess: true,
            publicAccessCidrs: ['1.2.3.4/5'],
          },
        },
      }));

      test.done();
    },

    'kubectl provider chooses only private subnets'(test: Test) {

      const { stack } = testFixture();

      const vpc = new ec2.Vpc(stack, 'Vpc', {
        maxAzs: 2,
        natGateways: 1,
        subnetConfiguration: [
          {
            subnetType: ec2.SubnetType.PRIVATE,
            name: 'Private1',
          },
          {
            subnetType: ec2.SubnetType.PUBLIC,
            name: 'Public1',
          },
        ],
      });

      const cluster = new eks.Cluster(stack, 'Cluster1', {
        version: CLUSTER_VERSION,
        endpointAccess: eks.EndpointAccess.PRIVATE,
        vpc,
      });

      cluster.addManifest('resource', {
        kind: 'ConfigMap',
        apiVersion: 'v1',
        data: {
          hello: 'world',
        },
        metadata: {
          name: 'config-map',
        },
      });

      // the kubectl provider is inside a nested stack.
      const nested = stack.node.tryFindChild('@aws-cdk/aws-eks.KubectlProvider') as cdk.NestedStack;
      expect(nested).to(haveResource('AWS::Lambda::Function', {
        VpcConfig: {
          SecurityGroupIds: [
            {
              Ref: 'referencetoStackCluster1KubectlProviderSecurityGroupDF05D03AGroupId',
            },
          ],
          SubnetIds: [
            {
              Ref: 'referencetoStackVpcPrivate1Subnet1Subnet6764A0F6Ref',
            },
            {
              Ref: 'referencetoStackVpcPrivate1Subnet2SubnetDFD49645Ref',
            },
          ],
        },
      }));

      test.done();
    },

    'kubectl provider limits number of subnets to 16'(test: Test) {

      const { stack } = testFixture();

      const subnetConfiguration: ec2.SubnetConfiguration[] = [];

      for (let i = 0; i < 20; i++) {
        subnetConfiguration.push( {
          subnetType: ec2.SubnetType.PRIVATE,
          name: `Private${i}`,
        },
        );
      }

      subnetConfiguration.push( {
        subnetType: ec2.SubnetType.PUBLIC,
        name: 'Public1',
      });

      const vpc2 = new ec2.Vpc(stack, 'Vpc', {
        maxAzs: 2,
        natGateways: 1,
        subnetConfiguration,
      });

      const cluster = new eks.Cluster(stack, 'Cluster1', {
        version: CLUSTER_VERSION,
        endpointAccess: eks.EndpointAccess.PRIVATE,
        vpc: vpc2,
      });

      cluster.addManifest('resource', {
        kind: 'ConfigMap',
        apiVersion: 'v1',
        data: {
          hello: 'world',
        },
        metadata: {
          name: 'config-map',
        },
      });

      // the kubectl provider is inside a nested stack.
      const nested = stack.node.tryFindChild('@aws-cdk/aws-eks.KubectlProvider') as cdk.NestedStack;
      test.equal(16, expect(nested).value.Resources.Handler886CB40B.Properties.VpcConfig.SubnetIds.length);

      test.done();
    },

    'kubectl provider considers vpc subnet selection'(test: Test) {

      const { stack } = testFixture();

      const subnetConfiguration: ec2.SubnetConfiguration[] = [];

      for (let i = 0; i < 20; i++) {
        subnetConfiguration.push( {
          subnetType: ec2.SubnetType.PRIVATE,
          name: `Private${i}`,
        },
        );
      }

      subnetConfiguration.push( {
        subnetType: ec2.SubnetType.PUBLIC,
        name: 'Public1',
      });

      const vpc2 = new ec2.Vpc(stack, 'Vpc', {
        maxAzs: 2,
        natGateways: 1,
        subnetConfiguration,
      });

      const cluster = new eks.Cluster(stack, 'Cluster1', {
        version: CLUSTER_VERSION,
        endpointAccess: eks.EndpointAccess.PRIVATE,
        vpc: vpc2,
        vpcSubnets: [{ subnetGroupName: 'Private1' }, { subnetGroupName: 'Private2' }],
      });

      cluster.addManifest('resource', {
        kind: 'ConfigMap',
        apiVersion: 'v1',
        data: {
          hello: 'world',
        },
        metadata: {
          name: 'config-map',
        },
      });

      // the kubectl provider is inside a nested stack.
      const nested = stack.node.tryFindChild('@aws-cdk/aws-eks.KubectlProvider') as cdk.NestedStack;
      expect(nested).to(haveResource('AWS::Lambda::Function', {
        VpcConfig: {
          SecurityGroupIds: [
            {
              Ref: 'referencetoStackCluster1KubectlProviderSecurityGroupDF05D03AGroupId',
            },
          ],
          SubnetIds: [
            {
              Ref: 'referencetoStackVpcPrivate1Subnet1Subnet6764A0F6Ref',
            },
            {
              Ref: 'referencetoStackVpcPrivate1Subnet2SubnetDFD49645Ref',
            },
            {
              Ref: 'referencetoStackVpcPrivate2Subnet1Subnet586AD392Ref',
            },
            {
              Ref: 'referencetoStackVpcPrivate2Subnet2SubnetE42148C0Ref',
            },
          ],
        },
      }));

      test.done();
    },

    'throw when private access is configured without dns support enabled for the VPC'(test: Test) {

      const { stack } = testFixture();

      test.throws(() => {
        new eks.Cluster(stack, 'Cluster', {
          vpc: new ec2.Vpc(stack, 'Vpc', {
            enableDnsSupport: false,
          }),
          version: CLUSTER_VERSION,
        });
      }, /Private endpoint access requires the VPC to have DNS support and DNS hostnames enabled/);
      test.done();
    },

    'throw when private access is configured without dns hostnames enabled for the VPC'(test: Test) {

      const { stack } = testFixture();

      test.throws(() => {
        new eks.Cluster(stack, 'Cluster', {
          vpc: new ec2.Vpc(stack, 'Vpc', {
            enableDnsHostnames: false,
          }),
          version: CLUSTER_VERSION,
        });
      }, /Private endpoint access requires the VPC to have DNS support and DNS hostnames enabled/);
      test.done();
    },

    'throw when cidrs are configured without public access endpoint'(test: Test) {

      test.throws(() => {
        eks.EndpointAccess.PRIVATE.onlyFrom('1.2.3.4/5');
      }, /CIDR blocks can only be configured when public access is enabled/);
      test.done();
    },

  },

  'getServiceLoadBalancerAddress'(test: Test) {

    const { stack } = testFixture();
    const cluster = new eks.Cluster(stack, 'Cluster1', { version: CLUSTER_VERSION });

    const loadBalancerAddress = cluster.getServiceLoadBalancerAddress('myservice');

    new cdk.CfnOutput(stack, 'LoadBalancerAddress', {
      value: loadBalancerAddress,
    });

    const expectedKubernetesGetId = 'Cluster1myserviceLoadBalancerAddress198CCB03';

    const rawTemplate = expect(stack).value;

    // make sure the custom resource is created correctly
    test.deepEqual(rawTemplate.Resources[expectedKubernetesGetId].Properties, {
      ServiceToken: {
        'Fn::GetAtt': [
          'awscdkawseksKubectlProviderNestedStackawscdkawseksKubectlProviderNestedStackResourceA7AEBA6B',
          'Outputs.StackawscdkawseksKubectlProviderframeworkonEvent8897FD9BArn',
        ],
      },
      ClusterName: {
        Ref: 'Cluster1B02DD5A2',
      },
      RoleArn: {
        'Fn::GetAtt': [
          'Cluster1CreationRole1CE09E77',
          'Arn',
        ],
      },
      ObjectType: 'service',
      ObjectName: 'myservice',
      ObjectNamespace: 'default',
      JsonPath: '.status.loadBalancer.ingress[0].hostname',
      TimeoutSeconds: 300,
    });

    // make sure the attribute points to the expected custom resource and extracts the correct attribute
    test.deepEqual(rawTemplate.Outputs.LoadBalancerAddress.Value, { 'Fn::GetAtt': [expectedKubernetesGetId, 'Value'] });
    test.done();
  },
<<<<<<< HEAD

  'custom kubectl layer can be provided'(test: Test) {
    // GIVEN
    const { stack } = testFixture();

    // WHEN
    const layer = lambda.LayerVersion.fromLayerVersionArn(stack, 'MyLayer', 'arn:of:layer');
    new eks.Cluster(stack, 'Cluster1', {
      version: CLUSTER_VERSION,
      kubectlLayer: layer,
    });

    // THEN
    const providerStack = stack.node.tryFindChild('@aws-cdk/aws-eks.KubectlProvider') as cdk.NestedStack;
    expect(providerStack).to(haveResource('AWS::Lambda::Function', {
      Layers: ['arn:of:layer'],
    }));

    test.done();
  },

  'SAR-based kubectl layer can be customized'(test: Test) {
    // GIVEN
    const { stack } = testFixture();

    // WHEN
    const layer = new eks.KubectlLayer(stack, 'Kubectl', {
      applicationId: 'custom:app:id',
      version: '2.3.4',
    });

    new eks.Cluster(stack, 'Cluster1', {
      version: CLUSTER_VERSION,
      kubectlLayer: layer,
    });

    // THEN
    const providerStack = stack.node.tryFindChild('@aws-cdk/aws-eks.KubectlProvider') as cdk.NestedStack;
    expect(providerStack).to(haveResource('AWS::Lambda::Function', {
      Layers: [{ Ref: 'referencetoStackKubectl7F29063EOutputsLayerVersionArn' }],
    }));

    expect(stack).to(haveResource('AWS::Serverless::Application', {
      Location: {
        ApplicationId: 'custom:app:id',
        SemanticVersion: '2.3.4',
      },
    }));

=======
  'create a cluster using custom resource with secrets encryption using KMS CMK'(test: Test) {
    // GIVEN
    const { stack, vpc } = testFixture();

    // WHEN
    new eks.Cluster(stack, 'Cluster', {
      vpc,
      version: CLUSTER_VERSION,
      secretsEncryptionKey: new kms.Key(stack, 'Key'),
    });

    // THEN
    expect(stack).to(haveResourceLike('Custom::AWSCDK-EKS-Cluster', {
      Config: {
        encryptionConfig: [{
          provider: {
            keyArn: {
              'Fn::GetAtt': [
                'Key961B73FD',
                'Arn',
              ],
            },
          },
          resources: ['secrets'],
        }],
      },
    }));
>>>>>>> 9d0e3267
    test.done();
  },
};<|MERGE_RESOLUTION|>--- conflicted
+++ resolved
@@ -3,11 +3,8 @@
 import { countResources, expect, haveResource, haveResourceLike } from '@aws-cdk/assert';
 import * as ec2 from '@aws-cdk/aws-ec2';
 import * as iam from '@aws-cdk/aws-iam';
-<<<<<<< HEAD
 import * as lambda from '@aws-cdk/aws-lambda';
-=======
 import * as kms from '@aws-cdk/aws-kms';
->>>>>>> 9d0e3267
 import * as cdk from '@aws-cdk/core';
 import { Test } from 'nodeunit';
 import * as YAML from 'yaml';
@@ -1831,7 +1828,6 @@
     test.deepEqual(rawTemplate.Outputs.LoadBalancerAddress.Value, { 'Fn::GetAtt': [expectedKubernetesGetId, 'Value'] });
     test.done();
   },
-<<<<<<< HEAD
 
   'custom kubectl layer can be provided'(test: Test) {
     // GIVEN
@@ -1881,7 +1877,6 @@
       },
     }));
 
-=======
   'create a cluster using custom resource with secrets encryption using KMS CMK'(test: Test) {
     // GIVEN
     const { stack, vpc } = testFixture();
@@ -1909,7 +1904,6 @@
         }],
       },
     }));
->>>>>>> 9d0e3267
     test.done();
   },
 };