{
  "version": "36.0.0",
  "files": {
<<<<<<< HEAD
    "0d566d0b142d607dcb771773171c1d44a90d9fa8c0547ae1ed371978818a8876": {
      "source": {
        "path": "asset.0d566d0b142d607dcb771773171c1d44a90d9fa8c0547ae1ed371978818a8876.bundle",
=======
    "3f0f15596be1e3fbbf4a0571522aa1e5312d44abff27360f8d043c1b0704bcf4": {
      "source": {
        "path": "asset.3f0f15596be1e3fbbf4a0571522aa1e5312d44abff27360f8d043c1b0704bcf4.bundle",
>>>>>>> e9a867a1
        "packaging": "zip"
      },
      "destinations": {
        "current_account-current_region": {
          "bucketName": "cdk-hnb659fds-assets-${AWS::AccountId}-${AWS::Region}",
<<<<<<< HEAD
          "objectKey": "0d566d0b142d607dcb771773171c1d44a90d9fa8c0547ae1ed371978818a8876.zip",
=======
          "objectKey": "3f0f15596be1e3fbbf4a0571522aa1e5312d44abff27360f8d043c1b0704bcf4.zip",
>>>>>>> e9a867a1
          "assumeRoleArn": "arn:${AWS::Partition}:iam::${AWS::AccountId}:role/cdk-hnb659fds-file-publishing-role-${AWS::AccountId}-${AWS::Region}"
        }
      }
    },
<<<<<<< HEAD
    "00e25cad28b73a87d1c6e060d6f00c080bc67d19c6864a4f8803095c541b724a": {
=======
    "8c7d8dd6b7968eb470ce57f10b6a2fea18825f74754b711e59049576259b61c5": {
>>>>>>> e9a867a1
      "source": {
        "path": "LambdaNodeJsLatestIntegDefaultTestDeployAssertD40B5C28.template.json",
        "packaging": "file"
      },
      "destinations": {
        "current_account-current_region": {
          "bucketName": "cdk-hnb659fds-assets-${AWS::AccountId}-${AWS::Region}",
<<<<<<< HEAD
          "objectKey": "00e25cad28b73a87d1c6e060d6f00c080bc67d19c6864a4f8803095c541b724a.json",
=======
          "objectKey": "8c7d8dd6b7968eb470ce57f10b6a2fea18825f74754b711e59049576259b61c5.json",
>>>>>>> e9a867a1
          "assumeRoleArn": "arn:${AWS::Partition}:iam::${AWS::AccountId}:role/cdk-hnb659fds-file-publishing-role-${AWS::AccountId}-${AWS::Region}"
        }
      }
    }
  },
  "dockerImages": {}
}<|MERGE_RESOLUTION|>--- conflicted
+++ resolved
@@ -1,34 +1,20 @@
 {
   "version": "36.0.0",
   "files": {
-<<<<<<< HEAD
-    "0d566d0b142d607dcb771773171c1d44a90d9fa8c0547ae1ed371978818a8876": {
-      "source": {
-        "path": "asset.0d566d0b142d607dcb771773171c1d44a90d9fa8c0547ae1ed371978818a8876.bundle",
-=======
     "3f0f15596be1e3fbbf4a0571522aa1e5312d44abff27360f8d043c1b0704bcf4": {
       "source": {
         "path": "asset.3f0f15596be1e3fbbf4a0571522aa1e5312d44abff27360f8d043c1b0704bcf4.bundle",
->>>>>>> e9a867a1
         "packaging": "zip"
       },
       "destinations": {
         "current_account-current_region": {
           "bucketName": "cdk-hnb659fds-assets-${AWS::AccountId}-${AWS::Region}",
-<<<<<<< HEAD
-          "objectKey": "0d566d0b142d607dcb771773171c1d44a90d9fa8c0547ae1ed371978818a8876.zip",
-=======
           "objectKey": "3f0f15596be1e3fbbf4a0571522aa1e5312d44abff27360f8d043c1b0704bcf4.zip",
->>>>>>> e9a867a1
           "assumeRoleArn": "arn:${AWS::Partition}:iam::${AWS::AccountId}:role/cdk-hnb659fds-file-publishing-role-${AWS::AccountId}-${AWS::Region}"
         }
       }
     },
-<<<<<<< HEAD
-    "00e25cad28b73a87d1c6e060d6f00c080bc67d19c6864a4f8803095c541b724a": {
-=======
     "8c7d8dd6b7968eb470ce57f10b6a2fea18825f74754b711e59049576259b61c5": {
->>>>>>> e9a867a1
       "source": {
         "path": "LambdaNodeJsLatestIntegDefaultTestDeployAssertD40B5C28.template.json",
         "packaging": "file"
@@ -36,11 +22,7 @@
       "destinations": {
         "current_account-current_region": {
           "bucketName": "cdk-hnb659fds-assets-${AWS::AccountId}-${AWS::Region}",
-<<<<<<< HEAD
-          "objectKey": "00e25cad28b73a87d1c6e060d6f00c080bc67d19c6864a4f8803095c541b724a.json",
-=======
           "objectKey": "8c7d8dd6b7968eb470ce57f10b6a2fea18825f74754b711e59049576259b61c5.json",
->>>>>>> e9a867a1
           "assumeRoleArn": "arn:${AWS::Partition}:iam::${AWS::AccountId}:role/cdk-hnb659fds-file-publishing-role-${AWS::AccountId}-${AWS::Region}"
         }
       }
