--- conflicted
+++ resolved
@@ -27,11 +27,7 @@
      }
     },
     "flattenResponse": "false",
-<<<<<<< HEAD
-    "salt": "1716481394086"
-=======
     "salt": "1717252977813"
->>>>>>> 0fa3b1ef
    },
    "UpdateReplacePolicy": "Delete",
    "DeletionPolicy": "Delete"
@@ -180,11 +176,7 @@
      "Username": "\"test-user@example.com\""
     },
     "flattenResponse": "false",
-<<<<<<< HEAD
-    "salt": "1716481394087"
-=======
     "salt": "1717252977814"
->>>>>>> 0fa3b1ef
    },
    "UpdateReplacePolicy": "Delete",
    "DeletionPolicy": "Delete"
