--- conflicted
+++ resolved
@@ -569,12 +569,12 @@
     this.cloudwatchLogsRetentionRole = props.cloudwatchLogsRetentionRole;
     this.enableIamAuthentication = props.iamAuthentication;
 
-<<<<<<< HEAD
     const enablePerformanceInsights = props.enablePerformanceInsights
       || props.performanceInsightRetention !== undefined || props.performanceInsightEncryptionKey !== undefined;
     if (enablePerformanceInsights && props.enablePerformanceInsights === false) {
       throw new Error('`enablePerformanceInsights` disabled, but `performanceInsightRetention` or `performanceInsightEncryptionKey` was set');
-=======
+    }
+
     if (props.domain) {
       this.domainId = props.domain;
       this.domainRole = props.domainRole || new iam.Role(this, 'RDSDirectoryServiceRole', {
@@ -583,7 +583,6 @@
           iam.ManagedPolicy.fromAwsManagedPolicyName('service-role/AmazonRDSDirectoryServiceAccess'),
         ],
       });
->>>>>>> 25cfc18f
     }
 
     this.newCfnProps = {
