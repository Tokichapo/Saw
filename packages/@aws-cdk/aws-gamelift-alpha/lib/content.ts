--- conflicted
+++ resolved
@@ -10,21 +10,12 @@
  */
 export abstract class Content {
   /**
-<<<<<<< HEAD
      * Game content as an S3 object.
      * @param bucket The S3 bucket
      * @param key The object key
      * @param objectVersion Optional S3 ob ject version
      */
   public static fromBucket(bucket: s3.ICfnBucket, key: string, objectVersion?: string): S3Content {
-=======
-   * Game content as an S3 object.
-   * @param bucket The S3 bucket
-   * @param key The object key
-   * @param objectVersion Optional S3 ob ject version
-   */
-  public static fromBucket(bucket: s3.IBucket, key: string, objectVersion?: string): S3Content {
->>>>>>> 18877f38
     return new S3Content(bucket, key, objectVersion);
   }
 
@@ -57,12 +48,7 @@
  * Game content from an S3 archive.
  */
 export class S3Content extends Content {
-<<<<<<< HEAD
-
   constructor(private readonly bucket: s3.ICfnBucket, private key: string, private objectVersion?: string) {
-=======
-  constructor(private readonly bucket: s3.IBucket, private key: string, private objectVersion?: string) {
->>>>>>> 18877f38
     super();
     if (!bucket.attrBucketName) {
       throw new Error('bucketName is undefined for the provided bucket');
