--- conflicted
+++ resolved
@@ -40,11 +40,7 @@
     "@types/jest": "^25.2.1",
     "@types/yargs": "^15.0.4",
     "cdk-build-tools": "0.0.0",
-<<<<<<< HEAD
-    "jest": "^25.5.0",
-=======
     "jest": "^25.5.2",
->>>>>>> 95c66a75
     "pkglint": "0.0.0"
   },
   "keywords": [
