--- conflicted
+++ resolved
@@ -18,7 +18,6 @@
 
 export = {
 
-<<<<<<< HEAD
   'can declare a control plane security group in a different stack than the cluster'(test: Test) {
 
     class ClusterStack extends cdk.Stack {
@@ -218,8 +217,6 @@
     test.done();
   },
 
-=======
->>>>>>> 25a9cc7f
   'a default cluster spans all subnets'(test: Test) {
     // GIVEN
     const { stack, vpc } = testFixture();
