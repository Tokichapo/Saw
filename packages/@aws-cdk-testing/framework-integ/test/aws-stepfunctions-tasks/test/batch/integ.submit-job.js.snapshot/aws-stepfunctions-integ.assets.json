--- conflicted
+++ resolved
@@ -1,11 +1,7 @@
 {
   "version": "31.0.0",
   "files": {
-<<<<<<< HEAD
-    "521348cf89127e7e506efa95e3e95408db857cef8b825c24adb410741070582b": {
-=======
     "40eeb6dc0a7fbe38cdca73b998f41d71b047bf499a3554164309a332a0d0e539": {
->>>>>>> 4cbb7905
       "source": {
         "path": "aws-stepfunctions-integ.template.json",
         "packaging": "file"
@@ -13,11 +9,7 @@
       "destinations": {
         "current_account-current_region": {
           "bucketName": "cdk-hnb659fds-assets-${AWS::AccountId}-${AWS::Region}",
-<<<<<<< HEAD
-          "objectKey": "521348cf89127e7e506efa95e3e95408db857cef8b825c24adb410741070582b.json",
-=======
           "objectKey": "40eeb6dc0a7fbe38cdca73b998f41d71b047bf499a3554164309a332a0d0e539.json",
->>>>>>> 4cbb7905
           "assumeRoleArn": "arn:${AWS::Partition}:iam::${AWS::AccountId}:role/cdk-hnb659fds-file-publishing-role-${AWS::AccountId}-${AWS::Region}"
         }
       }
