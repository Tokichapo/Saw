--- conflicted
+++ resolved
@@ -79,11 +79,7 @@
         }
       }
     },
-<<<<<<< HEAD
-    "0e4fb753f09febf107013e9f263e6bd74c02b529ecb0ef5d8e70c88158da7a00": {
-=======
     "dcf87dc1160c6e4355588c9a38c799995c63974a8f5ab70b4308d5d4b6389583": {
->>>>>>> efccfcb9
       "source": {
         "path": "S3Stack.template.json",
         "packaging": "file"
@@ -91,11 +87,7 @@
       "destinations": {
         "current_account-current_region": {
           "bucketName": "cdk-hnb659fds-assets-${AWS::AccountId}-${AWS::Region}",
-<<<<<<< HEAD
-          "objectKey": "0e4fb753f09febf107013e9f263e6bd74c02b529ecb0ef5d8e70c88158da7a00.json",
-=======
           "objectKey": "dcf87dc1160c6e4355588c9a38c799995c63974a8f5ab70b4308d5d4b6389583.json",
->>>>>>> efccfcb9
           "assumeRoleArn": "arn:${AWS::Partition}:iam::${AWS::AccountId}:role/cdk-hnb659fds-file-publishing-role-${AWS::AccountId}-${AWS::Region}"
         }
       }
