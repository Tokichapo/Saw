--- conflicted
+++ resolved
@@ -118,13 +118,8 @@
             fn.addPermission('S3Permission', {
                 action: 'lambda:*',
                 principal: new cdk.ServicePrincipal('s3.amazonaws.com'),
-<<<<<<< HEAD
-                sourceAccount: new cdk.AwsAccountId(),
+                sourceAccount: new cdk.AwsAccountId().toString(),
                 sourceArn: 'arn:aws:s3:::my_bucket'
-=======
-                sourceAccount: new cdk.AwsAccountId().toString(),
-                sourceArn: new cdk.Arn('arn:aws:s3:::my_bucket')
->>>>>>> 965b918d
             });
 
             expect(stack).toMatch({
