--- conflicted
+++ resolved
@@ -1,5 +1,4 @@
 import { Intrinsic } from "./private/intrinsic";
-import { IResolvable } from "./resolvable";
 
 const REFERENCE_SYMBOL = Symbol.for('@aws-cdk/cdk.Reference');
 
@@ -12,13 +11,8 @@
   /**
    * Check whether this is actually a Reference
    */
-<<<<<<< HEAD
-  public static isReference(x: IResolvable): x is Reference {
-    return (x as any)[REFERENCE_SYMBOL] === true;
-=======
   public static isReference(x: any): x is Reference {
-    return REFERENCE_SYMBOL in x;
->>>>>>> 2e0848c5
+    return typeof 'x' === 'object' && x !== null && REFERENCE_SYMBOL in x;
   }
 
   public readonly target: Construct;
