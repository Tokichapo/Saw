// eslint-disable-next-line import/no-extraneous-dependencies
/// !cdk-integ PipelineStack pragma:set-context:@aws-cdk/core:newStyleStackSynthesis=true
<<<<<<< HEAD
import { IntegTest } from '@aws-cdk/integ-tests-alpha';
import { App, Stack, StackProps, Stage, StageProps } from 'aws-cdk-lib';
import * as sqs from 'aws-cdk-lib/aws-sqs';
import * as pipelines from 'aws-cdk-lib/pipelines';
import { Construct } from 'constructs';
=======
import * as sqs from 'aws-cdk-lib/aws-sqs';
import { App, Stack, StackProps, Stage, StageProps } from 'aws-cdk-lib';
import { Construct } from 'constructs';
import * as pipelines from 'aws-cdk-lib/pipelines';
>>>>>>> ef5afb06

class PipelineStack extends Stack {
  constructor(scope: Construct, id: string, props?: StackProps) {
    super(scope, id, props);

    const pipeline = new pipelines.CodePipeline(this, 'Pipeline', {
      synth: new pipelines.ShellStep('Synth', {
<<<<<<< HEAD
        input: pipelines.CodePipelineSource.gitHub('Nico-DB/aws-cdk', 'main'),
        commands: ['npm ci', 'npm run build', 'npx cdk synth'],
      }),
    });

=======
        input: pipelines.CodePipelineSource.gitHub('rix0rrr/cdk-pipelines-demo', 'main'),
        commands: [
          'npm ci',
          'npm run build',
          'npx cdk synth',
        ],
      }),
    });
>>>>>>> ef5afb06

    pipeline.addStage(new AppStage(this, 'Beta'));

    const group = pipeline.addWave('Wave1');
    group.addStage(new AppStage(this, 'Prod1'));
    group.addStage(new AppStage(this, 'Prod2'));

    const group2 = pipeline.addWave('Wave2');
    group2.addStage(new AppStage(this, 'Prod3'));
    group2.addStage(new AppStage(this, 'Prod4'));
    group2.addStage(new AppStage(this, 'Prod5'));
    group2.addStage(new AppStage(this, 'Prod6'));
  }
}

class AppStage extends Stage {
  constructor(scope: Construct, id: string, props?: StageProps) {
    super(scope, id, props);

    const stack1 = new Stack(this, 'Stack1');
    const queue1 = new sqs.Queue(stack1, 'Queue');

    const stack2 = new Stack(this, 'Stack2');
    new sqs.Queue(stack2, 'OtherQueue', {
      deadLetterQueue: {
        queue: queue1,
        maxReceiveCount: 5,
      },
    });
  }
}

const app = new App({
  context: {
    '@aws-cdk/core:newStyleStackSynthesis': '1',
  },
});
<<<<<<< HEAD

const pipeStack = new PipelineStack(
  app,
  'PipelineStack',
);

new IntegTest(app, 'Integ', {
  testCases: [pipeStack],
});
=======
new PipelineStack(app, 'PipelineStack');
>>>>>>> ef5afb06
app.synth();<|MERGE_RESOLUTION|>--- conflicted
+++ resolved
@@ -1,17 +1,12 @@
 // eslint-disable-next-line import/no-extraneous-dependencies
 /// !cdk-integ PipelineStack pragma:set-context:@aws-cdk/core:newStyleStackSynthesis=true
-<<<<<<< HEAD
+
 import { IntegTest } from '@aws-cdk/integ-tests-alpha';
 import { App, Stack, StackProps, Stage, StageProps } from 'aws-cdk-lib';
 import * as sqs from 'aws-cdk-lib/aws-sqs';
 import * as pipelines from 'aws-cdk-lib/pipelines';
 import { Construct } from 'constructs';
-=======
-import * as sqs from 'aws-cdk-lib/aws-sqs';
-import { App, Stack, StackProps, Stage, StageProps } from 'aws-cdk-lib';
-import { Construct } from 'constructs';
-import * as pipelines from 'aws-cdk-lib/pipelines';
->>>>>>> ef5afb06
+
 
 class PipelineStack extends Stack {
   constructor(scope: Construct, id: string, props?: StackProps) {
@@ -19,22 +14,10 @@
 
     const pipeline = new pipelines.CodePipeline(this, 'Pipeline', {
       synth: new pipelines.ShellStep('Synth', {
-<<<<<<< HEAD
         input: pipelines.CodePipelineSource.gitHub('Nico-DB/aws-cdk', 'main'),
         commands: ['npm ci', 'npm run build', 'npx cdk synth'],
       }),
     });
-
-=======
-        input: pipelines.CodePipelineSource.gitHub('rix0rrr/cdk-pipelines-demo', 'main'),
-        commands: [
-          'npm ci',
-          'npm run build',
-          'npx cdk synth',
-        ],
-      }),
-    });
->>>>>>> ef5afb06
 
     pipeline.addStage(new AppStage(this, 'Beta'));
 
@@ -72,7 +55,7 @@
     '@aws-cdk/core:newStyleStackSynthesis': '1',
   },
 });
-<<<<<<< HEAD
+
 
 const pipeStack = new PipelineStack(
   app,
@@ -82,7 +65,4 @@
 new IntegTest(app, 'Integ', {
   testCases: [pipeStack],
 });
-=======
-new PipelineStack(app, 'PipelineStack');
->>>>>>> ef5afb06
-app.synth();+app.synth();
