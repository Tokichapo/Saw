--- conflicted
+++ resolved
@@ -414,11 +414,13 @@
       placement = {...placement, subnetGroupName: placement.subnetName };
     }
 
-    if (placement.subnetType !== undefined && placement.subnetGroupName !== undefined) {
-      throw new Error(`Only one of 'subnetType' and 'subnetGroupName' can be supplied`);
-    }
-
-    if (placement.subnetType === undefined && placement.subnetGroupName === undefined) {
+    const exclusiveSelections: Array<keyof SubnetSelection> = ['subnets', 'subnetType', 'subnetGroupName'];
+    const providedSelections = exclusiveSelections.filter(key => placement[key] !== undefined);
+    if (providedSelections.length > 1) {
+      throw new Error(`Only one of '${providedSelections}' can be supplied to subnet selection.`);
+    }
+
+    if (placement.subnetType === undefined && placement.subnetGroupName === undefined && placement.subnets === undefined) {
       // Return default subnet type based on subnets that actually exist
       if (this.privateSubnets.length > 0) { return { subnetType: SubnetType.PRIVATE, onePerAz: placement.onePerAz }; }
       if (this.isolatedSubnets.length > 0) { return { subnetType: SubnetType.ISOLATED, onePerAz: placement.onePerAz }; }
@@ -1484,36 +1486,6 @@
   }
 }
 
-<<<<<<< HEAD
-=======
-/**
- * If the placement strategy is completely "default", reify the defaults so
- * consuming code doesn't have to reimplement the same analysis every time.
- *
- * Returns "private subnets" by default.
- */
-function reifySelectionDefaults(placement: SubnetSelection): SubnetSelection {
-  if (placement.subnetName !== undefined) {
-    if (placement.subnetGroupName !== undefined) {
-      throw new Error(`Please use only 'subnetGroupName' ('subnetName' is deprecated and has the same behavior)`);
-    }
-    placement = {...placement, subnetGroupName: placement.subnetName };
-  }
-
-  const exclusiveSelections: Array<keyof SubnetSelection> = ['subnets', 'subnetType', 'subnetGroupName'];
-  const providedSelections = exclusiveSelections.filter(key => placement[key] !== undefined);
-  if (providedSelections.length > 1) {
-    throw new Error(`Only one of '${providedSelections}' can be supplied to subnet selection.`);
-  }
-
-  if (placement.subnetType === undefined && placement.subnetGroupName === undefined && placement.subnets === undefined) {
-    return { subnetType: SubnetType.PRIVATE, onePerAz: placement.onePerAz };
-  }
-
-  return placement;
-}
-
->>>>>>> 9b7d2d06
 class CompositeDependable implements IDependable {
   private readonly dependables = new Array<IDependable>();
 
