const path = require('path');

var constructs = require('constructs');
if (process.env.PACKAGE_LAYOUT_VERSION === '1') {
  var cdk = require('@aws-cdk/core');
  var ec2 = require('@aws-cdk/aws-ec2');
  var s3 = require('@aws-cdk/aws-s3');
  var ssm = require('@aws-cdk/aws-ssm');
  var iam = require('@aws-cdk/aws-iam');
  var sns = require('@aws-cdk/aws-sns');
  var sqs = require('@aws-cdk/aws-sqs');
  var lambda = require('@aws-cdk/aws-lambda');
  var docker = require('@aws-cdk/aws-ecr-assets');
} else {
  var cdk = require('aws-cdk-lib');
  var {
    aws_ec2: ec2,
    aws_s3: s3,
    aws_ssm: ssm,
    aws_iam: iam,
    aws_sns: sns,
    aws_sqs: sqs,
    aws_lambda: lambda,
    aws_ecr_assets: docker,
    aws_dynamodb: dynamodb
  } = require('aws-cdk-lib');
}

const { Annotations } = cdk;
const { StackWithNestedStack, StackWithNestedStackUsingParameters } = require('./nested-stack');

const stackPrefix = process.env.STACK_NAME_PREFIX;
if (!stackPrefix) {
  throw new Error(`the STACK_NAME_PREFIX environment variable is required`);
}

class MyStack extends cdk.Stack {
  constructor(parent, id, props) {
    super(parent, id, props);
    new sns.Topic(this, 'topic');

    if (cdk.AvailabilityZoneProvider) { // <= 0.34.0
      new cdk.AvailabilityZoneProvider(this).availabilityZones;
    } else if (cdk.Context) { // <= 0.35.0
      cdk.Context.getAvailabilityZones(this);
    } else {
      this.availabilityZones;
    }

    const parameterName = '/aws/service/ami-amazon-linux-latest/amzn2-ami-hvm-x86_64-gp2';
    getSsmParameterValue(this, parameterName);
  }
}

function getSsmParameterValue(scope, parameterName) {
  return ssm.StringParameter.valueFromLookup(scope, parameterName);
}

class YourStack extends cdk.Stack {
  constructor(parent, id, props) {
    super(parent, id, props);
    new sns.Topic(this, 'topic1');
    new sns.Topic(this, 'topic2');
  }
}

class ImportableStack extends cdk.Stack {
  constructor(parent, id, props) {
    super(parent, id, props);

    if (!process.env.OMIT_TOPIC) {
      const queue = new sqs.Queue(this, 'Queue', {
        removalPolicy: process.env.ORPHAN_TOPIC ? cdk.RemovalPolicy.RETAIN : cdk.RemovalPolicy.DESTROY,
      });

      new cdk.CfnOutput(this, 'QueueName', {
        value: queue.queueName,
      });
      new cdk.CfnOutput(this, 'QueueLogicalId', {
        value: queue.node.defaultChild.logicalId,
      });
    }

    new cdk.CfnWaitConditionHandle(this, 'Handle');
  }
}

class StackUsingContext extends cdk.Stack {
  constructor(parent, id, props) {
    super(parent, id, props);
    new cdk.CfnResource(this, 'Handle', {
      type: 'AWS::CloudFormation::WaitConditionHandle'
    });

    new cdk.CfnOutput(this, 'Output', {
      value: this.availabilityZones,
    });
  }
}

class ParameterStack extends cdk.Stack {
  constructor(parent, id, props) {
    super(parent, id, props);

    new sns.Topic(this, 'TopicParameter', {
      topicName: new cdk.CfnParameter(this, 'TopicNameParam').valueAsString
    });
  }
}

class OtherParameterStack extends cdk.Stack {
  constructor(parent, id, props) {
    super(parent, id, props);

    new sns.Topic(this, 'TopicParameter', {
      topicName: new cdk.CfnParameter(this, 'OtherTopicNameParam').valueAsString
    });
  }
}

class MultiParameterStack extends cdk.Stack {
  constructor(parent, id, props) {
    super(parent, id, props);

    new sns.Topic(this, 'TopicParameter', {
      displayName: new cdk.CfnParameter(this, 'DisplayNameParam').valueAsString
    });
    new sns.Topic(this, 'OtherTopicParameter', {
      displayName: new cdk.CfnParameter(this, 'OtherDisplayNameParam').valueAsString
    });
  }
}

class OutputsStack extends cdk.Stack {
  constructor(parent, id, props) {
    super(parent, id, props);

    const topic = new sns.Topic(this, 'MyOutput', {
      topicName: `${cdk.Stack.of(this).stackName}MyTopic`
    });

    new cdk.CfnOutput(this, 'TopicName', {
      value: topic.topicName
    })
  }
}

class AnotherOutputsStack extends cdk.Stack {
  constructor(parent, id, props) {
    super(parent, id, props);

    const topic = new sns.Topic(this, 'MyOtherOutput', {
      topicName: `${cdk.Stack.of(this).stackName}MyOtherTopic`
    });

    new cdk.CfnOutput(this, 'TopicName', {
      value: topic.topicName
    });
  }
}

class IamStack extends cdk.Stack {
  constructor(parent, id, props) {
    super(parent, id, props);

    new iam.Role(this, 'SomeRole', {
      assumedBy: new iam.ServicePrincipal('ec2.amazonaws.com')
    });
  }
}

class ProvidingStack extends cdk.Stack {
  constructor(parent, id, props) {
    super(parent, id, props);

    this.topic = new sns.Topic(this, 'BogusTopic'); // Some filler
  }
}

class StackWithError extends cdk.Stack {
  constructor(parent, id, props) {
    super(parent, id, props);

    this.topic = new sns.Topic(this, 'BogusTopic'); // Some filler
    Annotations.of(this).addError('This is an error');
  }
}

class StageWithError extends cdk.Stage {
  constructor(parent, id, props) {
    super(parent, id, props);

    new StackWithError(this, 'Stack');
  }
}

class ConsumingStack extends cdk.Stack {
  constructor(parent, id, props) {
    super(parent, id, props);

    new sns.Topic(this, 'BogusTopic');  // Some filler
    new cdk.CfnOutput(this, 'IConsumedSomething', { value: props.providingStack.topic.topicArn });
  }
}

class MissingSSMParameterStack extends cdk.Stack {
  constructor(parent, id, props) {
    super(parent, id, props);

    const parameterName = constructs.Node.of(this).tryGetContext('test:ssm-parameter-name');
    if (parameterName) {
      const param = getSsmParameterValue(this, parameterName);
      new iam.Role(this, 'PhonyRole', { assumedBy: new iam.AccountPrincipal(param) });
    }
  }
}

class LambdaStack extends cdk.Stack {
  constructor(parent, id, props) {
    super(parent, id, props);

    const fn = new lambda.Function(this, 'my-function', {
      code: lambda.Code.asset(path.join(__dirname, 'lambda')),
      runtime: lambda.Runtime.NODEJS_14_X,
      handler: 'index.handler'
    });

    new cdk.CfnOutput(this, 'FunctionArn', { value: fn.functionArn });
  }
}

class LambdaHotswapStack extends cdk.Stack {
  constructor(parent, id, props) {
    super(parent, id, props);

    const fn = new lambda.Function(this, 'my-function', {
      code: lambda.Code.asset(path.join(__dirname, 'lambda')),
      runtime: lambda.Runtime.NODEJS_14_X,
      handler: 'index.handler',
      description: process.env.DYNAMIC_LAMBDA_PROPERTY_VALUE ?? "description",
      environment: {
        SomeVariable: process.env.DYNAMIC_LAMBDA_PROPERTY_VALUE ?? "environment",
      }
    });

    new cdk.CfnOutput(this, 'FunctionName', { value: fn.functionName });
  }
}

class DockerStack extends cdk.Stack {
  constructor(parent, id, props) {
    super(parent, id, props);

    new docker.DockerImageAsset(this, 'image', {
      directory: path.join(__dirname, 'docker')
    });

    // Add at least a single resource (WaitConditionHandle), otherwise this stack will never
    // be deployed (and its assets never built)
    new cdk.CfnResource(this, 'Handle', {
      type: 'AWS::CloudFormation::WaitConditionHandle'
    });
  }
}

class DockerStackWithCustomFile extends cdk.Stack {
  constructor(parent, id, props) {
    super(parent, id, props);

    new docker.DockerImageAsset(this, 'image', {
      directory: path.join(__dirname, 'docker'),
      file: 'Dockerfile.Custom'
    });

    // Add at least a single resource (WaitConditionHandle), otherwise this stack will never
    // be deployed (and its assets never built)
    new cdk.CfnResource(this, 'Handle', {
      type: 'AWS::CloudFormation::WaitConditionHandle'
    });
  }
}

/**
 * A stack that will never succeed deploying (done in a way that CDK cannot detect but CFN will complain about)
 */
class FailedStack extends cdk.Stack {

  constructor(parent, id, props) {
    super(parent, id, props);

    // fails on 'Property PolicyDocument cannot be empty'.
    new cdk.CfnResource(this, 'EmptyPolicy', {
      type: 'AWS::IAM::Policy'
    })

  }

}

const VPC_TAG_NAME = 'custom-tag';
const VPC_TAG_VALUE = `${stackPrefix}-bazinga!`;

class DefineVpcStack extends cdk.Stack {
  constructor(parent, id, props) {
    super(parent, id, props);

    const vpc = new ec2.Vpc(this, 'VPC', {
      maxAzs: 1,
    })
    cdk.Aspects.of(vpc).add(new cdk.Tag(VPC_TAG_NAME, VPC_TAG_VALUE));
  }
}

class ImportVpcStack extends cdk.Stack {
  constructor(parent, id, props) {
    super(parent, id, props);

    ec2.Vpc.fromLookup(this, 'DefaultVPC', { isDefault: true });
    ec2.Vpc.fromLookup(this, 'ByTag', { tags: { [VPC_TAG_NAME]: VPC_TAG_VALUE } });
  }
}

class ConditionalResourceStack extends cdk.Stack {
  constructor(parent, id, props) {
    super(parent, id, props);

    if (!process.env.NO_RESOURCE) {
      new iam.User(this, 'User');
    }
  }
}

class BundlingStage extends cdk.Stage {
  constructor(parent, id, props) {
    super(parent, id, props);
    const stack = new cdk.Stack(this, 'BundlingStack');

    new lambda.Function(stack, 'Handler', {
      code: lambda.Code.fromAsset(path.join(__dirname, 'lambda')),
      handler: 'index.handler',
      runtime: lambda.Runtime.NODEJS_16_X,
    });
  }
}

class SomeStage extends cdk.Stage {
  constructor(parent, id, props) {
    super(parent, id, props);

    new YourStack(this, 'StackInStage');
  }
}

class StageUsingContext extends cdk.Stage {
  constructor(parent, id, props) {
    super(parent, id, props);

    new StackUsingContext(this, 'StackInStage');
  }
}

class BuiltinLambdaStack extends cdk.Stack {
  constructor(parent, id, props) {
    super(parent, id, props);

    new s3.Bucket(this, 'Bucket', {
      removalPolicy: cdk.RemovalPolicy.DESTROY,
      autoDeleteObjects: true, // will deploy a Nodejs lambda backed custom resource
    });
  }
}

<<<<<<< HEAD
class DeletionReportStack extends cdk.Stack {
  constructor(parent, id, props) {
    super(parent, id, props);

    const table = new dynamodb.Table(this, 'deletionReportTable', {
      partitionKey: {name: 'id', type: dynamodb.AttributeType.STRING },
    });
  }
}

const app = new cdk.App();
=======
const app = new cdk.App({
  context: {
    '@aws-cdk/core:assetHashSalt': process.env.CODEBUILD_BUILD_ID, // Force all assets to be unique, but consistent in one build
  },
});
>>>>>>> b14a3d1d

const defaultEnv = {
  account: process.env.CDK_DEFAULT_ACCOUNT,
  region: process.env.CDK_DEFAULT_REGION
};

// Sometimes we don't want to synthesize all stacks because it will impact the results
const stackSet = process.env.INTEG_STACK_SET || 'default';

switch (stackSet) {
  case 'default':
    // Deploy all does a wildcard ${stackPrefix}-test-*
    new MyStack(app, `${stackPrefix}-test-1`, { env: defaultEnv });
    new YourStack(app, `${stackPrefix}-test-2`);
    // Deploy wildcard with parameters does ${stackPrefix}-param-test-*
    new ParameterStack(app, `${stackPrefix}-param-test-1`);
    new OtherParameterStack(app, `${stackPrefix}-param-test-2`);
    // Deploy stack with multiple parameters
    new MultiParameterStack(app, `${stackPrefix}-param-test-3`);
    // Deploy stack with outputs does ${stackPrefix}-outputs-test-*
    new OutputsStack(app, `${stackPrefix}-outputs-test-1`);
    new AnotherOutputsStack(app, `${stackPrefix}-outputs-test-2`);
    // Not included in wildcard
    new IamStack(app, `${stackPrefix}-iam-test`, { env: defaultEnv });
    const providing = new ProvidingStack(app, `${stackPrefix}-order-providing`);
    new ConsumingStack(app, `${stackPrefix}-order-consuming`, { providingStack: providing });

    new MissingSSMParameterStack(app, `${stackPrefix}-missing-ssm-parameter`, { env: defaultEnv });

    new LambdaStack(app, `${stackPrefix}-lambda`);
    new LambdaHotswapStack(app, `${stackPrefix}-lambda-hotswap`);
    new DockerStack(app, `${stackPrefix}-docker`);
    new DockerStackWithCustomFile(app, `${stackPrefix}-docker-with-custom-file`);
    const failed = new FailedStack(app, `${stackPrefix}-failed`)

    // A stack that depends on the failed stack -- used to test that '-e' does not deploy the failing stack
    const dependsOnFailed = new OutputsStack(app, `${stackPrefix}-depends-on-failed`);
    dependsOnFailed.addDependency(failed);

    if (process.env.ENABLE_VPC_TESTING) { // Gating so we don't do context fetching unless that's what we are here for
      const env = { account: process.env.CDK_DEFAULT_ACCOUNT, region: process.env.CDK_DEFAULT_REGION };
      if (process.env.ENABLE_VPC_TESTING === 'DEFINE')
        new DefineVpcStack(app, `${stackPrefix}-define-vpc`, { env });
      if (process.env.ENABLE_VPC_TESTING === 'IMPORT')
        new ImportVpcStack(app, `${stackPrefix}-import-vpc`, { env });
    }

    new ConditionalResourceStack(app, `${stackPrefix}-conditional-resource`)

    new StackWithNestedStack(app, `${stackPrefix}-with-nested-stack`);
    new StackWithNestedStackUsingParameters(app, `${stackPrefix}-with-nested-stack-using-parameters`);

    new YourStack(app, `${stackPrefix}-termination-protection`, {
      terminationProtection: process.env.TERMINATION_PROTECTION !== 'FALSE' ? true : false,
    });

    new SomeStage(app, `${stackPrefix}-stage`);

    new BuiltinLambdaStack(app, `${stackPrefix}-builtin-lambda-function`);

    new ImportableStack(app, `${stackPrefix}-importable-stack`);

    new BundlingStage(app, `${stackPrefix}-bundling-stage`);

    new DeletionReportStack(app, `${stackPrefix}-deletion-report`);
    break;

  case 'stage-using-context':
    // Cannot be combined with other test stacks, because we use this to test
    // that stage context is propagated up and causes synth to fail when combined
    // with '--no-lookups'.

    // Needs a dummy stack at the top level because the CLI will fail otherwise
    new YourStack(app, `${stackPrefix}-toplevel`, { env: defaultEnv });
    new StageUsingContext(app, `${stackPrefix}-stage-using-context`, {
      env: defaultEnv,
    });
    break;

  case 'stage-with-errors':
    const stage = new StageWithError(app, `${stackPrefix}-stage-with-errors`);
    stage.synth({ validateOnSynthesis: true });
    break;

  default:
    throw new Error(`Unrecognized INTEG_STACK_SET: '${stackSet}'`);
}

app.synth();<|MERGE_RESOLUTION|>--- conflicted
+++ resolved
@@ -370,7 +370,6 @@
   }
 }
 
-<<<<<<< HEAD
 class DeletionReportStack extends cdk.Stack {
   constructor(parent, id, props) {
     super(parent, id, props);
@@ -381,14 +380,11 @@
   }
 }
 
-const app = new cdk.App();
-=======
 const app = new cdk.App({
   context: {
     '@aws-cdk/core:assetHashSalt': process.env.CODEBUILD_BUILD_ID, // Force all assets to be unique, but consistent in one build
   },
 });
->>>>>>> b14a3d1d
 
 const defaultEnv = {
   account: process.env.CDK_DEFAULT_ACCOUNT,
