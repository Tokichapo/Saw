{
  "name": "@aws-cdk/aws-kms",
  "version": "0.0.0",
  "private": true,
  "description": "The CDK Construct Library for AWS::KMS",
  "main": "lib/index.js",
  "types": "lib/index.d.ts",
  "jsii": {
    "outdir": "dist",
    "targets": {
      "java": {
        "package": "software.amazon.awscdk.services.kms",
        "maven": {
          "groupId": "software.amazon.awscdk",
          "artifactId": "kms"
        }
      },
      "dotnet": {
        "namespace": "Amazon.CDK.AWS.KMS",
        "packageId": "Amazon.CDK.AWS.KMS",
        "iconUrl": "https://raw.githubusercontent.com/aws/aws-cdk/master/logo/default-256-dark.png"
      },
      "python": {
        "distName": "aws-cdk.aws-kms",
        "module": "aws_cdk.aws_kms",
        "classifiers": [
          "Framework :: AWS CDK",
          "Framework :: AWS CDK :: 1"
        ]
      }
    },
    "projectReferences": true
  },
  "repository": {
    "type": "git",
    "url": "https://github.com/aws/aws-cdk.git",
    "directory": "packages/@aws-cdk/aws-kms"
  },
  "scripts": {
    "build": "cdk-build",
    "watch": "cdk-watch",
    "lint": "cdk-lint",
    "test": "cdk-test",
    "pkglint": "pkglint -f",
    "integ": "cdk-integ",
    "package": "cdk-package",
    "awslint": "cdk-awslint",
    "cfn2ts": "cfn2ts",
    "build+test+package": "yarn build+test && yarn package",
    "build+test": "yarn build && yarn test",
    "compat": "cdk-compat",
    "gen": "cfn2ts",
    "rosetta:extract": "yarn --silent jsii-rosetta extract",
    "build+extract": "yarn build && yarn rosetta:extract",
    "build+test+extract": "yarn build+test && yarn rosetta:extract"
  },
  "cdk-build": {
    "cloudformation": "AWS::KMS",
    "env": {
      "AWSLINT_BASE_CONSTRUCT": "true"
    }
  },
  "keywords": [
    "aws",
    "cdk",
    "constructs",
    "kms"
  ],
  "author": {
    "name": "Amazon Web Services",
    "url": "https://aws.amazon.com",
    "organization": true
  },
  "license": "Apache-2.0",
  "devDependencies": {
    "@aws-cdk/assertions": "0.0.0",
    "@aws-cdk/cdk-build-tools": "0.0.0",
    "@aws-cdk/cdk-integ-tools": "0.0.0",
    "@aws-cdk/cfn2ts": "0.0.0",
    "@aws-cdk/cloud-assembly-schema": "0.0.0",
    "@aws-cdk/pkglint": "0.0.0",
    "@types/jest": "^26.0.24"
  },
  "dependencies": {
    "@aws-cdk/aws-iam": "0.0.0",
    "@aws-cdk/cloud-assembly-schema": "0.0.0",
    "@aws-cdk/core": "0.0.0",
    "@aws-cdk/cx-api": "0.0.0",
<<<<<<< HEAD
    "constructs": "^3.3.69"
=======
    "constructs": "^10.0.0",
    "@aws-cdk/cloud-assembly-schema": "0.0.0"
>>>>>>> de5bf5d5
  },
  "homepage": "https://github.com/aws/aws-cdk",
  "peerDependencies": {
    "@aws-cdk/aws-iam": "0.0.0",
    "@aws-cdk/cloud-assembly-schema": "0.0.0",
    "@aws-cdk/core": "0.0.0",
    "@aws-cdk/cx-api": "0.0.0",
<<<<<<< HEAD
    "constructs": "^3.3.69"
=======
    "constructs": "^10.0.0",
    "@aws-cdk/cloud-assembly-schema": "0.0.0"
>>>>>>> de5bf5d5
  },
  "engines": {
    "node": ">= 10.13.0 <13 || >=13.7.0"
  },
  "awslint": {
    "exclude": [
      "props-physical-name:@aws-cdk/aws-kms.KeyProps"
    ]
  },
  "stability": "stable",
  "awscdkio": {
    "announce": false
  },
  "maturity": "stable",
  "publishConfig": {
    "tag": "latest"
  }
}<|MERGE_RESOLUTION|>--- conflicted
+++ resolved
@@ -1,7 +1,6 @@
 {
   "name": "@aws-cdk/aws-kms",
   "version": "0.0.0",
-  "private": true,
   "description": "The CDK Construct Library for AWS::KMS",
   "main": "lib/index.js",
   "types": "lib/index.d.ts",
@@ -86,12 +85,7 @@
     "@aws-cdk/cloud-assembly-schema": "0.0.0",
     "@aws-cdk/core": "0.0.0",
     "@aws-cdk/cx-api": "0.0.0",
-<<<<<<< HEAD
-    "constructs": "^3.3.69"
-=======
-    "constructs": "^10.0.0",
-    "@aws-cdk/cloud-assembly-schema": "0.0.0"
->>>>>>> de5bf5d5
+    "constructs": "^10.0.0"
   },
   "homepage": "https://github.com/aws/aws-cdk",
   "peerDependencies": {
@@ -99,12 +93,7 @@
     "@aws-cdk/cloud-assembly-schema": "0.0.0",
     "@aws-cdk/core": "0.0.0",
     "@aws-cdk/cx-api": "0.0.0",
-<<<<<<< HEAD
-    "constructs": "^3.3.69"
-=======
-    "constructs": "^10.0.0",
-    "@aws-cdk/cloud-assembly-schema": "0.0.0"
->>>>>>> de5bf5d5
+    "constructs": "^10.0.0"
   },
   "engines": {
     "node": ">= 10.13.0 <13 || >=13.7.0"
@@ -120,6 +109,7 @@
   },
   "maturity": "stable",
   "publishConfig": {
-    "tag": "latest"
-  }
+    "tag": "next"
+  },
+  "private": true
 }