{
  "Resources": {
    "TableCD117FA1": {
      "Type": "AWS::DynamoDB::Table",
      "Properties": {
        "KeySchema": [
          {
            "AttributeName": "id",
            "KeyType": "HASH"
          }
        ],
        "AttributeDefinitions": [
          {
            "AttributeName": "id",
            "AttributeType": "S"
          },
          {
            "AttributeName": "key",
            "AttributeType": "S"
          }
        ],
        "BillingMode": "PAY_PER_REQUEST",
        "GlobalSecondaryIndexes": [
          {
            "IndexName": "my-index",
            "KeySchema": [
              {
                "AttributeName": "key",
                "KeyType": "HASH"
              }
            ],
            "Projection": {
              "ProjectionType": "ALL"
            }
          }
        ],
        "StreamSpecification": {
          "StreamViewType": "NEW_AND_OLD_IMAGES"
        }
      },
      "UpdateReplacePolicy": "Delete",
      "DeletionPolicy": "Delete"
    },
    "TableReplicaeuwest290D3CD3A": {
      "Type": "Custom::DynamoDBReplica",
      "Properties": {
        "ServiceToken": {
          "Fn::GetAtt": [
            "awscdkawsdynamodbReplicaProviderNestedStackawscdkawsdynamodbReplicaProviderNestedStackResource18E3F12D",
            "Outputs.cdkdynamodbglobal20191121awscdkawsdynamodbReplicaProviderframeworkonEventCFDD0BA0Arn"
          ]
        },
        "TableName": {
          "Ref": "TableCD117FA1"
        },
        "Region": "eu-west-2"
      },
      "UpdateReplacePolicy": "Delete",
      "DeletionPolicy": "Delete"
    },
    "TableReplicaeucentral100A6A6E0": {
      "Type": "Custom::DynamoDBReplica",
      "Properties": {
        "ServiceToken": {
          "Fn::GetAtt": [
            "awscdkawsdynamodbReplicaProviderNestedStackawscdkawsdynamodbReplicaProviderNestedStackResource18E3F12D",
            "Outputs.cdkdynamodbglobal20191121awscdkawsdynamodbReplicaProviderframeworkonEventCFDD0BA0Arn"
          ]
        },
        "TableName": {
          "Ref": "TableCD117FA1"
        },
        "Region": "eu-central-1"
      },
      "DependsOn": [
        "TableReplicaeuwest290D3CD3A"
      ],
      "UpdateReplacePolicy": "Delete",
      "DeletionPolicy": "Delete"
    },
    "awscdkawsdynamodbReplicaProviderNestedStackawscdkawsdynamodbReplicaProviderNestedStackResource18E3F12D": {
      "Type": "AWS::CloudFormation::Stack",
      "Properties": {
        "TemplateURL": {
          "Fn::Join": [
            "",
            [
              "https://s3.eu-west-1.",
              {
                "Ref": "AWS::URLSuffix"
              },
              "/",
              {
<<<<<<< HEAD
                "Ref": "AssetParameters618b2a47f6616ae0ab2df67bbe354762fab726bd2efe3c42ee33e6090238fda2S3BucketC4E71CA2"
=======
                "Ref": "AssetParameters8daa07b80da0a0001dc3a157deb13b96170766a315b87bf649e56ee1314f03bfS3BucketEE609B7A"
>>>>>>> ed106eab
              },
              "/",
              {
                "Fn::Select": [
                  0,
                  {
                    "Fn::Split": [
                      "||",
                      {
<<<<<<< HEAD
                        "Ref": "AssetParameters618b2a47f6616ae0ab2df67bbe354762fab726bd2efe3c42ee33e6090238fda2S3VersionKey14D1101A"
=======
                        "Ref": "AssetParameters8daa07b80da0a0001dc3a157deb13b96170766a315b87bf649e56ee1314f03bfS3VersionKeyAE59C268"
>>>>>>> ed106eab
                      }
                    ]
                  }
                ]
              },
              {
                "Fn::Select": [
                  1,
                  {
                    "Fn::Split": [
                      "||",
                      {
<<<<<<< HEAD
                        "Ref": "AssetParameters618b2a47f6616ae0ab2df67bbe354762fab726bd2efe3c42ee33e6090238fda2S3VersionKey14D1101A"
=======
                        "Ref": "AssetParameters8daa07b80da0a0001dc3a157deb13b96170766a315b87bf649e56ee1314f03bfS3VersionKeyAE59C268"
>>>>>>> ed106eab
                      }
                    ]
                  }
                ]
              }
            ]
          ]
        },
        "Parameters": {
          "referencetocdkdynamodbglobal20191121TableB640876BArn": {
            "Fn::GetAtt": [
              "TableCD117FA1",
              "Arn"
            ]
          },
          "referencetocdkdynamodbglobal20191121TableB640876BRef": {
            "Ref": "TableCD117FA1"
          },
          "referencetocdkdynamodbglobal20191121AssetParameters8fa4c05285ee63386c077fe9f4b9ab89e6a8ebf0b420e50753034d951d19277bS3Bucket65A92A1BRef": {
            "Ref": "AssetParameters8fa4c05285ee63386c077fe9f4b9ab89e6a8ebf0b420e50753034d951d19277bS3Bucket4CA0AB74"
          },
          "referencetocdkdynamodbglobal20191121AssetParameters8fa4c05285ee63386c077fe9f4b9ab89e6a8ebf0b420e50753034d951d19277bS3VersionKey500BA708Ref": {
            "Ref": "AssetParameters8fa4c05285ee63386c077fe9f4b9ab89e6a8ebf0b420e50753034d951d19277bS3VersionKey7FE2F95A"
          },
          "referencetocdkdynamodbglobal20191121AssetParameters17429b8bbbb0484d167711d8d3baf4abc55be3663b0f19233952a7fa9d9db8d4S3BucketF4126255Ref": {
            "Ref": "AssetParameters17429b8bbbb0484d167711d8d3baf4abc55be3663b0f19233952a7fa9d9db8d4S3Bucket732DB36D"
          },
          "referencetocdkdynamodbglobal20191121AssetParameters17429b8bbbb0484d167711d8d3baf4abc55be3663b0f19233952a7fa9d9db8d4S3VersionKey03777291Ref": {
            "Ref": "AssetParameters17429b8bbbb0484d167711d8d3baf4abc55be3663b0f19233952a7fa9d9db8d4S3VersionKey2A0FDBB2"
          }
        }
      }
    }
  },
  "Parameters": {
    "AssetParameters8fa4c05285ee63386c077fe9f4b9ab89e6a8ebf0b420e50753034d951d19277bS3Bucket4CA0AB74": {
      "Type": "String",
      "Description": "S3 bucket for asset \"8fa4c05285ee63386c077fe9f4b9ab89e6a8ebf0b420e50753034d951d19277b\""
    },
    "AssetParameters8fa4c05285ee63386c077fe9f4b9ab89e6a8ebf0b420e50753034d951d19277bS3VersionKey7FE2F95A": {
      "Type": "String",
      "Description": "S3 key for asset version \"8fa4c05285ee63386c077fe9f4b9ab89e6a8ebf0b420e50753034d951d19277b\""
    },
    "AssetParameters8fa4c05285ee63386c077fe9f4b9ab89e6a8ebf0b420e50753034d951d19277bArtifactHash8A94051C": {
      "Type": "String",
      "Description": "Artifact hash for asset \"8fa4c05285ee63386c077fe9f4b9ab89e6a8ebf0b420e50753034d951d19277b\""
    },
    "AssetParameters17429b8bbbb0484d167711d8d3baf4abc55be3663b0f19233952a7fa9d9db8d4S3Bucket732DB36D": {
      "Type": "String",
      "Description": "S3 bucket for asset \"17429b8bbbb0484d167711d8d3baf4abc55be3663b0f19233952a7fa9d9db8d4\""
    },
    "AssetParameters17429b8bbbb0484d167711d8d3baf4abc55be3663b0f19233952a7fa9d9db8d4S3VersionKey2A0FDBB2": {
      "Type": "String",
      "Description": "S3 key for asset version \"17429b8bbbb0484d167711d8d3baf4abc55be3663b0f19233952a7fa9d9db8d4\""
    },
    "AssetParameters17429b8bbbb0484d167711d8d3baf4abc55be3663b0f19233952a7fa9d9db8d4ArtifactHashC92EB69E": {
      "Type": "String",
      "Description": "Artifact hash for asset \"17429b8bbbb0484d167711d8d3baf4abc55be3663b0f19233952a7fa9d9db8d4\""
    },
<<<<<<< HEAD
    "AssetParameters618b2a47f6616ae0ab2df67bbe354762fab726bd2efe3c42ee33e6090238fda2S3BucketC4E71CA2": {
      "Type": "String",
      "Description": "S3 bucket for asset \"618b2a47f6616ae0ab2df67bbe354762fab726bd2efe3c42ee33e6090238fda2\""
    },
    "AssetParameters618b2a47f6616ae0ab2df67bbe354762fab726bd2efe3c42ee33e6090238fda2S3VersionKey14D1101A": {
      "Type": "String",
      "Description": "S3 key for asset version \"618b2a47f6616ae0ab2df67bbe354762fab726bd2efe3c42ee33e6090238fda2\""
    },
    "AssetParameters618b2a47f6616ae0ab2df67bbe354762fab726bd2efe3c42ee33e6090238fda2ArtifactHash2E1FA070": {
      "Type": "String",
      "Description": "Artifact hash for asset \"618b2a47f6616ae0ab2df67bbe354762fab726bd2efe3c42ee33e6090238fda2\""
=======
    "AssetParameters8daa07b80da0a0001dc3a157deb13b96170766a315b87bf649e56ee1314f03bfS3BucketEE609B7A": {
      "Type": "String",
      "Description": "S3 bucket for asset \"8daa07b80da0a0001dc3a157deb13b96170766a315b87bf649e56ee1314f03bf\""
    },
    "AssetParameters8daa07b80da0a0001dc3a157deb13b96170766a315b87bf649e56ee1314f03bfS3VersionKeyAE59C268": {
      "Type": "String",
      "Description": "S3 key for asset version \"8daa07b80da0a0001dc3a157deb13b96170766a315b87bf649e56ee1314f03bf\""
    },
    "AssetParameters8daa07b80da0a0001dc3a157deb13b96170766a315b87bf649e56ee1314f03bfArtifactHash97214390": {
      "Type": "String",
      "Description": "Artifact hash for asset \"8daa07b80da0a0001dc3a157deb13b96170766a315b87bf649e56ee1314f03bf\""
>>>>>>> ed106eab
    }
  }
}<|MERGE_RESOLUTION|>--- conflicted
+++ resolved
@@ -91,11 +91,7 @@
               },
               "/",
               {
-<<<<<<< HEAD
-                "Ref": "AssetParameters618b2a47f6616ae0ab2df67bbe354762fab726bd2efe3c42ee33e6090238fda2S3BucketC4E71CA2"
-=======
-                "Ref": "AssetParameters8daa07b80da0a0001dc3a157deb13b96170766a315b87bf649e56ee1314f03bfS3BucketEE609B7A"
->>>>>>> ed106eab
+                "Ref": "AssetParameters3ba40d64195a5a89ff313141b699b6e14f57ae57b975122d9a86ccc5c8e39692S3Bucket5309CD4B"
               },
               "/",
               {
@@ -105,11 +101,7 @@
                     "Fn::Split": [
                       "||",
                       {
-<<<<<<< HEAD
-                        "Ref": "AssetParameters618b2a47f6616ae0ab2df67bbe354762fab726bd2efe3c42ee33e6090238fda2S3VersionKey14D1101A"
-=======
-                        "Ref": "AssetParameters8daa07b80da0a0001dc3a157deb13b96170766a315b87bf649e56ee1314f03bfS3VersionKeyAE59C268"
->>>>>>> ed106eab
+                        "Ref": "AssetParameters3ba40d64195a5a89ff313141b699b6e14f57ae57b975122d9a86ccc5c8e39692S3VersionKeyC3F43F0F"
                       }
                     ]
                   }
@@ -122,11 +114,7 @@
                     "Fn::Split": [
                       "||",
                       {
-<<<<<<< HEAD
-                        "Ref": "AssetParameters618b2a47f6616ae0ab2df67bbe354762fab726bd2efe3c42ee33e6090238fda2S3VersionKey14D1101A"
-=======
-                        "Ref": "AssetParameters8daa07b80da0a0001dc3a157deb13b96170766a315b87bf649e56ee1314f03bfS3VersionKeyAE59C268"
->>>>>>> ed106eab
+                        "Ref": "AssetParameters3ba40d64195a5a89ff313141b699b6e14f57ae57b975122d9a86ccc5c8e39692S3VersionKeyC3F43F0F"
                       }
                     ]
                   }
@@ -186,31 +174,17 @@
       "Type": "String",
       "Description": "Artifact hash for asset \"17429b8bbbb0484d167711d8d3baf4abc55be3663b0f19233952a7fa9d9db8d4\""
     },
-<<<<<<< HEAD
-    "AssetParameters618b2a47f6616ae0ab2df67bbe354762fab726bd2efe3c42ee33e6090238fda2S3BucketC4E71CA2": {
+    "AssetParameters3ba40d64195a5a89ff313141b699b6e14f57ae57b975122d9a86ccc5c8e39692S3Bucket5309CD4B": {
       "Type": "String",
-      "Description": "S3 bucket for asset \"618b2a47f6616ae0ab2df67bbe354762fab726bd2efe3c42ee33e6090238fda2\""
+      "Description": "S3 bucket for asset \"3ba40d64195a5a89ff313141b699b6e14f57ae57b975122d9a86ccc5c8e39692\""
     },
-    "AssetParameters618b2a47f6616ae0ab2df67bbe354762fab726bd2efe3c42ee33e6090238fda2S3VersionKey14D1101A": {
+    "AssetParameters3ba40d64195a5a89ff313141b699b6e14f57ae57b975122d9a86ccc5c8e39692S3VersionKeyC3F43F0F": {
       "Type": "String",
-      "Description": "S3 key for asset version \"618b2a47f6616ae0ab2df67bbe354762fab726bd2efe3c42ee33e6090238fda2\""
+      "Description": "S3 key for asset version \"3ba40d64195a5a89ff313141b699b6e14f57ae57b975122d9a86ccc5c8e39692\""
     },
-    "AssetParameters618b2a47f6616ae0ab2df67bbe354762fab726bd2efe3c42ee33e6090238fda2ArtifactHash2E1FA070": {
+    "AssetParameters3ba40d64195a5a89ff313141b699b6e14f57ae57b975122d9a86ccc5c8e39692ArtifactHash257430AF": {
       "Type": "String",
-      "Description": "Artifact hash for asset \"618b2a47f6616ae0ab2df67bbe354762fab726bd2efe3c42ee33e6090238fda2\""
-=======
-    "AssetParameters8daa07b80da0a0001dc3a157deb13b96170766a315b87bf649e56ee1314f03bfS3BucketEE609B7A": {
-      "Type": "String",
-      "Description": "S3 bucket for asset \"8daa07b80da0a0001dc3a157deb13b96170766a315b87bf649e56ee1314f03bf\""
-    },
-    "AssetParameters8daa07b80da0a0001dc3a157deb13b96170766a315b87bf649e56ee1314f03bfS3VersionKeyAE59C268": {
-      "Type": "String",
-      "Description": "S3 key for asset version \"8daa07b80da0a0001dc3a157deb13b96170766a315b87bf649e56ee1314f03bf\""
-    },
-    "AssetParameters8daa07b80da0a0001dc3a157deb13b96170766a315b87bf649e56ee1314f03bfArtifactHash97214390": {
-      "Type": "String",
-      "Description": "Artifact hash for asset \"8daa07b80da0a0001dc3a157deb13b96170766a315b87bf649e56ee1314f03bf\""
->>>>>>> ed106eab
+      "Description": "Artifact hash for asset \"3ba40d64195a5a89ff313141b699b6e14f57ae57b975122d9a86ccc5c8e39692\""
     }
   }
 }