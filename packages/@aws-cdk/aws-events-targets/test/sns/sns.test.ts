--- conflicted
+++ resolved
@@ -9,11 +9,7 @@
   const stack = new Stack();
   const topic = new sns.Topic(stack, 'MyTopic');
   const rule = new events.Rule(stack, 'MyRule', {
-<<<<<<< HEAD
-    schedule: events.Schedule.rate(1, events.TimeUnit.HOUR),
-=======
     schedule: events.Schedule.rate(Duration.hours(1)),
->>>>>>> ad722713
   });
 
   // WHEN
@@ -56,11 +52,7 @@
   // WHEN
   for (let i = 0; i < 5; ++i) {
     const rule = new events.Rule(stack, `Rule${i}`, {
-<<<<<<< HEAD
-      schedule: events.Schedule.rate(1, events.TimeUnit.HOUR),
-=======
       schedule: events.Schedule.rate(Duration.hours(1)),
->>>>>>> ad722713
     });
     rule.addTarget(new targets.SnsTopic(topic));
   }
