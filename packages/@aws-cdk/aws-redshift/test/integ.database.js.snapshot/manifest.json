--- conflicted
+++ resolved
@@ -17,25 +17,17 @@
         "validateOnSynth": false,
         "assumeRoleArn": "arn:${AWS::Partition}:iam::${AWS::AccountId}:role/cdk-hnb659fds-deploy-role-${AWS::AccountId}-${AWS::Region}",
         "cloudFormationExecutionRoleArn": "arn:${AWS::Partition}:iam::${AWS::AccountId}:role/cdk-hnb659fds-cfn-exec-role-${AWS::AccountId}-${AWS::Region}",
-<<<<<<< HEAD
-        "stackTemplateAssetObjectUrl": "s3://cdk-hnb659fds-assets-${AWS::AccountId}-${AWS::Region}/96a3f761d7854b91309acff136cc06a14d299c6d778cbf8d7eab254e5ff956dc.json",
-=======
         "stackTemplateAssetObjectUrl": "s3://cdk-hnb659fds-assets-${AWS::AccountId}-${AWS::Region}/297bfa1758edc6b71a084153702165132d111eb7914b4bf8ed951da4b98faede.json",
->>>>>>> 3d7505b5
         "requiresBootstrapStackVersion": 6,
         "bootstrapStackVersionSsmParameter": "/cdk-bootstrap/hnb659fds/version",
-        "additionalDependencies": [
-          "aws-cdk-redshift-cluster-database.assets"
-        ],
+        "additionalDependencies": ["aws-cdk-redshift-cluster-database.assets"],
         "lookupRole": {
           "arn": "arn:${AWS::Partition}:iam::${AWS::AccountId}:role/cdk-hnb659fds-lookup-role-${AWS::AccountId}-${AWS::Region}",
           "requiresBootstrapStackVersion": 8,
           "bootstrapStackVersionSsmParameter": "/cdk-bootstrap/hnb659fds/version"
         }
       },
-      "dependencies": [
-        "aws-cdk-redshift-cluster-database.assets"
-      ],
+      "dependencies": ["aws-cdk-redshift-cluster-database.assets"],
       "metadata": {
         "/aws-cdk-redshift-cluster-database/custom-kms-key/Resource": [
           {
