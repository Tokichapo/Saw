import appscaling = require('@aws-cdk/aws-applicationautoscaling');
import cloudwatch = require('@aws-cdk/aws-cloudwatch');
import ec2 = require('@aws-cdk/aws-ec2');
import elbv2 = require('@aws-cdk/aws-elasticloadbalancingv2');
import iam = require('@aws-cdk/aws-iam');
import cloudmap = require('@aws-cdk/aws-servicediscovery');
import { Construct, Duration, Fn, IResource, Lazy, PhysicalName, Resource, ResourceIdentifiers, Stack } from '@aws-cdk/cdk';
import { NetworkMode, TaskDefinition } from '../base/task-definition';
import { ICluster } from '../cluster';
import { CfnService } from '../ecs.generated';
import { ScalableTaskCount } from './scalable-task-count';

export interface IService extends IResource {
  /**
   * ARN of this service
   *
   * @attribute
   */
  readonly serviceArn: string;
}

/**
 * Basic service properties
 */
export interface BaseServiceProps {
  /**
   * Cluster where service will be deployed
   */
  readonly cluster: ICluster;

  /**
   * Number of desired copies of running tasks
   *
   * @default 1
   */
  readonly desiredCount?: number;

  /**
   * A name for the service.
   *
   * @default - CloudFormation-generated name.
   */
  readonly serviceName?: PhysicalName;

  /**
   * The maximum number of tasks, specified as a percentage of the Amazon ECS
   * service's DesiredCount value, that can run in a service during a
   * deployment.
   *
   * @default - 100 if daemon, otherwise 200
   */
  readonly maximumPercent?: number;

  /**
   * The minimum number of tasks, specified as a percentage of
   * the Amazon ECS service's DesiredCount value, that must
   * continue to run and remain healthy during a deployment.
   *
   * @default - 0 if daemon, otherwise 50
   */
  readonly minimumHealthyPercent?: number;

  /**
   * Time after startup to ignore unhealthy load balancer checks.
   *
   * @default - defaults to 60 seconds if not set and at least one load balancer is in-use
   */
  readonly healthCheckGracePeriod?: Duration;

  /**
   * Options for enabling AWS Cloud Map service discovery for the service
   *
   * @default - AWS Cloud Map service discovery is not enabled.
   */
  readonly serviceDiscoveryOptions?: ServiceDiscoveryOptions;

  /**
   * Whether the new long ARN format has been enabled on ECS services.
   * NOTE: This assumes customer has opted into the new format for the IAM role used for the service, and is a
   * workaround for a current bug in Cloudformation in which the service name is not correctly returned when long ARN is
   * enabled.
   *
   * Old ARN format: arn:aws:ecs:region:aws_account_id:service/service-name
   * New ARN format: arn:aws:ecs:region:aws_account_id:service/cluster-name/service-name
   *
   * See: https://docs.aws.amazon.com/AmazonECS/latest/userguide/ecs-resource-ids.html
   *
   * @default false
   */
  readonly longArnEnabled?: boolean;
}

/**
 * Base class for Ecs and Fargate services
 */
export abstract class BaseService extends Resource
  implements IService, elbv2.IApplicationLoadBalancerTarget, elbv2.INetworkLoadBalancerTarget {

  /**
   * Manage allowed network traffic for this service
   */
  public readonly connections: ec2.Connections = new ec2.Connections();

  /**
   * ARN of this service
   */
  public readonly serviceArn: string;

  /**
   * Name of this service
   *
   * @attribute
   */
  public readonly serviceName: string;

  /**
   * Name of this service's cluster
   */
  public readonly clusterName: string;

  /**
   * Task definition this service is associated with
   */
  public readonly taskDefinition: TaskDefinition;

  protected cloudmapService?: cloudmap.Service;
  protected cluster: ICluster;
  protected loadBalancers = new Array<CfnService.LoadBalancerProperty>();
  protected networkConfiguration?: CfnService.NetworkConfigurationProperty;
  protected serviceRegistries = new Array<CfnService.ServiceRegistryProperty>();

  private readonly resource: CfnService;
  private scalableTaskCount?: ScalableTaskCount;

  constructor(scope: Construct,
              id: string,
              props: BaseServiceProps,
              additionalProps: any,
              clusterName: string,
              taskDefinition: TaskDefinition) {
    super(scope, id, {
      physicalName: props.serviceName,
    });

    this.taskDefinition = taskDefinition;

    this.resource = new CfnService(this, "Service", {
      desiredCount: props.desiredCount,
      serviceName: this.physicalName.value,
      loadBalancers: Lazy.anyValue({ produce: () => this.loadBalancers }),
      deploymentConfiguration: {
        maximumPercent: props.maximumPercent || 200,
        minimumHealthyPercent: props.minimumHealthyPercent === undefined ? 50 : props.minimumHealthyPercent
      },
<<<<<<< HEAD
      // only set the grace period when load balancers are configured and
      // healthCheckGracePeriodSeconds is not already set
      healthCheckGracePeriodSeconds: Lazy.anyValue({ produce: () =>
        this.loadBalancers
        && this.loadBalancers.length
        && props.healthCheckGracePeriodSeconds === undefined ? 60 : props.healthCheckGracePeriodSeconds}),
=======
      healthCheckGracePeriodSeconds: props.healthCheckGracePeriod && props.healthCheckGracePeriod.toSeconds(),
>>>>>>> 67f6de02
      /* role: never specified, supplanted by Service Linked Role */
      networkConfiguration: Lazy.anyValue({ produce: () => this.networkConfiguration }),
      serviceRegistries: Lazy.anyValue({ produce: () => this.serviceRegistries }),
      ...additionalProps
    });

    // This is a workaround for CFN bug that returns the cluster name instead of the service name when long ARN formats
    // are enabled for the principal in a given region.
    const longArnEnabled = props.longArnEnabled !== undefined ? props.longArnEnabled : false;
    const serviceName = longArnEnabled
      ? Fn.select(2, Fn.split('/', this.resource.refAsString))
      : this.resource.attrName;

    const resourceIdentifiers = new ResourceIdentifiers(this, {
      arn: this.resource.refAsString,
      name: serviceName,
      arnComponents: {
        service: 'ecs',
        resource: 'service',
        resourceName: `${props.cluster.physicalName.value}/${this.physicalName.value}`,
      },
    });
    this.serviceArn = resourceIdentifiers.arn;
    this.serviceName = resourceIdentifiers.name;

    this.clusterName = clusterName;
    this.cluster = props.cluster;

    if (props.serviceDiscoveryOptions) {
      this.enableServiceDiscovery(props.serviceDiscoveryOptions);
    }
  }

  /**
   * Called when the service is attached to an ALB
   *
   * Don't call this function directly. Instead, call listener.addTarget()
   * to add this service to a load balancer.
   */
  public attachToApplicationTargetGroup(targetGroup: elbv2.ApplicationTargetGroup): elbv2.LoadBalancerTargetProps {
    const ret = this.attachToELBv2(targetGroup);

    // Open up security groups. For dynamic port mapping, we won't know the port range
    // in advance so we need to open up all ports.
    const port = this.taskDefinition.defaultContainer!.ingressPort;
    const portRange = port === 0 ? EPHEMERAL_PORT_RANGE : new ec2.TcpPort(port);
    targetGroup.registerConnectable(this, portRange);

    return ret;
  }

  /**
   * Called when the service is attached to an NLB
   *
   * Don't call this function directly. Instead, call listener.addTarget()
   * to add this service to a load balancer.
   */
  public attachToNetworkTargetGroup(targetGroup: elbv2.NetworkTargetGroup): elbv2.LoadBalancerTargetProps {
    return this.attachToELBv2(targetGroup);
  }

  /**
   * Enable autoscaling for the number of tasks in this service
   */
  public autoScaleTaskCount(props: appscaling.EnableScalingProps) {
    if (this.scalableTaskCount) {
      throw new Error('AutoScaling of task count already enabled for this service');
    }

    return this.scalableTaskCount = new ScalableTaskCount(this, 'TaskCount', {
      serviceNamespace: appscaling.ServiceNamespace.ECS,
      resourceId: `service/${this.clusterName}/${this.serviceName}`,
      dimension: 'ecs:service:DesiredCount',
      role: this.makeAutoScalingRole(),
      ...props
    });
  }

  /**
   * Return the given named metric for this Service
   */
  public metric(metricName: string, props?: cloudwatch.MetricOptions): cloudwatch.Metric {
    return new cloudwatch.Metric({
      namespace: 'AWS/ECS',
      metricName,
      dimensions: { ClusterName: this.clusterName, ServiceName: this.serviceName },
      ...props
    });
  }

  /**
   * Metric for cluster Memory utilization
   *
   * @default average over 5 minutes
   */
  public metricMemoryUtilization(props?: cloudwatch.MetricOptions): cloudwatch.Metric {
    return this.metric('MemoryUtilization', props);
  }

  /**
   * Metric for cluster CPU utilization
   *
   * @default average over 5 minutes
   */
  public metricCpuUtilization(props?: cloudwatch.MetricOptions): cloudwatch.Metric {
    return this.metric('CPUUtilization', props);
  }

  /**
   * Set up AWSVPC networking for this construct
   */
  // tslint:disable-next-line:max-line-length
  protected configureAwsVpcNetworking(vpc: ec2.IVpc, assignPublicIp?: boolean, vpcSubnets?: ec2.SubnetSelection, securityGroup?: ec2.ISecurityGroup) {
    if (vpcSubnets === undefined) {
      vpcSubnets = { subnetType: assignPublicIp ? ec2.SubnetType.PUBLIC : ec2.SubnetType.PRIVATE };
    }
    if (securityGroup === undefined) {
      securityGroup = new ec2.SecurityGroup(this, 'SecurityGroup', { vpc });
    }
    this.connections.addSecurityGroup(securityGroup);

    this.networkConfiguration = {
      awsvpcConfiguration: {
        assignPublicIp: assignPublicIp ? 'ENABLED' : 'DISABLED',
        subnets: vpc.selectSubnets(vpcSubnets).subnetIds,
        securityGroups: Lazy.listValue({ produce: () => [securityGroup!.securityGroupId] }),
      }
    };
  }

  private renderServiceRegistry(registry: ServiceRegistry): CfnService.ServiceRegistryProperty {
    return {
      registryArn: registry.arn,
      containerName: registry.containerName,
      containerPort: registry.containerPort,
    };
  }

  /**
   * Shared logic for attaching to an ELBv2
   */
  private attachToELBv2(targetGroup: elbv2.ITargetGroup): elbv2.LoadBalancerTargetProps {
    if (this.taskDefinition.networkMode === NetworkMode.None) {
      throw new Error("Cannot use a load balancer if NetworkMode is None. Use Bridge, Host or AwsVpc instead.");
    }

    this.loadBalancers.push({
      targetGroupArn: targetGroup.targetGroupArn,
      containerName: this.taskDefinition.defaultContainer!.node.id,
      containerPort: this.taskDefinition.defaultContainer!.containerPort,
    });

    // Service creation can only happen after the load balancer has
    // been associated with our target group(s), so add ordering dependency.
    this.resource.node.addDependency(targetGroup.loadBalancerAttached);

    const targetType = this.taskDefinition.networkMode === NetworkMode.AwsVpc ? elbv2.TargetType.Ip : elbv2.TargetType.Instance;
    return { targetType };
  }

  /**
   * Generate the role that will be used for autoscaling this service
   */
  private makeAutoScalingRole(): iam.IRole {
    // Use a Service Linked Role.
    return iam.Role.fromRoleArn(this, 'ScalingRole', Stack.of(this).formatArn({
      service: 'iam',
      resource: 'role/aws-service-role/ecs.application-autoscaling.amazonaws.com',
      resourceName: 'AWSServiceRoleForApplicationAutoScaling_ECSService',
    }));
  }

  /**
   * Associate Service Discovery (Cloud Map) service
   */
  private addServiceRegistry(registry: ServiceRegistry) {
    const sr = this.renderServiceRegistry(registry);
    this.serviceRegistries.push(sr);
  }

  /**
   * Enable CloudMap service discovery for the service
   */
  private enableServiceDiscovery(options: ServiceDiscoveryOptions): cloudmap.Service {
    const sdNamespace = this.cluster.defaultNamespace;
    if (sdNamespace === undefined) {
      throw new Error("Cannot enable service discovery if a Cloudmap Namespace has not been created in the cluster.");
    }

    // Determine DNS type based on network mode
    const networkMode = this.taskDefinition.networkMode;
    if (networkMode === NetworkMode.None) {
      throw new Error("Cannot use a service discovery if NetworkMode is None. Use Bridge, Host or AwsVpc instead.");
    }

    // Bridge or host network mode requires SRV records
    let dnsRecordType = options.dnsRecordType;

    if (networkMode === NetworkMode.Bridge || networkMode === NetworkMode.Host) {
      if (dnsRecordType ===  undefined) {
        dnsRecordType = cloudmap.DnsRecordType.SRV;
      }
      if (dnsRecordType !== cloudmap.DnsRecordType.SRV) {
        throw new Error("SRV records must be used when network mode is Bridge or Host.");
      }
    }

    // Default DNS record type for AwsVpc network mode is A Records
    if (networkMode === NetworkMode.AwsVpc) {
      if (dnsRecordType ===  undefined) {
        dnsRecordType = cloudmap.DnsRecordType.A;
      }
    }

    // If the task definition that your service task specifies uses the AWSVPC network mode and a type SRV DNS record is
    // used, you must specify a containerName and containerPort combination
    const containerName = dnsRecordType === cloudmap.DnsRecordType.SRV ? this.taskDefinition.defaultContainer!.node.id : undefined;
    const containerPort = dnsRecordType === cloudmap.DnsRecordType.SRV ? this.taskDefinition.defaultContainer!.containerPort : undefined;

    const cloudmapService = new cloudmap.Service(this, 'CloudmapService', {
      namespace: sdNamespace,
      name: options.name,
      dnsRecordType: dnsRecordType!,
      customHealthCheck: { failureThreshold: options.failureThreshold || 1 }
    });

    const serviceArn = cloudmapService.serviceArn;

    // add Cloudmap service to the ECS Service's serviceRegistry
    this.addServiceRegistry({
      arn: serviceArn,
      containerName,
      containerPort
    });

    this.cloudmapService = cloudmapService;

    return cloudmapService;
  }
}

/**
 * The port range to open up for dynamic port mapping
 */
const EPHEMERAL_PORT_RANGE = new ec2.TcpPortRange(32768, 65535);

/**
 * Options for enabling service discovery on an ECS service
 */
export interface ServiceDiscoveryOptions {
  /**
   * Name of the cloudmap service to attach to the ECS Service
   *
   * @default CloudFormation-generated name
   */
  readonly name?: string,

  /**
   * The DNS type of the record that you want AWS Cloud Map to create. Supported record types include A or SRV.
   *
   * @default: A
   */
  readonly dnsRecordType?: cloudmap.DnsRecordType.A | cloudmap.DnsRecordType.SRV,

  /**
   * The amount of time, in seconds, that you want DNS resolvers to cache the settings for this record.
   *
   * @default 60
   */
  readonly dnsTtl?: Duration;

  /**
   * The number of 30-second intervals that you want Cloud Map to wait after receiving an
   * UpdateInstanceCustomHealthStatus request before it changes the health status of a service instance.
   * NOTE: This is used for HealthCheckCustomConfig
   */
  readonly failureThreshold?: number,
}

/**
 * Service Registry for ECS service
 */
export interface ServiceRegistry {
  /**
   * Arn of the Cloud Map Service that will register a Cloud Map Instance for your ECS Service
   */
  readonly arn: string;

  /**
   * The container name value, already specified in the task definition, to be used for your service discovery service.
   * If the task definition that your service task specifies uses the bridge or host network mode,
   * you must specify a containerName and containerPort combination from the task definition.
   * If the task definition that your service task specifies uses the awsvpc network mode and a type SRV DNS record is
   * used, you must specify either a containerName and containerPort combination or a port value, but not both.
   */
  readonly containerName?: string;

  /**
   * The container port value, already specified in the task definition, to be used for your service discovery service.
   * If the task definition that your service task specifies uses the bridge or host network mode,
   * you must specify a containerName and containerPort combination from the task definition.
   * If the task definition that your service task specifies uses the awsvpc network mode and a type SRV DNS record is
   * used, you must specify either a containerName and containerPort combination or a port value, but not both.
   */
  readonly containerPort?: number;
}<|MERGE_RESOLUTION|>--- conflicted
+++ resolved
@@ -152,16 +152,7 @@
         maximumPercent: props.maximumPercent || 200,
         minimumHealthyPercent: props.minimumHealthyPercent === undefined ? 50 : props.minimumHealthyPercent
       },
-<<<<<<< HEAD
-      // only set the grace period when load balancers are configured and
-      // healthCheckGracePeriodSeconds is not already set
-      healthCheckGracePeriodSeconds: Lazy.anyValue({ produce: () =>
-        this.loadBalancers
-        && this.loadBalancers.length
-        && props.healthCheckGracePeriodSeconds === undefined ? 60 : props.healthCheckGracePeriodSeconds}),
-=======
       healthCheckGracePeriodSeconds: props.healthCheckGracePeriod && props.healthCheckGracePeriod.toSeconds(),
->>>>>>> 67f6de02
       /* role: never specified, supplanted by Service Linked Role */
       networkConfiguration: Lazy.anyValue({ produce: () => this.networkConfiguration }),
       serviceRegistries: Lazy.anyValue({ produce: () => this.serviceRegistries }),
