--- conflicted
+++ resolved
@@ -1592,8 +1592,6 @@
      }
     ]
    }
-<<<<<<< HEAD
-=======
   },
   "ClusterV332SecurityGroupDDA33760": {
    "Type": "AWS::EC2::SecurityGroup",
@@ -1730,7 +1728,6 @@
      }
     ]
    }
->>>>>>> 294adb0a
   }
  },
  "Outputs": {
@@ -1816,8 +1813,6 @@
      "BootstrapBrokerStringTls"
     ]
    }
-<<<<<<< HEAD
-=======
   },
   "BootstrapBrokers9": {
    "Value": {
@@ -1826,7 +1821,6 @@
      "BootstrapBrokerStringTls"
     ]
    }
->>>>>>> 294adb0a
   }
  },
  "Parameters": {
