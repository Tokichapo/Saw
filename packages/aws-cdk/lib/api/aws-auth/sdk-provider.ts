--- conflicted
+++ resolved
@@ -12,11 +12,7 @@
 import { SDK } from './sdk';
 import { debug, warning } from '../../logging';
 import { traceMethods } from '../../util/tracing';
-<<<<<<< HEAD
-=======
-import { Mode } from '../plugin';
 import { makeCachingProvider } from './provider-caching';
->>>>>>> 5735e9ef
 
 export type AssumeRoleAdditionalOptions = Partial<Omit<AssumeRoleCommandInput, 'ExternalId' | 'RoleArn'>>;
 
