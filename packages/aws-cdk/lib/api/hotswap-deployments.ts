--- conflicted
+++ resolved
@@ -1,11 +1,7 @@
 import * as cfn_diff from '@aws-cdk/cloudformation-diff';
 import * as cxapi from '@aws-cdk/cx-api';
-<<<<<<< HEAD
-import * as colors from 'colors/safe';
-=======
 import { CloudFormation } from 'aws-sdk';
 import * as chalk from 'chalk';
->>>>>>> c016a9fc
 import { print } from '../logging';
 import { ISDK, Mode, SdkProvider } from './aws-auth';
 import { DeployStackResult } from './deploy-stack';
