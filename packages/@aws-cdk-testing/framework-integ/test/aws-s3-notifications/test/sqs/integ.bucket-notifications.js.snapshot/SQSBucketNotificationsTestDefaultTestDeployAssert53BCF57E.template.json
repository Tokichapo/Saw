{
 "Resources": {
  "AwsApiCallSQSpurgeQueue0080aee76c0c561f142ddb9a13ec7cc4": {
   "Type": "Custom::DeployAssert@SdkCallSQSpurgeQueue",
   "Properties": {
    "ServiceToken": {
     "Fn::GetAtt": [
      "SingletonFunction1488541a7b23466481b69b4408076b81HandlerCD40AE9F",
      "Arn"
     ]
    },
    "service": "SQS",
    "api": "purgeQueue",
    "parameters": {
     "QueueUrl": {
      "Fn::Join": [
       "",
       [
        "\"",
        {
         "Fn::ImportValue": "sqs-bucket-notifications:ExportsOutputRefMyQueueE6CA623512A57419"
        },
        "\""
       ]
      ]
     }
    },
    "flattenResponse": "false",
<<<<<<< HEAD
    "salt": "1724098698073"
=======
    "salt": "1721684943971"
>>>>>>> 4e7d4804
   },
   "UpdateReplacePolicy": "Delete",
   "DeletionPolicy": "Delete"
  },
  "SingletonFunction1488541a7b23466481b69b4408076b81Role37ABCE73": {
   "Type": "AWS::IAM::Role",
   "Properties": {
    "AssumeRolePolicyDocument": {
     "Version": "2012-10-17",
     "Statement": [
      {
       "Action": "sts:AssumeRole",
       "Effect": "Allow",
       "Principal": {
        "Service": "lambda.amazonaws.com"
       }
      }
     ]
    },
    "ManagedPolicyArns": [
     {
      "Fn::Sub": "arn:${AWS::Partition}:iam::aws:policy/service-role/AWSLambdaBasicExecutionRole"
     }
    ],
    "Policies": [
     {
      "PolicyName": "Inline",
      "PolicyDocument": {
       "Version": "2012-10-17",
       "Statement": [
        {
         "Action": [
          "sqs:PurgeQueue"
         ],
         "Effect": "Allow",
         "Resource": [
          "*"
         ]
        },
        {
         "Action": [
          "s3:PutObject"
         ],
         "Effect": "Allow",
         "Resource": [
          "*"
         ]
        },
        {
         "Action": [
          "sqs:ReceiveMessage"
         ],
         "Effect": "Allow",
         "Resource": [
          "*"
         ]
        }
       ]
      }
     }
    ]
   }
  },
  "SingletonFunction1488541a7b23466481b69b4408076b81HandlerCD40AE9F": {
   "Type": "AWS::Lambda::Function",
   "Properties": {
    "Runtime": {
     "Fn::FindInMap": [
      "LatestNodeRuntimeMap",
      {
       "Ref": "AWS::Region"
      },
      "value"
     ]
    },
    "Code": {
     "S3Bucket": {
      "Fn::Sub": "cdk-hnb659fds-assets-${AWS::AccountId}-${AWS::Region}"
     },
     "S3Key": "3cef2cdbb46b3821e641ffb8b9af9731af5f7e4a9e857ab633dbcd9023de724d.zip"
    },
    "Timeout": 120,
    "Handler": "index.handler",
    "Role": {
     "Fn::GetAtt": [
      "SingletonFunction1488541a7b23466481b69b4408076b81Role37ABCE73",
      "Arn"
     ]
    }
   }
  },
  "AwsApiCallS3putObjectfdcc2b330314993fae3423f6d19b433f": {
   "Type": "Custom::DeployAssert@SdkCallS3putObject",
   "Properties": {
    "ServiceToken": {
     "Fn::GetAtt": [
      "SingletonFunction1488541a7b23466481b69b4408076b81HandlerCD40AE9F",
      "Arn"
     ]
    },
    "service": "S3",
    "api": "putObject",
    "parameters": {
     "Bucket": {
      "Fn::Join": [
       "",
       [
        "\"",
        {
         "Fn::ImportValue": "sqs-bucket-notifications:ExportsOutputRefBucket25524B414E77B0447"
        },
        "\""
       ]
      ]
     },
     "Key": "\"image.png\"",
     "Body": "\"Some content\""
    },
    "flattenResponse": "false",
<<<<<<< HEAD
    "salt": "1724098698074"
=======
    "salt": "1721684943972"
>>>>>>> 4e7d4804
   },
   "DependsOn": [
    "AwsApiCallSQSpurgeQueue0080aee76c0c561f142ddb9a13ec7cc4"
   ],
   "UpdateReplacePolicy": "Delete",
   "DeletionPolicy": "Delete"
  },
  "AwsApiCallSQSreceiveMessage2339d0007bf8ec3f84ba0d037203c1f7": {
   "Type": "Custom::DeployAssert@SdkCallSQSreceiveMessage",
   "Properties": {
    "ServiceToken": {
     "Fn::GetAtt": [
      "SingletonFunction1488541a7b23466481b69b4408076b81HandlerCD40AE9F",
      "Arn"
     ]
    },
    "service": "SQS",
    "api": "receiveMessage",
    "expected": "{\"$StringLike\":\"image\\\\.png\"}",
    "actualPath": "Messages.0.Body.Records.0.s3.object.key",
    "parameters": {
     "QueueUrl": {
      "Fn::Join": [
       "",
       [
        "\"",
        {
         "Fn::ImportValue": "sqs-bucket-notifications:ExportsOutputRefMyQueueE6CA623512A57419"
        },
        "\""
       ]
      ]
     },
     "WaitTimeSeconds": "20"
    },
    "flattenResponse": "true",
    "outputPaths": [
     "Messages.0.Body.Records.0.s3.object.key"
    ],
<<<<<<< HEAD
    "salt": "1724098698074"
=======
    "salt": "1721684943972"
>>>>>>> 4e7d4804
   },
   "DependsOn": [
    "AwsApiCallS3putObjectfdcc2b330314993fae3423f6d19b433f"
   ],
   "UpdateReplacePolicy": "Delete",
   "DeletionPolicy": "Delete"
  }
 },
 "Mappings": {
  "LatestNodeRuntimeMap": {
   "af-south-1": {
    "value": "nodejs20.x"
   },
   "ap-east-1": {
    "value": "nodejs20.x"
   },
   "ap-northeast-1": {
    "value": "nodejs20.x"
   },
   "ap-northeast-2": {
    "value": "nodejs20.x"
   },
   "ap-northeast-3": {
    "value": "nodejs20.x"
   },
   "ap-south-1": {
    "value": "nodejs20.x"
   },
   "ap-south-2": {
    "value": "nodejs20.x"
   },
   "ap-southeast-1": {
    "value": "nodejs20.x"
   },
   "ap-southeast-2": {
    "value": "nodejs20.x"
   },
   "ap-southeast-3": {
    "value": "nodejs20.x"
   },
   "ap-southeast-4": {
    "value": "nodejs20.x"
   },
   "ap-southeast-5": {
    "value": "nodejs20.x"
   },
   "ap-southeast-7": {
    "value": "nodejs20.x"
   },
   "ca-central-1": {
    "value": "nodejs20.x"
   },
   "ca-west-1": {
    "value": "nodejs20.x"
   },
   "cn-north-1": {
    "value": "nodejs18.x"
   },
   "cn-northwest-1": {
    "value": "nodejs18.x"
   },
   "eu-central-1": {
    "value": "nodejs20.x"
   },
   "eu-central-2": {
    "value": "nodejs20.x"
   },
   "eu-isoe-west-1": {
    "value": "nodejs18.x"
   },
   "eu-north-1": {
    "value": "nodejs20.x"
   },
   "eu-south-1": {
    "value": "nodejs20.x"
   },
   "eu-south-2": {
    "value": "nodejs20.x"
   },
   "eu-west-1": {
    "value": "nodejs20.x"
   },
   "eu-west-2": {
    "value": "nodejs20.x"
   },
   "eu-west-3": {
    "value": "nodejs20.x"
   },
   "il-central-1": {
    "value": "nodejs20.x"
   },
   "me-central-1": {
    "value": "nodejs20.x"
   },
   "me-south-1": {
    "value": "nodejs20.x"
   },
   "mx-central-1": {
    "value": "nodejs20.x"
   },
   "sa-east-1": {
    "value": "nodejs20.x"
   },
   "us-east-1": {
    "value": "nodejs20.x"
   },
   "us-east-2": {
    "value": "nodejs20.x"
   },
   "us-gov-east-1": {
    "value": "nodejs18.x"
   },
   "us-gov-west-1": {
    "value": "nodejs18.x"
   },
   "us-iso-east-1": {
    "value": "nodejs18.x"
   },
   "us-iso-west-1": {
    "value": "nodejs18.x"
   },
   "us-isob-east-1": {
    "value": "nodejs18.x"
   },
   "us-west-1": {
    "value": "nodejs20.x"
   },
   "us-west-2": {
    "value": "nodejs20.x"
   }
  }
 },
 "Outputs": {
  "AssertionResultsAwsApiCallSQSreceiveMessage2339d0007bf8ec3f84ba0d037203c1f7": {
   "Value": {
    "Fn::GetAtt": [
     "AwsApiCallSQSreceiveMessage2339d0007bf8ec3f84ba0d037203c1f7",
     "assertion"
    ]
   }
  }
 },
 "Parameters": {
  "BootstrapVersion": {
   "Type": "AWS::SSM::Parameter::Value<String>",
   "Default": "/cdk-bootstrap/hnb659fds/version",
   "Description": "Version of the CDK Bootstrap resources in this environment, automatically retrieved from SSM Parameter Store. [cdk:skip]"
  }
 },
 "Rules": {
  "CheckBootstrapVersion": {
   "Assertions": [
    {
     "Assert": {
      "Fn::Not": [
       {
        "Fn::Contains": [
         [
          "1",
          "2",
          "3",
          "4",
          "5"
         ],
         {
          "Ref": "BootstrapVersion"
         }
        ]
       }
      ]
     },
     "AssertDescription": "CDK bootstrap stack version 6 required. Please run 'cdk bootstrap' with a recent version of the CDK CLI."
    }
   ]
  }
 }
}<|MERGE_RESOLUTION|>--- conflicted
+++ resolved
@@ -26,11 +26,7 @@
      }
     },
     "flattenResponse": "false",
-<<<<<<< HEAD
-    "salt": "1724098698073"
-=======
     "salt": "1721684943971"
->>>>>>> 4e7d4804
    },
    "UpdateReplacePolicy": "Delete",
    "DeletionPolicy": "Delete"
@@ -150,11 +146,7 @@
      "Body": "\"Some content\""
     },
     "flattenResponse": "false",
-<<<<<<< HEAD
-    "salt": "1724098698074"
-=======
     "salt": "1721684943972"
->>>>>>> 4e7d4804
    },
    "DependsOn": [
     "AwsApiCallSQSpurgeQueue0080aee76c0c561f142ddb9a13ec7cc4"
@@ -194,11 +186,7 @@
     "outputPaths": [
      "Messages.0.Body.Records.0.s3.object.key"
     ],
-<<<<<<< HEAD
-    "salt": "1724098698074"
-=======
     "salt": "1721684943972"
->>>>>>> 4e7d4804
    },
    "DependsOn": [
     "AwsApiCallS3putObjectfdcc2b330314993fae3423f6d19b433f"
