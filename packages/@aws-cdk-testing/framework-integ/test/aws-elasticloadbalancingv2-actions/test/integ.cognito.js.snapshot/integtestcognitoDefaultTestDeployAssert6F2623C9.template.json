{
 "Resources": {
  "LambdaInvoke018ab0799f88e5aed4847cc0bb1ff6bd": {
   "Type": "Custom::DeployAssert@SdkCallLambdainvoke",
   "Properties": {
    "ServiceToken": {
     "Fn::GetAtt": [
      "SingletonFunction1488541a7b23466481b69b4408076b81HandlerCD40AE9F",
      "Arn"
     ]
    },
    "service": "Lambda",
    "api": "invoke",
    "expected": "{\"$ObjectLike\":{\"Payload\":\"\\\"Authenticated\\\"\"}}",
    "parameters": {
     "FunctionName": {
      "Fn::Join": [
       "",
       [
        "\"",
        {
         "Fn::ImportValue": "integ-cognito:ExportsOutputRefSignin352C80E64BA58F71"
        },
        "\""
       ]
      ]
     }
    },
    "flattenResponse": "false",
<<<<<<< HEAD
    "salt": "1716481585644"
=======
    "salt": "1717253057640"
>>>>>>> 0fa3b1ef
   },
   "UpdateReplacePolicy": "Delete",
   "DeletionPolicy": "Delete"
  },
  "LambdaInvoke018ab0799f88e5aed4847cc0bb1ff6bdInvoke5A72F915": {
   "Type": "AWS::Lambda::Permission",
   "Properties": {
    "Action": "lambda:InvokeFunction",
    "FunctionName": {
     "Fn::ImportValue": "integ-cognito:ExportsOutputRefSignin352C80E64BA58F71"
    },
    "Principal": {
     "Fn::GetAtt": [
      "SingletonFunction1488541a7b23466481b69b4408076b81Role37ABCE73",
      "Arn"
     ]
    }
   }
  },
  "SingletonFunction1488541a7b23466481b69b4408076b81Role37ABCE73": {
   "Type": "AWS::IAM::Role",
   "Properties": {
    "AssumeRolePolicyDocument": {
     "Version": "2012-10-17",
     "Statement": [
      {
       "Action": "sts:AssumeRole",
       "Effect": "Allow",
       "Principal": {
        "Service": "lambda.amazonaws.com"
       }
      }
     ]
    },
    "ManagedPolicyArns": [
     {
      "Fn::Sub": "arn:${AWS::Partition}:iam::aws:policy/service-role/AWSLambdaBasicExecutionRole"
     }
    ],
    "Policies": [
     {
      "PolicyName": "Inline",
      "PolicyDocument": {
       "Version": "2012-10-17",
       "Statement": [
        {
         "Action": [
          "lambda:Invoke"
         ],
         "Effect": "Allow",
         "Resource": [
          "*"
         ]
        },
        {
         "Action": [
          "lambda:InvokeFunction"
         ],
         "Effect": "Allow",
         "Resource": [
          {
           "Fn::Join": [
            "",
            [
             "arn:",
             {
              "Ref": "AWS::Partition"
             },
             ":lambda:",
             {
              "Ref": "AWS::Region"
             },
             ":",
             {
              "Ref": "AWS::AccountId"
             },
             ":function:",
             {
              "Fn::ImportValue": "integ-cognito:ExportsOutputRefSignin352C80E64BA58F71"
             }
            ]
           ]
          }
         ]
        },
        {
         "Action": [
          "cognito-idp:AdminGetUser"
         ],
         "Effect": "Allow",
         "Resource": [
          "*"
         ]
        }
       ]
      }
     }
    ]
   }
  },
  "SingletonFunction1488541a7b23466481b69b4408076b81HandlerCD40AE9F": {
   "Type": "AWS::Lambda::Function",
   "Properties": {
    "Runtime": "nodejs18.x",
    "Code": {
     "S3Bucket": {
      "Fn::Sub": "cdk-hnb659fds-assets-${AWS::AccountId}-${AWS::Region}"
     },
     "S3Key": "cfdb46b4f2c6702b4a1cc8e23ca426e8de43d13567e73a8453d01c1176393814.zip"
    },
    "Timeout": 120,
    "Handler": "index.handler",
    "Role": {
     "Fn::GetAtt": [
      "SingletonFunction1488541a7b23466481b69b4408076b81Role37ABCE73",
      "Arn"
     ]
    }
   }
  },
  "AwsApiCallCognitoIdentityServiceProvideradminGetUsercd0af199640a9a7c74928b3c52106837": {
   "Type": "Custom::DeployAssert@SdkCallCognitoIdentityServiceProviderad",
   "Properties": {
    "ServiceToken": {
     "Fn::GetAtt": [
      "SingletonFunction1488541a7b23466481b69b4408076b81HandlerCD40AE9F",
      "Arn"
     ]
    },
    "service": "CognitoIdentityServiceProvider",
    "api": "adminGetUser",
    "expected": "{\"$ObjectLike\":{\"UserStatus\":\"CONFIRMED\",\"Enabled\":true,\"UserAttributes\":[{\"Name\":\"email\",\"Value\":\"test-user@example.com\"},{\"Name\":\"email_verified\",\"Value\":\"true\"},{\"Name\":\"sub\",\"Value\":{\"$StringLike\":\"^[0-9a-f]{8}-[0-9a-f]{4}-[0-9a-f]{4}-[0-9a-f]{4}-[0-9a-f]{12}$\"}}]}}",
    "parameters": {
     "UserPoolId": {
      "Fn::Join": [
       "",
       [
        "\"",
        {
         "Fn::ImportValue": "integ-cognito:ExportsOutputRefUserPool6BA7E5F296FD7236"
        },
        "\""
       ]
      ]
     },
     "Username": "\"test-user@example.com\""
    },
    "flattenResponse": "false",
<<<<<<< HEAD
    "salt": "1716481585645"
=======
    "salt": "1717253057641"
>>>>>>> 0fa3b1ef
   },
   "UpdateReplacePolicy": "Delete",
   "DeletionPolicy": "Delete"
  }
 },
 "Outputs": {
  "AssertionResultsLambdaInvoke018ab0799f88e5aed4847cc0bb1ff6bd": {
   "Value": {
    "Fn::GetAtt": [
     "LambdaInvoke018ab0799f88e5aed4847cc0bb1ff6bd",
     "assertion"
    ]
   }
  },
  "AssertionResultsAwsApiCallCognitoIdentityServiceProvideradminGetUsercd0af199640a9a7c74928b3c52106837": {
   "Value": {
    "Fn::GetAtt": [
     "AwsApiCallCognitoIdentityServiceProvideradminGetUsercd0af199640a9a7c74928b3c52106837",
     "assertion"
    ]
   }
  }
 },
 "Parameters": {
  "BootstrapVersion": {
   "Type": "AWS::SSM::Parameter::Value<String>",
   "Default": "/cdk-bootstrap/hnb659fds/version",
   "Description": "Version of the CDK Bootstrap resources in this environment, automatically retrieved from SSM Parameter Store. [cdk:skip]"
  }
 },
 "Rules": {
  "CheckBootstrapVersion": {
   "Assertions": [
    {
     "Assert": {
      "Fn::Not": [
       {
        "Fn::Contains": [
         [
          "1",
          "2",
          "3",
          "4",
          "5"
         ],
         {
          "Ref": "BootstrapVersion"
         }
        ]
       }
      ]
     },
     "AssertDescription": "CDK bootstrap stack version 6 required. Please run 'cdk bootstrap' with a recent version of the CDK CLI."
    }
   ]
  }
 }
}<|MERGE_RESOLUTION|>--- conflicted
+++ resolved
@@ -27,11 +27,7 @@
      }
     },
     "flattenResponse": "false",
-<<<<<<< HEAD
-    "salt": "1716481585644"
-=======
     "salt": "1717253057640"
->>>>>>> 0fa3b1ef
    },
    "UpdateReplacePolicy": "Delete",
    "DeletionPolicy": "Delete"
@@ -180,11 +176,7 @@
      "Username": "\"test-user@example.com\""
     },
     "flattenResponse": "false",
-<<<<<<< HEAD
-    "salt": "1716481585645"
-=======
     "salt": "1717253057641"
->>>>>>> 0fa3b1ef
    },
    "UpdateReplacePolicy": "Delete",
    "DeletionPolicy": "Delete"
