--- conflicted
+++ resolved
@@ -371,7 +371,7 @@
 })
 ```
 
-<<<<<<< HEAD
+
 ### Assumed Role
 
 In addition to specifying an execution policy or a role that applies to all resources you can
@@ -389,7 +389,9 @@
   },
   policy: AwsCustomResourcePolicy.fromSdkCalls({resources: AwsCustomResourcePolicy.ANY_RESOURCE})
 });
-=======
+```
+
+
 ### Physical Resource Id Parameter
 Some AWS APIs may require passing the physical resource id in as a parameter for doing updates and deletes. You can pass it by using `PhysicalResourceIdReference`.
 
@@ -413,7 +415,6 @@
   },
   policy: AwsCustomResourcePolicy.fromSdkCalls({resources: AwsCustomResourcePolicy.ANY_RESOURCE})
 })
->>>>>>> fb39803b
 ```
 
 ### Error Handling
