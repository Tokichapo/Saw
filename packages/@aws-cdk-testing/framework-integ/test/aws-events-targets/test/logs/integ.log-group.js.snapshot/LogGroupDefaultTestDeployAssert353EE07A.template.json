--- conflicted
+++ resolved
@@ -1,10 +1,6 @@
 {
  "Resources": {
-<<<<<<< HEAD
-  "AwsApiCallEventBridgeputEventsa1aeaa6950102eb7de2e604e9ddcbe13": {
-=======
-  "AwsApiCallEventBridgeputEvents193b6dfa50cf43844147261900a3deba": {
->>>>>>> d730f7f1
+  "AwsApiCallEventBridgeputEvents78fd48808b101c1316fca951436d41a7": {
    "Type": "Custom::DeployAssert@SdkCallEventBridgeputEvents",
    "Properties": {
     "ServiceToken": {
@@ -16,17 +12,10 @@
     "service": "EventBridge",
     "api": "putEvents",
     "parameters": {
-<<<<<<< HEAD
-     "Entries": "[{\"Detail\":\"{\\\"date\\\":\\\"abc1694205336594\\\"}\",\"DetailType\":\"cdk-integ-custom-rule\",\"Source\":\"cdk-integ\"}]"
+     "Entries": "[{\"Detail\":\"{\\\"date\\\":\\\"abc1694208763129\\\"}\",\"DetailType\":\"cdk-integ-custom-rule\",\"Source\":\"cdk-integ\"}]"
     },
     "flattenResponse": "false",
-    "salt": "1694205336605"
-=======
-     "Entries": "[{\"Detail\":\"{\\\"date\\\":\\\"abc1694180757789\\\"}\",\"DetailType\":\"cdk-integ-custom-rule\",\"Source\":\"cdk-integ\"}]"
-    },
-    "flattenResponse": "false",
-    "salt": "1694180757804"
->>>>>>> d730f7f1
+    "salt": "1694208763153"
    },
    "UpdateReplacePolicy": "Delete",
    "DeletionPolicy": "Delete"
@@ -98,11 +87,7 @@
      "S3Bucket": {
       "Fn::Sub": "cdk-hnb659fds-assets-${AWS::AccountId}-${AWS::Region}"
      },
-<<<<<<< HEAD
-     "S3Key": "8b95fbf5e6a258c07a4cca0d281e5c6bd26f20979e991cfeb3350b51751a0f08.zip"
-=======
-     "S3Key": "607f3e7ab05e31100a3d8b37a7c8b7c265265ddd82d3625781b6c940b54b6e6a.zip"
->>>>>>> d730f7f1
+     "S3Key": "d4087f9b90522f437499693de83d9bb1d3d93a99d4d34dad4625e71132244692.zip"
     },
     "Timeout": 120,
     "Handler": "index.handler",
@@ -114,11 +99,7 @@
     }
    }
   },
-<<<<<<< HEAD
-  "AwsApiCallCloudWatchLogsfilterLogEventsa4e346be1069c41c2839213f1cd02f66": {
-=======
-  "AwsApiCallCloudWatchLogsfilterLogEventse19564146b9bbe084fa4f2460aa68939": {
->>>>>>> d730f7f1
+  "AwsApiCallCloudWatchLogsfilterLogEvents0972b46c88b483028787f53fd02a1c40": {
    "Type": "Custom::DeployAssert@SdkCallCloudWatchLogsfilterLogEvents",
    "Properties": {
     "ServiceToken": {
@@ -129,11 +110,7 @@
     },
     "service": "CloudWatchLogs",
     "api": "filterLogEvents",
-<<<<<<< HEAD
-    "expected": "{\"$StringLike\":\"abc1694205336594\"}",
-=======
-    "expected": "{\"$StringLike\":\"abc1694180757789\"}",
->>>>>>> d730f7f1
+    "expected": "{\"$StringLike\":\"abc1694208763129\"}",
     "actualPath": "events.0.message",
     "parameters": {
      "logGroupName": {
@@ -148,45 +125,27 @@
        ]
       ]
      },
-<<<<<<< HEAD
-     "startTime": "1694205336594",
-=======
-     "startTime": "1694180757789",
->>>>>>> d730f7f1
+     "startTime": "1694208763129",
      "limit": "1"
     },
     "flattenResponse": "true",
     "outputPaths": [
      "events.0.message"
     ],
-<<<<<<< HEAD
-    "salt": "1694205336605"
+    "salt": "1694208763154"
    },
    "DependsOn": [
-    "AwsApiCallEventBridgeputEventsa1aeaa6950102eb7de2e604e9ddcbe13"
-=======
-    "salt": "1694180757805"
-   },
-   "DependsOn": [
-    "AwsApiCallEventBridgeputEvents193b6dfa50cf43844147261900a3deba"
->>>>>>> d730f7f1
+    "AwsApiCallEventBridgeputEvents78fd48808b101c1316fca951436d41a7"
    ],
    "UpdateReplacePolicy": "Delete",
    "DeletionPolicy": "Delete"
   }
  },
  "Outputs": {
-<<<<<<< HEAD
-  "AssertionResultsAwsApiCallCloudWatchLogsfilterLogEventsa4e346be1069c41c2839213f1cd02f66": {
+  "AssertionResultsAwsApiCallCloudWatchLogsfilterLogEvents0972b46c88b483028787f53fd02a1c40": {
    "Value": {
     "Fn::GetAtt": [
-     "AwsApiCallCloudWatchLogsfilterLogEventsa4e346be1069c41c2839213f1cd02f66",
-=======
-  "AssertionResultsAwsApiCallCloudWatchLogsfilterLogEventse19564146b9bbe084fa4f2460aa68939": {
-   "Value": {
-    "Fn::GetAtt": [
-     "AwsApiCallCloudWatchLogsfilterLogEventse19564146b9bbe084fa4f2460aa68939",
->>>>>>> d730f7f1
+     "AwsApiCallCloudWatchLogsfilterLogEvents0972b46c88b483028787f53fd02a1c40",
      "assertion"
     ]
    }
