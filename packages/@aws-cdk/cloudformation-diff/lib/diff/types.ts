--- conflicted
+++ resolved
@@ -12,10 +12,6 @@
   resourceWasReplaced: boolean;
   resourceType: string | undefined;
   propertyReplacementModes: PropertyReplacementModeMap | undefined;
-<<<<<<< HEAD
-  changeAction: ChangeSetActions;
-=======
->>>>>>> 3c4cf9f0
 }
 
 export type PropertyReplacementModeMap = {
