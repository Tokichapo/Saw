{
  "version": "tree-0.1",
  "tree": {
    "id": "App",
    "path": "",
    "children": {
      "aws-stepfunctions-tasks-emr-containers-start-job-run": {
        "id": "aws-stepfunctions-tasks-emr-containers-start-job-run",
        "path": "aws-stepfunctions-tasks-emr-containers-start-job-run",
        "children": {
          "integration-test-eks-cluster": {
            "id": "integration-test-eks-cluster",
            "path": "aws-stepfunctions-tasks-emr-containers-start-job-run/integration-test-eks-cluster",
            "children": {
              "DefaultVpc": {
                "id": "DefaultVpc",
                "path": "aws-stepfunctions-tasks-emr-containers-start-job-run/integration-test-eks-cluster/DefaultVpc",
                "children": {
                  "Resource": {
                    "id": "Resource",
                    "path": "aws-stepfunctions-tasks-emr-containers-start-job-run/integration-test-eks-cluster/DefaultVpc/Resource",
                    "attributes": {
                      "aws:cdk:cloudformation:type": "AWS::EC2::VPC",
                      "aws:cdk:cloudformation:props": {
                        "cidrBlock": "10.0.0.0/16",
                        "enableDnsHostnames": true,
                        "enableDnsSupport": true,
                        "instanceTenancy": "default",
                        "tags": [
                          {
                            "key": "Name",
                            "value": "aws-stepfunctions-tasks-emr-containers-start-job-run/integration-test-eks-cluster/DefaultVpc"
                          }
                        ]
                      }
                    },
                    "constructInfo": {
                      "fqn": "constructs.Construct",
                      "version": "10.3.0"
                    }
                  },
                  "PublicSubnet1": {
                    "id": "PublicSubnet1",
                    "path": "aws-stepfunctions-tasks-emr-containers-start-job-run/integration-test-eks-cluster/DefaultVpc/PublicSubnet1",
                    "children": {
                      "Subnet": {
                        "id": "Subnet",
                        "path": "aws-stepfunctions-tasks-emr-containers-start-job-run/integration-test-eks-cluster/DefaultVpc/PublicSubnet1/Subnet",
                        "attributes": {
                          "aws:cdk:cloudformation:type": "AWS::EC2::Subnet",
                          "aws:cdk:cloudformation:props": {
                            "availabilityZone": {
                              "Fn::Select": [
                                0,
                                {
                                  "Fn::GetAZs": ""
                                }
                              ]
                            },
                            "cidrBlock": "10.0.0.0/18",
                            "mapPublicIpOnLaunch": true,
                            "tags": [
                              {
                                "key": "aws-cdk:subnet-name",
                                "value": "Public"
                              },
                              {
                                "key": "aws-cdk:subnet-type",
                                "value": "Public"
                              },
                              {
                                "key": "kubernetes.io/role/elb",
                                "value": "1"
                              },
                              {
                                "key": "Name",
                                "value": "aws-stepfunctions-tasks-emr-containers-start-job-run/integration-test-eks-cluster/DefaultVpc/PublicSubnet1"
                              }
                            ],
                            "vpcId": {
                              "Ref": "integrationtesteksclusterDefaultVpc395E1A86"
                            }
                          }
                        },
                        "constructInfo": {
                          "fqn": "constructs.Construct",
                          "version": "10.3.0"
                        }
                      },
                      "Acl": {
                        "id": "Acl",
                        "path": "aws-stepfunctions-tasks-emr-containers-start-job-run/integration-test-eks-cluster/DefaultVpc/PublicSubnet1/Acl",
                        "constructInfo": {
                          "fqn": "constructs.Construct",
                          "version": "10.3.0"
                        }
                      },
                      "RouteTable": {
                        "id": "RouteTable",
                        "path": "aws-stepfunctions-tasks-emr-containers-start-job-run/integration-test-eks-cluster/DefaultVpc/PublicSubnet1/RouteTable",
                        "attributes": {
                          "aws:cdk:cloudformation:type": "AWS::EC2::RouteTable",
                          "aws:cdk:cloudformation:props": {
                            "tags": [
                              {
                                "key": "kubernetes.io/role/elb",
                                "value": "1"
                              },
                              {
                                "key": "Name",
                                "value": "aws-stepfunctions-tasks-emr-containers-start-job-run/integration-test-eks-cluster/DefaultVpc/PublicSubnet1"
                              }
                            ],
                            "vpcId": {
                              "Ref": "integrationtesteksclusterDefaultVpc395E1A86"
                            }
                          }
                        },
                        "constructInfo": {
                          "fqn": "constructs.Construct",
                          "version": "10.3.0"
                        }
                      },
                      "RouteTableAssociation": {
                        "id": "RouteTableAssociation",
                        "path": "aws-stepfunctions-tasks-emr-containers-start-job-run/integration-test-eks-cluster/DefaultVpc/PublicSubnet1/RouteTableAssociation",
                        "attributes": {
                          "aws:cdk:cloudformation:type": "AWS::EC2::SubnetRouteTableAssociation",
                          "aws:cdk:cloudformation:props": {
                            "routeTableId": {
                              "Ref": "integrationtesteksclusterDefaultVpcPublicSubnet1RouteTable1D5A7569"
                            },
                            "subnetId": {
                              "Ref": "integrationtesteksclusterDefaultVpcPublicSubnet1Subnet58061317"
                            }
                          }
                        },
                        "constructInfo": {
                          "fqn": "constructs.Construct",
                          "version": "10.3.0"
                        }
                      },
                      "DefaultRoute": {
                        "id": "DefaultRoute",
                        "path": "aws-stepfunctions-tasks-emr-containers-start-job-run/integration-test-eks-cluster/DefaultVpc/PublicSubnet1/DefaultRoute",
                        "attributes": {
                          "aws:cdk:cloudformation:type": "AWS::EC2::Route",
                          "aws:cdk:cloudformation:props": {
                            "destinationCidrBlock": "0.0.0.0/0",
                            "gatewayId": {
                              "Ref": "integrationtesteksclusterDefaultVpcIGW9ADAFE6F"
                            },
                            "routeTableId": {
                              "Ref": "integrationtesteksclusterDefaultVpcPublicSubnet1RouteTable1D5A7569"
                            }
                          }
                        },
                        "constructInfo": {
                          "fqn": "constructs.Construct",
                          "version": "10.3.0"
                        }
                      },
                      "EIP": {
                        "id": "EIP",
                        "path": "aws-stepfunctions-tasks-emr-containers-start-job-run/integration-test-eks-cluster/DefaultVpc/PublicSubnet1/EIP",
                        "attributes": {
                          "aws:cdk:cloudformation:type": "AWS::EC2::EIP",
                          "aws:cdk:cloudformation:props": {
                            "domain": "vpc",
                            "tags": [
                              {
                                "key": "kubernetes.io/role/elb",
                                "value": "1"
                              },
                              {
                                "key": "Name",
                                "value": "aws-stepfunctions-tasks-emr-containers-start-job-run/integration-test-eks-cluster/DefaultVpc/PublicSubnet1"
                              }
                            ]
                          }
                        },
                        "constructInfo": {
                          "fqn": "constructs.Construct",
                          "version": "10.3.0"
                        }
                      },
                      "NATGateway": {
                        "id": "NATGateway",
                        "path": "aws-stepfunctions-tasks-emr-containers-start-job-run/integration-test-eks-cluster/DefaultVpc/PublicSubnet1/NATGateway",
                        "attributes": {
                          "aws:cdk:cloudformation:type": "AWS::EC2::NatGateway",
                          "aws:cdk:cloudformation:props": {
                            "allocationId": {
                              "Fn::GetAtt": [
                                "integrationtesteksclusterDefaultVpcPublicSubnet1EIP62A0A17B",
                                "AllocationId"
                              ]
                            },
                            "subnetId": {
                              "Ref": "integrationtesteksclusterDefaultVpcPublicSubnet1Subnet58061317"
                            },
                            "tags": [
                              {
                                "key": "kubernetes.io/role/elb",
                                "value": "1"
                              },
                              {
                                "key": "Name",
                                "value": "aws-stepfunctions-tasks-emr-containers-start-job-run/integration-test-eks-cluster/DefaultVpc/PublicSubnet1"
                              }
                            ]
                          }
                        },
                        "constructInfo": {
                          "fqn": "constructs.Construct",
                          "version": "10.3.0"
                        }
                      }
                    },
                    "constructInfo": {
                      "fqn": "constructs.Construct",
                      "version": "10.3.0"
                    }
                  },
                  "PublicSubnet2": {
                    "id": "PublicSubnet2",
                    "path": "aws-stepfunctions-tasks-emr-containers-start-job-run/integration-test-eks-cluster/DefaultVpc/PublicSubnet2",
                    "children": {
                      "Subnet": {
                        "id": "Subnet",
                        "path": "aws-stepfunctions-tasks-emr-containers-start-job-run/integration-test-eks-cluster/DefaultVpc/PublicSubnet2/Subnet",
                        "attributes": {
                          "aws:cdk:cloudformation:type": "AWS::EC2::Subnet",
                          "aws:cdk:cloudformation:props": {
                            "availabilityZone": {
                              "Fn::Select": [
                                1,
                                {
                                  "Fn::GetAZs": ""
                                }
                              ]
                            },
                            "cidrBlock": "10.0.64.0/18",
                            "mapPublicIpOnLaunch": true,
                            "tags": [
                              {
                                "key": "aws-cdk:subnet-name",
                                "value": "Public"
                              },
                              {
                                "key": "aws-cdk:subnet-type",
                                "value": "Public"
                              },
                              {
                                "key": "kubernetes.io/role/elb",
                                "value": "1"
                              },
                              {
                                "key": "Name",
                                "value": "aws-stepfunctions-tasks-emr-containers-start-job-run/integration-test-eks-cluster/DefaultVpc/PublicSubnet2"
                              }
                            ],
                            "vpcId": {
                              "Ref": "integrationtesteksclusterDefaultVpc395E1A86"
                            }
                          }
                        },
                        "constructInfo": {
                          "fqn": "constructs.Construct",
                          "version": "10.3.0"
                        }
                      },
                      "Acl": {
                        "id": "Acl",
                        "path": "aws-stepfunctions-tasks-emr-containers-start-job-run/integration-test-eks-cluster/DefaultVpc/PublicSubnet2/Acl",
                        "constructInfo": {
                          "fqn": "constructs.Construct",
                          "version": "10.3.0"
                        }
                      },
                      "RouteTable": {
                        "id": "RouteTable",
                        "path": "aws-stepfunctions-tasks-emr-containers-start-job-run/integration-test-eks-cluster/DefaultVpc/PublicSubnet2/RouteTable",
                        "attributes": {
                          "aws:cdk:cloudformation:type": "AWS::EC2::RouteTable",
                          "aws:cdk:cloudformation:props": {
                            "tags": [
                              {
                                "key": "kubernetes.io/role/elb",
                                "value": "1"
                              },
                              {
                                "key": "Name",
                                "value": "aws-stepfunctions-tasks-emr-containers-start-job-run/integration-test-eks-cluster/DefaultVpc/PublicSubnet2"
                              }
                            ],
                            "vpcId": {
                              "Ref": "integrationtesteksclusterDefaultVpc395E1A86"
                            }
                          }
                        },
                        "constructInfo": {
                          "fqn": "constructs.Construct",
                          "version": "10.3.0"
                        }
                      },
                      "RouteTableAssociation": {
                        "id": "RouteTableAssociation",
                        "path": "aws-stepfunctions-tasks-emr-containers-start-job-run/integration-test-eks-cluster/DefaultVpc/PublicSubnet2/RouteTableAssociation",
                        "attributes": {
                          "aws:cdk:cloudformation:type": "AWS::EC2::SubnetRouteTableAssociation",
                          "aws:cdk:cloudformation:props": {
                            "routeTableId": {
                              "Ref": "integrationtesteksclusterDefaultVpcPublicSubnet2RouteTableA4C7B327"
                            },
                            "subnetId": {
                              "Ref": "integrationtesteksclusterDefaultVpcPublicSubnet2Subnet68EAAF11"
                            }
                          }
                        },
                        "constructInfo": {
                          "fqn": "constructs.Construct",
                          "version": "10.3.0"
                        }
                      },
                      "DefaultRoute": {
                        "id": "DefaultRoute",
                        "path": "aws-stepfunctions-tasks-emr-containers-start-job-run/integration-test-eks-cluster/DefaultVpc/PublicSubnet2/DefaultRoute",
                        "attributes": {
                          "aws:cdk:cloudformation:type": "AWS::EC2::Route",
                          "aws:cdk:cloudformation:props": {
                            "destinationCidrBlock": "0.0.0.0/0",
                            "gatewayId": {
                              "Ref": "integrationtesteksclusterDefaultVpcIGW9ADAFE6F"
                            },
                            "routeTableId": {
                              "Ref": "integrationtesteksclusterDefaultVpcPublicSubnet2RouteTableA4C7B327"
                            }
                          }
                        },
                        "constructInfo": {
                          "fqn": "constructs.Construct",
                          "version": "10.3.0"
                        }
                      },
                      "EIP": {
                        "id": "EIP",
                        "path": "aws-stepfunctions-tasks-emr-containers-start-job-run/integration-test-eks-cluster/DefaultVpc/PublicSubnet2/EIP",
                        "attributes": {
                          "aws:cdk:cloudformation:type": "AWS::EC2::EIP",
                          "aws:cdk:cloudformation:props": {
                            "domain": "vpc",
                            "tags": [
                              {
                                "key": "kubernetes.io/role/elb",
                                "value": "1"
                              },
                              {
                                "key": "Name",
                                "value": "aws-stepfunctions-tasks-emr-containers-start-job-run/integration-test-eks-cluster/DefaultVpc/PublicSubnet2"
                              }
                            ]
                          }
                        },
                        "constructInfo": {
                          "fqn": "constructs.Construct",
                          "version": "10.3.0"
                        }
                      },
                      "NATGateway": {
                        "id": "NATGateway",
                        "path": "aws-stepfunctions-tasks-emr-containers-start-job-run/integration-test-eks-cluster/DefaultVpc/PublicSubnet2/NATGateway",
                        "attributes": {
                          "aws:cdk:cloudformation:type": "AWS::EC2::NatGateway",
                          "aws:cdk:cloudformation:props": {
                            "allocationId": {
                              "Fn::GetAtt": [
                                "integrationtesteksclusterDefaultVpcPublicSubnet2EIPFC53AC43",
                                "AllocationId"
                              ]
                            },
                            "subnetId": {
                              "Ref": "integrationtesteksclusterDefaultVpcPublicSubnet2Subnet68EAAF11"
                            },
                            "tags": [
                              {
                                "key": "kubernetes.io/role/elb",
                                "value": "1"
                              },
                              {
                                "key": "Name",
                                "value": "aws-stepfunctions-tasks-emr-containers-start-job-run/integration-test-eks-cluster/DefaultVpc/PublicSubnet2"
                              }
                            ]
                          }
                        },
                        "constructInfo": {
                          "fqn": "constructs.Construct",
                          "version": "10.3.0"
                        }
                      }
                    },
                    "constructInfo": {
                      "fqn": "constructs.Construct",
                      "version": "10.3.0"
                    }
                  },
                  "PrivateSubnet1": {
                    "id": "PrivateSubnet1",
                    "path": "aws-stepfunctions-tasks-emr-containers-start-job-run/integration-test-eks-cluster/DefaultVpc/PrivateSubnet1",
                    "children": {
                      "Subnet": {
                        "id": "Subnet",
                        "path": "aws-stepfunctions-tasks-emr-containers-start-job-run/integration-test-eks-cluster/DefaultVpc/PrivateSubnet1/Subnet",
                        "attributes": {
                          "aws:cdk:cloudformation:type": "AWS::EC2::Subnet",
                          "aws:cdk:cloudformation:props": {
                            "availabilityZone": {
                              "Fn::Select": [
                                0,
                                {
                                  "Fn::GetAZs": ""
                                }
                              ]
                            },
                            "cidrBlock": "10.0.128.0/18",
                            "mapPublicIpOnLaunch": false,
                            "tags": [
                              {
                                "key": "aws-cdk:subnet-name",
                                "value": "Private"
                              },
                              {
                                "key": "aws-cdk:subnet-type",
                                "value": "Private"
                              },
                              {
                                "key": "kubernetes.io/role/internal-elb",
                                "value": "1"
                              },
                              {
                                "key": "Name",
                                "value": "aws-stepfunctions-tasks-emr-containers-start-job-run/integration-test-eks-cluster/DefaultVpc/PrivateSubnet1"
                              }
                            ],
                            "vpcId": {
                              "Ref": "integrationtesteksclusterDefaultVpc395E1A86"
                            }
                          }
                        },
                        "constructInfo": {
                          "fqn": "constructs.Construct",
                          "version": "10.3.0"
                        }
                      },
                      "Acl": {
                        "id": "Acl",
                        "path": "aws-stepfunctions-tasks-emr-containers-start-job-run/integration-test-eks-cluster/DefaultVpc/PrivateSubnet1/Acl",
                        "constructInfo": {
                          "fqn": "constructs.Construct",
                          "version": "10.3.0"
                        }
                      },
                      "RouteTable": {
                        "id": "RouteTable",
                        "path": "aws-stepfunctions-tasks-emr-containers-start-job-run/integration-test-eks-cluster/DefaultVpc/PrivateSubnet1/RouteTable",
                        "attributes": {
                          "aws:cdk:cloudformation:type": "AWS::EC2::RouteTable",
                          "aws:cdk:cloudformation:props": {
                            "tags": [
                              {
                                "key": "kubernetes.io/role/internal-elb",
                                "value": "1"
                              },
                              {
                                "key": "Name",
                                "value": "aws-stepfunctions-tasks-emr-containers-start-job-run/integration-test-eks-cluster/DefaultVpc/PrivateSubnet1"
                              }
                            ],
                            "vpcId": {
                              "Ref": "integrationtesteksclusterDefaultVpc395E1A86"
                            }
                          }
                        },
                        "constructInfo": {
                          "fqn": "constructs.Construct",
                          "version": "10.3.0"
                        }
                      },
                      "RouteTableAssociation": {
                        "id": "RouteTableAssociation",
                        "path": "aws-stepfunctions-tasks-emr-containers-start-job-run/integration-test-eks-cluster/DefaultVpc/PrivateSubnet1/RouteTableAssociation",
                        "attributes": {
                          "aws:cdk:cloudformation:type": "AWS::EC2::SubnetRouteTableAssociation",
                          "aws:cdk:cloudformation:props": {
                            "routeTableId": {
                              "Ref": "integrationtesteksclusterDefaultVpcPrivateSubnet1RouteTable4A47F4AC"
                            },
                            "subnetId": {
                              "Ref": "integrationtesteksclusterDefaultVpcPrivateSubnet1Subnet4E00CAFB"
                            }
                          }
                        },
                        "constructInfo": {
                          "fqn": "constructs.Construct",
                          "version": "10.3.0"
                        }
                      },
                      "DefaultRoute": {
                        "id": "DefaultRoute",
                        "path": "aws-stepfunctions-tasks-emr-containers-start-job-run/integration-test-eks-cluster/DefaultVpc/PrivateSubnet1/DefaultRoute",
                        "attributes": {
                          "aws:cdk:cloudformation:type": "AWS::EC2::Route",
                          "aws:cdk:cloudformation:props": {
                            "destinationCidrBlock": "0.0.0.0/0",
                            "natGatewayId": {
                              "Ref": "integrationtesteksclusterDefaultVpcPublicSubnet1NATGatewayC9C984F9"
                            },
                            "routeTableId": {
                              "Ref": "integrationtesteksclusterDefaultVpcPrivateSubnet1RouteTable4A47F4AC"
                            }
                          }
                        },
                        "constructInfo": {
                          "fqn": "constructs.Construct",
                          "version": "10.3.0"
                        }
                      }
                    },
                    "constructInfo": {
                      "fqn": "constructs.Construct",
                      "version": "10.3.0"
                    }
                  },
                  "PrivateSubnet2": {
                    "id": "PrivateSubnet2",
                    "path": "aws-stepfunctions-tasks-emr-containers-start-job-run/integration-test-eks-cluster/DefaultVpc/PrivateSubnet2",
                    "children": {
                      "Subnet": {
                        "id": "Subnet",
                        "path": "aws-stepfunctions-tasks-emr-containers-start-job-run/integration-test-eks-cluster/DefaultVpc/PrivateSubnet2/Subnet",
                        "attributes": {
                          "aws:cdk:cloudformation:type": "AWS::EC2::Subnet",
                          "aws:cdk:cloudformation:props": {
                            "availabilityZone": {
                              "Fn::Select": [
                                1,
                                {
                                  "Fn::GetAZs": ""
                                }
                              ]
                            },
                            "cidrBlock": "10.0.192.0/18",
                            "mapPublicIpOnLaunch": false,
                            "tags": [
                              {
                                "key": "aws-cdk:subnet-name",
                                "value": "Private"
                              },
                              {
                                "key": "aws-cdk:subnet-type",
                                "value": "Private"
                              },
                              {
                                "key": "kubernetes.io/role/internal-elb",
                                "value": "1"
                              },
                              {
                                "key": "Name",
                                "value": "aws-stepfunctions-tasks-emr-containers-start-job-run/integration-test-eks-cluster/DefaultVpc/PrivateSubnet2"
                              }
                            ],
                            "vpcId": {
                              "Ref": "integrationtesteksclusterDefaultVpc395E1A86"
                            }
                          }
                        },
                        "constructInfo": {
                          "fqn": "constructs.Construct",
                          "version": "10.3.0"
                        }
                      },
                      "Acl": {
                        "id": "Acl",
                        "path": "aws-stepfunctions-tasks-emr-containers-start-job-run/integration-test-eks-cluster/DefaultVpc/PrivateSubnet2/Acl",
                        "constructInfo": {
                          "fqn": "constructs.Construct",
                          "version": "10.3.0"
                        }
                      },
                      "RouteTable": {
                        "id": "RouteTable",
                        "path": "aws-stepfunctions-tasks-emr-containers-start-job-run/integration-test-eks-cluster/DefaultVpc/PrivateSubnet2/RouteTable",
                        "attributes": {
                          "aws:cdk:cloudformation:type": "AWS::EC2::RouteTable",
                          "aws:cdk:cloudformation:props": {
                            "tags": [
                              {
                                "key": "kubernetes.io/role/internal-elb",
                                "value": "1"
                              },
                              {
                                "key": "Name",
                                "value": "aws-stepfunctions-tasks-emr-containers-start-job-run/integration-test-eks-cluster/DefaultVpc/PrivateSubnet2"
                              }
                            ],
                            "vpcId": {
                              "Ref": "integrationtesteksclusterDefaultVpc395E1A86"
                            }
                          }
                        },
                        "constructInfo": {
                          "fqn": "constructs.Construct",
                          "version": "10.3.0"
                        }
                      },
                      "RouteTableAssociation": {
                        "id": "RouteTableAssociation",
                        "path": "aws-stepfunctions-tasks-emr-containers-start-job-run/integration-test-eks-cluster/DefaultVpc/PrivateSubnet2/RouteTableAssociation",
                        "attributes": {
                          "aws:cdk:cloudformation:type": "AWS::EC2::SubnetRouteTableAssociation",
                          "aws:cdk:cloudformation:props": {
                            "routeTableId": {
                              "Ref": "integrationtesteksclusterDefaultVpcPrivateSubnet2RouteTableD7E59903"
                            },
                            "subnetId": {
                              "Ref": "integrationtesteksclusterDefaultVpcPrivateSubnet2Subnet0C3539A8"
                            }
                          }
                        },
                        "constructInfo": {
                          "fqn": "constructs.Construct",
                          "version": "10.3.0"
                        }
                      },
                      "DefaultRoute": {
                        "id": "DefaultRoute",
                        "path": "aws-stepfunctions-tasks-emr-containers-start-job-run/integration-test-eks-cluster/DefaultVpc/PrivateSubnet2/DefaultRoute",
                        "attributes": {
                          "aws:cdk:cloudformation:type": "AWS::EC2::Route",
                          "aws:cdk:cloudformation:props": {
                            "destinationCidrBlock": "0.0.0.0/0",
                            "natGatewayId": {
                              "Ref": "integrationtesteksclusterDefaultVpcPublicSubnet2NATGatewayE109B761"
                            },
                            "routeTableId": {
                              "Ref": "integrationtesteksclusterDefaultVpcPrivateSubnet2RouteTableD7E59903"
                            }
                          }
                        },
                        "constructInfo": {
                          "fqn": "constructs.Construct",
                          "version": "10.3.0"
                        }
                      }
                    },
                    "constructInfo": {
                      "fqn": "constructs.Construct",
                      "version": "10.3.0"
                    }
                  },
                  "IGW": {
                    "id": "IGW",
                    "path": "aws-stepfunctions-tasks-emr-containers-start-job-run/integration-test-eks-cluster/DefaultVpc/IGW",
                    "attributes": {
                      "aws:cdk:cloudformation:type": "AWS::EC2::InternetGateway",
                      "aws:cdk:cloudformation:props": {
                        "tags": [
                          {
                            "key": "Name",
                            "value": "aws-stepfunctions-tasks-emr-containers-start-job-run/integration-test-eks-cluster/DefaultVpc"
                          }
                        ]
                      }
                    },
                    "constructInfo": {
                      "fqn": "constructs.Construct",
                      "version": "10.3.0"
                    }
                  },
                  "VPCGW": {
                    "id": "VPCGW",
                    "path": "aws-stepfunctions-tasks-emr-containers-start-job-run/integration-test-eks-cluster/DefaultVpc/VPCGW",
                    "attributes": {
                      "aws:cdk:cloudformation:type": "AWS::EC2::VPCGatewayAttachment",
                      "aws:cdk:cloudformation:props": {
                        "internetGatewayId": {
                          "Ref": "integrationtesteksclusterDefaultVpcIGW9ADAFE6F"
                        },
                        "vpcId": {
                          "Ref": "integrationtesteksclusterDefaultVpc395E1A86"
                        }
                      }
                    },
                    "constructInfo": {
                      "fqn": "constructs.Construct",
                      "version": "10.3.0"
                    }
                  }
                },
                "constructInfo": {
                  "fqn": "constructs.Construct",
                  "version": "10.3.0"
                }
              },
              "KubectlHandlerRole": {
                "id": "KubectlHandlerRole",
                "path": "aws-stepfunctions-tasks-emr-containers-start-job-run/integration-test-eks-cluster/KubectlHandlerRole",
                "children": {
                  "ImportKubectlHandlerRole": {
                    "id": "ImportKubectlHandlerRole",
                    "path": "aws-stepfunctions-tasks-emr-containers-start-job-run/integration-test-eks-cluster/KubectlHandlerRole/ImportKubectlHandlerRole",
                    "constructInfo": {
                      "fqn": "constructs.Construct",
                      "version": "10.3.0"
                    }
                  },
                  "Resource": {
                    "id": "Resource",
                    "path": "aws-stepfunctions-tasks-emr-containers-start-job-run/integration-test-eks-cluster/KubectlHandlerRole/Resource",
                    "attributes": {
                      "aws:cdk:cloudformation:type": "AWS::IAM::Role",
                      "aws:cdk:cloudformation:props": {
                        "assumeRolePolicyDocument": {
                          "Statement": [
                            {
                              "Action": "sts:AssumeRole",
                              "Effect": "Allow",
                              "Principal": {
                                "Service": "lambda.amazonaws.com"
                              }
                            }
                          ],
                          "Version": "2012-10-17"
                        },
                        "managedPolicyArns": [
                          {
                            "Fn::Join": [
                              "",
                              [
                                "arn:",
                                {
                                  "Ref": "AWS::Partition"
                                },
                                ":iam::aws:policy/service-role/AWSLambdaBasicExecutionRole"
                              ]
                            ]
                          },
                          {
                            "Fn::Join": [
                              "",
                              [
                                "arn:",
                                {
                                  "Ref": "AWS::Partition"
                                },
                                ":iam::aws:policy/service-role/AWSLambdaVPCAccessExecutionRole"
                              ]
                            ]
                          },
                          {
                            "Fn::Join": [
                              "",
                              [
                                "arn:",
                                {
                                  "Ref": "AWS::Partition"
                                },
                                ":iam::aws:policy/AmazonEC2ContainerRegistryReadOnly"
                              ]
                            ]
                          },
                          {
                            "Fn::If": [
                              "integrationtesteksclusterHasEcrPublic050389DE",
                              {
                                "Fn::Join": [
                                  "",
                                  [
                                    "arn:",
                                    {
                                      "Ref": "AWS::Partition"
                                    },
                                    ":iam::aws:policy/AmazonElasticContainerRegistryPublicReadOnly"
                                  ]
                                ]
                              },
                              {
                                "Ref": "AWS::NoValue"
                              }
                            ]
                          }
                        ]
                      }
                    },
                    "constructInfo": {
                      "fqn": "constructs.Construct",
                      "version": "10.3.0"
                    }
                  },
                  "DefaultPolicy": {
                    "id": "DefaultPolicy",
                    "path": "aws-stepfunctions-tasks-emr-containers-start-job-run/integration-test-eks-cluster/KubectlHandlerRole/DefaultPolicy",
                    "children": {
                      "Resource": {
                        "id": "Resource",
                        "path": "aws-stepfunctions-tasks-emr-containers-start-job-run/integration-test-eks-cluster/KubectlHandlerRole/DefaultPolicy/Resource",
                        "attributes": {
                          "aws:cdk:cloudformation:type": "AWS::IAM::Policy",
                          "aws:cdk:cloudformation:props": {
                            "policyDocument": {
                              "Statement": [
                                {
                                  "Action": "eks:DescribeCluster",
                                  "Effect": "Allow",
                                  "Resource": {
                                    "Fn::GetAtt": [
                                      "integrationtesteksclusterE5C0ED98",
                                      "Arn"
                                    ]
                                  }
                                },
                                {
                                  "Action": "sts:AssumeRole",
                                  "Effect": "Allow",
                                  "Resource": {
                                    "Fn::GetAtt": [
                                      "integrationtesteksclusterCreationRoleB98FE02A",
                                      "Arn"
                                    ]
                                  }
                                }
                              ],
                              "Version": "2012-10-17"
                            },
                            "policyName": "integrationtesteksclusterKubectlHandlerRoleDefaultPolicyF274D1D0",
                            "roles": [
                              {
                                "Ref": "integrationtesteksclusterKubectlHandlerRole9A4C37D2"
                              }
                            ]
                          }
                        },
                        "constructInfo": {
                          "fqn": "constructs.Construct",
                          "version": "10.3.0"
                        }
                      }
                    },
                    "constructInfo": {
                      "fqn": "constructs.Construct",
                      "version": "10.3.0"
                    }
                  }
                },
                "constructInfo": {
                  "fqn": "constructs.Construct",
                  "version": "10.3.0"
                }
              },
              "Role": {
                "id": "Role",
                "path": "aws-stepfunctions-tasks-emr-containers-start-job-run/integration-test-eks-cluster/Role",
                "children": {
                  "ImportRole": {
                    "id": "ImportRole",
                    "path": "aws-stepfunctions-tasks-emr-containers-start-job-run/integration-test-eks-cluster/Role/ImportRole",
                    "constructInfo": {
                      "fqn": "constructs.Construct",
                      "version": "10.3.0"
                    }
                  },
                  "Resource": {
                    "id": "Resource",
                    "path": "aws-stepfunctions-tasks-emr-containers-start-job-run/integration-test-eks-cluster/Role/Resource",
                    "attributes": {
                      "aws:cdk:cloudformation:type": "AWS::IAM::Role",
                      "aws:cdk:cloudformation:props": {
                        "assumeRolePolicyDocument": {
                          "Statement": [
                            {
                              "Action": "sts:AssumeRole",
                              "Effect": "Allow",
                              "Principal": {
                                "Service": "eks.amazonaws.com"
                              }
                            }
                          ],
                          "Version": "2012-10-17"
                        },
                        "managedPolicyArns": [
                          {
                            "Fn::Join": [
                              "",
                              [
                                "arn:",
                                {
                                  "Ref": "AWS::Partition"
                                },
                                ":iam::aws:policy/AmazonEKSClusterPolicy"
                              ]
                            ]
                          }
                        ]
                      }
                    },
                    "constructInfo": {
                      "fqn": "constructs.Construct",
                      "version": "10.3.0"
                    }
                  }
                },
                "constructInfo": {
                  "fqn": "constructs.Construct",
                  "version": "10.3.0"
                }
              },
              "ControlPlaneSecurityGroup": {
                "id": "ControlPlaneSecurityGroup",
                "path": "aws-stepfunctions-tasks-emr-containers-start-job-run/integration-test-eks-cluster/ControlPlaneSecurityGroup",
                "children": {
                  "Resource": {
                    "id": "Resource",
                    "path": "aws-stepfunctions-tasks-emr-containers-start-job-run/integration-test-eks-cluster/ControlPlaneSecurityGroup/Resource",
                    "attributes": {
                      "aws:cdk:cloudformation:type": "AWS::EC2::SecurityGroup",
                      "aws:cdk:cloudformation:props": {
                        "groupDescription": "EKS Control Plane Security Group",
                        "securityGroupEgress": [
                          {
                            "cidrIp": "0.0.0.0/0",
                            "description": "Allow all outbound traffic by default",
                            "ipProtocol": "-1"
                          }
                        ],
                        "vpcId": {
                          "Ref": "integrationtesteksclusterDefaultVpc395E1A86"
                        }
                      }
                    },
                    "constructInfo": {
                      "fqn": "constructs.Construct",
                      "version": "10.3.0"
                    }
                  }
                },
                "constructInfo": {
                  "fqn": "constructs.Construct",
                  "version": "10.3.0"
                }
              },
              "Resource": {
                "id": "Resource",
                "path": "aws-stepfunctions-tasks-emr-containers-start-job-run/integration-test-eks-cluster/Resource",
                "children": {
                  "CreationRole": {
                    "id": "CreationRole",
                    "path": "aws-stepfunctions-tasks-emr-containers-start-job-run/integration-test-eks-cluster/Resource/CreationRole",
                    "children": {
                      "ImportCreationRole": {
                        "id": "ImportCreationRole",
                        "path": "aws-stepfunctions-tasks-emr-containers-start-job-run/integration-test-eks-cluster/Resource/CreationRole/ImportCreationRole",
                        "constructInfo": {
                          "fqn": "constructs.Construct",
                          "version": "10.3.0"
                        }
                      },
                      "Resource": {
                        "id": "Resource",
                        "path": "aws-stepfunctions-tasks-emr-containers-start-job-run/integration-test-eks-cluster/Resource/CreationRole/Resource",
                        "attributes": {
                          "aws:cdk:cloudformation:type": "AWS::IAM::Role",
                          "aws:cdk:cloudformation:props": {
                            "assumeRolePolicyDocument": {
                              "Statement": [
                                {
                                  "Action": "sts:AssumeRole",
                                  "Effect": "Allow",
                                  "Principal": {
                                    "AWS": [
                                      {
                                        "Fn::GetAtt": [
                                          "awscdkawseksClusterResourceProviderNestedStackawscdkawseksClusterResourceProviderNestedStackResource9827C454",
                                          "Outputs.awsstepfunctionstasksemrcontainersstartjobrunawscdkawseksClusterResourceProviderIsCompleteHandlerServiceRole8A0930F5Arn"
                                        ]
                                      },
                                      {
                                        "Fn::GetAtt": [
                                          "awscdkawseksClusterResourceProviderNestedStackawscdkawseksClusterResourceProviderNestedStackResource9827C454",
                                          "Outputs.awsstepfunctionstasksemrcontainersstartjobrunawscdkawseksClusterResourceProviderOnEventHandlerServiceRoleE118846DArn"
                                        ]
                                      },
                                      {
                                        "Fn::GetAtt": [
                                          "integrationtesteksclusterKubectlHandlerRole9A4C37D2",
                                          "Arn"
                                        ]
                                      }
                                    ]
                                  }
                                }
                              ],
                              "Version": "2012-10-17"
                            }
                          }
                        },
                        "constructInfo": {
                          "fqn": "constructs.Construct",
                          "version": "10.3.0"
                        }
                      },
                      "DefaultPolicy": {
                        "id": "DefaultPolicy",
                        "path": "aws-stepfunctions-tasks-emr-containers-start-job-run/integration-test-eks-cluster/Resource/CreationRole/DefaultPolicy",
                        "children": {
                          "Resource": {
                            "id": "Resource",
                            "path": "aws-stepfunctions-tasks-emr-containers-start-job-run/integration-test-eks-cluster/Resource/CreationRole/DefaultPolicy/Resource",
                            "attributes": {
                              "aws:cdk:cloudformation:type": "AWS::IAM::Policy",
                              "aws:cdk:cloudformation:props": {
                                "policyDocument": {
                                  "Statement": [
                                    {
                                      "Action": "iam:PassRole",
                                      "Effect": "Allow",
                                      "Resource": {
                                        "Fn::GetAtt": [
                                          "integrationtesteksclusterRole03F70AF0",
                                          "Arn"
                                        ]
                                      }
                                    },
                                    {
                                      "Action": [
                                        "eks:CreateCluster",
                                        "eks:CreateFargateProfile",
                                        "eks:DeleteCluster",
                                        "eks:DescribeCluster",
                                        "eks:DescribeUpdate",
                                        "eks:TagResource",
                                        "eks:UntagResource",
                                        "eks:UpdateClusterConfig",
                                        "eks:UpdateClusterVersion"
                                      ],
                                      "Effect": "Allow",
                                      "Resource": "*"
                                    },
                                    {
                                      "Action": [
                                        "eks:DeleteFargateProfile",
                                        "eks:DescribeFargateProfile"
                                      ],
                                      "Effect": "Allow",
                                      "Resource": "*"
                                    },
                                    {
                                      "Action": [
                                        "ec2:DescribeDhcpOptions",
                                        "ec2:DescribeInstances",
                                        "ec2:DescribeNetworkInterfaces",
                                        "ec2:DescribeRouteTables",
                                        "ec2:DescribeSecurityGroups",
                                        "ec2:DescribeSubnets",
                                        "ec2:DescribeVpcs",
                                        "iam:CreateServiceLinkedRole",
                                        "iam:GetRole",
                                        "iam:listAttachedRolePolicies"
                                      ],
                                      "Effect": "Allow",
                                      "Resource": "*"
                                    }
                                  ],
                                  "Version": "2012-10-17"
                                },
                                "policyName": "integrationtesteksclusterCreationRoleDefaultPolicy5417802D",
                                "roles": [
                                  {
                                    "Ref": "integrationtesteksclusterCreationRoleB98FE02A"
                                  }
                                ]
                              }
                            },
                            "constructInfo": {
                              "fqn": "constructs.Construct",
                              "version": "10.3.0"
                            }
                          }
                        },
                        "constructInfo": {
                          "fqn": "constructs.Construct",
                          "version": "10.3.0"
                        }
                      }
                    },
                    "constructInfo": {
                      "fqn": "constructs.Construct",
                      "version": "10.3.0"
                    }
                  },
                  "Resource": {
                    "id": "Resource",
                    "path": "aws-stepfunctions-tasks-emr-containers-start-job-run/integration-test-eks-cluster/Resource/Resource",
                    "children": {
                      "Default": {
                        "id": "Default",
                        "path": "aws-stepfunctions-tasks-emr-containers-start-job-run/integration-test-eks-cluster/Resource/Resource/Default",
                        "constructInfo": {
                          "fqn": "constructs.Construct",
                          "version": "10.3.0"
                        }
                      }
                    },
                    "constructInfo": {
                      "fqn": "constructs.Construct",
                      "version": "10.3.0"
                    }
                  }
                },
                "constructInfo": {
                  "fqn": "constructs.Construct",
                  "version": "10.3.0"
                }
              },
              "KubectlReadyBarrier": {
                "id": "KubectlReadyBarrier",
                "path": "aws-stepfunctions-tasks-emr-containers-start-job-run/integration-test-eks-cluster/KubectlReadyBarrier",
                "constructInfo": {
                  "fqn": "constructs.Construct",
                  "version": "10.3.0"
                }
              },
              "ClusterSecurityGroup": {
                "id": "ClusterSecurityGroup",
                "path": "aws-stepfunctions-tasks-emr-containers-start-job-run/integration-test-eks-cluster/ClusterSecurityGroup",
                "constructInfo": {
                  "fqn": "constructs.Construct",
                  "version": "10.3.0"
                }
              },
              "HasEcrPublic": {
                "id": "HasEcrPublic",
                "path": "aws-stepfunctions-tasks-emr-containers-start-job-run/integration-test-eks-cluster/HasEcrPublic",
                "constructInfo": {
                  "fqn": "constructs.Construct",
                  "version": "10.3.0"
                }
              },
              "NodegroupDefaultCapacity": {
                "id": "NodegroupDefaultCapacity",
                "path": "aws-stepfunctions-tasks-emr-containers-start-job-run/integration-test-eks-cluster/NodegroupDefaultCapacity",
                "children": {
                  "NodeGroupRole": {
                    "id": "NodeGroupRole",
                    "path": "aws-stepfunctions-tasks-emr-containers-start-job-run/integration-test-eks-cluster/NodegroupDefaultCapacity/NodeGroupRole",
                    "children": {
                      "ImportNodeGroupRole": {
                        "id": "ImportNodeGroupRole",
                        "path": "aws-stepfunctions-tasks-emr-containers-start-job-run/integration-test-eks-cluster/NodegroupDefaultCapacity/NodeGroupRole/ImportNodeGroupRole",
                        "constructInfo": {
                          "fqn": "constructs.Construct",
                          "version": "10.3.0"
                        }
                      },
                      "Resource": {
                        "id": "Resource",
                        "path": "aws-stepfunctions-tasks-emr-containers-start-job-run/integration-test-eks-cluster/NodegroupDefaultCapacity/NodeGroupRole/Resource",
                        "attributes": {
                          "aws:cdk:cloudformation:type": "AWS::IAM::Role",
                          "aws:cdk:cloudformation:props": {
                            "assumeRolePolicyDocument": {
                              "Statement": [
                                {
                                  "Action": "sts:AssumeRole",
                                  "Effect": "Allow",
                                  "Principal": {
                                    "Service": "ec2.amazonaws.com"
                                  }
                                }
                              ],
                              "Version": "2012-10-17"
                            },
                            "managedPolicyArns": [
                              {
                                "Fn::Join": [
                                  "",
                                  [
                                    "arn:",
                                    {
                                      "Ref": "AWS::Partition"
                                    },
                                    ":iam::aws:policy/AmazonEKSWorkerNodePolicy"
                                  ]
                                ]
                              },
                              {
                                "Fn::Join": [
                                  "",
                                  [
                                    "arn:",
                                    {
                                      "Ref": "AWS::Partition"
                                    },
                                    ":iam::aws:policy/AmazonEKS_CNI_Policy"
                                  ]
                                ]
                              },
                              {
                                "Fn::Join": [
                                  "",
                                  [
                                    "arn:",
                                    {
                                      "Ref": "AWS::Partition"
                                    },
                                    ":iam::aws:policy/AmazonEC2ContainerRegistryReadOnly"
                                  ]
                                ]
                              }
                            ]
                          }
                        },
                        "constructInfo": {
                          "fqn": "constructs.Construct",
                          "version": "10.3.0"
                        }
                      }
                    },
                    "constructInfo": {
                      "fqn": "constructs.Construct",
                      "version": "10.3.0"
                    }
                  },
                  "Resource": {
                    "id": "Resource",
                    "path": "aws-stepfunctions-tasks-emr-containers-start-job-run/integration-test-eks-cluster/NodegroupDefaultCapacity/Resource",
                    "attributes": {
                      "aws:cdk:cloudformation:type": "AWS::EKS::Nodegroup",
                      "aws:cdk:cloudformation:props": {
                        "amiType": "AL2_x86_64",
                        "clusterName": {
                          "Ref": "integrationtesteksclusterE5C0ED98"
                        },
                        "forceUpdateEnabled": true,
                        "instanceTypes": [
                          "m5.xlarge"
                        ],
                        "nodeRole": {
                          "Fn::GetAtt": [
                            "integrationtesteksclusterNodegroupDefaultCapacityNodeGroupRole75D45BA7",
                            "Arn"
                          ]
                        },
                        "scalingConfig": {
                          "desiredSize": 3,
                          "maxSize": 3,
                          "minSize": 3
                        },
                        "subnets": [
                          {
                            "Ref": "integrationtesteksclusterDefaultVpcPrivateSubnet1Subnet4E00CAFB"
                          },
                          {
                            "Ref": "integrationtesteksclusterDefaultVpcPrivateSubnet2Subnet0C3539A8"
                          }
                        ]
                      }
                    },
                    "constructInfo": {
                      "fqn": "constructs.Construct",
                      "version": "10.3.0"
                    }
                  }
                },
                "constructInfo": {
                  "fqn": "constructs.Construct",
                  "version": "10.3.0"
                }
              },
              "AwsAuth": {
                "id": "AwsAuth",
                "path": "aws-stepfunctions-tasks-emr-containers-start-job-run/integration-test-eks-cluster/AwsAuth",
                "children": {
                  "manifest": {
                    "id": "manifest",
                    "path": "aws-stepfunctions-tasks-emr-containers-start-job-run/integration-test-eks-cluster/AwsAuth/manifest",
                    "children": {
                      "Resource": {
                        "id": "Resource",
                        "path": "aws-stepfunctions-tasks-emr-containers-start-job-run/integration-test-eks-cluster/AwsAuth/manifest/Resource",
                        "children": {
                          "Default": {
                            "id": "Default",
                            "path": "aws-stepfunctions-tasks-emr-containers-start-job-run/integration-test-eks-cluster/AwsAuth/manifest/Resource/Default",
                            "constructInfo": {
                              "fqn": "constructs.Construct",
                              "version": "10.3.0"
                            }
                          }
                        },
                        "constructInfo": {
                          "fqn": "constructs.Construct",
                          "version": "10.3.0"
                        }
                      }
                    },
                    "constructInfo": {
                      "fqn": "constructs.Construct",
                      "version": "10.3.0"
                    }
                  }
                },
                "constructInfo": {
                  "fqn": "constructs.Construct",
                  "version": "10.3.0"
                }
              },
              "manifest-emrRole": {
                "id": "manifest-emrRole",
                "path": "aws-stepfunctions-tasks-emr-containers-start-job-run/integration-test-eks-cluster/manifest-emrRole",
                "children": {
                  "Resource": {
                    "id": "Resource",
                    "path": "aws-stepfunctions-tasks-emr-containers-start-job-run/integration-test-eks-cluster/manifest-emrRole/Resource",
                    "children": {
                      "Default": {
                        "id": "Default",
                        "path": "aws-stepfunctions-tasks-emr-containers-start-job-run/integration-test-eks-cluster/manifest-emrRole/Resource/Default",
                        "constructInfo": {
                          "fqn": "constructs.Construct",
                          "version": "10.3.0"
                        }
                      }
                    },
                    "constructInfo": {
                      "fqn": "constructs.Construct",
                      "version": "10.3.0"
                    }
                  }
                },
                "constructInfo": {
                  "fqn": "constructs.Construct",
                  "version": "10.3.0"
                }
              },
              "manifest-emrRoleBind": {
                "id": "manifest-emrRoleBind",
                "path": "aws-stepfunctions-tasks-emr-containers-start-job-run/integration-test-eks-cluster/manifest-emrRoleBind",
                "children": {
                  "Resource": {
                    "id": "Resource",
                    "path": "aws-stepfunctions-tasks-emr-containers-start-job-run/integration-test-eks-cluster/manifest-emrRoleBind/Resource",
                    "children": {
                      "Default": {
                        "id": "Default",
                        "path": "aws-stepfunctions-tasks-emr-containers-start-job-run/integration-test-eks-cluster/manifest-emrRoleBind/Resource/Default",
                        "constructInfo": {
                          "fqn": "constructs.Construct",
                          "version": "10.3.0"
                        }
                      }
                    },
                    "constructInfo": {
                      "fqn": "constructs.Construct",
                      "version": "10.3.0"
                    }
                  }
                },
                "constructInfo": {
                  "fqn": "constructs.Construct",
                  "version": "10.3.0"
                }
              }
            },
            "constructInfo": {
              "fqn": "constructs.Construct",
              "version": "10.3.0"
            }
          },
          "@aws-cdk--aws-eks.ClusterResourceProvider": {
            "id": "@aws-cdk--aws-eks.ClusterResourceProvider",
            "path": "aws-stepfunctions-tasks-emr-containers-start-job-run/@aws-cdk--aws-eks.ClusterResourceProvider",
            "children": {
              "NodeProxyAgentLayer": {
                "id": "NodeProxyAgentLayer",
                "path": "aws-stepfunctions-tasks-emr-containers-start-job-run/@aws-cdk--aws-eks.ClusterResourceProvider/NodeProxyAgentLayer",
                "children": {
                  "Code": {
                    "id": "Code",
                    "path": "aws-stepfunctions-tasks-emr-containers-start-job-run/@aws-cdk--aws-eks.ClusterResourceProvider/NodeProxyAgentLayer/Code",
                    "children": {
                      "Stage": {
                        "id": "Stage",
                        "path": "aws-stepfunctions-tasks-emr-containers-start-job-run/@aws-cdk--aws-eks.ClusterResourceProvider/NodeProxyAgentLayer/Code/Stage",
                        "constructInfo": {
                          "fqn": "constructs.Construct",
                          "version": "10.3.0"
                        }
                      },
                      "AssetBucket": {
                        "id": "AssetBucket",
                        "path": "aws-stepfunctions-tasks-emr-containers-start-job-run/@aws-cdk--aws-eks.ClusterResourceProvider/NodeProxyAgentLayer/Code/AssetBucket",
                        "constructInfo": {
                          "fqn": "constructs.Construct",
                          "version": "10.3.0"
                        }
                      }
                    },
                    "constructInfo": {
                      "fqn": "constructs.Construct",
                      "version": "10.3.0"
                    }
                  },
                  "Resource": {
                    "id": "Resource",
                    "path": "aws-stepfunctions-tasks-emr-containers-start-job-run/@aws-cdk--aws-eks.ClusterResourceProvider/NodeProxyAgentLayer/Resource",
                    "attributes": {
                      "aws:cdk:cloudformation:type": "AWS::Lambda::LayerVersion",
                      "aws:cdk:cloudformation:props": {
                        "content": {
                          "s3Bucket": {
                            "Fn::Sub": "cdk-hnb659fds-assets-${AWS::AccountId}-${AWS::Region}"
                          },
                          "s3Key": "22de69e75b55e15d4d49905d8a4901edd66d1367f617c2a01ac6e86ca2b7eb84.zip"
                        },
                        "description": "/opt/nodejs/node_modules/proxy-agent"
                      }
                    },
                    "constructInfo": {
                      "fqn": "constructs.Construct",
                      "version": "10.3.0"
                    }
                  }
                },
                "constructInfo": {
                  "fqn": "constructs.Construct",
                  "version": "10.3.0"
                }
              },
              "OnEventHandler": {
                "id": "OnEventHandler",
                "path": "aws-stepfunctions-tasks-emr-containers-start-job-run/@aws-cdk--aws-eks.ClusterResourceProvider/OnEventHandler",
                "children": {
                  "ServiceRole": {
                    "id": "ServiceRole",
                    "path": "aws-stepfunctions-tasks-emr-containers-start-job-run/@aws-cdk--aws-eks.ClusterResourceProvider/OnEventHandler/ServiceRole",
                    "children": {
                      "ImportServiceRole": {
                        "id": "ImportServiceRole",
                        "path": "aws-stepfunctions-tasks-emr-containers-start-job-run/@aws-cdk--aws-eks.ClusterResourceProvider/OnEventHandler/ServiceRole/ImportServiceRole",
                        "constructInfo": {
                          "fqn": "constructs.Construct",
                          "version": "10.3.0"
                        }
                      },
                      "Resource": {
                        "id": "Resource",
                        "path": "aws-stepfunctions-tasks-emr-containers-start-job-run/@aws-cdk--aws-eks.ClusterResourceProvider/OnEventHandler/ServiceRole/Resource",
                        "attributes": {
                          "aws:cdk:cloudformation:type": "AWS::IAM::Role",
                          "aws:cdk:cloudformation:props": {
                            "assumeRolePolicyDocument": {
                              "Statement": [
                                {
                                  "Action": "sts:AssumeRole",
                                  "Effect": "Allow",
                                  "Principal": {
                                    "Service": "lambda.amazonaws.com"
                                  }
                                }
                              ],
                              "Version": "2012-10-17"
                            },
                            "managedPolicyArns": [
                              {
                                "Fn::Join": [
                                  "",
                                  [
                                    "arn:",
                                    {
                                      "Ref": "AWS::Partition"
                                    },
                                    ":iam::aws:policy/service-role/AWSLambdaBasicExecutionRole"
                                  ]
                                ]
                              }
                            ]
                          }
                        },
                        "constructInfo": {
                          "fqn": "constructs.Construct",
                          "version": "10.3.0"
                        }
                      }
                    },
                    "constructInfo": {
                      "fqn": "constructs.Construct",
                      "version": "10.3.0"
                    }
                  },
                  "Code": {
                    "id": "Code",
                    "path": "aws-stepfunctions-tasks-emr-containers-start-job-run/@aws-cdk--aws-eks.ClusterResourceProvider/OnEventHandler/Code",
                    "children": {
                      "Stage": {
                        "id": "Stage",
                        "path": "aws-stepfunctions-tasks-emr-containers-start-job-run/@aws-cdk--aws-eks.ClusterResourceProvider/OnEventHandler/Code/Stage",
                        "constructInfo": {
                          "fqn": "constructs.Construct",
                          "version": "10.3.0"
                        }
                      },
                      "AssetBucket": {
                        "id": "AssetBucket",
                        "path": "aws-stepfunctions-tasks-emr-containers-start-job-run/@aws-cdk--aws-eks.ClusterResourceProvider/OnEventHandler/Code/AssetBucket",
                        "constructInfo": {
                          "fqn": "constructs.Construct",
                          "version": "10.3.0"
                        }
                      }
                    },
                    "constructInfo": {
                      "fqn": "constructs.Construct",
                      "version": "10.3.0"
                    }
                  },
                  "Resource": {
                    "id": "Resource",
                    "path": "aws-stepfunctions-tasks-emr-containers-start-job-run/@aws-cdk--aws-eks.ClusterResourceProvider/OnEventHandler/Resource",
                    "attributes": {
                      "aws:cdk:cloudformation:type": "AWS::Lambda::Function",
                      "aws:cdk:cloudformation:props": {
                        "code": {
                          "s3Bucket": {
                            "Fn::Sub": "cdk-hnb659fds-assets-${AWS::AccountId}-${AWS::Region}"
                          },
<<<<<<< HEAD
                          "s3Key": "86ceb94f726e853fbe597fdc168e87c5a8bda64e9e27fdd9cb0fd0983b091205.zip"
=======
                          "s3Key": "98b432f1b1df9de4026df7e718c23783d833d67973da5291085b4dc7be1a568a.zip"
>>>>>>> d2ea2809
                        },
                        "description": "onEvent handler for EKS cluster resource provider",
                        "environment": {
                          "variables": {
                            "AWS_STS_REGIONAL_ENDPOINTS": "regional"
                          }
                        },
                        "handler": "index.onEvent",
                        "layers": [
                          {
                            "Ref": "NodeProxyAgentLayer924C1971"
                          }
                        ],
                        "role": {
                          "Fn::GetAtt": [
                            "OnEventHandlerServiceRole15A26729",
                            "Arn"
                          ]
                        },
                        "runtime": "nodejs18.x",
                        "timeout": 60
                      }
                    },
                    "constructInfo": {
                      "fqn": "constructs.Construct",
                      "version": "10.3.0"
                    }
                  }
                },
                "constructInfo": {
                  "fqn": "constructs.Construct",
                  "version": "10.3.0"
                }
              },
              "IsCompleteHandler": {
                "id": "IsCompleteHandler",
                "path": "aws-stepfunctions-tasks-emr-containers-start-job-run/@aws-cdk--aws-eks.ClusterResourceProvider/IsCompleteHandler",
                "children": {
                  "ServiceRole": {
                    "id": "ServiceRole",
                    "path": "aws-stepfunctions-tasks-emr-containers-start-job-run/@aws-cdk--aws-eks.ClusterResourceProvider/IsCompleteHandler/ServiceRole",
                    "children": {
                      "ImportServiceRole": {
                        "id": "ImportServiceRole",
                        "path": "aws-stepfunctions-tasks-emr-containers-start-job-run/@aws-cdk--aws-eks.ClusterResourceProvider/IsCompleteHandler/ServiceRole/ImportServiceRole",
                        "constructInfo": {
                          "fqn": "constructs.Construct",
                          "version": "10.3.0"
                        }
                      },
                      "Resource": {
                        "id": "Resource",
                        "path": "aws-stepfunctions-tasks-emr-containers-start-job-run/@aws-cdk--aws-eks.ClusterResourceProvider/IsCompleteHandler/ServiceRole/Resource",
                        "attributes": {
                          "aws:cdk:cloudformation:type": "AWS::IAM::Role",
                          "aws:cdk:cloudformation:props": {
                            "assumeRolePolicyDocument": {
                              "Statement": [
                                {
                                  "Action": "sts:AssumeRole",
                                  "Effect": "Allow",
                                  "Principal": {
                                    "Service": "lambda.amazonaws.com"
                                  }
                                }
                              ],
                              "Version": "2012-10-17"
                            },
                            "managedPolicyArns": [
                              {
                                "Fn::Join": [
                                  "",
                                  [
                                    "arn:",
                                    {
                                      "Ref": "AWS::Partition"
                                    },
                                    ":iam::aws:policy/service-role/AWSLambdaBasicExecutionRole"
                                  ]
                                ]
                              }
                            ]
                          }
                        },
                        "constructInfo": {
                          "fqn": "constructs.Construct",
                          "version": "10.3.0"
                        }
                      }
                    },
                    "constructInfo": {
                      "fqn": "constructs.Construct",
                      "version": "10.3.0"
                    }
                  },
                  "Code": {
                    "id": "Code",
                    "path": "aws-stepfunctions-tasks-emr-containers-start-job-run/@aws-cdk--aws-eks.ClusterResourceProvider/IsCompleteHandler/Code",
                    "children": {
                      "Stage": {
                        "id": "Stage",
                        "path": "aws-stepfunctions-tasks-emr-containers-start-job-run/@aws-cdk--aws-eks.ClusterResourceProvider/IsCompleteHandler/Code/Stage",
                        "constructInfo": {
                          "fqn": "constructs.Construct",
                          "version": "10.3.0"
                        }
                      },
                      "AssetBucket": {
                        "id": "AssetBucket",
                        "path": "aws-stepfunctions-tasks-emr-containers-start-job-run/@aws-cdk--aws-eks.ClusterResourceProvider/IsCompleteHandler/Code/AssetBucket",
                        "constructInfo": {
                          "fqn": "constructs.Construct",
                          "version": "10.3.0"
                        }
                      }
                    },
                    "constructInfo": {
                      "fqn": "constructs.Construct",
                      "version": "10.3.0"
                    }
                  },
                  "Resource": {
                    "id": "Resource",
                    "path": "aws-stepfunctions-tasks-emr-containers-start-job-run/@aws-cdk--aws-eks.ClusterResourceProvider/IsCompleteHandler/Resource",
                    "attributes": {
                      "aws:cdk:cloudformation:type": "AWS::Lambda::Function",
                      "aws:cdk:cloudformation:props": {
                        "code": {
                          "s3Bucket": {
                            "Fn::Sub": "cdk-hnb659fds-assets-${AWS::AccountId}-${AWS::Region}"
                          },
<<<<<<< HEAD
                          "s3Key": "86ceb94f726e853fbe597fdc168e87c5a8bda64e9e27fdd9cb0fd0983b091205.zip"
=======
                          "s3Key": "98b432f1b1df9de4026df7e718c23783d833d67973da5291085b4dc7be1a568a.zip"
>>>>>>> d2ea2809
                        },
                        "description": "isComplete handler for EKS cluster resource provider",
                        "environment": {
                          "variables": {
                            "AWS_STS_REGIONAL_ENDPOINTS": "regional"
                          }
                        },
                        "handler": "index.isComplete",
                        "layers": [
                          {
                            "Ref": "NodeProxyAgentLayer924C1971"
                          }
                        ],
                        "role": {
                          "Fn::GetAtt": [
                            "IsCompleteHandlerServiceRole5810CC58",
                            "Arn"
                          ]
                        },
                        "runtime": "nodejs18.x",
                        "timeout": 60
                      }
                    },
                    "constructInfo": {
                      "fqn": "constructs.Construct",
                      "version": "10.3.0"
                    }
                  }
                },
                "constructInfo": {
                  "fqn": "constructs.Construct",
                  "version": "10.3.0"
                }
              },
              "Provider": {
                "id": "Provider",
                "path": "aws-stepfunctions-tasks-emr-containers-start-job-run/@aws-cdk--aws-eks.ClusterResourceProvider/Provider",
                "children": {
                  "framework-onEvent": {
                    "id": "framework-onEvent",
                    "path": "aws-stepfunctions-tasks-emr-containers-start-job-run/@aws-cdk--aws-eks.ClusterResourceProvider/Provider/framework-onEvent",
                    "children": {
                      "ServiceRole": {
                        "id": "ServiceRole",
                        "path": "aws-stepfunctions-tasks-emr-containers-start-job-run/@aws-cdk--aws-eks.ClusterResourceProvider/Provider/framework-onEvent/ServiceRole",
                        "children": {
                          "ImportServiceRole": {
                            "id": "ImportServiceRole",
                            "path": "aws-stepfunctions-tasks-emr-containers-start-job-run/@aws-cdk--aws-eks.ClusterResourceProvider/Provider/framework-onEvent/ServiceRole/ImportServiceRole",
                            "constructInfo": {
                              "fqn": "constructs.Construct",
                              "version": "10.3.0"
                            }
                          },
                          "Resource": {
                            "id": "Resource",
                            "path": "aws-stepfunctions-tasks-emr-containers-start-job-run/@aws-cdk--aws-eks.ClusterResourceProvider/Provider/framework-onEvent/ServiceRole/Resource",
                            "attributes": {
                              "aws:cdk:cloudformation:type": "AWS::IAM::Role",
                              "aws:cdk:cloudformation:props": {
                                "assumeRolePolicyDocument": {
                                  "Statement": [
                                    {
                                      "Action": "sts:AssumeRole",
                                      "Effect": "Allow",
                                      "Principal": {
                                        "Service": "lambda.amazonaws.com"
                                      }
                                    }
                                  ],
                                  "Version": "2012-10-17"
                                },
                                "managedPolicyArns": [
                                  {
                                    "Fn::Join": [
                                      "",
                                      [
                                        "arn:",
                                        {
                                          "Ref": "AWS::Partition"
                                        },
                                        ":iam::aws:policy/service-role/AWSLambdaBasicExecutionRole"
                                      ]
                                    ]
                                  }
                                ]
                              }
                            },
                            "constructInfo": {
                              "fqn": "constructs.Construct",
                              "version": "10.3.0"
                            }
                          },
                          "DefaultPolicy": {
                            "id": "DefaultPolicy",
                            "path": "aws-stepfunctions-tasks-emr-containers-start-job-run/@aws-cdk--aws-eks.ClusterResourceProvider/Provider/framework-onEvent/ServiceRole/DefaultPolicy",
                            "children": {
                              "Resource": {
                                "id": "Resource",
                                "path": "aws-stepfunctions-tasks-emr-containers-start-job-run/@aws-cdk--aws-eks.ClusterResourceProvider/Provider/framework-onEvent/ServiceRole/DefaultPolicy/Resource",
                                "attributes": {
                                  "aws:cdk:cloudformation:type": "AWS::IAM::Policy",
                                  "aws:cdk:cloudformation:props": {
                                    "policyDocument": {
                                      "Statement": [
                                        {
                                          "Action": "lambda:InvokeFunction",
                                          "Effect": "Allow",
                                          "Resource": [
                                            {
                                              "Fn::GetAtt": [
                                                "IsCompleteHandler7073F4DA",
                                                "Arn"
                                              ]
                                            },
                                            {
                                              "Fn::GetAtt": [
                                                "OnEventHandler42BEBAE0",
                                                "Arn"
                                              ]
                                            },
                                            {
                                              "Fn::Join": [
                                                "",
                                                [
                                                  {
                                                    "Fn::GetAtt": [
                                                      "IsCompleteHandler7073F4DA",
                                                      "Arn"
                                                    ]
                                                  },
                                                  ":*"
                                                ]
                                              ]
                                            },
                                            {
                                              "Fn::Join": [
                                                "",
                                                [
                                                  {
                                                    "Fn::GetAtt": [
                                                      "OnEventHandler42BEBAE0",
                                                      "Arn"
                                                    ]
                                                  },
                                                  ":*"
                                                ]
                                              ]
                                            }
                                          ]
                                        },
                                        {
                                          "Action": "states:StartExecution",
                                          "Effect": "Allow",
                                          "Resource": {
                                            "Ref": "Providerwaiterstatemachine5D4A9DF0"
                                          }
                                        }
                                      ],
                                      "Version": "2012-10-17"
                                    },
                                    "policyName": "ProviderframeworkonEventServiceRoleDefaultPolicy48CD2133",
                                    "roles": [
                                      {
                                        "Ref": "ProviderframeworkonEventServiceRole9FF04296"
                                      }
                                    ]
                                  }
                                },
                                "constructInfo": {
                                  "fqn": "constructs.Construct",
                                  "version": "10.3.0"
                                }
                              }
                            },
                            "constructInfo": {
                              "fqn": "constructs.Construct",
                              "version": "10.3.0"
                            }
                          }
                        },
                        "constructInfo": {
                          "fqn": "constructs.Construct",
                          "version": "10.3.0"
                        }
                      },
                      "Code": {
                        "id": "Code",
                        "path": "aws-stepfunctions-tasks-emr-containers-start-job-run/@aws-cdk--aws-eks.ClusterResourceProvider/Provider/framework-onEvent/Code",
                        "children": {
                          "Stage": {
                            "id": "Stage",
                            "path": "aws-stepfunctions-tasks-emr-containers-start-job-run/@aws-cdk--aws-eks.ClusterResourceProvider/Provider/framework-onEvent/Code/Stage",
                            "constructInfo": {
                              "fqn": "constructs.Construct",
                              "version": "10.3.0"
                            }
                          },
                          "AssetBucket": {
                            "id": "AssetBucket",
                            "path": "aws-stepfunctions-tasks-emr-containers-start-job-run/@aws-cdk--aws-eks.ClusterResourceProvider/Provider/framework-onEvent/Code/AssetBucket",
                            "constructInfo": {
                              "fqn": "constructs.Construct",
                              "version": "10.3.0"
                            }
                          }
                        },
                        "constructInfo": {
                          "fqn": "constructs.Construct",
                          "version": "10.3.0"
                        }
                      },
                      "Resource": {
                        "id": "Resource",
                        "path": "aws-stepfunctions-tasks-emr-containers-start-job-run/@aws-cdk--aws-eks.ClusterResourceProvider/Provider/framework-onEvent/Resource",
                        "attributes": {
                          "aws:cdk:cloudformation:type": "AWS::Lambda::Function",
                          "aws:cdk:cloudformation:props": {
                            "code": {
                              "s3Bucket": {
                                "Fn::Sub": "cdk-hnb659fds-assets-${AWS::AccountId}-${AWS::Region}"
                              },
                              "s3Key": "15197a5512179542fe2cff74af89bb047793c9c4e0b4395f114641a81cd52ae5.zip"
                            },
                            "description": "AWS CDK resource provider framework - onEvent (aws-stepfunctions-tasks-emr-containers-start-job-run/@aws-cdk--aws-eks.ClusterResourceProvider/Provider)",
                            "environment": {
                              "variables": {
                                "USER_ON_EVENT_FUNCTION_ARN": {
                                  "Fn::GetAtt": [
                                    "OnEventHandler42BEBAE0",
                                    "Arn"
                                  ]
                                },
                                "USER_IS_COMPLETE_FUNCTION_ARN": {
                                  "Fn::GetAtt": [
                                    "IsCompleteHandler7073F4DA",
                                    "Arn"
                                  ]
                                },
                                "WAITER_STATE_MACHINE_ARN": {
                                  "Ref": "Providerwaiterstatemachine5D4A9DF0"
                                }
                              }
                            },
                            "handler": "framework.onEvent",
                            "role": {
                              "Fn::GetAtt": [
                                "ProviderframeworkonEventServiceRole9FF04296",
                                "Arn"
                              ]
                            },
                            "runtime": "nodejs18.x",
                            "timeout": 900
                          }
                        },
                        "constructInfo": {
                          "fqn": "constructs.Construct",
                          "version": "10.3.0"
                        }
                      }
                    },
                    "constructInfo": {
                      "fqn": "constructs.Construct",
                      "version": "10.3.0"
                    }
                  },
                  "framework-isComplete": {
                    "id": "framework-isComplete",
                    "path": "aws-stepfunctions-tasks-emr-containers-start-job-run/@aws-cdk--aws-eks.ClusterResourceProvider/Provider/framework-isComplete",
                    "children": {
                      "ServiceRole": {
                        "id": "ServiceRole",
                        "path": "aws-stepfunctions-tasks-emr-containers-start-job-run/@aws-cdk--aws-eks.ClusterResourceProvider/Provider/framework-isComplete/ServiceRole",
                        "children": {
                          "ImportServiceRole": {
                            "id": "ImportServiceRole",
                            "path": "aws-stepfunctions-tasks-emr-containers-start-job-run/@aws-cdk--aws-eks.ClusterResourceProvider/Provider/framework-isComplete/ServiceRole/ImportServiceRole",
                            "constructInfo": {
                              "fqn": "constructs.Construct",
                              "version": "10.3.0"
                            }
                          },
                          "Resource": {
                            "id": "Resource",
                            "path": "aws-stepfunctions-tasks-emr-containers-start-job-run/@aws-cdk--aws-eks.ClusterResourceProvider/Provider/framework-isComplete/ServiceRole/Resource",
                            "attributes": {
                              "aws:cdk:cloudformation:type": "AWS::IAM::Role",
                              "aws:cdk:cloudformation:props": {
                                "assumeRolePolicyDocument": {
                                  "Statement": [
                                    {
                                      "Action": "sts:AssumeRole",
                                      "Effect": "Allow",
                                      "Principal": {
                                        "Service": "lambda.amazonaws.com"
                                      }
                                    }
                                  ],
                                  "Version": "2012-10-17"
                                },
                                "managedPolicyArns": [
                                  {
                                    "Fn::Join": [
                                      "",
                                      [
                                        "arn:",
                                        {
                                          "Ref": "AWS::Partition"
                                        },
                                        ":iam::aws:policy/service-role/AWSLambdaBasicExecutionRole"
                                      ]
                                    ]
                                  }
                                ]
                              }
                            },
                            "constructInfo": {
                              "fqn": "constructs.Construct",
                              "version": "10.3.0"
                            }
                          },
                          "DefaultPolicy": {
                            "id": "DefaultPolicy",
                            "path": "aws-stepfunctions-tasks-emr-containers-start-job-run/@aws-cdk--aws-eks.ClusterResourceProvider/Provider/framework-isComplete/ServiceRole/DefaultPolicy",
                            "children": {
                              "Resource": {
                                "id": "Resource",
                                "path": "aws-stepfunctions-tasks-emr-containers-start-job-run/@aws-cdk--aws-eks.ClusterResourceProvider/Provider/framework-isComplete/ServiceRole/DefaultPolicy/Resource",
                                "attributes": {
                                  "aws:cdk:cloudformation:type": "AWS::IAM::Policy",
                                  "aws:cdk:cloudformation:props": {
                                    "policyDocument": {
                                      "Statement": [
                                        {
                                          "Action": "lambda:InvokeFunction",
                                          "Effect": "Allow",
                                          "Resource": [
                                            {
                                              "Fn::GetAtt": [
                                                "IsCompleteHandler7073F4DA",
                                                "Arn"
                                              ]
                                            },
                                            {
                                              "Fn::GetAtt": [
                                                "OnEventHandler42BEBAE0",
                                                "Arn"
                                              ]
                                            },
                                            {
                                              "Fn::Join": [
                                                "",
                                                [
                                                  {
                                                    "Fn::GetAtt": [
                                                      "IsCompleteHandler7073F4DA",
                                                      "Arn"
                                                    ]
                                                  },
                                                  ":*"
                                                ]
                                              ]
                                            },
                                            {
                                              "Fn::Join": [
                                                "",
                                                [
                                                  {
                                                    "Fn::GetAtt": [
                                                      "OnEventHandler42BEBAE0",
                                                      "Arn"
                                                    ]
                                                  },
                                                  ":*"
                                                ]
                                              ]
                                            }
                                          ]
                                        }
                                      ],
                                      "Version": "2012-10-17"
                                    },
                                    "policyName": "ProviderframeworkisCompleteServiceRoleDefaultPolicy2E7140AC",
                                    "roles": [
                                      {
                                        "Ref": "ProviderframeworkisCompleteServiceRoleB1087139"
                                      }
                                    ]
                                  }
                                },
                                "constructInfo": {
                                  "fqn": "constructs.Construct",
                                  "version": "10.3.0"
                                }
                              }
                            },
                            "constructInfo": {
                              "fqn": "constructs.Construct",
                              "version": "10.3.0"
                            }
                          }
                        },
                        "constructInfo": {
                          "fqn": "constructs.Construct",
                          "version": "10.3.0"
                        }
                      },
                      "Code": {
                        "id": "Code",
                        "path": "aws-stepfunctions-tasks-emr-containers-start-job-run/@aws-cdk--aws-eks.ClusterResourceProvider/Provider/framework-isComplete/Code",
                        "children": {
                          "Stage": {
                            "id": "Stage",
                            "path": "aws-stepfunctions-tasks-emr-containers-start-job-run/@aws-cdk--aws-eks.ClusterResourceProvider/Provider/framework-isComplete/Code/Stage",
                            "constructInfo": {
                              "fqn": "constructs.Construct",
                              "version": "10.3.0"
                            }
                          },
                          "AssetBucket": {
                            "id": "AssetBucket",
                            "path": "aws-stepfunctions-tasks-emr-containers-start-job-run/@aws-cdk--aws-eks.ClusterResourceProvider/Provider/framework-isComplete/Code/AssetBucket",
                            "constructInfo": {
                              "fqn": "constructs.Construct",
                              "version": "10.3.0"
                            }
                          }
                        },
                        "constructInfo": {
                          "fqn": "constructs.Construct",
                          "version": "10.3.0"
                        }
                      },
                      "Resource": {
                        "id": "Resource",
                        "path": "aws-stepfunctions-tasks-emr-containers-start-job-run/@aws-cdk--aws-eks.ClusterResourceProvider/Provider/framework-isComplete/Resource",
                        "attributes": {
                          "aws:cdk:cloudformation:type": "AWS::Lambda::Function",
                          "aws:cdk:cloudformation:props": {
                            "code": {
                              "s3Bucket": {
                                "Fn::Sub": "cdk-hnb659fds-assets-${AWS::AccountId}-${AWS::Region}"
                              },
                              "s3Key": "15197a5512179542fe2cff74af89bb047793c9c4e0b4395f114641a81cd52ae5.zip"
                            },
                            "description": "AWS CDK resource provider framework - isComplete (aws-stepfunctions-tasks-emr-containers-start-job-run/@aws-cdk--aws-eks.ClusterResourceProvider/Provider)",
                            "environment": {
                              "variables": {
                                "USER_ON_EVENT_FUNCTION_ARN": {
                                  "Fn::GetAtt": [
                                    "OnEventHandler42BEBAE0",
                                    "Arn"
                                  ]
                                },
                                "USER_IS_COMPLETE_FUNCTION_ARN": {
                                  "Fn::GetAtt": [
                                    "IsCompleteHandler7073F4DA",
                                    "Arn"
                                  ]
                                }
                              }
                            },
                            "handler": "framework.isComplete",
                            "role": {
                              "Fn::GetAtt": [
                                "ProviderframeworkisCompleteServiceRoleB1087139",
                                "Arn"
                              ]
                            },
                            "runtime": "nodejs18.x",
                            "timeout": 900
                          }
                        },
                        "constructInfo": {
                          "fqn": "constructs.Construct",
                          "version": "10.3.0"
                        }
                      }
                    },
                    "constructInfo": {
                      "fqn": "constructs.Construct",
                      "version": "10.3.0"
                    }
                  },
                  "framework-onTimeout": {
                    "id": "framework-onTimeout",
                    "path": "aws-stepfunctions-tasks-emr-containers-start-job-run/@aws-cdk--aws-eks.ClusterResourceProvider/Provider/framework-onTimeout",
                    "children": {
                      "ServiceRole": {
                        "id": "ServiceRole",
                        "path": "aws-stepfunctions-tasks-emr-containers-start-job-run/@aws-cdk--aws-eks.ClusterResourceProvider/Provider/framework-onTimeout/ServiceRole",
                        "children": {
                          "ImportServiceRole": {
                            "id": "ImportServiceRole",
                            "path": "aws-stepfunctions-tasks-emr-containers-start-job-run/@aws-cdk--aws-eks.ClusterResourceProvider/Provider/framework-onTimeout/ServiceRole/ImportServiceRole",
                            "constructInfo": {
                              "fqn": "constructs.Construct",
                              "version": "10.3.0"
                            }
                          },
                          "Resource": {
                            "id": "Resource",
                            "path": "aws-stepfunctions-tasks-emr-containers-start-job-run/@aws-cdk--aws-eks.ClusterResourceProvider/Provider/framework-onTimeout/ServiceRole/Resource",
                            "attributes": {
                              "aws:cdk:cloudformation:type": "AWS::IAM::Role",
                              "aws:cdk:cloudformation:props": {
                                "assumeRolePolicyDocument": {
                                  "Statement": [
                                    {
                                      "Action": "sts:AssumeRole",
                                      "Effect": "Allow",
                                      "Principal": {
                                        "Service": "lambda.amazonaws.com"
                                      }
                                    }
                                  ],
                                  "Version": "2012-10-17"
                                },
                                "managedPolicyArns": [
                                  {
                                    "Fn::Join": [
                                      "",
                                      [
                                        "arn:",
                                        {
                                          "Ref": "AWS::Partition"
                                        },
                                        ":iam::aws:policy/service-role/AWSLambdaBasicExecutionRole"
                                      ]
                                    ]
                                  }
                                ]
                              }
                            },
                            "constructInfo": {
                              "fqn": "constructs.Construct",
                              "version": "10.3.0"
                            }
                          },
                          "DefaultPolicy": {
                            "id": "DefaultPolicy",
                            "path": "aws-stepfunctions-tasks-emr-containers-start-job-run/@aws-cdk--aws-eks.ClusterResourceProvider/Provider/framework-onTimeout/ServiceRole/DefaultPolicy",
                            "children": {
                              "Resource": {
                                "id": "Resource",
                                "path": "aws-stepfunctions-tasks-emr-containers-start-job-run/@aws-cdk--aws-eks.ClusterResourceProvider/Provider/framework-onTimeout/ServiceRole/DefaultPolicy/Resource",
                                "attributes": {
                                  "aws:cdk:cloudformation:type": "AWS::IAM::Policy",
                                  "aws:cdk:cloudformation:props": {
                                    "policyDocument": {
                                      "Statement": [
                                        {
                                          "Action": "lambda:InvokeFunction",
                                          "Effect": "Allow",
                                          "Resource": [
                                            {
                                              "Fn::GetAtt": [
                                                "IsCompleteHandler7073F4DA",
                                                "Arn"
                                              ]
                                            },
                                            {
                                              "Fn::GetAtt": [
                                                "OnEventHandler42BEBAE0",
                                                "Arn"
                                              ]
                                            },
                                            {
                                              "Fn::Join": [
                                                "",
                                                [
                                                  {
                                                    "Fn::GetAtt": [
                                                      "IsCompleteHandler7073F4DA",
                                                      "Arn"
                                                    ]
                                                  },
                                                  ":*"
                                                ]
                                              ]
                                            },
                                            {
                                              "Fn::Join": [
                                                "",
                                                [
                                                  {
                                                    "Fn::GetAtt": [
                                                      "OnEventHandler42BEBAE0",
                                                      "Arn"
                                                    ]
                                                  },
                                                  ":*"
                                                ]
                                              ]
                                            }
                                          ]
                                        }
                                      ],
                                      "Version": "2012-10-17"
                                    },
                                    "policyName": "ProviderframeworkonTimeoutServiceRoleDefaultPolicy2688969F",
                                    "roles": [
                                      {
                                        "Ref": "ProviderframeworkonTimeoutServiceRole28643D26"
                                      }
                                    ]
                                  }
                                },
                                "constructInfo": {
                                  "fqn": "constructs.Construct",
                                  "version": "10.3.0"
                                }
                              }
                            },
                            "constructInfo": {
                              "fqn": "constructs.Construct",
                              "version": "10.3.0"
                            }
                          }
                        },
                        "constructInfo": {
                          "fqn": "constructs.Construct",
                          "version": "10.3.0"
                        }
                      },
                      "Code": {
                        "id": "Code",
                        "path": "aws-stepfunctions-tasks-emr-containers-start-job-run/@aws-cdk--aws-eks.ClusterResourceProvider/Provider/framework-onTimeout/Code",
                        "children": {
                          "Stage": {
                            "id": "Stage",
                            "path": "aws-stepfunctions-tasks-emr-containers-start-job-run/@aws-cdk--aws-eks.ClusterResourceProvider/Provider/framework-onTimeout/Code/Stage",
                            "constructInfo": {
                              "fqn": "constructs.Construct",
                              "version": "10.3.0"
                            }
                          },
                          "AssetBucket": {
                            "id": "AssetBucket",
                            "path": "aws-stepfunctions-tasks-emr-containers-start-job-run/@aws-cdk--aws-eks.ClusterResourceProvider/Provider/framework-onTimeout/Code/AssetBucket",
                            "constructInfo": {
                              "fqn": "constructs.Construct",
                              "version": "10.3.0"
                            }
                          }
                        },
                        "constructInfo": {
                          "fqn": "constructs.Construct",
                          "version": "10.3.0"
                        }
                      },
                      "Resource": {
                        "id": "Resource",
                        "path": "aws-stepfunctions-tasks-emr-containers-start-job-run/@aws-cdk--aws-eks.ClusterResourceProvider/Provider/framework-onTimeout/Resource",
                        "attributes": {
                          "aws:cdk:cloudformation:type": "AWS::Lambda::Function",
                          "aws:cdk:cloudformation:props": {
                            "code": {
                              "s3Bucket": {
                                "Fn::Sub": "cdk-hnb659fds-assets-${AWS::AccountId}-${AWS::Region}"
                              },
                              "s3Key": "15197a5512179542fe2cff74af89bb047793c9c4e0b4395f114641a81cd52ae5.zip"
                            },
                            "description": "AWS CDK resource provider framework - onTimeout (aws-stepfunctions-tasks-emr-containers-start-job-run/@aws-cdk--aws-eks.ClusterResourceProvider/Provider)",
                            "environment": {
                              "variables": {
                                "USER_ON_EVENT_FUNCTION_ARN": {
                                  "Fn::GetAtt": [
                                    "OnEventHandler42BEBAE0",
                                    "Arn"
                                  ]
                                },
                                "USER_IS_COMPLETE_FUNCTION_ARN": {
                                  "Fn::GetAtt": [
                                    "IsCompleteHandler7073F4DA",
                                    "Arn"
                                  ]
                                }
                              }
                            },
                            "handler": "framework.onTimeout",
                            "role": {
                              "Fn::GetAtt": [
                                "ProviderframeworkonTimeoutServiceRole28643D26",
                                "Arn"
                              ]
                            },
                            "runtime": "nodejs18.x",
                            "timeout": 900
                          }
                        },
                        "constructInfo": {
                          "fqn": "constructs.Construct",
                          "version": "10.3.0"
                        }
                      }
                    },
                    "constructInfo": {
                      "fqn": "constructs.Construct",
                      "version": "10.3.0"
                    }
                  },
                  "waiter-state-machine": {
                    "id": "waiter-state-machine",
                    "path": "aws-stepfunctions-tasks-emr-containers-start-job-run/@aws-cdk--aws-eks.ClusterResourceProvider/Provider/waiter-state-machine",
                    "children": {
                      "Role": {
                        "id": "Role",
                        "path": "aws-stepfunctions-tasks-emr-containers-start-job-run/@aws-cdk--aws-eks.ClusterResourceProvider/Provider/waiter-state-machine/Role",
                        "children": {
                          "ImportRole": {
                            "id": "ImportRole",
                            "path": "aws-stepfunctions-tasks-emr-containers-start-job-run/@aws-cdk--aws-eks.ClusterResourceProvider/Provider/waiter-state-machine/Role/ImportRole",
                            "constructInfo": {
                              "fqn": "constructs.Construct",
                              "version": "10.3.0"
                            }
                          },
                          "Resource": {
                            "id": "Resource",
                            "path": "aws-stepfunctions-tasks-emr-containers-start-job-run/@aws-cdk--aws-eks.ClusterResourceProvider/Provider/waiter-state-machine/Role/Resource",
                            "attributes": {
                              "aws:cdk:cloudformation:type": "AWS::IAM::Role",
                              "aws:cdk:cloudformation:props": {
                                "assumeRolePolicyDocument": {
                                  "Statement": [
                                    {
                                      "Action": "sts:AssumeRole",
                                      "Effect": "Allow",
                                      "Principal": {
                                        "Service": "states.amazonaws.com"
                                      }
                                    }
                                  ],
                                  "Version": "2012-10-17"
                                }
                              }
                            },
                            "constructInfo": {
                              "fqn": "constructs.Construct",
                              "version": "10.3.0"
                            }
                          },
                          "DefaultPolicy": {
                            "id": "DefaultPolicy",
                            "path": "aws-stepfunctions-tasks-emr-containers-start-job-run/@aws-cdk--aws-eks.ClusterResourceProvider/Provider/waiter-state-machine/Role/DefaultPolicy",
                            "children": {
                              "Resource": {
                                "id": "Resource",
                                "path": "aws-stepfunctions-tasks-emr-containers-start-job-run/@aws-cdk--aws-eks.ClusterResourceProvider/Provider/waiter-state-machine/Role/DefaultPolicy/Resource",
                                "attributes": {
                                  "aws:cdk:cloudformation:type": "AWS::IAM::Policy",
                                  "aws:cdk:cloudformation:props": {
                                    "policyDocument": {
                                      "Statement": [
                                        {
                                          "Action": "lambda:InvokeFunction",
                                          "Effect": "Allow",
                                          "Resource": [
                                            {
                                              "Fn::GetAtt": [
                                                "ProviderframeworkisComplete26D7B0CB",
                                                "Arn"
                                              ]
                                            },
                                            {
                                              "Fn::GetAtt": [
                                                "ProviderframeworkonTimeout0B47CA38",
                                                "Arn"
                                              ]
                                            },
                                            {
                                              "Fn::Join": [
                                                "",
                                                [
                                                  {
                                                    "Fn::GetAtt": [
                                                      "ProviderframeworkisComplete26D7B0CB",
                                                      "Arn"
                                                    ]
                                                  },
                                                  ":*"
                                                ]
                                              ]
                                            },
                                            {
                                              "Fn::Join": [
                                                "",
                                                [
                                                  {
                                                    "Fn::GetAtt": [
                                                      "ProviderframeworkonTimeout0B47CA38",
                                                      "Arn"
                                                    ]
                                                  },
                                                  ":*"
                                                ]
                                              ]
                                            }
                                          ]
                                        },
                                        {
                                          "Action": [
                                            "logs:CreateLogDelivery",
                                            "logs:CreateLogStream",
                                            "logs:DeleteLogDelivery",
                                            "logs:DescribeLogGroups",
                                            "logs:DescribeResourcePolicies",
                                            "logs:GetLogDelivery",
                                            "logs:ListLogDeliveries",
                                            "logs:PutLogEvents",
                                            "logs:PutResourcePolicy",
                                            "logs:UpdateLogDelivery"
                                          ],
                                          "Effect": "Allow",
                                          "Resource": "*"
                                        }
                                      ],
                                      "Version": "2012-10-17"
                                    },
                                    "policyName": "ProviderwaiterstatemachineRoleDefaultPolicyD3C3DA1A",
                                    "roles": [
                                      {
                                        "Ref": "ProviderwaiterstatemachineRole0C7159F9"
                                      }
                                    ]
                                  }
                                },
                                "constructInfo": {
                                  "fqn": "constructs.Construct",
                                  "version": "10.3.0"
                                }
                              }
                            },
                            "constructInfo": {
                              "fqn": "constructs.Construct",
                              "version": "10.3.0"
                            }
                          }
                        },
                        "constructInfo": {
                          "fqn": "constructs.Construct",
                          "version": "10.3.0"
                        }
                      },
                      "LogGroup": {
                        "id": "LogGroup",
                        "path": "aws-stepfunctions-tasks-emr-containers-start-job-run/@aws-cdk--aws-eks.ClusterResourceProvider/Provider/waiter-state-machine/LogGroup",
                        "children": {
                          "Resource": {
                            "id": "Resource",
                            "path": "aws-stepfunctions-tasks-emr-containers-start-job-run/@aws-cdk--aws-eks.ClusterResourceProvider/Provider/waiter-state-machine/LogGroup/Resource",
                            "attributes": {
                              "aws:cdk:cloudformation:type": "AWS::Logs::LogGroup",
                              "aws:cdk:cloudformation:props": {
                                "logGroupName": {
                                  "Fn::Join": [
                                    "",
                                    [
                                      "/aws/vendedlogs/states/waiter-state-machine-",
                                      {
                                        "Ref": "ProviderframeworkisComplete26D7B0CB"
                                      },
                                      "-c841d74ea2a8541e840bb6757d8d85b907b38f89f9"
                                    ]
                                  ]
                                },
                                "retentionInDays": 731
                              }
                            },
                            "constructInfo": {
                              "fqn": "constructs.Construct",
                              "version": "10.3.0"
                            }
                          }
                        },
                        "constructInfo": {
                          "fqn": "constructs.Construct",
                          "version": "10.3.0"
                        }
                      },
                      "Resource": {
                        "id": "Resource",
                        "path": "aws-stepfunctions-tasks-emr-containers-start-job-run/@aws-cdk--aws-eks.ClusterResourceProvider/Provider/waiter-state-machine/Resource",
                        "attributes": {
                          "aws:cdk:cloudformation:type": "AWS::StepFunctions::StateMachine",
                          "aws:cdk:cloudformation:props": {
                            "definitionString": {
                              "Fn::Join": [
                                "",
                                [
                                  "{\"StartAt\":\"framework-isComplete-task\",\"States\":{\"framework-isComplete-task\":{\"End\":true,\"Retry\":[{\"ErrorEquals\":[\"States.ALL\"],\"IntervalSeconds\":60,\"MaxAttempts\":60,\"BackoffRate\":1}],\"Catch\":[{\"ErrorEquals\":[\"States.ALL\"],\"Next\":\"framework-onTimeout-task\"}],\"Type\":\"Task\",\"Resource\":\"",
                                  {
                                    "Fn::GetAtt": [
                                      "ProviderframeworkisComplete26D7B0CB",
                                      "Arn"
                                    ]
                                  },
                                  "\"},\"framework-onTimeout-task\":{\"End\":true,\"Type\":\"Task\",\"Resource\":\"",
                                  {
                                    "Fn::GetAtt": [
                                      "ProviderframeworkonTimeout0B47CA38",
                                      "Arn"
                                    ]
                                  },
                                  "\"}}}"
                                ]
                              ]
                            },
                            "loggingConfiguration": {
                              "destinations": [
                                {
                                  "cloudWatchLogsLogGroup": {
                                    "logGroupArn": {
                                      "Fn::GetAtt": [
                                        "ProviderwaiterstatemachineLogGroupDD693A98",
                                        "Arn"
                                      ]
                                    }
                                  }
                                }
                              ],
                              "includeExecutionData": false,
                              "level": "ERROR"
                            },
                            "roleArn": {
                              "Fn::GetAtt": [
                                "ProviderwaiterstatemachineRole0C7159F9",
                                "Arn"
                              ]
                            }
                          }
                        },
                        "constructInfo": {
                          "fqn": "constructs.Construct",
                          "version": "10.3.0"
                        }
                      }
                    },
                    "constructInfo": {
                      "fqn": "constructs.Construct",
                      "version": "10.3.0"
                    }
                  }
                },
                "constructInfo": {
                  "fqn": "constructs.Construct",
                  "version": "10.3.0"
                }
              },
              "awsstepfunctionstasksemrcontainersstartjobrunawscdkawseksClusterResourceProviderOnEventHandlerServiceRoleE118846DArn": {
                "id": "awsstepfunctionstasksemrcontainersstartjobrunawscdkawseksClusterResourceProviderOnEventHandlerServiceRoleE118846DArn",
                "path": "aws-stepfunctions-tasks-emr-containers-start-job-run/@aws-cdk--aws-eks.ClusterResourceProvider/awsstepfunctionstasksemrcontainersstartjobrunawscdkawseksClusterResourceProviderOnEventHandlerServiceRoleE118846DArn",
                "constructInfo": {
                  "fqn": "constructs.Construct",
                  "version": "10.3.0"
                }
              },
              "awsstepfunctionstasksemrcontainersstartjobrunawscdkawseksClusterResourceProviderIsCompleteHandlerServiceRole8A0930F5Arn": {
                "id": "awsstepfunctionstasksemrcontainersstartjobrunawscdkawseksClusterResourceProviderIsCompleteHandlerServiceRole8A0930F5Arn",
                "path": "aws-stepfunctions-tasks-emr-containers-start-job-run/@aws-cdk--aws-eks.ClusterResourceProvider/awsstepfunctionstasksemrcontainersstartjobrunawscdkawseksClusterResourceProviderIsCompleteHandlerServiceRole8A0930F5Arn",
                "constructInfo": {
                  "fqn": "constructs.Construct",
                  "version": "10.3.0"
                }
              },
              "awsstepfunctionstasksemrcontainersstartjobrunawscdkawseksClusterResourceProviderframeworkonEvent534EC111Arn": {
                "id": "awsstepfunctionstasksemrcontainersstartjobrunawscdkawseksClusterResourceProviderframeworkonEvent534EC111Arn",
                "path": "aws-stepfunctions-tasks-emr-containers-start-job-run/@aws-cdk--aws-eks.ClusterResourceProvider/awsstepfunctionstasksemrcontainersstartjobrunawscdkawseksClusterResourceProviderframeworkonEvent534EC111Arn",
                "constructInfo": {
                  "fqn": "constructs.Construct",
                  "version": "10.3.0"
                }
              }
            },
            "constructInfo": {
              "fqn": "constructs.Construct",
              "version": "10.3.0"
            }
          },
          "@aws-cdk--aws-eks.ClusterResourceProvider.NestedStack": {
            "id": "@aws-cdk--aws-eks.ClusterResourceProvider.NestedStack",
            "path": "aws-stepfunctions-tasks-emr-containers-start-job-run/@aws-cdk--aws-eks.ClusterResourceProvider.NestedStack",
            "children": {
              "@aws-cdk--aws-eks.ClusterResourceProvider.NestedStackResource": {
                "id": "@aws-cdk--aws-eks.ClusterResourceProvider.NestedStackResource",
                "path": "aws-stepfunctions-tasks-emr-containers-start-job-run/@aws-cdk--aws-eks.ClusterResourceProvider.NestedStack/@aws-cdk--aws-eks.ClusterResourceProvider.NestedStackResource",
                "attributes": {
                  "aws:cdk:cloudformation:type": "AWS::CloudFormation::Stack",
                  "aws:cdk:cloudformation:props": {
                    "templateUrl": {
                      "Fn::Join": [
                        "",
                        [
                          "https://s3.",
                          {
                            "Ref": "AWS::Region"
                          },
                          ".",
                          {
                            "Ref": "AWS::URLSuffix"
                          },
                          "/",
                          {
                            "Fn::Sub": "cdk-hnb659fds-assets-${AWS::AccountId}-${AWS::Region}"
                          },
<<<<<<< HEAD
                          "/a76cbc0a633f84496aa2d4dc5b1476fdce465cd3755d0667dce5ed8b69d50e34.json"
=======
                          "/3617382b4c6ae32ded66a307deb8be9a9feb9e3749d00e0d85105e27d5f30bd8.json"
>>>>>>> d2ea2809
                        ]
                      ]
                    }
                  }
                },
                "constructInfo": {
                  "fqn": "constructs.Construct",
                  "version": "10.3.0"
                }
              }
            },
            "constructInfo": {
              "fqn": "constructs.Construct",
              "version": "10.3.0"
            }
          },
          "@aws-cdk--aws-eks.KubectlProvider": {
            "id": "@aws-cdk--aws-eks.KubectlProvider",
            "path": "aws-stepfunctions-tasks-emr-containers-start-job-run/@aws-cdk--aws-eks.KubectlProvider",
            "children": {
              "Handler": {
                "id": "Handler",
                "path": "aws-stepfunctions-tasks-emr-containers-start-job-run/@aws-cdk--aws-eks.KubectlProvider/Handler",
                "children": {
                  "Code": {
                    "id": "Code",
                    "path": "aws-stepfunctions-tasks-emr-containers-start-job-run/@aws-cdk--aws-eks.KubectlProvider/Handler/Code",
                    "children": {
                      "Stage": {
                        "id": "Stage",
                        "path": "aws-stepfunctions-tasks-emr-containers-start-job-run/@aws-cdk--aws-eks.KubectlProvider/Handler/Code/Stage",
                        "constructInfo": {
                          "fqn": "constructs.Construct",
                          "version": "10.3.0"
                        }
                      },
                      "AssetBucket": {
                        "id": "AssetBucket",
                        "path": "aws-stepfunctions-tasks-emr-containers-start-job-run/@aws-cdk--aws-eks.KubectlProvider/Handler/Code/AssetBucket",
                        "constructInfo": {
                          "fqn": "constructs.Construct",
                          "version": "10.3.0"
                        }
                      }
                    },
                    "constructInfo": {
                      "fqn": "constructs.Construct",
                      "version": "10.3.0"
                    }
                  },
                  "Resource": {
                    "id": "Resource",
                    "path": "aws-stepfunctions-tasks-emr-containers-start-job-run/@aws-cdk--aws-eks.KubectlProvider/Handler/Resource",
                    "attributes": {
                      "aws:cdk:cloudformation:type": "AWS::Lambda::Function",
                      "aws:cdk:cloudformation:props": {
                        "code": {
                          "s3Bucket": {
                            "Fn::Sub": "cdk-hnb659fds-assets-${AWS::AccountId}-${AWS::Region}"
                          },
                          "s3Key": "abc70c90ded969d12235ca11768293cb20557cff54518518480c0d9fb344a098.zip"
                        },
                        "description": "onEvent handler for EKS kubectl resource provider",
                        "handler": "index.handler",
                        "layers": [
                          {
                            "Ref": "AwsCliLayerF44AAF94"
                          },
                          {
                            "Ref": "KubectlLayer600207B5"
                          }
                        ],
                        "memorySize": 1024,
                        "role": {
                          "Ref": "referencetoawsstepfunctionstasksemrcontainersstartjobrunintegrationtesteksclusterKubectlHandlerRole965AEA8DArn"
                        },
                        "runtime": "python3.10",
                        "timeout": 900,
                        "vpcConfig": {
                          "subnetIds": [
                            {
                              "Ref": "referencetoawsstepfunctionstasksemrcontainersstartjobrunintegrationtesteksclusterDefaultVpcPrivateSubnet1SubnetFE45EEEBRef"
                            },
                            {
                              "Ref": "referencetoawsstepfunctionstasksemrcontainersstartjobrunintegrationtesteksclusterDefaultVpcPrivateSubnet2Subnet5042E9F4Ref"
                            }
                          ],
                          "securityGroupIds": [
                            {
                              "Ref": "referencetoawsstepfunctionstasksemrcontainersstartjobrunintegrationtestekscluster59B73E28ClusterSecurityGroupId"
                            }
                          ]
                        }
                      }
                    },
                    "constructInfo": {
                      "fqn": "constructs.Construct",
                      "version": "10.3.0"
                    }
                  }
                },
                "constructInfo": {
                  "fqn": "constructs.Construct",
                  "version": "10.3.0"
                }
              },
              "AwsCliLayer": {
                "id": "AwsCliLayer",
                "path": "aws-stepfunctions-tasks-emr-containers-start-job-run/@aws-cdk--aws-eks.KubectlProvider/AwsCliLayer",
                "children": {
                  "Code": {
                    "id": "Code",
                    "path": "aws-stepfunctions-tasks-emr-containers-start-job-run/@aws-cdk--aws-eks.KubectlProvider/AwsCliLayer/Code",
                    "children": {
                      "Stage": {
                        "id": "Stage",
                        "path": "aws-stepfunctions-tasks-emr-containers-start-job-run/@aws-cdk--aws-eks.KubectlProvider/AwsCliLayer/Code/Stage",
                        "constructInfo": {
                          "fqn": "constructs.Construct",
                          "version": "10.3.0"
                        }
                      },
                      "AssetBucket": {
                        "id": "AssetBucket",
                        "path": "aws-stepfunctions-tasks-emr-containers-start-job-run/@aws-cdk--aws-eks.KubectlProvider/AwsCliLayer/Code/AssetBucket",
                        "constructInfo": {
                          "fqn": "constructs.Construct",
                          "version": "10.3.0"
                        }
                      }
                    },
                    "constructInfo": {
                      "fqn": "constructs.Construct",
                      "version": "10.3.0"
                    }
                  },
                  "Resource": {
                    "id": "Resource",
                    "path": "aws-stepfunctions-tasks-emr-containers-start-job-run/@aws-cdk--aws-eks.KubectlProvider/AwsCliLayer/Resource",
                    "attributes": {
                      "aws:cdk:cloudformation:type": "AWS::Lambda::LayerVersion",
                      "aws:cdk:cloudformation:props": {
                        "content": {
                          "s3Bucket": {
                            "Fn::Sub": "cdk-hnb659fds-assets-${AWS::AccountId}-${AWS::Region}"
                          },
                          "s3Key": "3322b7049fb0ed2b7cbb644a2ada8d1116ff80c32dca89e6ada846b5de26f961.zip"
                        },
                        "description": "/opt/awscli/aws"
                      }
                    },
                    "constructInfo": {
                      "fqn": "constructs.Construct",
                      "version": "10.3.0"
                    }
                  }
                },
                "constructInfo": {
                  "fqn": "constructs.Construct",
                  "version": "10.3.0"
                }
              },
              "KubectlLayer": {
                "id": "KubectlLayer",
                "path": "aws-stepfunctions-tasks-emr-containers-start-job-run/@aws-cdk--aws-eks.KubectlProvider/KubectlLayer",
                "children": {
                  "Code": {
                    "id": "Code",
                    "path": "aws-stepfunctions-tasks-emr-containers-start-job-run/@aws-cdk--aws-eks.KubectlProvider/KubectlLayer/Code",
                    "children": {
                      "Stage": {
                        "id": "Stage",
                        "path": "aws-stepfunctions-tasks-emr-containers-start-job-run/@aws-cdk--aws-eks.KubectlProvider/KubectlLayer/Code/Stage",
                        "constructInfo": {
                          "fqn": "constructs.Construct",
                          "version": "10.3.0"
                        }
                      },
                      "AssetBucket": {
                        "id": "AssetBucket",
                        "path": "aws-stepfunctions-tasks-emr-containers-start-job-run/@aws-cdk--aws-eks.KubectlProvider/KubectlLayer/Code/AssetBucket",
                        "constructInfo": {
                          "fqn": "constructs.Construct",
                          "version": "10.3.0"
                        }
                      }
                    },
                    "constructInfo": {
                      "fqn": "constructs.Construct",
                      "version": "10.3.0"
                    }
                  },
                  "Resource": {
                    "id": "Resource",
                    "path": "aws-stepfunctions-tasks-emr-containers-start-job-run/@aws-cdk--aws-eks.KubectlProvider/KubectlLayer/Resource",
                    "attributes": {
                      "aws:cdk:cloudformation:type": "AWS::Lambda::LayerVersion",
                      "aws:cdk:cloudformation:props": {
                        "content": {
                          "s3Bucket": {
                            "Fn::Sub": "cdk-hnb659fds-assets-${AWS::AccountId}-${AWS::Region}"
                          },
                          "s3Key": "7e5f48d1e79c915595d938c932b6f0101715a162780d01a55845367e014fbcda.zip"
                        },
                        "description": "/opt/kubectl/kubectl and /opt/helm/helm"
                      }
                    },
                    "constructInfo": {
                      "fqn": "constructs.Construct",
                      "version": "10.3.0"
                    }
                  }
                },
                "constructInfo": {
                  "fqn": "constructs.Construct",
                  "version": "10.3.0"
                }
              },
              "ConditionalPolicyArn": {
                "id": "ConditionalPolicyArn",
                "path": "aws-stepfunctions-tasks-emr-containers-start-job-run/@aws-cdk--aws-eks.KubectlProvider/ConditionalPolicyArn",
                "constructInfo": {
                  "fqn": "constructs.Construct",
                  "version": "10.3.0"
                }
              },
              "conditionalPolicy": {
                "id": "conditionalPolicy",
                "path": "aws-stepfunctions-tasks-emr-containers-start-job-run/@aws-cdk--aws-eks.KubectlProvider/conditionalPolicy",
                "constructInfo": {
                  "fqn": "constructs.Construct",
                  "version": "10.3.0"
                }
              },
              "Provider": {
                "id": "Provider",
                "path": "aws-stepfunctions-tasks-emr-containers-start-job-run/@aws-cdk--aws-eks.KubectlProvider/Provider",
                "children": {
                  "framework-onEvent": {
                    "id": "framework-onEvent",
                    "path": "aws-stepfunctions-tasks-emr-containers-start-job-run/@aws-cdk--aws-eks.KubectlProvider/Provider/framework-onEvent",
                    "children": {
                      "ServiceRole": {
                        "id": "ServiceRole",
                        "path": "aws-stepfunctions-tasks-emr-containers-start-job-run/@aws-cdk--aws-eks.KubectlProvider/Provider/framework-onEvent/ServiceRole",
                        "children": {
                          "ImportServiceRole": {
                            "id": "ImportServiceRole",
                            "path": "aws-stepfunctions-tasks-emr-containers-start-job-run/@aws-cdk--aws-eks.KubectlProvider/Provider/framework-onEvent/ServiceRole/ImportServiceRole",
                            "constructInfo": {
                              "fqn": "constructs.Construct",
                              "version": "10.3.0"
                            }
                          },
                          "Resource": {
                            "id": "Resource",
                            "path": "aws-stepfunctions-tasks-emr-containers-start-job-run/@aws-cdk--aws-eks.KubectlProvider/Provider/framework-onEvent/ServiceRole/Resource",
                            "attributes": {
                              "aws:cdk:cloudformation:type": "AWS::IAM::Role",
                              "aws:cdk:cloudformation:props": {
                                "assumeRolePolicyDocument": {
                                  "Statement": [
                                    {
                                      "Action": "sts:AssumeRole",
                                      "Effect": "Allow",
                                      "Principal": {
                                        "Service": "lambda.amazonaws.com"
                                      }
                                    }
                                  ],
                                  "Version": "2012-10-17"
                                },
                                "managedPolicyArns": [
                                  {
                                    "Fn::Join": [
                                      "",
                                      [
                                        "arn:",
                                        {
                                          "Ref": "AWS::Partition"
                                        },
                                        ":iam::aws:policy/service-role/AWSLambdaBasicExecutionRole"
                                      ]
                                    ]
                                  },
                                  {
                                    "Fn::Join": [
                                      "",
                                      [
                                        "arn:",
                                        {
                                          "Ref": "AWS::Partition"
                                        },
                                        ":iam::aws:policy/service-role/AWSLambdaVPCAccessExecutionRole"
                                      ]
                                    ]
                                  }
                                ]
                              }
                            },
                            "constructInfo": {
                              "fqn": "constructs.Construct",
                              "version": "10.3.0"
                            }
                          },
                          "DefaultPolicy": {
                            "id": "DefaultPolicy",
                            "path": "aws-stepfunctions-tasks-emr-containers-start-job-run/@aws-cdk--aws-eks.KubectlProvider/Provider/framework-onEvent/ServiceRole/DefaultPolicy",
                            "children": {
                              "Resource": {
                                "id": "Resource",
                                "path": "aws-stepfunctions-tasks-emr-containers-start-job-run/@aws-cdk--aws-eks.KubectlProvider/Provider/framework-onEvent/ServiceRole/DefaultPolicy/Resource",
                                "attributes": {
                                  "aws:cdk:cloudformation:type": "AWS::IAM::Policy",
                                  "aws:cdk:cloudformation:props": {
                                    "policyDocument": {
                                      "Statement": [
                                        {
                                          "Action": "lambda:InvokeFunction",
                                          "Effect": "Allow",
                                          "Resource": [
                                            {
                                              "Fn::GetAtt": [
                                                "Handler886CB40B",
                                                "Arn"
                                              ]
                                            },
                                            {
                                              "Fn::Join": [
                                                "",
                                                [
                                                  {
                                                    "Fn::GetAtt": [
                                                      "Handler886CB40B",
                                                      "Arn"
                                                    ]
                                                  },
                                                  ":*"
                                                ]
                                              ]
                                            }
                                          ]
                                        }
                                      ],
                                      "Version": "2012-10-17"
                                    },
                                    "policyName": "ProviderframeworkonEventServiceRoleDefaultPolicy48CD2133",
                                    "roles": [
                                      {
                                        "Ref": "ProviderframeworkonEventServiceRole9FF04296"
                                      }
                                    ]
                                  }
                                },
                                "constructInfo": {
                                  "fqn": "constructs.Construct",
                                  "version": "10.3.0"
                                }
                              }
                            },
                            "constructInfo": {
                              "fqn": "constructs.Construct",
                              "version": "10.3.0"
                            }
                          }
                        },
                        "constructInfo": {
                          "fqn": "constructs.Construct",
                          "version": "10.3.0"
                        }
                      },
                      "Code": {
                        "id": "Code",
                        "path": "aws-stepfunctions-tasks-emr-containers-start-job-run/@aws-cdk--aws-eks.KubectlProvider/Provider/framework-onEvent/Code",
                        "children": {
                          "Stage": {
                            "id": "Stage",
                            "path": "aws-stepfunctions-tasks-emr-containers-start-job-run/@aws-cdk--aws-eks.KubectlProvider/Provider/framework-onEvent/Code/Stage",
                            "constructInfo": {
                              "fqn": "constructs.Construct",
                              "version": "10.3.0"
                            }
                          },
                          "AssetBucket": {
                            "id": "AssetBucket",
                            "path": "aws-stepfunctions-tasks-emr-containers-start-job-run/@aws-cdk--aws-eks.KubectlProvider/Provider/framework-onEvent/Code/AssetBucket",
                            "constructInfo": {
                              "fqn": "constructs.Construct",
                              "version": "10.3.0"
                            }
                          }
                        },
                        "constructInfo": {
                          "fqn": "constructs.Construct",
                          "version": "10.3.0"
                        }
                      },
                      "Resource": {
                        "id": "Resource",
                        "path": "aws-stepfunctions-tasks-emr-containers-start-job-run/@aws-cdk--aws-eks.KubectlProvider/Provider/framework-onEvent/Resource",
                        "attributes": {
                          "aws:cdk:cloudformation:type": "AWS::Lambda::Function",
                          "aws:cdk:cloudformation:props": {
                            "code": {
                              "s3Bucket": {
                                "Fn::Sub": "cdk-hnb659fds-assets-${AWS::AccountId}-${AWS::Region}"
                              },
                              "s3Key": "15197a5512179542fe2cff74af89bb047793c9c4e0b4395f114641a81cd52ae5.zip"
                            },
                            "description": "AWS CDK resource provider framework - onEvent (aws-stepfunctions-tasks-emr-containers-start-job-run/@aws-cdk--aws-eks.KubectlProvider/Provider)",
                            "environment": {
                              "variables": {
                                "USER_ON_EVENT_FUNCTION_ARN": {
                                  "Fn::GetAtt": [
                                    "Handler886CB40B",
                                    "Arn"
                                  ]
                                }
                              }
                            },
                            "handler": "framework.onEvent",
                            "role": {
                              "Fn::GetAtt": [
                                "ProviderframeworkonEventServiceRole9FF04296",
                                "Arn"
                              ]
                            },
                            "runtime": "nodejs18.x",
                            "timeout": 900,
                            "vpcConfig": {
                              "subnetIds": [
                                {
                                  "Ref": "referencetoawsstepfunctionstasksemrcontainersstartjobrunintegrationtesteksclusterDefaultVpcPrivateSubnet1SubnetFE45EEEBRef"
                                },
                                {
                                  "Ref": "referencetoawsstepfunctionstasksemrcontainersstartjobrunintegrationtesteksclusterDefaultVpcPrivateSubnet2Subnet5042E9F4Ref"
                                }
                              ],
                              "securityGroupIds": [
                                {
                                  "Ref": "referencetoawsstepfunctionstasksemrcontainersstartjobrunintegrationtestekscluster59B73E28ClusterSecurityGroupId"
                                }
                              ]
                            }
                          }
                        },
                        "constructInfo": {
                          "fqn": "constructs.Construct",
                          "version": "10.3.0"
                        }
                      }
                    },
                    "constructInfo": {
                      "fqn": "constructs.Construct",
                      "version": "10.3.0"
                    }
                  }
                },
                "constructInfo": {
                  "fqn": "constructs.Construct",
                  "version": "10.3.0"
                }
              },
              "awsstepfunctionstasksemrcontainersstartjobrunawscdkawseksKubectlProviderframeworkonEventB25EDDAEArn": {
                "id": "awsstepfunctionstasksemrcontainersstartjobrunawscdkawseksKubectlProviderframeworkonEventB25EDDAEArn",
                "path": "aws-stepfunctions-tasks-emr-containers-start-job-run/@aws-cdk--aws-eks.KubectlProvider/awsstepfunctionstasksemrcontainersstartjobrunawscdkawseksKubectlProviderframeworkonEventB25EDDAEArn",
                "constructInfo": {
                  "fqn": "constructs.Construct",
                  "version": "10.3.0"
                }
              },
              "reference-to-awsstepfunctionstasksemrcontainersstartjobrunintegrationtesteksclusterKubectlHandlerRole965AEA8DArn": {
                "id": "reference-to-awsstepfunctionstasksemrcontainersstartjobrunintegrationtesteksclusterKubectlHandlerRole965AEA8DArn",
                "path": "aws-stepfunctions-tasks-emr-containers-start-job-run/@aws-cdk--aws-eks.KubectlProvider/reference-to-awsstepfunctionstasksemrcontainersstartjobrunintegrationtesteksclusterKubectlHandlerRole965AEA8DArn",
                "constructInfo": {
                  "fqn": "constructs.Construct",
                  "version": "10.3.0"
                }
              },
              "reference-to-awsstepfunctionstasksemrcontainersstartjobrunintegrationtesteksclusterDefaultVpcPrivateSubnet1SubnetFE45EEEBRef": {
                "id": "reference-to-awsstepfunctionstasksemrcontainersstartjobrunintegrationtesteksclusterDefaultVpcPrivateSubnet1SubnetFE45EEEBRef",
                "path": "aws-stepfunctions-tasks-emr-containers-start-job-run/@aws-cdk--aws-eks.KubectlProvider/reference-to-awsstepfunctionstasksemrcontainersstartjobrunintegrationtesteksclusterDefaultVpcPrivateSubnet1SubnetFE45EEEBRef",
                "constructInfo": {
                  "fqn": "constructs.Construct",
                  "version": "10.3.0"
                }
              },
              "reference-to-awsstepfunctionstasksemrcontainersstartjobrunintegrationtesteksclusterDefaultVpcPrivateSubnet2Subnet5042E9F4Ref": {
                "id": "reference-to-awsstepfunctionstasksemrcontainersstartjobrunintegrationtesteksclusterDefaultVpcPrivateSubnet2Subnet5042E9F4Ref",
                "path": "aws-stepfunctions-tasks-emr-containers-start-job-run/@aws-cdk--aws-eks.KubectlProvider/reference-to-awsstepfunctionstasksemrcontainersstartjobrunintegrationtesteksclusterDefaultVpcPrivateSubnet2Subnet5042E9F4Ref",
                "constructInfo": {
                  "fqn": "constructs.Construct",
                  "version": "10.3.0"
                }
              },
              "reference-to-awsstepfunctionstasksemrcontainersstartjobrunintegrationtestekscluster59B73E28ClusterSecurityGroupId": {
                "id": "reference-to-awsstepfunctionstasksemrcontainersstartjobrunintegrationtestekscluster59B73E28ClusterSecurityGroupId",
                "path": "aws-stepfunctions-tasks-emr-containers-start-job-run/@aws-cdk--aws-eks.KubectlProvider/reference-to-awsstepfunctionstasksemrcontainersstartjobrunintegrationtestekscluster59B73E28ClusterSecurityGroupId",
                "constructInfo": {
                  "fqn": "constructs.Construct",
                  "version": "10.3.0"
                }
              }
            },
            "constructInfo": {
              "fqn": "constructs.Construct",
              "version": "10.3.0"
            }
          },
          "@aws-cdk--aws-eks.KubectlProvider.NestedStack": {
            "id": "@aws-cdk--aws-eks.KubectlProvider.NestedStack",
            "path": "aws-stepfunctions-tasks-emr-containers-start-job-run/@aws-cdk--aws-eks.KubectlProvider.NestedStack",
            "children": {
              "@aws-cdk--aws-eks.KubectlProvider.NestedStackResource": {
                "id": "@aws-cdk--aws-eks.KubectlProvider.NestedStackResource",
                "path": "aws-stepfunctions-tasks-emr-containers-start-job-run/@aws-cdk--aws-eks.KubectlProvider.NestedStack/@aws-cdk--aws-eks.KubectlProvider.NestedStackResource",
                "attributes": {
                  "aws:cdk:cloudformation:type": "AWS::CloudFormation::Stack",
                  "aws:cdk:cloudformation:props": {
                    "parameters": {
                      "referencetoawsstepfunctionstasksemrcontainersstartjobrunintegrationtesteksclusterKubectlHandlerRole965AEA8DArn": {
                        "Fn::GetAtt": [
                          "integrationtesteksclusterKubectlHandlerRole9A4C37D2",
                          "Arn"
                        ]
                      },
                      "referencetoawsstepfunctionstasksemrcontainersstartjobrunintegrationtesteksclusterDefaultVpcPrivateSubnet1SubnetFE45EEEBRef": {
                        "Ref": "integrationtesteksclusterDefaultVpcPrivateSubnet1Subnet4E00CAFB"
                      },
                      "referencetoawsstepfunctionstasksemrcontainersstartjobrunintegrationtesteksclusterDefaultVpcPrivateSubnet2Subnet5042E9F4Ref": {
                        "Ref": "integrationtesteksclusterDefaultVpcPrivateSubnet2Subnet0C3539A8"
                      },
                      "referencetoawsstepfunctionstasksemrcontainersstartjobrunintegrationtestekscluster59B73E28ClusterSecurityGroupId": {
                        "Fn::GetAtt": [
                          "integrationtesteksclusterE5C0ED98",
                          "ClusterSecurityGroupId"
                        ]
                      }
                    },
                    "templateUrl": {
                      "Fn::Join": [
                        "",
                        [
                          "https://s3.",
                          {
                            "Ref": "AWS::Region"
                          },
                          ".",
                          {
                            "Ref": "AWS::URLSuffix"
                          },
                          "/",
                          {
                            "Fn::Sub": "cdk-hnb659fds-assets-${AWS::AccountId}-${AWS::Region}"
                          },
                          "/b62155c236c3047e54d8c09d000f5d74a31e21ce4862d71a0a05949bb6188073.json"
                        ]
                      ]
                    }
                  }
                },
                "constructInfo": {
                  "fqn": "constructs.Construct",
                  "version": "10.3.0"
                }
              }
            },
            "constructInfo": {
              "fqn": "constructs.Construct",
              "version": "10.3.0"
            }
          },
          "Virtual Cluster": {
            "id": "Virtual Cluster",
            "path": "aws-stepfunctions-tasks-emr-containers-start-job-run/Virtual Cluster",
            "constructInfo": {
              "fqn": "constructs.Construct",
              "version": "10.3.0"
            }
          },
          "emrServiceRole": {
            "id": "emrServiceRole",
            "path": "aws-stepfunctions-tasks-emr-containers-start-job-run/emrServiceRole",
            "constructInfo": {
              "fqn": "constructs.Construct",
              "version": "10.3.0"
            }
          },
          "Start a Job Run": {
            "id": "Start a Job Run",
            "path": "aws-stepfunctions-tasks-emr-containers-start-job-run/Start a Job Run",
            "children": {
              "Job-Execution-Role": {
                "id": "Job-Execution-Role",
                "path": "aws-stepfunctions-tasks-emr-containers-start-job-run/Start a Job Run/Job-Execution-Role",
                "children": {
                  "ImportJob-Execution-Role": {
                    "id": "ImportJob-Execution-Role",
                    "path": "aws-stepfunctions-tasks-emr-containers-start-job-run/Start a Job Run/Job-Execution-Role/ImportJob-Execution-Role",
                    "constructInfo": {
                      "fqn": "constructs.Construct",
                      "version": "10.3.0"
                    }
                  },
                  "Resource": {
                    "id": "Resource",
                    "path": "aws-stepfunctions-tasks-emr-containers-start-job-run/Start a Job Run/Job-Execution-Role/Resource",
                    "attributes": {
                      "aws:cdk:cloudformation:type": "AWS::IAM::Role",
                      "aws:cdk:cloudformation:props": {
                        "assumeRolePolicyDocument": {
                          "Statement": [
                            {
                              "Action": "sts:AssumeRole",
                              "Effect": "Allow",
                              "Principal": {
                                "Service": [
                                  "emr-containers.amazonaws.com",
                                  "states.amazonaws.com"
                                ]
                              }
                            }
                          ],
                          "Version": "2012-10-17"
                        }
                      }
                    },
                    "constructInfo": {
                      "fqn": "constructs.Construct",
                      "version": "10.3.0"
                    }
                  },
                  "DefaultPolicy": {
                    "id": "DefaultPolicy",
                    "path": "aws-stepfunctions-tasks-emr-containers-start-job-run/Start a Job Run/Job-Execution-Role/DefaultPolicy",
                    "children": {
                      "Resource": {
                        "id": "Resource",
                        "path": "aws-stepfunctions-tasks-emr-containers-start-job-run/Start a Job Run/Job-Execution-Role/DefaultPolicy/Resource",
                        "attributes": {
                          "aws:cdk:cloudformation:type": "AWS::IAM::Policy",
                          "aws:cdk:cloudformation:props": {
                            "policyDocument": {
                              "Statement": [
                                {
                                  "Action": "logs:DescribeLogGroups",
                                  "Effect": "Allow",
                                  "Resource": {
                                    "Fn::Join": [
                                      "",
                                      [
                                        "arn:",
                                        {
                                          "Ref": "AWS::Partition"
                                        },
                                        ":logs:",
                                        {
                                          "Ref": "AWS::Region"
                                        },
                                        ":",
                                        {
                                          "Ref": "AWS::AccountId"
                                        },
                                        ":*"
                                      ]
                                    ]
                                  }
                                }
                              ],
                              "Version": "2012-10-17"
                            },
                            "policyName": "StartaJobRunJobExecutionRoleDefaultPolicyEA7882C0",
                            "roles": [
                              {
                                "Ref": "StartaJobRunJobExecutionRole157B6BE1"
                              }
                            ]
                          }
                        },
                        "constructInfo": {
                          "fqn": "constructs.Construct",
                          "version": "10.3.0"
                        }
                      }
                    },
                    "constructInfo": {
                      "fqn": "constructs.Construct",
                      "version": "10.3.0"
                    }
                  }
                },
                "constructInfo": {
                  "fqn": "constructs.Construct",
                  "version": "10.3.0"
                }
              },
              "GetEksClusterInfo": {
                "id": "GetEksClusterInfo",
                "path": "aws-stepfunctions-tasks-emr-containers-start-job-run/Start a Job Run/GetEksClusterInfo",
                "children": {
                  "Provider": {
                    "id": "Provider",
                    "path": "aws-stepfunctions-tasks-emr-containers-start-job-run/Start a Job Run/GetEksClusterInfo/Provider",
                    "constructInfo": {
                      "fqn": "constructs.Construct",
                      "version": "10.3.0"
                    }
                  },
                  "Resource": {
                    "id": "Resource",
                    "path": "aws-stepfunctions-tasks-emr-containers-start-job-run/Start a Job Run/GetEksClusterInfo/Resource",
                    "children": {
                      "Default": {
                        "id": "Default",
                        "path": "aws-stepfunctions-tasks-emr-containers-start-job-run/Start a Job Run/GetEksClusterInfo/Resource/Default",
                        "constructInfo": {
                          "fqn": "constructs.Construct",
                          "version": "10.3.0"
                        }
                      }
                    },
                    "constructInfo": {
                      "fqn": "constructs.Construct",
                      "version": "10.3.0"
                    }
                  },
                  "CustomResourcePolicy": {
                    "id": "CustomResourcePolicy",
                    "path": "aws-stepfunctions-tasks-emr-containers-start-job-run/Start a Job Run/GetEksClusterInfo/CustomResourcePolicy",
                    "children": {
                      "Resource": {
                        "id": "Resource",
                        "path": "aws-stepfunctions-tasks-emr-containers-start-job-run/Start a Job Run/GetEksClusterInfo/CustomResourcePolicy/Resource",
                        "attributes": {
                          "aws:cdk:cloudformation:type": "AWS::IAM::Policy",
                          "aws:cdk:cloudformation:props": {
                            "policyDocument": {
                              "Statement": [
                                {
                                  "Action": "emr-containers:DescribeVirtualCluster",
                                  "Effect": "Allow",
                                  "Resource": "*"
                                }
                              ],
                              "Version": "2012-10-17"
                            },
                            "policyName": "StartaJobRunGetEksClusterInfoCustomResourcePolicy7AA7B106",
                            "roles": [
                              {
                                "Ref": "AWS679f53fac002430cb0da5b7982bd2287ServiceRoleC1EA0FF2"
                              }
                            ]
                          }
                        },
                        "constructInfo": {
                          "fqn": "constructs.Construct",
                          "version": "10.3.0"
                        }
                      }
                    },
                    "constructInfo": {
                      "fqn": "constructs.Construct",
                      "version": "10.3.0"
                    }
                  }
                },
                "constructInfo": {
                  "fqn": "constructs.Construct",
                  "version": "10.3.0"
                }
              },
              "awsclilayer": {
                "id": "awsclilayer",
                "path": "aws-stepfunctions-tasks-emr-containers-start-job-run/Start a Job Run/awsclilayer",
                "children": {
                  "Code": {
                    "id": "Code",
                    "path": "aws-stepfunctions-tasks-emr-containers-start-job-run/Start a Job Run/awsclilayer/Code",
                    "children": {
                      "Stage": {
                        "id": "Stage",
                        "path": "aws-stepfunctions-tasks-emr-containers-start-job-run/Start a Job Run/awsclilayer/Code/Stage",
                        "constructInfo": {
                          "fqn": "constructs.Construct",
                          "version": "10.3.0"
                        }
                      },
                      "AssetBucket": {
                        "id": "AssetBucket",
                        "path": "aws-stepfunctions-tasks-emr-containers-start-job-run/Start a Job Run/awsclilayer/Code/AssetBucket",
                        "constructInfo": {
                          "fqn": "constructs.Construct",
                          "version": "10.3.0"
                        }
                      }
                    },
                    "constructInfo": {
                      "fqn": "constructs.Construct",
                      "version": "10.3.0"
                    }
                  },
                  "Resource": {
                    "id": "Resource",
                    "path": "aws-stepfunctions-tasks-emr-containers-start-job-run/Start a Job Run/awsclilayer/Resource",
                    "attributes": {
                      "aws:cdk:cloudformation:type": "AWS::Lambda::LayerVersion",
                      "aws:cdk:cloudformation:props": {
                        "content": {
                          "s3Bucket": {
                            "Fn::Sub": "cdk-hnb659fds-assets-${AWS::AccountId}-${AWS::Region}"
                          },
                          "s3Key": "3322b7049fb0ed2b7cbb644a2ada8d1116ff80c32dca89e6ada846b5de26f961.zip"
                        },
                        "description": "/opt/awscli/aws"
                      }
                    },
                    "constructInfo": {
                      "fqn": "constructs.Construct",
                      "version": "10.3.0"
                    }
                  }
                },
                "constructInfo": {
                  "fqn": "constructs.Construct",
                  "version": "10.3.0"
                }
              },
              "Call Update-Role-Trust-Policy": {
                "id": "Call Update-Role-Trust-Policy",
                "path": "aws-stepfunctions-tasks-emr-containers-start-job-run/Start a Job Run/Call Update-Role-Trust-Policy",
                "constructInfo": {
                  "fqn": "constructs.Construct",
                  "version": "10.3.0"
                }
              },
              "CustomResourceProvider": {
                "id": "CustomResourceProvider",
                "path": "aws-stepfunctions-tasks-emr-containers-start-job-run/Start a Job Run/CustomResourceProvider",
                "children": {
                  "framework-onEvent": {
                    "id": "framework-onEvent",
                    "path": "aws-stepfunctions-tasks-emr-containers-start-job-run/Start a Job Run/CustomResourceProvider/framework-onEvent",
                    "children": {
                      "ServiceRole": {
                        "id": "ServiceRole",
                        "path": "aws-stepfunctions-tasks-emr-containers-start-job-run/Start a Job Run/CustomResourceProvider/framework-onEvent/ServiceRole",
                        "children": {
                          "ImportServiceRole": {
                            "id": "ImportServiceRole",
                            "path": "aws-stepfunctions-tasks-emr-containers-start-job-run/Start a Job Run/CustomResourceProvider/framework-onEvent/ServiceRole/ImportServiceRole",
                            "constructInfo": {
                              "fqn": "constructs.Construct",
                              "version": "10.3.0"
                            }
                          },
                          "Resource": {
                            "id": "Resource",
                            "path": "aws-stepfunctions-tasks-emr-containers-start-job-run/Start a Job Run/CustomResourceProvider/framework-onEvent/ServiceRole/Resource",
                            "attributes": {
                              "aws:cdk:cloudformation:type": "AWS::IAM::Role",
                              "aws:cdk:cloudformation:props": {
                                "assumeRolePolicyDocument": {
                                  "Statement": [
                                    {
                                      "Action": "sts:AssumeRole",
                                      "Effect": "Allow",
                                      "Principal": {
                                        "Service": "lambda.amazonaws.com"
                                      }
                                    }
                                  ],
                                  "Version": "2012-10-17"
                                },
                                "managedPolicyArns": [
                                  {
                                    "Fn::Join": [
                                      "",
                                      [
                                        "arn:",
                                        {
                                          "Ref": "AWS::Partition"
                                        },
                                        ":iam::aws:policy/service-role/AWSLambdaBasicExecutionRole"
                                      ]
                                    ]
                                  }
                                ]
                              }
                            },
                            "constructInfo": {
                              "fqn": "constructs.Construct",
                              "version": "10.3.0"
                            }
                          },
                          "DefaultPolicy": {
                            "id": "DefaultPolicy",
                            "path": "aws-stepfunctions-tasks-emr-containers-start-job-run/Start a Job Run/CustomResourceProvider/framework-onEvent/ServiceRole/DefaultPolicy",
                            "children": {
                              "Resource": {
                                "id": "Resource",
                                "path": "aws-stepfunctions-tasks-emr-containers-start-job-run/Start a Job Run/CustomResourceProvider/framework-onEvent/ServiceRole/DefaultPolicy/Resource",
                                "attributes": {
                                  "aws:cdk:cloudformation:type": "AWS::IAM::Policy",
                                  "aws:cdk:cloudformation:props": {
                                    "policyDocument": {
                                      "Statement": [
                                        {
                                          "Action": "lambda:InvokeFunction",
                                          "Effect": "Allow",
                                          "Resource": [
                                            {
                                              "Fn::GetAtt": [
                                                "SingletonLambda8693BB64968944B69AAFB0CC9EB8757CB6182A5B",
                                                "Arn"
                                              ]
                                            },
                                            {
                                              "Fn::Join": [
                                                "",
                                                [
                                                  {
                                                    "Fn::GetAtt": [
                                                      "SingletonLambda8693BB64968944B69AAFB0CC9EB8757CB6182A5B",
                                                      "Arn"
                                                    ]
                                                  },
                                                  ":*"
                                                ]
                                              ]
                                            }
                                          ]
                                        }
                                      ],
                                      "Version": "2012-10-17"
                                    },
                                    "policyName": "StartaJobRunCustomResourceProviderframeworkonEventServiceRoleDefaultPolicy95FB1565",
                                    "roles": [
                                      {
                                        "Ref": "StartaJobRunCustomResourceProviderframeworkonEventServiceRole1D6E2464"
                                      }
                                    ]
                                  }
                                },
                                "constructInfo": {
                                  "fqn": "constructs.Construct",
                                  "version": "10.3.0"
                                }
                              }
                            },
                            "constructInfo": {
                              "fqn": "constructs.Construct",
                              "version": "10.3.0"
                            }
                          }
                        },
                        "constructInfo": {
                          "fqn": "constructs.Construct",
                          "version": "10.3.0"
                        }
                      },
                      "Code": {
                        "id": "Code",
                        "path": "aws-stepfunctions-tasks-emr-containers-start-job-run/Start a Job Run/CustomResourceProvider/framework-onEvent/Code",
                        "children": {
                          "Stage": {
                            "id": "Stage",
                            "path": "aws-stepfunctions-tasks-emr-containers-start-job-run/Start a Job Run/CustomResourceProvider/framework-onEvent/Code/Stage",
                            "constructInfo": {
                              "fqn": "constructs.Construct",
                              "version": "10.3.0"
                            }
                          },
                          "AssetBucket": {
                            "id": "AssetBucket",
                            "path": "aws-stepfunctions-tasks-emr-containers-start-job-run/Start a Job Run/CustomResourceProvider/framework-onEvent/Code/AssetBucket",
                            "constructInfo": {
                              "fqn": "constructs.Construct",
                              "version": "10.3.0"
                            }
                          }
                        },
                        "constructInfo": {
                          "fqn": "constructs.Construct",
                          "version": "10.3.0"
                        }
                      },
                      "Resource": {
                        "id": "Resource",
                        "path": "aws-stepfunctions-tasks-emr-containers-start-job-run/Start a Job Run/CustomResourceProvider/framework-onEvent/Resource",
                        "attributes": {
                          "aws:cdk:cloudformation:type": "AWS::Lambda::Function",
                          "aws:cdk:cloudformation:props": {
                            "code": {
                              "s3Bucket": {
                                "Fn::Sub": "cdk-hnb659fds-assets-${AWS::AccountId}-${AWS::Region}"
                              },
                              "s3Key": "15197a5512179542fe2cff74af89bb047793c9c4e0b4395f114641a81cd52ae5.zip"
                            },
                            "description": "AWS CDK resource provider framework - onEvent (aws-stepfunctions-tasks-emr-containers-start-job-run/Start a Job Run/CustomResourceProvider)",
                            "environment": {
                              "variables": {
                                "USER_ON_EVENT_FUNCTION_ARN": {
                                  "Fn::GetAtt": [
                                    "SingletonLambda8693BB64968944B69AAFB0CC9EB8757CB6182A5B",
                                    "Arn"
                                  ]
                                }
                              }
                            },
                            "handler": "framework.onEvent",
                            "role": {
                              "Fn::GetAtt": [
                                "StartaJobRunCustomResourceProviderframeworkonEventServiceRole1D6E2464",
                                "Arn"
                              ]
                            },
                            "runtime": "nodejs18.x",
                            "timeout": 900
                          }
                        },
                        "constructInfo": {
                          "fqn": "constructs.Construct",
                          "version": "10.3.0"
                        }
                      }
                    },
                    "constructInfo": {
                      "fqn": "constructs.Construct",
                      "version": "10.3.0"
                    }
                  }
                },
                "constructInfo": {
                  "fqn": "constructs.Construct",
                  "version": "10.3.0"
                }
              },
              "Custom Resource": {
                "id": "Custom Resource",
                "path": "aws-stepfunctions-tasks-emr-containers-start-job-run/Start a Job Run/Custom Resource",
                "children": {
                  "Default": {
                    "id": "Default",
                    "path": "aws-stepfunctions-tasks-emr-containers-start-job-run/Start a Job Run/Custom Resource/Default",
                    "constructInfo": {
                      "fqn": "constructs.Construct",
                      "version": "10.3.0"
                    }
                  }
                },
                "constructInfo": {
                  "fqn": "constructs.Construct",
                  "version": "10.3.0"
                }
              }
            },
            "constructInfo": {
              "fqn": "constructs.Construct",
              "version": "10.3.0"
            }
          },
          "AWS679f53fac002430cb0da5b7982bd2287": {
            "id": "AWS679f53fac002430cb0da5b7982bd2287",
            "path": "aws-stepfunctions-tasks-emr-containers-start-job-run/AWS679f53fac002430cb0da5b7982bd2287",
            "children": {
              "ServiceRole": {
                "id": "ServiceRole",
                "path": "aws-stepfunctions-tasks-emr-containers-start-job-run/AWS679f53fac002430cb0da5b7982bd2287/ServiceRole",
                "children": {
                  "ImportServiceRole": {
                    "id": "ImportServiceRole",
                    "path": "aws-stepfunctions-tasks-emr-containers-start-job-run/AWS679f53fac002430cb0da5b7982bd2287/ServiceRole/ImportServiceRole",
                    "constructInfo": {
                      "fqn": "constructs.Construct",
                      "version": "10.3.0"
                    }
                  },
                  "Resource": {
                    "id": "Resource",
                    "path": "aws-stepfunctions-tasks-emr-containers-start-job-run/AWS679f53fac002430cb0da5b7982bd2287/ServiceRole/Resource",
                    "attributes": {
                      "aws:cdk:cloudformation:type": "AWS::IAM::Role",
                      "aws:cdk:cloudformation:props": {
                        "assumeRolePolicyDocument": {
                          "Statement": [
                            {
                              "Action": "sts:AssumeRole",
                              "Effect": "Allow",
                              "Principal": {
                                "Service": "lambda.amazonaws.com"
                              }
                            }
                          ],
                          "Version": "2012-10-17"
                        },
                        "managedPolicyArns": [
                          {
                            "Fn::Join": [
                              "",
                              [
                                "arn:",
                                {
                                  "Ref": "AWS::Partition"
                                },
                                ":iam::aws:policy/service-role/AWSLambdaBasicExecutionRole"
                              ]
                            ]
                          }
                        ]
                      }
                    },
                    "constructInfo": {
                      "fqn": "constructs.Construct",
                      "version": "10.3.0"
                    }
                  }
                },
                "constructInfo": {
                  "fqn": "constructs.Construct",
                  "version": "10.3.0"
                }
              },
              "Code": {
                "id": "Code",
                "path": "aws-stepfunctions-tasks-emr-containers-start-job-run/AWS679f53fac002430cb0da5b7982bd2287/Code",
                "children": {
                  "Stage": {
                    "id": "Stage",
                    "path": "aws-stepfunctions-tasks-emr-containers-start-job-run/AWS679f53fac002430cb0da5b7982bd2287/Code/Stage",
                    "constructInfo": {
                      "fqn": "constructs.Construct",
                      "version": "10.3.0"
                    }
                  },
                  "AssetBucket": {
                    "id": "AssetBucket",
                    "path": "aws-stepfunctions-tasks-emr-containers-start-job-run/AWS679f53fac002430cb0da5b7982bd2287/Code/AssetBucket",
                    "constructInfo": {
                      "fqn": "constructs.Construct",
                      "version": "10.3.0"
                    }
                  }
                },
                "constructInfo": {
                  "fqn": "constructs.Construct",
                  "version": "10.3.0"
                }
              },
              "Resource": {
                "id": "Resource",
                "path": "aws-stepfunctions-tasks-emr-containers-start-job-run/AWS679f53fac002430cb0da5b7982bd2287/Resource",
                "attributes": {
                  "aws:cdk:cloudformation:type": "AWS::Lambda::Function",
                  "aws:cdk:cloudformation:props": {
                    "code": {
                      "s3Bucket": {
                        "Fn::Sub": "cdk-hnb659fds-assets-${AWS::AccountId}-${AWS::Region}"
                      },
                      "s3Key": "746da84b10e215c552e68b6d2061024e4429f0386f43a35ef5e4d2940655692e.zip"
                    },
                    "handler": "index.handler",
                    "role": {
                      "Fn::GetAtt": [
                        "AWS679f53fac002430cb0da5b7982bd2287ServiceRoleC1EA0FF2",
                        "Arn"
                      ]
                    },
                    "runtime": "nodejs18.x",
                    "timeout": 120
                  }
                },
                "constructInfo": {
                  "fqn": "constructs.Construct",
                  "version": "10.3.0"
                }
              }
            },
            "constructInfo": {
              "fqn": "constructs.Construct",
              "version": "10.3.0"
            }
          },
          "SingletonLambda8693BB64968944B69AAFB0CC9EB8757C": {
            "id": "SingletonLambda8693BB64968944B69AAFB0CC9EB8757C",
            "path": "aws-stepfunctions-tasks-emr-containers-start-job-run/SingletonLambda8693BB64968944B69AAFB0CC9EB8757C",
            "children": {
              "ServiceRole": {
                "id": "ServiceRole",
                "path": "aws-stepfunctions-tasks-emr-containers-start-job-run/SingletonLambda8693BB64968944B69AAFB0CC9EB8757C/ServiceRole",
                "children": {
                  "ImportServiceRole": {
                    "id": "ImportServiceRole",
                    "path": "aws-stepfunctions-tasks-emr-containers-start-job-run/SingletonLambda8693BB64968944B69AAFB0CC9EB8757C/ServiceRole/ImportServiceRole",
                    "constructInfo": {
                      "fqn": "constructs.Construct",
                      "version": "10.3.0"
                    }
                  },
                  "Resource": {
                    "id": "Resource",
                    "path": "aws-stepfunctions-tasks-emr-containers-start-job-run/SingletonLambda8693BB64968944B69AAFB0CC9EB8757C/ServiceRole/Resource",
                    "attributes": {
                      "aws:cdk:cloudformation:type": "AWS::IAM::Role",
                      "aws:cdk:cloudformation:props": {
                        "assumeRolePolicyDocument": {
                          "Statement": [
                            {
                              "Action": "sts:AssumeRole",
                              "Effect": "Allow",
                              "Principal": {
                                "Service": "lambda.amazonaws.com"
                              }
                            }
                          ],
                          "Version": "2012-10-17"
                        },
                        "managedPolicyArns": [
                          {
                            "Fn::Join": [
                              "",
                              [
                                "arn:",
                                {
                                  "Ref": "AWS::Partition"
                                },
                                ":iam::aws:policy/service-role/AWSLambdaBasicExecutionRole"
                              ]
                            ]
                          }
                        ]
                      }
                    },
                    "constructInfo": {
                      "fqn": "constructs.Construct",
                      "version": "10.3.0"
                    }
                  },
                  "DefaultPolicy": {
                    "id": "DefaultPolicy",
                    "path": "aws-stepfunctions-tasks-emr-containers-start-job-run/SingletonLambda8693BB64968944B69AAFB0CC9EB8757C/ServiceRole/DefaultPolicy",
                    "children": {
                      "Resource": {
                        "id": "Resource",
                        "path": "aws-stepfunctions-tasks-emr-containers-start-job-run/SingletonLambda8693BB64968944B69AAFB0CC9EB8757C/ServiceRole/DefaultPolicy/Resource",
                        "attributes": {
                          "aws:cdk:cloudformation:type": "AWS::IAM::Policy",
                          "aws:cdk:cloudformation:props": {
                            "policyDocument": {
                              "Statement": [
                                {
                                  "Action": "eks:DescribeCluster",
                                  "Effect": "Allow",
                                  "Resource": {
                                    "Fn::Join": [
                                      "",
                                      [
                                        "arn:",
                                        {
                                          "Ref": "AWS::Partition"
                                        },
                                        ":eks:",
                                        {
                                          "Ref": "AWS::Region"
                                        },
                                        ":",
                                        {
                                          "Ref": "AWS::AccountId"
                                        },
                                        ":cluster/",
                                        {
                                          "Fn::GetAtt": [
                                            "StartaJobRunGetEksClusterInfoD0E31373",
                                            "virtualCluster.containerProvider.id"
                                          ]
                                        }
                                      ]
                                    ]
                                  }
                                },
                                {
                                  "Action": [
                                    "iam:GetRole",
                                    "iam:UpdateAssumeRolePolicy"
                                  ],
                                  "Effect": "Allow",
                                  "Resource": {
                                    "Fn::GetAtt": [
                                      "StartaJobRunJobExecutionRole157B6BE1",
                                      "Arn"
                                    ]
                                  }
                                }
                              ],
                              "Version": "2012-10-17"
                            },
                            "policyName": "SingletonLambda8693BB64968944B69AAFB0CC9EB8757CServiceRoleDefaultPolicy87B52EEA",
                            "roles": [
                              {
                                "Ref": "SingletonLambda8693BB64968944B69AAFB0CC9EB8757CServiceRoleF99BDB4C"
                              }
                            ]
                          }
                        },
                        "constructInfo": {
                          "fqn": "constructs.Construct",
                          "version": "10.3.0"
                        }
                      }
                    },
                    "constructInfo": {
                      "fqn": "constructs.Construct",
                      "version": "10.3.0"
                    }
                  }
                },
                "constructInfo": {
                  "fqn": "constructs.Construct",
                  "version": "10.3.0"
                }
              },
              "Code": {
                "id": "Code",
                "path": "aws-stepfunctions-tasks-emr-containers-start-job-run/SingletonLambda8693BB64968944B69AAFB0CC9EB8757C/Code",
                "children": {
                  "Stage": {
                    "id": "Stage",
                    "path": "aws-stepfunctions-tasks-emr-containers-start-job-run/SingletonLambda8693BB64968944B69AAFB0CC9EB8757C/Code/Stage",
                    "constructInfo": {
                      "fqn": "constructs.Construct",
                      "version": "10.3.0"
                    }
                  },
                  "AssetBucket": {
                    "id": "AssetBucket",
                    "path": "aws-stepfunctions-tasks-emr-containers-start-job-run/SingletonLambda8693BB64968944B69AAFB0CC9EB8757C/Code/AssetBucket",
                    "constructInfo": {
                      "fqn": "constructs.Construct",
                      "version": "10.3.0"
                    }
                  }
                },
                "constructInfo": {
                  "fqn": "constructs.Construct",
                  "version": "10.3.0"
                }
              },
              "Resource": {
                "id": "Resource",
                "path": "aws-stepfunctions-tasks-emr-containers-start-job-run/SingletonLambda8693BB64968944B69AAFB0CC9EB8757C/Resource",
                "attributes": {
                  "aws:cdk:cloudformation:type": "AWS::Lambda::Function",
                  "aws:cdk:cloudformation:props": {
                    "code": {
                      "s3Bucket": {
                        "Fn::Sub": "cdk-hnb659fds-assets-${AWS::AccountId}-${AWS::Region}"
                      },
                      "s3Key": "3c25783c134c6817b53033bdc57fc404bda6ba93392fcc7d3ca4d92bd072351f.zip"
                    },
                    "handler": "index.handler",
                    "layers": [
                      {
                        "Ref": "StartaJobRunawsclilayer110EEF0B"
                      }
                    ],
                    "memorySize": 256,
                    "role": {
                      "Fn::GetAtt": [
                        "SingletonLambda8693BB64968944B69AAFB0CC9EB8757CServiceRoleF99BDB4C",
                        "Arn"
                      ]
                    },
                    "runtime": "python3.9",
                    "timeout": 30
                  }
                },
                "constructInfo": {
                  "fqn": "constructs.Construct",
                  "version": "10.3.0"
                }
              }
            },
            "constructInfo": {
              "fqn": "constructs.Construct",
              "version": "10.3.0"
            }
          },
          "StateMachine": {
            "id": "StateMachine",
            "path": "aws-stepfunctions-tasks-emr-containers-start-job-run/StateMachine",
            "children": {
              "Role": {
                "id": "Role",
                "path": "aws-stepfunctions-tasks-emr-containers-start-job-run/StateMachine/Role",
                "children": {
                  "ImportRole": {
                    "id": "ImportRole",
                    "path": "aws-stepfunctions-tasks-emr-containers-start-job-run/StateMachine/Role/ImportRole",
                    "constructInfo": {
                      "fqn": "constructs.Construct",
                      "version": "10.3.0"
                    }
                  },
                  "Resource": {
                    "id": "Resource",
                    "path": "aws-stepfunctions-tasks-emr-containers-start-job-run/StateMachine/Role/Resource",
                    "attributes": {
                      "aws:cdk:cloudformation:type": "AWS::IAM::Role",
                      "aws:cdk:cloudformation:props": {
                        "assumeRolePolicyDocument": {
                          "Statement": [
                            {
                              "Action": "sts:AssumeRole",
                              "Effect": "Allow",
                              "Principal": {
                                "Service": "states.amazonaws.com"
                              }
                            }
                          ],
                          "Version": "2012-10-17"
                        }
                      }
                    },
                    "constructInfo": {
                      "fqn": "constructs.Construct",
                      "version": "10.3.0"
                    }
                  },
                  "DefaultPolicy": {
                    "id": "DefaultPolicy",
                    "path": "aws-stepfunctions-tasks-emr-containers-start-job-run/StateMachine/Role/DefaultPolicy",
                    "children": {
                      "Resource": {
                        "id": "Resource",
                        "path": "aws-stepfunctions-tasks-emr-containers-start-job-run/StateMachine/Role/DefaultPolicy/Resource",
                        "attributes": {
                          "aws:cdk:cloudformation:type": "AWS::IAM::Policy",
                          "aws:cdk:cloudformation:props": {
                            "policyDocument": {
                              "Statement": [
                                {
                                  "Action": "emr-containers:StartJobRun",
                                  "Condition": {
                                    "StringEquals": {
                                      "emr-containers:ExecutionRoleArn": {
                                        "Fn::GetAtt": [
                                          "StartaJobRunJobExecutionRole157B6BE1",
                                          "Arn"
                                        ]
                                      }
                                    }
                                  },
                                  "Effect": "Allow",
                                  "Resource": {
                                    "Fn::Join": [
                                      "",
                                      [
                                        "arn:",
                                        {
                                          "Ref": "AWS::Partition"
                                        },
                                        ":emr-containers:",
                                        {
                                          "Ref": "AWS::Region"
                                        },
                                        ":",
                                        {
                                          "Ref": "AWS::AccountId"
                                        },
                                        ":/virtualclusters/",
                                        {
                                          "Fn::GetAtt": [
                                            "VirtualCluster",
                                            "Id"
                                          ]
                                        }
                                      ]
                                    ]
                                  }
                                },
                                {
                                  "Action": [
                                    "emr-containers:CancelJobRun",
                                    "emr-containers:DescribeJobRun"
                                  ],
                                  "Effect": "Allow",
                                  "Resource": {
                                    "Fn::Join": [
                                      "",
                                      [
                                        "arn:",
                                        {
                                          "Ref": "AWS::Partition"
                                        },
                                        ":emr-containers:",
                                        {
                                          "Ref": "AWS::Region"
                                        },
                                        ":",
                                        {
                                          "Ref": "AWS::AccountId"
                                        },
                                        ":/virtualclusters/",
                                        {
                                          "Fn::GetAtt": [
                                            "VirtualCluster",
                                            "Id"
                                          ]
                                        },
                                        "/jobruns/*"
                                      ]
                                    ]
                                  }
                                }
                              ],
                              "Version": "2012-10-17"
                            },
                            "policyName": "StateMachineRoleDefaultPolicyDF1E6607",
                            "roles": [
                              {
                                "Ref": "StateMachineRoleB840431D"
                              }
                            ]
                          }
                        },
                        "constructInfo": {
                          "fqn": "constructs.Construct",
                          "version": "10.3.0"
                        }
                      }
                    },
                    "constructInfo": {
                      "fqn": "constructs.Construct",
                      "version": "10.3.0"
                    }
                  }
                },
                "constructInfo": {
                  "fqn": "constructs.Construct",
                  "version": "10.3.0"
                }
              },
              "Resource": {
                "id": "Resource",
                "path": "aws-stepfunctions-tasks-emr-containers-start-job-run/StateMachine/Resource",
                "attributes": {
                  "aws:cdk:cloudformation:type": "AWS::StepFunctions::StateMachine",
                  "aws:cdk:cloudformation:props": {
                    "definitionString": {
                      "Fn::Join": [
                        "",
                        [
                          "{\"StartAt\":\"Start a Job Run\",\"States\":{\"Start a Job Run\":{\"End\":true,\"Type\":\"Task\",\"Resource\":\"arn:",
                          {
                            "Ref": "AWS::Partition"
                          },
                          ":states:::emr-containers:startJobRun.sync\",\"Parameters\":{\"VirtualClusterId\":\"",
                          {
                            "Fn::GetAtt": [
                              "VirtualCluster",
                              "Id"
                            ]
                          },
                          "\",\"Name\":\"EMR-Containers-Job\",\"ExecutionRoleArn\":\"",
                          {
                            "Fn::GetAtt": [
                              "StartaJobRunJobExecutionRole157B6BE1",
                              "Arn"
                            ]
                          },
                          "\",\"ReleaseLabel\":\"emr-6.2.0-latest\",\"JobDriver\":{\"SparkSubmitJobDriver\":{\"EntryPoint\":\"local:///usr/lib/spark/examples/src/main/python/pi.py\",\"EntryPointArguments\":[\"2\"],\"SparkSubmitParameters\":\"--conf spark.driver.memory=512M --conf spark.kubernetes.driver.request.cores=0.2 --conf spark.kubernetes.executor.request.cores=0.2 --conf spark.sql.shuffle.partitions=60 --conf spark.dynamicAllocation.enabled=false\"}},\"ConfigurationOverrides\":{\"MonitoringConfiguration\":{\"PersistentAppUI\":\"ENABLED\"}}}}},\"TimeoutSeconds\":1000}"
                        ]
                      ]
                    },
                    "roleArn": {
                      "Fn::GetAtt": [
                        "StateMachineRoleB840431D",
                        "Arn"
                      ]
                    }
                  }
                },
                "constructInfo": {
                  "fqn": "constructs.Construct",
                  "version": "10.3.0"
                }
              }
            },
            "constructInfo": {
              "fqn": "constructs.Construct",
              "version": "10.3.0"
            }
          },
          "stateMachineArn": {
            "id": "stateMachineArn",
            "path": "aws-stepfunctions-tasks-emr-containers-start-job-run/stateMachineArn",
            "constructInfo": {
              "fqn": "constructs.Construct",
              "version": "10.3.0"
            }
          },
          "BootstrapVersion": {
            "id": "BootstrapVersion",
            "path": "aws-stepfunctions-tasks-emr-containers-start-job-run/BootstrapVersion",
            "constructInfo": {
              "fqn": "constructs.Construct",
              "version": "10.3.0"
            }
          },
          "CheckBootstrapVersion": {
            "id": "CheckBootstrapVersion",
            "path": "aws-stepfunctions-tasks-emr-containers-start-job-run/CheckBootstrapVersion",
            "constructInfo": {
              "fqn": "constructs.Construct",
              "version": "10.3.0"
            }
          }
        },
        "constructInfo": {
          "fqn": "constructs.Construct",
          "version": "10.3.0"
        }
      },
      "aws-stepfunctions-tasks-emr-containers-start-job-run-integ": {
        "id": "aws-stepfunctions-tasks-emr-containers-start-job-run-integ",
        "path": "aws-stepfunctions-tasks-emr-containers-start-job-run-integ",
        "children": {
          "DefaultTest": {
            "id": "DefaultTest",
            "path": "aws-stepfunctions-tasks-emr-containers-start-job-run-integ/DefaultTest",
            "children": {
              "Default": {
                "id": "Default",
                "path": "aws-stepfunctions-tasks-emr-containers-start-job-run-integ/DefaultTest/Default",
                "constructInfo": {
                  "fqn": "constructs.Construct",
                  "version": "10.3.0"
                }
              },
              "DeployAssert": {
                "id": "DeployAssert",
                "path": "aws-stepfunctions-tasks-emr-containers-start-job-run-integ/DefaultTest/DeployAssert",
                "children": {
                  "BootstrapVersion": {
                    "id": "BootstrapVersion",
                    "path": "aws-stepfunctions-tasks-emr-containers-start-job-run-integ/DefaultTest/DeployAssert/BootstrapVersion",
                    "constructInfo": {
                      "fqn": "constructs.Construct",
                      "version": "10.3.0"
                    }
                  },
                  "CheckBootstrapVersion": {
                    "id": "CheckBootstrapVersion",
                    "path": "aws-stepfunctions-tasks-emr-containers-start-job-run-integ/DefaultTest/DeployAssert/CheckBootstrapVersion",
                    "constructInfo": {
                      "fqn": "constructs.Construct",
                      "version": "10.3.0"
                    }
                  }
                },
                "constructInfo": {
                  "fqn": "constructs.Construct",
                  "version": "10.3.0"
                }
              }
            },
            "constructInfo": {
              "fqn": "@aws-cdk/integ-tests-alpha.IntegTestCase",
              "version": "0.0.0"
            }
          }
        },
        "constructInfo": {
          "fqn": "@aws-cdk/integ-tests-alpha.IntegTest",
          "version": "0.0.0"
        }
      },
      "Tree": {
        "id": "Tree",
        "path": "Tree",
        "constructInfo": {
          "fqn": "constructs.Construct",
          "version": "10.3.0"
        }
      }
    },
    "constructInfo": {
      "fqn": "constructs.Construct",
      "version": "10.3.0"
    }
  }
}<|MERGE_RESOLUTION|>--- conflicted
+++ resolved
@@ -1534,11 +1534,7 @@
                           "s3Bucket": {
                             "Fn::Sub": "cdk-hnb659fds-assets-${AWS::AccountId}-${AWS::Region}"
                           },
-<<<<<<< HEAD
                           "s3Key": "86ceb94f726e853fbe597fdc168e87c5a8bda64e9e27fdd9cb0fd0983b091205.zip"
-=======
-                          "s3Key": "98b432f1b1df9de4026df7e718c23783d833d67973da5291085b4dc7be1a568a.zip"
->>>>>>> d2ea2809
                         },
                         "description": "onEvent handler for EKS cluster resource provider",
                         "environment": {
@@ -1670,11 +1666,7 @@
                           "s3Bucket": {
                             "Fn::Sub": "cdk-hnb659fds-assets-${AWS::AccountId}-${AWS::Region}"
                           },
-<<<<<<< HEAD
                           "s3Key": "86ceb94f726e853fbe597fdc168e87c5a8bda64e9e27fdd9cb0fd0983b091205.zip"
-=======
-                          "s3Key": "98b432f1b1df9de4026df7e718c23783d833d67973da5291085b4dc7be1a568a.zip"
->>>>>>> d2ea2809
                         },
                         "description": "isComplete handler for EKS cluster resource provider",
                         "environment": {
@@ -2681,11 +2673,7 @@
                           {
                             "Fn::Sub": "cdk-hnb659fds-assets-${AWS::AccountId}-${AWS::Region}"
                           },
-<<<<<<< HEAD
                           "/a76cbc0a633f84496aa2d4dc5b1476fdce465cd3755d0667dce5ed8b69d50e34.json"
-=======
-                          "/3617382b4c6ae32ded66a307deb8be9a9feb9e3749d00e0d85105e27d5f30bd8.json"
->>>>>>> d2ea2809
                         ]
                       ]
                     }
