# CDK Feature Flags

[CDK Feature Flags](https://docs.aws.amazon.com/cdk/v2/guide/featureflags.html) are a mechanism that allows the CDK to evolve and change the behavior of certain classes and methods, without causing disruption to existing deployed infrastructure.

Feature flags are [context values](https://docs.aws.amazon.com/cdk/v2/guide/context.html) and can be configured using any of the context management methods, at any level of the construct tree. Commonly, they are specified in the `cdk.json` file.
`cdk init` will create new CDK projects with a `cdk.json` file containing all recommended feature flags enabled.

## Current list of feature flags

Flags come in three types:

- **Default change**: The default behavior of an API has been changed in order to improve its ergonomics. The old behavior can still be achieved, but requires source changes.
- **Fix/deprecation**: The old behavior was incorrect or not recommended for new users. The only way to keep it is to not set this flag.
- **Config**: Configurable behavior that we recommend you turn on.

<!-- BEGIN table -->

| Flag | Summary | Since | Type |
| ----- | ----- | ----- | ----- |
| [@aws-cdk/core:newStyleStackSynthesis](#aws-cdkcorenewstylestacksynthesis) | Switch to new stack synthesis method which enables CI/CD | 2.0.0 | (fix) |
| [@aws-cdk/core:stackRelativeExports](#aws-cdkcorestackrelativeexports) | Name exports based on the construct paths relative to the stack, rather than the global construct path | 2.0.0 | (fix) |
| [@aws-cdk/aws-rds:lowercaseDbIdentifier](#aws-cdkaws-rdslowercasedbidentifier) | Force lowercasing of RDS Cluster names in CDK | 2.0.0 | (fix) |
| [@aws-cdk/aws-apigateway:usagePlanKeyOrderInsensitiveId](#aws-cdkaws-apigatewayusageplankeyorderinsensitiveid) | Allow adding/removing multiple UsagePlanKeys independently | 2.0.0 | (fix) |
| [@aws-cdk/aws-lambda:recognizeVersionProps](#aws-cdkaws-lambdarecognizeversionprops) | Enable this feature flag to opt in to the updated logical id calculation for Lambda Version created using the  `fn.currentVersion`. | 2.0.0 | (fix) |
| [@aws-cdk/aws-cloudfront:defaultSecurityPolicyTLSv1.2\_2021](#aws-cdkaws-cloudfrontdefaultsecuritypolicytlsv12_2021) | Enable this feature flag to have cloudfront distributions use the security policy TLSv1.2_2021 by default. | 2.0.0 | (fix) |
| [@aws-cdk/core:target-partitions](#aws-cdkcoretarget-partitions) | What regions to include in lookup tables of environment agnostic stacks | 2.4.0 | (config) |
| [@aws-cdk-containers/ecs-service-extensions:enableDefaultLogDriver](#aws-cdk-containersecs-service-extensionsenabledefaultlogdriver) | ECS extensions will automatically add an `awslogs` driver if no logging is specified | 2.8.0 | (default) |
| [@aws-cdk/aws-ec2:uniqueImdsv2TemplateName](#aws-cdkaws-ec2uniqueimdsv2templatename) | Enable this feature flag to have Launch Templates generated by the `InstanceRequireImdsv2Aspect` use unique names. | 2.8.0 | (fix) |
| [@aws-cdk/aws-iam:minimizePolicies](#aws-cdkaws-iamminimizepolicies) | Minimize IAM policies by combining Statements | 2.18.0 | (config) |
| [@aws-cdk/core:checkSecretUsage](#aws-cdkcorechecksecretusage) | Enable this flag to make it impossible to accidentally use SecretValues in unsafe locations | 2.21.0 | (config) |
| [@aws-cdk/aws-lambda:recognizeLayerVersion](#aws-cdkaws-lambdarecognizelayerversion) | Enable this feature flag to opt in to the updated logical id calculation for Lambda Version created using the `fn.currentVersion`. | 2.27.0 | (fix) |
| [@aws-cdk/core:validateSnapshotRemovalPolicy](#aws-cdkcorevalidatesnapshotremovalpolicy) | Error on snapshot removal policies on resources that do not support it. | 2.28.0 | (default) |
| [@aws-cdk/aws-codepipeline:crossAccountKeyAliasStackSafeResourceName](#aws-cdkaws-codepipelinecrossaccountkeyaliasstacksaferesourcename) | Generate key aliases that include the stack name | 2.29.0 | (fix) |
| [@aws-cdk/aws-s3:createDefaultLoggingPolicy](#aws-cdkaws-s3createdefaultloggingpolicy) | Enable this feature flag to create an S3 bucket policy by default in cases where an AWS service would automatically create the Policy if one does not exist. | 2.31.0 | (fix) |
| [@aws-cdk/aws-sns-subscriptions:restrictSqsDescryption](#aws-cdkaws-sns-subscriptionsrestrictsqsdescryption) | Restrict KMS key policy for encrypted Queues a bit more | 2.32.0 | (fix) |
| [@aws-cdk/aws-ecs:arnFormatIncludesClusterName](#aws-cdkaws-ecsarnformatincludesclustername) | ARN format used by ECS. In the new ARN format, the cluster name is part of the resource ID. | 2.35.0 | (fix) |
| [@aws-cdk/aws-apigateway:disableCloudWatchRole](#aws-cdkaws-apigatewaydisablecloudwatchrole) | Make default CloudWatch Role behavior safe for multiple API Gateways in one environment | 2.38.0 | (fix) |
| [@aws-cdk/core:enablePartitionLiterals](#aws-cdkcoreenablepartitionliterals) | Make ARNs concrete if AWS partition is known | 2.38.0 | (fix) |
| [@aws-cdk/aws-ecs:disableExplicitDeploymentControllerForCircuitBreaker](#aws-cdkaws-ecsdisableexplicitdeploymentcontrollerforcircuitbreaker) | Avoid setting the "ECS" deployment controller when adding a circuit breaker | 2.51.0 | (fix) |
| [@aws-cdk/aws-events:eventsTargetQueueSameAccount](#aws-cdkaws-eventseventstargetqueuesameaccount) | Event Rules may only push to encrypted SQS queues in the same account | 2.51.0 | (fix) |
| [@aws-cdk/aws-iam:standardizedServicePrincipals](#aws-cdkaws-iamstandardizedserviceprincipals) | Use standardized (global) service principals everywhere | 2.51.0 | (fix) |
<<<<<<< HEAD
| [@aws-cdk/aws-iam:importedRoleStackSafeDefaultPolicyName](#aws-cdkaws-iamimportedrolestacksafedefaultpolicyname) | Enable this feature to by default create default policy names for imported roles that depend on the stack the role is in. | V2NEXT | (fix) |
=======
| [@aws-cdk/aws-s3:serverAccessLogsUseBucketPolicy](#aws-cdkaws-s3serveraccesslogsusebucketpolicy) | Use S3 Bucket Policy instead of ACLs for Server Access Logging | V2NEXT | (fix) |
>>>>>>> 89818dff

<!-- END table -->

## Currently recommended cdk.json

The following json shows the current recommended set of flags, as `cdk init` would generate it for new projects.

<!-- BEGIN json -->
```json
{
  "context": {
    "@aws-cdk/aws-lambda:recognizeLayerVersion": true,
    "@aws-cdk/core:checkSecretUsage": true,
    "@aws-cdk/core:target-partitions": [
      "aws",
      "aws-cn"
    ],
    "@aws-cdk-containers/ecs-service-extensions:enableDefaultLogDriver": true,
    "@aws-cdk/aws-ec2:uniqueImdsv2TemplateName": true,
    "@aws-cdk/aws-ecs:arnFormatIncludesClusterName": true,
    "@aws-cdk/aws-iam:minimizePolicies": true,
    "@aws-cdk/core:validateSnapshotRemovalPolicy": true,
    "@aws-cdk/aws-codepipeline:crossAccountKeyAliasStackSafeResourceName": true,
    "@aws-cdk/aws-s3:createDefaultLoggingPolicy": true,
    "@aws-cdk/aws-sns-subscriptions:restrictSqsDescryption": true,
    "@aws-cdk/aws-apigateway:disableCloudWatchRole": true,
    "@aws-cdk/core:enablePartitionLiterals": true,
    "@aws-cdk/aws-events:eventsTargetQueueSameAccount": true,
    "@aws-cdk/aws-iam:standardizedServicePrincipals": true,
    "@aws-cdk/aws-ecs:disableExplicitDeploymentControllerForCircuitBreaker": true,
<<<<<<< HEAD
    "@aws-cdk/aws-iam:importedRoleStackSafeDefaultPolicyName": true
=======
    "@aws-cdk/aws-s3:serverAccessLogsUseBucketPolicy": true
>>>>>>> 89818dff
  }
}
```
<!-- END json -->

## Flags removed in v2

These **default change** flags have been removed in v2. These used to be configurable in v1, but in v2 their
behavior has become the default. Remove these from your `cdk.json` file. If the old behavior is important
for your infrastructure, see the flag's description on how to achieve it.

<!-- BEGIN removed -->

| Flag | Summary | Type | Since |
| ----- | ----- | ----- | ----- |
| [@aws-cdk/core:enableStackNameDuplicates](#aws-cdkcoreenablestacknameduplicates) | Allow multiple stacks with the same name | (default) | 1.16.0 |
| [aws-cdk:enableDiffNoFail](#aws-cdkenablediffnofail) | Make `cdk diff` not fail when there are differences | (default) | 1.19.0 |
| [@aws-cdk/aws-ecr-assets:dockerIgnoreSupport](#aws-cdkaws-ecr-assetsdockerignoresupport) | DockerImageAsset properly supports `.dockerignore` files by default | (default) | 1.73.0 |
| [@aws-cdk/aws-secretsmanager:parseOwnedSecretName](#aws-cdkaws-secretsmanagerparseownedsecretname) | Fix the referencing of SecretsManager names from ARNs | (default) | 1.77.0 |
| [@aws-cdk/aws-kms:defaultKeyPolicies](#aws-cdkaws-kmsdefaultkeypolicies) | Tighten default KMS key policies | (default) | 1.78.0 |
| [@aws-cdk/aws-s3:grantWriteWithoutAcl](#aws-cdkaws-s3grantwritewithoutacl) | Remove `PutObjectAcl` from Bucket.grantWrite | (default) | 1.85.0 |
| [@aws-cdk/aws-ecs-patterns:removeDefaultDesiredCount](#aws-cdkaws-ecs-patternsremovedefaultdesiredcount) | Do not specify a default DesiredCount for ECS services | (default) | 1.92.0 |
| [@aws-cdk/aws-efs:defaultEncryptionAtRest](#aws-cdkaws-efsdefaultencryptionatrest) | Enable this feature flag to have elastic file systems encrypted at rest by default. | (default) | 1.98.0 |

<!-- END removed -->

## Flags with a different default in v2

These **fix/deprecation** flags are still configurable in v2, but their default has changed compared to v1. If you
are migrating a v1 CDK project to v2, explicitly set any of these flags which does not currently appear in your
`cdk.json` to `false`, to avoid unexpected infrastructure changes.

<!-- BEGIN diff -->

| Flag | Summary | Type | Since | v1 default | v2 default |
| ----- | ----- | ----- | ----- | ----- | ----- |
| [@aws-cdk/core:newStyleStackSynthesis](#aws-cdkcorenewstylestacksynthesis) | Switch to new stack synthesis method which enables CI/CD | (fix) | 1.39.0 | `false` | `true` |
| [@aws-cdk/core:stackRelativeExports](#aws-cdkcorestackrelativeexports) | Name exports based on the construct paths relative to the stack, rather than the global construct path | (fix) | 1.58.0 | `false` | `true` |
| [@aws-cdk/aws-rds:lowercaseDbIdentifier](#aws-cdkaws-rdslowercasedbidentifier) | Force lowercasing of RDS Cluster names in CDK | (fix) | 1.97.0 | `false` | `true` |
| [@aws-cdk/aws-apigateway:usagePlanKeyOrderInsensitiveId](#aws-cdkaws-apigatewayusageplankeyorderinsensitiveid) | Allow adding/removing multiple UsagePlanKeys independently | (fix) | 1.98.0 | `false` | `true` |
| [@aws-cdk/aws-lambda:recognizeVersionProps](#aws-cdkaws-lambdarecognizeversionprops) | Enable this feature flag to opt in to the updated logical id calculation for Lambda Version created using the  `fn.currentVersion`. | (fix) | 1.106.0 | `false` | `true` |
| [@aws-cdk/aws-cloudfront:defaultSecurityPolicyTLSv1.2\_2021](#aws-cdkaws-cloudfrontdefaultsecuritypolicytlsv12_2021) | Enable this feature flag to have cloudfront distributions use the security policy TLSv1.2_2021 by default. | (fix) | 1.117.0 | `false` | `true` |

<!-- END diff -->

Here is an example of a `cdk.json` file that restores v1 behavior for these flags:

<!-- BEGIN migratejson -->
```json
{
  "context": {
    "@aws-cdk/core:newStyleStackSynthesis": false,
    "@aws-cdk/core:stackRelativeExports": false,
    "@aws-cdk/aws-rds:lowercaseDbIdentifier": false,
    "@aws-cdk/aws-apigateway:usagePlanKeyOrderInsensitiveId": false,
    "@aws-cdk/aws-lambda:recognizeVersionProps": false,
    "@aws-cdk/aws-cloudfront:defaultSecurityPolicyTLSv1.2_2021": false
  }
}
```
<!-- END migratejson -->
## Feature flag details

Here are more details about each of the flags:

<!-- BEGIN details -->
### @aws-cdk/core:enableStackNameDuplicates

*Allow multiple stacks with the same name* (default)

If this is set, multiple stacks can use the same stack name (e.g. deployed to
different environments). This means that the name of the synthesized template
file will be based on the construct path and not on the defined `stackName`
of the stack.


| Since | Default | Recommended |
| ----- | ----- | ----- |
| 1.16.0 | `false` | `true` |
| (default in v2) | `true` |  |

**Compatibility with old behavior:** Pass stack identifiers to the CLI instead of stack names.


### aws-cdk:enableDiffNoFail

*Make `cdk diff` not fail when there are differences* (default)

Determines what status code `cdk diff` should return when the specified stack
differs from the deployed stack or the local CloudFormation template:

* `aws-cdk:enableDiffNoFail=true` => status code == 0
* `aws-cdk:enableDiffNoFail=false` => status code == 1

You can override this behavior with the --fail flag:

* `--fail` => status code == 1
* `--no-fail` => status code == 0


| Since | Default | Recommended |
| ----- | ----- | ----- |
| 1.19.0 | `false` | `true` |
| (default in v2) | `true` |  |

**Compatibility with old behavior:** Specify `--fail` to the CLI.


### @aws-cdk/aws-ecr-assets:dockerIgnoreSupport

*DockerImageAsset properly supports `.dockerignore` files by default* (default)

If this flag is not set, the default behavior for `DockerImageAsset` is to use
glob semantics for `.dockerignore` files. If this flag is set, the default behavior
is standard Docker ignore semantics.

This is a feature flag as the old behavior was technically incorrect but
users may have come to depend on it.


| Since | Default | Recommended |
| ----- | ----- | ----- |
| 1.73.0 | `false` | `true` |
| (default in v2) | `true` |  |

**Compatibility with old behavior:** Update your `.dockerignore` file to match standard Docker ignore rules, if necessary.


### @aws-cdk/aws-secretsmanager:parseOwnedSecretName

*Fix the referencing of SecretsManager names from ARNs* (default)

Secret.secretName for an "owned" secret will attempt to parse the secretName from the ARN,
rather than the default full resource name, which includes the SecretsManager suffix.

If this flag is not set, Secret.secretName will include the SecretsManager suffix, which cannot be directly
used by SecretsManager.DescribeSecret, and must be parsed by the user first (e.g., Fn:Join, Fn:Select, Fn:Split).


| Since | Default | Recommended |
| ----- | ----- | ----- |
| 1.77.0 | `false` | `true` |
| (default in v2) | `true` |  |

**Compatibility with old behavior:** Use `parseArn(secret.secretName).resourceName` to emulate the incorrect old parsing.


### @aws-cdk/aws-kms:defaultKeyPolicies

*Tighten default KMS key policies* (default)

KMS Keys start with a default key policy that grants the account access to administer the key,
mirroring the behavior of the KMS SDK/CLI/Console experience. Users may override the default key
policy by specifying their own.

If this flag is not set, the default key policy depends on the setting of the `trustAccountIdentities`
flag. If false (the default, for backwards-compatibility reasons), the default key policy somewhat
resembles the default admin key policy, but with the addition of 'GenerateDataKey' permissions. If
true, the policy matches what happens when this feature flag is set.

Additionally, if this flag is not set and the user supplies a custom key policy, this will be appended
to the key's default policy (rather than replacing it).


| Since | Default | Recommended |
| ----- | ----- | ----- |
| 1.78.0 | `false` | `true` |
| (default in v2) | `true` |  |

**Compatibility with old behavior:** Pass `trustAccountIdentities: false` to `Key` construct to restore the old behavior.


### @aws-cdk/aws-s3:grantWriteWithoutAcl

*Remove `PutObjectAcl` from Bucket.grantWrite* (default)

Change the old 's3:PutObject*' permission to 's3:PutObject' on Bucket,
as the former includes 's3:PutObjectAcl',
which could be used to grant read/write object access to IAM principals in other accounts.
Use a feature flag to make sure existing customers who might be relying
on the overly-broad permissions are not broken.


| Since | Default | Recommended |
| ----- | ----- | ----- |
| 1.85.0 | `false` | `true` |
| (default in v2) | `true` |  |

**Compatibility with old behavior:** Call `bucket.grantPutAcl()` in addition to `bucket.grantWrite()` to grant ACL permissions.


### @aws-cdk/aws-ecs-patterns:removeDefaultDesiredCount

*Do not specify a default DesiredCount for ECS services* (default)

ApplicationLoadBalancedServiceBase, ApplicationMultipleTargetGroupServiceBase,
NetworkLoadBalancedServiceBase, NetworkMultipleTargetGroupServiceBase, and
QueueProcessingServiceBase currently determine a default value for the desired count of
a CfnService if a desiredCount is not provided. The result of this is that on every
deployment, the service count is reset to the fixed value, even if it was autoscaled.

If this flag is not set, the default behaviour for CfnService.desiredCount is to set a
desiredCount of 1, if one is not provided. If true, a default will not be defined for
CfnService.desiredCount and as such desiredCount will be undefined, if one is not provided.


| Since | Default | Recommended |
| ----- | ----- | ----- |
| 1.92.0 | `false` | `true` |
| (default in v2) | `true` |  |

**Compatibility with old behavior:** You can pass `desiredCount: 1` explicitly, but you should never need this.


### @aws-cdk/aws-efs:defaultEncryptionAtRest

*Enable this feature flag to have elastic file systems encrypted at rest by default.* (default)

Encryption can also be configured explicitly using the `encrypted` property.


| Since | Default | Recommended |
| ----- | ----- | ----- |
| 1.98.0 | `false` | `true` |
| (default in v2) | `true` |  |

**Compatibility with old behavior:** Pass the `encrypted: false` property to the `FileSystem` construct to disable encryption.


### @aws-cdk/core:newStyleStackSynthesis

*Switch to new stack synthesis method which enables CI/CD* (fix)

If this flag is specified, all `Stack`s will use the `DefaultStackSynthesizer` by
default. If it is not set, they will use the `LegacyStackSynthesizer`.


| Since | Default | Recommended |
| ----- | ----- | ----- |
| 1.39.0 | `false` | `true` |
| 2.0.0 | `true` | `true` |


### @aws-cdk/core:stackRelativeExports

*Name exports based on the construct paths relative to the stack, rather than the global construct path* (fix)

Combined with the stack name this relative construct path is good enough to
ensure uniqueness, and makes the export names robust against refactoring
the location of the stack in the construct tree (specifically, moving the Stack
into a Stage).


| Since | Default | Recommended |
| ----- | ----- | ----- |
| 1.58.0 | `false` | `true` |
| 2.0.0 | `true` | `true` |


### @aws-cdk/aws-rds:lowercaseDbIdentifier

*Force lowercasing of RDS Cluster names in CDK* (fix)

Cluster names must be lowercase, and the service will lowercase the name when the cluster
is created. However, CDK did not use to know about this, and would use the user-provided name
referencing the cluster, which would fail if it happened to be mixed-case.

With this flag, lowercase the name in CDK so we can reference it properly.

Must be behind a permanent flag because changing a name from mixed case to lowercase between deployments
would lead CloudFormation to think the name was changed and would trigger a cluster replacement
(losing data!).


| Since | Default | Recommended |
| ----- | ----- | ----- |
| 1.97.0 | `false` | `true` |
| 2.0.0 | `true` | `true` |


### @aws-cdk/aws-apigateway:usagePlanKeyOrderInsensitiveId

*Allow adding/removing multiple UsagePlanKeys independently* (fix)

The UsagePlanKey resource connects an ApiKey with a UsagePlan. API Gateway does not allow more than one UsagePlanKey
for any given UsagePlan and ApiKey combination. For this reason, CloudFormation cannot replace this resource without
either the UsagePlan or ApiKey changing.

The feature addition to support multiple UsagePlanKey resources - 142bd0e2 - recognized this and attempted to keep
existing UsagePlanKey logical ids unchanged.
However, this intentionally caused the logical id of the UsagePlanKey to be sensitive to order. That is, when
the 'first' UsagePlanKey resource is removed, the logical id of the 'second' assumes what was originally the 'first',
which again is disallowed.

In effect, there is no way to get out of this mess in a backwards compatible way, while supporting existing stacks.
This flag changes the logical id layout of UsagePlanKey to not be sensitive to order.


| Since | Default | Recommended |
| ----- | ----- | ----- |
| 1.98.0 | `false` | `true` |
| 2.0.0 | `true` | `true` |


### @aws-cdk/aws-lambda:recognizeVersionProps

*Enable this feature flag to opt in to the updated logical id calculation for Lambda Version created using the  `fn.currentVersion`.* (fix)

The previous calculation incorrectly considered properties of the `AWS::Lambda::Function` resource that did
not constitute creating a new Version.

See 'currentVersion' section in the aws-lambda module's README for more details.


| Since | Default | Recommended |
| ----- | ----- | ----- |
| 1.106.0 | `false` | `true` |
| 2.0.0 | `true` | `true` |


### @aws-cdk/aws-cloudfront:defaultSecurityPolicyTLSv1.2_2021

*Enable this feature flag to have cloudfront distributions use the security policy TLSv1.2_2021 by default.* (fix)

The security policy can also be configured explicitly using the `minimumProtocolVersion` property.


| Since | Default | Recommended |
| ----- | ----- | ----- |
| 1.117.0 | `false` | `true` |
| 2.0.0 | `true` | `true` |


### @aws-cdk/core:target-partitions

*What regions to include in lookup tables of environment agnostic stacks* (config)

Has no effect on stacks that have a defined region, but will limit the amount
of unnecessary regions included in stacks without a known region.

The type of this value should be a list of strings.


| Since | Default | Recommended |
| ----- | ----- | ----- |
| 1.137.0 | `false` | `["aws","aws-cn"]` |
| 2.4.0 | `false` | `["aws","aws-cn"]` |


### @aws-cdk-containers/ecs-service-extensions:enableDefaultLogDriver

*ECS extensions will automatically add an `awslogs` driver if no logging is specified* (default)

Enable this feature flag to configure default logging behavior for the ECS Service Extensions. This will enable the
`awslogs` log driver for the application container of the service to send the container logs to CloudWatch Logs.

This is a feature flag as the new behavior provides a better default experience for the users.


| Since | Default | Recommended |
| ----- | ----- | ----- |
| 1.140.0 | `false` | `true` |
| 2.8.0 | `false` | `true` |

**Compatibility with old behavior:** Specify a log driver explicitly.


### @aws-cdk/aws-ec2:uniqueImdsv2TemplateName

*Enable this feature flag to have Launch Templates generated by the `InstanceRequireImdsv2Aspect` use unique names.* (fix)

Previously, the generated Launch Template names were only unique within a stack because they were based only on the
`Instance` construct ID. If another stack that has an `Instance` with the same construct ID is deployed in the same
account and region, the deployments would always fail as the generated Launch Template names were the same.

The new implementation addresses this issue by generating the Launch Template name with the `Names.uniqueId` method.


| Since | Default | Recommended |
| ----- | ----- | ----- |
| 1.140.0 | `false` | `true` |
| 2.8.0 | `false` | `true` |


### @aws-cdk/aws-iam:minimizePolicies

*Minimize IAM policies by combining Statements* (config)

Minimize IAM policies by combining Principals, Actions and Resources of two
Statements in the policies, as long as it doesn't change the meaning of the
policy.


| Since | Default | Recommended |
| ----- | ----- | ----- |
| 1.150.0 | `false` | `true` |
| 2.18.0 | `false` | `true` |


### @aws-cdk/core:checkSecretUsage

*Enable this flag to make it impossible to accidentally use SecretValues in unsafe locations* (config)

With this flag enabled, `SecretValue` instances can only be passed to
constructs that accept `SecretValue`s; otherwise, `unsafeUnwrap()` must be
called to use it as a regular string.


| Since | Default | Recommended |
| ----- | ----- | ----- |
| 1.153.0 | `false` | `true` |
| 2.21.0 | `false` | `true` |


### @aws-cdk/aws-lambda:recognizeLayerVersion

*Enable this feature flag to opt in to the updated logical id calculation for Lambda Version created using the `fn.currentVersion`.* (fix)

This flag correct incorporates Lambda Layer properties into the Lambda Function Version.

See 'currentVersion' section in the aws-lambda module's README for more details.


| Since | Default | Recommended |
| ----- | ----- | ----- |
| 1.159.0 | `false` | `true` |
| 2.27.0 | `false` | `true` |


### @aws-cdk/core:validateSnapshotRemovalPolicy

*Error on snapshot removal policies on resources that do not support it.* (default)

Makes sure we do not allow snapshot removal policy on resources that do not support it.
If supplied on an unsupported resource, CloudFormation ignores the policy altogether.
This flag will reduce confusion and unexpected loss of data when erroneously supplying
the snapshot removal policy.


| Since | Default | Recommended |
| ----- | ----- | ----- |
| (not in v1) |  |  |
| 2.28.0 | `false` | `true` |

**Compatibility with old behavior:** The old behavior was incorrect. Update your source to not specify SNAPSHOT policies on resources that do not support it.


### @aws-cdk/aws-codepipeline:crossAccountKeyAliasStackSafeResourceName

*Generate key aliases that include the stack name* (fix)

Enable this feature flag to have CodePipeline generate a unique cross account key alias name using the stack name.

Previously, when creating multiple pipelines with similar naming conventions and when crossAccountKeys is true,
the KMS key alias name created for these pipelines may be the same due to how the uniqueId is generated.

This new implementation creates a stack safe resource name for the alias using the stack name instead of the stack ID.


| Since | Default | Recommended |
| ----- | ----- | ----- |
| (not in v1) |  |  |
| 2.29.0 | `false` | `true` |


### @aws-cdk/aws-s3:createDefaultLoggingPolicy

*Enable this feature flag to create an S3 bucket policy by default in cases where an AWS service would automatically create the Policy if one does not exist.* (fix)

For example, in order to send VPC flow logs to an S3 bucket, there is a specific Bucket Policy
that needs to be attached to the bucket. If you create the bucket without a policy and then add the
bucket as the flow log destination, the service will automatically create the bucket policy with the
necessary permissions. If you were to then try and add your own bucket policy CloudFormation will throw
and error indicating that a bucket policy already exists.

In cases where we know what the required policy is we can go ahead and create the policy so we can
remain in control of it.

@see https://docs.aws.amazon.com/AmazonCloudWatch/latest/logs/AWS-logs-and-resource-policy.html#AWS-logs-infrastructure-S3


| Since | Default | Recommended |
| ----- | ----- | ----- |
| (not in v1) |  |  |
| 2.31.0 | `false` | `true` |


### @aws-cdk/aws-sns-subscriptions:restrictSqsDescryption

*Restrict KMS key policy for encrypted Queues a bit more* (fix)

Enable this feature flag to restrict the decryption of a SQS queue, which is subscribed to a SNS topic, to
only the topic which it is subscribed to and not the whole SNS service of an account.

Previously the decryption was only restricted to the SNS service principal. To make the SQS subscription more
secure, it is a good practice to restrict the decryption further and only allow the connected SNS topic to decryption
the subscribed queue.


| Since | Default | Recommended |
| ----- | ----- | ----- |
| (not in v1) |  |  |
| 2.32.0 | `false` | `true` |


### @aws-cdk/aws-ecs:arnFormatIncludesClusterName

*ARN format used by ECS. In the new ARN format, the cluster name is part of the resource ID.* (fix)

If this flag is not set, the old ARN format (without cluster name) for ECS is used.
If this flag is set, the new ARN format (with cluster name) for ECS is used.

This is a feature flag as the old format is still valid for existing ECS clusters.

See https://docs.aws.amazon.com/AmazonECS/latest/developerguide/ecs-account-settings.html#ecs-resource-ids


| Since | Default | Recommended |
| ----- | ----- | ----- |
| (not in v1) |  |  |
| 2.35.0 | `false` | `true` |


### @aws-cdk/aws-apigateway:disableCloudWatchRole

*Make default CloudWatch Role behavior safe for multiple API Gateways in one environment* (fix)

Enable this feature flag to change the default behavior for aws-apigateway.RestApi and aws-apigateway.SpecRestApi
to _not_ create a CloudWatch role and Account. There is only a single ApiGateway account per AWS
environment which means that each time you create a RestApi in your account the ApiGateway account
is overwritten. If at some point the newest RestApi is deleted, the ApiGateway Account and CloudWatch
role will also be deleted, breaking any existing ApiGateways that were depending on them.

When this flag is enabled you should either create the ApiGateway account and CloudWatch role
separately _or_ only enable the cloudWatchRole on a single RestApi.


| Since | Default | Recommended |
| ----- | ----- | ----- |
| (not in v1) |  |  |
| 2.38.0 | `false` | `true` |


### @aws-cdk/core:enablePartitionLiterals

*Make ARNs concrete if AWS partition is known* (fix)

Enable this feature flag to get partition names as string literals in Stacks with known regions defined in
their environment, such as "aws" or "aws-cn".  Previously the CloudFormation intrinsic function
"Ref: AWS::Partition" was used.  For example:

```yaml
Principal:
  AWS:
    Fn::Join:
      - ""
      - - "arn:"
        - Ref: AWS::Partition
        - :iam::123456789876:root
```

becomes:

```yaml
Principal:
  AWS: "arn:aws:iam::123456789876:root"
```

The intrinsic function will still be used in Stacks where no region is defined or the region's partition
is unknown.


| Since | Default | Recommended |
| ----- | ----- | ----- |
| (not in v1) |  |  |
| 2.38.0 | `false` | `true` |


### @aws-cdk/aws-ecs:disableExplicitDeploymentControllerForCircuitBreaker

*Avoid setting the "ECS" deployment controller when adding a circuit breaker* (fix)

Enable this feature flag to avoid setting the "ECS" deployment controller when adding a circuit breaker to an
ECS Service, as this will trigger a full replacement which fails to deploy when using set service names.
This does not change any behaviour as the default deployment controller when it is not defined is ECS.

This is a feature flag as the new behavior provides a better default experience for the users.


| Since | Default | Recommended |
| ----- | ----- | ----- |
| (not in v1) |  |  |
| 2.51.0 | `false` | `true` |


### @aws-cdk/aws-events:eventsTargetQueueSameAccount

*Event Rules may only push to encrypted SQS queues in the same account* (fix)

This flag applies to SQS Queues that are used as the target of event Rules. When enabled, only principals
from the same account as the Rule can send messages. If a queue is unencrypted, this restriction will
always apply, regardless of the value of this flag.


| Since | Default | Recommended |
| ----- | ----- | ----- |
| (not in v1) |  |  |
| 2.51.0 | `false` | `true` |


### @aws-cdk/aws-iam:standardizedServicePrincipals

*Use standardized (global) service principals everywhere* (fix)

We used to maintain a database of exceptions to Service Principal names in various regions. This database
is no longer necessary: all service principals names have been standardized to their global form (`SERVICE.amazonaws.com`).

This flag disables use of that exceptions database and always uses the global service principal.


| Since | Default | Recommended |
| ----- | ----- | ----- |
| (not in v1) |  |  |
| 2.51.0 | `false` | `true` |


<<<<<<< HEAD
### @aws-cdk/aws-iam:importedRoleStackSafeDefaultPolicyName

*Enable this feature to by default create default policy names for imported roles that depend on the stack the role is in.* (fix)

Without this, importing the same role in multiple places could lead to the permissions given for one version of the imported role
to overwrite permissions given to the role at a different place where it was imported. This was due to all imported instances
of a role using the same default policy name.

This new implementation creates default policy names based on the constructs node path in their stack.
=======
### @aws-cdk/aws-s3:serverAccessLogsUseBucketPolicy

*Use S3 Bucket Policy instead of ACLs for Server Access Logging* (fix)

Enable this feature flag to use S3 Bucket Policy for granting permission fo Server Access Logging
rather than using the canned `LogDeliveryWrite` ACL. ACLs do not work when Object Ownership is
enabled on the bucket.

This flag uses a Bucket Policy statement to allow Server Access Log delivery, following best
practices for S3.

@see https://docs.aws.amazon.com/AmazonS3/latest/userguide/enable-server-access-logging.html
>>>>>>> 89818dff


| Since | Default | Recommended |
| ----- | ----- | ----- |
| (not in v1) |  |  |
| V2NEXT | `false` | `true` |


<!-- END details --><|MERGE_RESOLUTION|>--- conflicted
+++ resolved
@@ -39,11 +39,8 @@
 | [@aws-cdk/aws-ecs:disableExplicitDeploymentControllerForCircuitBreaker](#aws-cdkaws-ecsdisableexplicitdeploymentcontrollerforcircuitbreaker) | Avoid setting the "ECS" deployment controller when adding a circuit breaker | 2.51.0 | (fix) |
 | [@aws-cdk/aws-events:eventsTargetQueueSameAccount](#aws-cdkaws-eventseventstargetqueuesameaccount) | Event Rules may only push to encrypted SQS queues in the same account | 2.51.0 | (fix) |
 | [@aws-cdk/aws-iam:standardizedServicePrincipals](#aws-cdkaws-iamstandardizedserviceprincipals) | Use standardized (global) service principals everywhere | 2.51.0 | (fix) |
-<<<<<<< HEAD
 | [@aws-cdk/aws-iam:importedRoleStackSafeDefaultPolicyName](#aws-cdkaws-iamimportedrolestacksafedefaultpolicyname) | Enable this feature to by default create default policy names for imported roles that depend on the stack the role is in. | V2NEXT | (fix) |
-=======
 | [@aws-cdk/aws-s3:serverAccessLogsUseBucketPolicy](#aws-cdkaws-s3serveraccesslogsusebucketpolicy) | Use S3 Bucket Policy instead of ACLs for Server Access Logging | V2NEXT | (fix) |
->>>>>>> 89818dff
 
 <!-- END table -->
 
@@ -74,11 +71,8 @@
     "@aws-cdk/aws-events:eventsTargetQueueSameAccount": true,
     "@aws-cdk/aws-iam:standardizedServicePrincipals": true,
     "@aws-cdk/aws-ecs:disableExplicitDeploymentControllerForCircuitBreaker": true,
-<<<<<<< HEAD
-    "@aws-cdk/aws-iam:importedRoleStackSafeDefaultPolicyName": true
-=======
+    "@aws-cdk/aws-iam:importedRoleStackSafeDefaultPolicyName": true,
     "@aws-cdk/aws-s3:serverAccessLogsUseBucketPolicy": true
->>>>>>> 89818dff
   }
 }
 ```
@@ -705,7 +699,6 @@
 | 2.51.0 | `false` | `true` |
 
 
-<<<<<<< HEAD
 ### @aws-cdk/aws-iam:importedRoleStackSafeDefaultPolicyName
 
 *Enable this feature to by default create default policy names for imported roles that depend on the stack the role is in.* (fix)
@@ -715,7 +708,8 @@
 of a role using the same default policy name.
 
 This new implementation creates default policy names based on the constructs node path in their stack.
-=======
+
+
 ### @aws-cdk/aws-s3:serverAccessLogsUseBucketPolicy
 
 *Use S3 Bucket Policy instead of ACLs for Server Access Logging* (fix)
@@ -728,7 +722,6 @@
 practices for S3.
 
 @see https://docs.aws.amazon.com/AmazonS3/latest/userguide/enable-server-access-logging.html
->>>>>>> 89818dff
 
 
 | Since | Default | Recommended |
