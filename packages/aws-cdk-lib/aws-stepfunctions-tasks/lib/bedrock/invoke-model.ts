import { Construct } from 'constructs';
import { Guardrail } from './guardrail';
import * as bedrock from '../../../aws-bedrock';
import * as iam from '../../../aws-iam';
import * as s3 from '../../../aws-s3';
import * as sfn from '../../../aws-stepfunctions';
import { Stack } from '../../../core';
import { integrationResourceArn, validatePatternSupported } from '../private/task-utils';

/**
 * Location to retrieve the input data, prior to calling Bedrock InvokeModel.
 *
 * @see https://docs.aws.amazon.com/step-functions/latest/dg/connect-bedrock.html
 */
export interface BedrockInvokeModelInputProps {

  /**
   * S3 object to retrieve the input data from.
   *
   * If the S3 location is not set, then the Body must be set.
   *
   * @default - Input data is retrieved from the `body` field
   */
  readonly s3Location?: s3.Location;
}

/**
 * Location where the Bedrock InvokeModel API response is written.
 *
 * @see https://docs.aws.amazon.com/step-functions/latest/dg/connect-bedrock.html
 */
export interface BedrockInvokeModelOutputProps {

  /**
   * S3 object where the Bedrock InvokeModel API response is written.
   *
   * If you specify this field, the API response body is replaced with
   * a reference to the Amazon S3 location of the original output.
   *
   * @default - Response body is returned in the task result
   */
  readonly s3Location?: s3.Location;
}

/**
 * Properties for invoking a Bedrock Model
 */
export interface BedrockInvokeModelProps extends sfn.TaskStateBaseProps {

  /**
   * The Bedrock model that the task will invoke.
   *
   * @see https://docs.aws.amazon.com/bedrock/latest/userguide/api-methods-run.html
   */
  readonly model: bedrock.IModel;

  /**
   * The input data for the Bedrock model invocation.
   *
   * The inference parameters contained in the body depend on the Bedrock model being used.
   *
   * The body must be in the format specified in the `contentType` field.
   * For example, if the content type is `application/json`, the body must be
   * JSON formatted.
   *
   * The body must be up to 256 KB in size. For input data that exceeds 256 KB,
   * use `input` instead to retrieve the input data from S3.
   *
   * You must specify either the `body` or the `input` field, but not both.
   *
   * @see https://docs.aws.amazon.com/bedrock/latest/userguide/model-parameters.html
   *
   * @default - Input data is retrieved from the location specified in the `input` field
   */
  readonly body?: sfn.TaskInput;

  /**
   * The desired MIME type of the inference body in the response.
   *
   * @see https://docs.aws.amazon.com/bedrock/latest/APIReference/API_runtime_InvokeModel.html
   * @default 'application/json'
   */
  readonly accept?: string;

  /**
   * The MIME type of the input data in the request.
   *
   * @see https://docs.aws.amazon.com/bedrock/latest/APIReference/API_runtime_InvokeModel.html
   * @default 'application/json'
   * @deprecated This property does not require configuration because the only acceptable value is 'application/json'.
   */
  readonly contentType?: string;

  /**
   * The source location to retrieve the input data from.
   *
   * @default - Input data is retrieved from the `body` field
   */
  readonly input?: BedrockInvokeModelInputProps;

  /**
   * The destination location where the API response is written.
   *
   * If you specify this field, the API response body is replaced with a reference to the
   * output location.
   *
   * @default - The API response body is returned in the result.
   */
  readonly output?: BedrockInvokeModelOutputProps;

  /**
   * The guardrail is applied to the invocation
   *
   * @default - No guardrail is applied to the invocation.
   */
  readonly guardrail?: Guardrail;

  /**
   * Specifies whether to enable or disable the Bedrock trace.
   *
   * @default - Trace is not enabled for the invocation.
   */
  readonly traceEnabled?: boolean;
}

/**
 * A Step Functions Task to invoke a model in Bedrock.
 *
 */
export class BedrockInvokeModel extends sfn.TaskStateBase {

  private static readonly SUPPORTED_INTEGRATION_PATTERNS: sfn.IntegrationPattern[] = [
    sfn.IntegrationPattern.REQUEST_RESPONSE,
  ];

  protected readonly taskMetrics: sfn.TaskMetricsConfig | undefined;
  protected readonly taskPolicies: iam.PolicyStatement[] | undefined;

  private readonly integrationPattern: sfn.IntegrationPattern;

  constructor(scope: Construct, id: string, private readonly props: BedrockInvokeModelProps) {
    super(scope, id, props);

    this.integrationPattern = props.integrationPattern ?? sfn.IntegrationPattern.REQUEST_RESPONSE;

    validatePatternSupported(this.integrationPattern, BedrockInvokeModel.SUPPORTED_INTEGRATION_PATTERNS);

    const isBodySpecified = props.body !== undefined;
    //Either specific props.input with bucket name and object key or input s3 path
    const isInputSpecified = (props.input !== undefined && props.input.s3Location !== undefined) || (props.inputPath !== undefined);

    if (isBodySpecified && isInputSpecified) {
      throw new Error('Either `body` or `input` must be specified, but not both.');
    }
    if (!isBodySpecified && !isInputSpecified) {
      throw new Error('Either `body` or `input` must be specified.');
    }
    if (props.input?.s3Location?.objectVersion !== undefined) {
      throw new Error('Input S3 object version is not supported.');
    }
    if (props.output?.s3Location?.objectVersion !== undefined) {
      throw new Error('Output S3 object version is not supported.');
    }

    this.taskPolicies = this.renderPolicyStatements();
  }

  private renderPolicyStatements(): iam.PolicyStatement[] {
    const policyStatements = [
      new iam.PolicyStatement({
        actions: ['bedrock:InvokeModel'],
        resources: [this.props.model.modelArn],
      }),
    ];

    if (this.props.inputPath !== undefined) {
      policyStatements.push(
        new iam.PolicyStatement({
          actions: ['s3:GetObject'],
          resources: [
            Stack.of(this).formatArn({
              region: '',
              account: '',
              service: 's3',
              resource: '*',
            }),
          ],
        }),
      );
    } else if (this.props.input !== undefined && this.props.input.s3Location !== undefined) {
      policyStatements.push(
        new iam.PolicyStatement({
          actions: ['s3:GetObject'],
          resources: [
            Stack.of(this).formatArn({
              region: '',
              account: '',
              service: 's3',
              resource: this.props.input?.s3Location?.bucketName,
              resourceName: this.props.input?.s3Location?.objectKey,
            }),
          ],
        }),
      );
    }

    if (this.props.outputPath !== undefined) {
      policyStatements.push(
        new iam.PolicyStatement({
          actions: ['s3:PutObject'],
          resources: [
            Stack.of(this).formatArn({
              region: '',
              account: '',
              service: 's3',
              resource: '*',
            }),
          ],
        }),
      );
    } else if (this.props.output !== undefined && this.props.output.s3Location !== undefined) {
      policyStatements.push(
        new iam.PolicyStatement({
          actions: ['s3:PutObject'],
          resources: [
            Stack.of(this).formatArn({
              region: '',
              account: '',
              service: 's3',
              resource: this.props.output?.s3Location?.bucketName,
              resourceName: this.props.output?.s3Location?.objectKey,
            }),
          ],
        }),
      );
    }

    if (this.props.guardrail) {
      const isArn = this.props.guardrail.guardrailIdentifier.startsWith('arn:');
      policyStatements.push(
        new iam.PolicyStatement({
          actions: ['bedrock:ApplyGuardrail'],
          resources: [
            isArn
              ? this.props.guardrail.guardrailIdentifier
              : Stack.of(this).formatArn({
                service: 'bedrock',
                resource: 'guardrail',
                resourceName: this.props.guardrail.guardrailIdentifier,
              }),
          ],
        }),
      );
    }

    return policyStatements;
  }

  /**
   * Provides the Bedrock InvokeModel service integration task configuration
   *
   * @internal
   */
  protected _renderTask(): any {
    return {
      Resource: integrationResourceArn('bedrock', 'invokeModel'),
      Parameters: sfn.FieldUtils.renderObject({
        ModelId: this.props.model.modelArn,
        Accept: this.props.accept,
        ContentType: this.props.contentType,
        Body: this.props.body?.value,
        Input: this.props.input?.s3Location ? {
          S3Uri: `s3://${this.props.input.s3Location.bucketName}/${this.props.input.s3Location.objectKey}`,
        } : this.props.inputPath ? { S3Uri: this.props.inputPath } : undefined,
        Output: this.props.output?.s3Location ? {
          S3Uri: `s3://${this.props.output.s3Location.bucketName}/${this.props.output.s3Location.objectKey}`,
<<<<<<< HEAD
        } : this.props.outputPath ? { S3Uri: this.props.outputPath }: undefined,
=======
        } : undefined,
        GuardrailIdentifier: this.props.guardrail?.guardrailIdentifier,
        GuardrailVersion: this.props.guardrail?.guardrailVersion,
        Trace: this.props.traceEnabled === undefined
          ? undefined
          : this.props.traceEnabled
            ? 'ENABLED'
            : 'DISABLED',
>>>>>>> 7ee87836
      }),
    };
  }

}
<|MERGE_RESOLUTION|>--- conflicted
+++ resolved
@@ -274,9 +274,7 @@
         } : this.props.inputPath ? { S3Uri: this.props.inputPath } : undefined,
         Output: this.props.output?.s3Location ? {
           S3Uri: `s3://${this.props.output.s3Location.bucketName}/${this.props.output.s3Location.objectKey}`,
-<<<<<<< HEAD
         } : this.props.outputPath ? { S3Uri: this.props.outputPath }: undefined,
-=======
         } : undefined,
         GuardrailIdentifier: this.props.guardrail?.guardrailIdentifier,
         GuardrailVersion: this.props.guardrail?.guardrailVersion,
@@ -285,7 +283,6 @@
           : this.props.traceEnabled
             ? 'ENABLED'
             : 'DISABLED',
->>>>>>> 7ee87836
       }),
     };
   }
