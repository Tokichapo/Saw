--- conflicted
+++ resolved
@@ -1,9 +1,4 @@
 {
-<<<<<<< HEAD
-  "version": "32.0.0",
-  "files": {
-    "ff0a8d0a912ea4ceb717ae996a18b7bccf95a3447a7ce38f3a71180a73e07229": {
-=======
   "version": "31.0.0",
   "files": {
     "ba598c1f1d84f7077ea9c16a6b921e4f8acf18e996100e72a8f17da980e64fdd": {
@@ -20,7 +15,6 @@
       }
     },
     "7151bb47e356bd29580b060ae0e46d6454585c5abca0d036f27da245eccd1fd9": {
->>>>>>> 83dc73ca
       "source": {
         "path": "aws-cdk-ec2-lt-metadata-1.template.json",
         "packaging": "file"
@@ -28,11 +22,7 @@
       "destinations": {
         "current_account-current_region": {
           "bucketName": "cdk-hnb659fds-assets-${AWS::AccountId}-${AWS::Region}",
-<<<<<<< HEAD
-          "objectKey": "ff0a8d0a912ea4ceb717ae996a18b7bccf95a3447a7ce38f3a71180a73e07229.json",
-=======
           "objectKey": "7151bb47e356bd29580b060ae0e46d6454585c5abca0d036f27da245eccd1fd9.json",
->>>>>>> 83dc73ca
           "assumeRoleArn": "arn:${AWS::Partition}:iam::${AWS::AccountId}:role/cdk-hnb659fds-file-publishing-role-${AWS::AccountId}-${AWS::Region}"
         }
       }
