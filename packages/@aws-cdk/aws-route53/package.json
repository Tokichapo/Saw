--- conflicted
+++ resolved
@@ -60,16 +60,10 @@
     "pkglint": "^0.17.0"
   },
   "dependencies": {
-<<<<<<< HEAD
-    "@aws-cdk/aws-ec2": "^0.16.0",
-    "@aws-cdk/aws-logs": "^0.16.0",
-    "@aws-cdk/cdk": "^0.16.0",
-    "@aws-cdk/cx-api": "^0.16.0"
-=======
     "@aws-cdk/aws-ec2": "^0.17.0",
     "@aws-cdk/aws-logs": "^0.17.0",
-    "@aws-cdk/cdk": "^0.17.0"
->>>>>>> e7996996
+    "@aws-cdk/cdk": "^0.17.0",
+    "@aws-cdk/cx-api": "^0.17.0"
   },
   "homepage": "https://github.com/awslabs/aws-cdk",
   "peerDependencies": {
