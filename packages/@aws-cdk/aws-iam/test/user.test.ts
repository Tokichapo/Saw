--- conflicted
+++ resolved
@@ -1,10 +1,5 @@
-<<<<<<< HEAD
-import '@aws-cdk/assert-internal/jest';
-import { App, SecretValue, Stack, Token, CfnResource } from '@aws-cdk/core';
-=======
 import { Template } from '@aws-cdk/assertions';
 import { App, SecretValue, Stack, Token } from '@aws-cdk/core';
->>>>>>> a2ac36e6
 import { Group, ManagedPolicy, Policy, PolicyStatement, User } from '../lib';
 
 describe('IAM user', () => {
