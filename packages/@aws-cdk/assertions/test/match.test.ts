import { Matcher, Match } from '../lib';

describe('Matchers', () => {

<<<<<<< HEAD
  describe('resolveCfnIntrinsic()', () => {
    describe('Ref:PseudoParameter', () => {
      test('resolve AWS::AccountId', () => {
        expectPass(Match.resolveCfnIntrinsic('123456789012'), { Ref: 'AWS::AccountId' });
        expectPass(Match.resolveCfnIntrinsic({ Ref: 'AWS::AccountId' }, { resolvePseudoParameters: false } ), { Ref: 'AWS::AccountId' });
        expectPass(Match.resolveCfnIntrinsic('012123456789', {}, { cfnPseudoParameters: { awsAccountId: '012123456789' } } ), { Ref: 'AWS::AccountId' });
      });
      test('resolve AWS::NotificationARNs', () => {
        expectPass(Match.resolveCfnIntrinsic([]), { Ref: 'AWS::NotificationARNs' });
        expectPass(Match.resolveCfnIntrinsic({ Ref: 'AWS::NotificationARNs' }, { resolvePseudoParameters: false } ), { Ref: 'AWS::NotificationARNs' });
        expectPass(Match.resolveCfnIntrinsic(['arn1', 'arn2'], {}, { cfnPseudoParameters: { awsNotificationARNs: ['arn1', 'arn2'] } } ), { Ref: 'AWS::NotificationARNs' });
=======
    test('simple literals', () => {
      matcher = Match.exact('foo');
      expectPass(matcher, 'foo');
      expectFailure(matcher, 'bar', [/Expected foo but received bar/]);
      expectFailure(matcher, 5, [/Expected type string but received number/]);

      matcher = Match.exact(3);
      expectPass(matcher, 3);
      expectFailure(matcher, 5, [/Expected 3 but received 5/]);
      expectFailure(matcher, 'foo', [/Expected type number but received string/]);

      matcher = Match.exact(true);
      expectPass(matcher, true);
      expectFailure(matcher, false, [/Expected true but received false/]);
      expectFailure(matcher, 'foo', [/Expected type boolean but received string/]);
    });

    test('arrays', () => {
      matcher = Match.exact([4]);
      expectPass(matcher, [4]);
      expectFailure(matcher, [4, 5], [/Expected array of length 1 but received 2/]);
      expectFailure(matcher, 'foo', [/Expected type array but received string/]);

      matcher = Match.exact(['foo', 3]);
      expectPass(matcher, ['foo', 3]);
      expectFailure(matcher, ['bar', 3], [/Expected foo but received bar at \[0\]/]);
      expectFailure(matcher, ['foo', 5], [/Expected 3 but received 5 at \[1\]/]);

      matcher = Match.exact([{ foo: 'bar', baz: 'qux' }, { waldo: 'fred', wobble: 'flob' }]);
      expectPass(matcher, [{ foo: 'bar', baz: 'qux' }, { waldo: 'fred', wobble: 'flob' }]);
      expectFailure(matcher, [{ foo: 'bar', baz: 'qux' }], [/Expected array of length 2 but received 1/]);
      expectFailure(matcher, [{ foo: 'bar', baz: 'qux' }, { waldo: 'flob', wobble: 'fred' }], [
        'Expected fred but received flob at [1]/waldo',
        'Expected flob but received fred at [1]/wobble',
      ]);
      expectFailure(matcher, [{ foo: 'bar', baz: 'qux' }, { waldo: 'fred' }], [/Missing key at \[1\]\/wobble/]);
    });

    test('objects', () => {
      matcher = Match.exact({ foo: 'bar' });
      expectPass(matcher, { foo: 'bar' });
      expectFailure(matcher, 5, [/Expected type object but received number/]);
      expectFailure(matcher, ['3', 5], [/Expected type object but received array/]);
      expectFailure(matcher, { baz: 'qux' }, [
        'Unexpected key at /baz',
        'Missing key at /foo',
      ]);

      matcher = Match.exact({ foo: 'bar', baz: 5 });
      expectFailure(matcher, { foo: 'bar', baz: '5' }, [/Expected type number but received string at \/baz/]);
      expectFailure(matcher, { foo: 'bar', baz: 5, qux: 7 }, [/Unexpected key at \/qux/]);

      matcher = Match.exact({ foo: [2, 3], bar: 'baz' });
      expectPass(matcher, { foo: [2, 3], bar: 'baz' });
      expectFailure(matcher, {}, [
        'Missing key at /foo',
        'Missing key at /bar',
      ]);
      expectFailure(matcher, { bar: [2, 3], foo: 'baz' }, [
        'Expected type array but received string at /foo',
        'Expected type string but received array at /bar',
      ]);
      expectFailure(matcher, { foo: [3, 5], bar: 'baz' }, [
        'Expected 2 but received 3 at /foo[0]',
        'Expected 3 but received 5 at /foo[1]',
      ]);
    });

    test('nesting', () => {
      expect(() => Match.exact(Match.arrayWith(['foo']))).toThrow(/cannot directly contain another matcher/);
    });

    test('absent', () => {
      expect(() => Match.exact(Match.absent())).toThrow(/cannot directly contain another matcher/);
    });
  });

  describe('arrayWith()', () => {
    let matcher: Matcher;

    test('subset match', () => {
      matcher = Match.arrayWith([]);
      expectPass(matcher, []);
      expectPass(matcher, [3]);

      matcher = Match.arrayWith([3]);
      expectPass(matcher, [3]);
      expectPass(matcher, [3, 5]);
      expectPass(matcher, [1, 3, 5]);
      expectFailure(matcher, [5], [/Missing element \[3\] at pattern index 0/]);

      matcher = Match.arrayWith([5, false]);
      expectPass(matcher, [5, false, 'foo']);
      expectPass(matcher, [5, 'foo', false]);
      expectFailure(matcher, [5, 'foo'], [/Missing element \[false\] at pattern index 1/]);

      matcher = Match.arrayWith([{ foo: 'bar' }]);
      expectPass(matcher, [{ fred: 'waldo' }, { foo: 'bar' }, { baz: 'qux' }]);
      expectPass(matcher, [{ foo: 'bar' }]);
      expectFailure(matcher, [{ foo: 'baz' }], [/Missing element at pattern index 0/]);
      expectFailure(matcher, [{ baz: 'qux' }], [/Missing element at pattern index 0/]);
    });

    test('not array', () => {
      matcher = Match.arrayWith([3]);
      expectFailure(matcher, 3, [/Expected type array but received number/]);
      expectFailure(matcher, { val: 3 }, [/Expected type array but received object/]);
    });

    test('out of order', () => {
      matcher = Match.arrayWith([3, 5]);
      expectFailure(matcher, [5, 3], [/Missing element \[5\] at pattern index 1/]);
    });

    test('nested with ObjectLike', () => {
      matcher = Match.arrayWith([Match.objectLike({ foo: 'bar' })]);
      expectPass(matcher, [{ baz: 'qux' }, { foo: 'bar' }]);
      expectPass(matcher, [{ baz: 'qux' }, { foo: 'bar', fred: 'waldo' }]);
      expectFailure(matcher, [{ foo: 'baz', fred: 'waldo' }], [/Missing element at pattern index 0/]);
    });

    test('incompatible with absent', () => {
      matcher = Match.arrayWith(['foo', Match.absent()]);
      expect(() => matcher.test(['foo', 'bar'])).toThrow(/absent\(\) cannot be nested within arrayWith\(\)/);
    });

    test('incompatible with anyValue', () => {
      matcher = Match.arrayWith(['foo', Match.anyValue()]);
      expect(() => matcher.test(['foo', 'bar'])).toThrow(/anyValue\(\) cannot be nested within arrayWith\(\)/);
    });
  });

  describe('arrayEquals', () => {
    let matcher: Matcher;

    test('exact match', () => {
      matcher = Match.arrayEquals([5, false]);
      expectPass(matcher, [5, false]);
      expectFailure(matcher, [5, 'foo', false], [/Expected array of length 2 but received 3/]);
      expectFailure(matcher, [5, 'foo'], [/Expected type boolean but received string at \[1\]/]);
    });
  });

  describe('objectLike()', () => {
    let matcher: Matcher;

    test('basic', () => {
      matcher = Match.objectLike({ foo: 'bar' });
      expectPass(matcher, { foo: 'bar' });
      expectFailure(matcher, { foo: 'baz' }, [/Expected bar but received baz at \/foo/]);
      expectFailure(matcher, { foo: ['bar'] }, [/Expected type string but received array at \/foo/]);
      expectFailure(matcher, { bar: 'foo' }, [/Missing key at \/foo/]);
      expectPass(matcher, { foo: 'bar', baz: 'qux' });
    });

    test('not an object', () => {
      matcher = Match.objectLike({ foo: 'bar' });
      expectFailure(matcher, ['foo', 'bar'], [/Expected type object but received array/]);
      expectFailure(matcher, 'foo', [/Expected type object but received string/]);

      matcher = Match.objectLike({ foo: Match.objectLike({ baz: 'qux' }) });
      expectFailure(matcher, { foo: 'baz' }, [/Expected type object but received string at \/foo/]);
    });

    test('partial', () => {
      matcher = Match.objectLike({ foo: 'bar' });
      expectPass(matcher, { foo: 'bar', baz: { fred: 'waldo' } });

      matcher = Match.objectLike({ baz: { fred: 'waldo' } });
      expectPass(matcher, { foo: 'bar', baz: { fred: 'waldo', wobble: 'flob' } });
    });

    test('ArrayMatch nested inside ObjectMatch', () => {
      matcher = Match.objectLike({
        foo: Match.arrayWith(['bar']),
      });
      expectPass(matcher, { foo: ['bar', 'baz'], fred: 'waldo' });
      expectFailure(matcher, { foo: ['baz'], fred: 'waldo' }, [/Missing element \[bar\] at pattern index 0 at \/foo/]);
    });

    test('Partiality is maintained throughout arrays', () => {
      // Before this fix:
      //
      //   - objectLike({ x: { LITERAL }) ==> LITERAL would be matched partially as well
      //   - objectLike({ xs: [ { LITERAL } ] }) ==> but here LITERAL would be matched fully
      //
      // That passing through an array resets the partial matching to full is a
      // surprising inconsistency.
      //
      matcher = Match.objectLike({
        foo: [{ bar: 'bar' }],
      });
      expectPass(matcher, { foo: [{ bar: 'bar' }] }); // Trivially true
      expectPass(matcher, { boo: 'boo', foo: [{ bar: 'bar' }] }); // Additional members at top level okay
      expectPass(matcher, { foo: [{ bar: 'bar', boo: 'boo' }] }); // Additional members at inner level okay
    });

    test('absent', () => {
      matcher = Match.objectLike({ foo: Match.absent() });
      expectPass(matcher, { bar: 'baz' });
      expectFailure(matcher, { foo: 'baz' }, [/key should be absent at \/foo/]);
    });
  });

  describe('objectEquals()', () => {
    let matcher: Matcher;

    test('exact match', () => {
      matcher = Match.objectEquals({ foo: 'bar' });
      expectPass(matcher, { foo: 'bar' });
      expectFailure(matcher, { foo: 'bar', baz: 'qux' }, [/Unexpected key at \/baz/]);
    });
  });

  describe('not()', () => {
    let matcher: Matcher;

    test('literal', () => {
      matcher = Match.not('foo');
      expectPass(matcher, 'bar');
      expectPass(matcher, 3);

      expectFailure(matcher, 'foo', ['Found unexpected match: "foo"']);
    });

    test('object', () => {
      matcher = Match.not({ foo: 'bar' });
      expectPass(matcher, 'bar');
      expectPass(matcher, 3);
      expectPass(matcher, { foo: 'baz' });
      expectPass(matcher, { bar: 'foo' });

      const msg = [
        'Found unexpected match: {',
        '  "foo": "bar"',
        '}',
      ].join('\n');
      expectFailure(matcher, { foo: 'bar' }, [msg]);
    });

    test('array', () => {
      matcher = Match.not(['foo', 'bar']);
      expectPass(matcher, 'foo');
      expectPass(matcher, []);
      expectPass(matcher, ['bar']);
      expectPass(matcher, ['foo', 3]);

      const msg = [
        'Found unexpected match: [',
        '  "foo",',
        '  "bar"',
        ']',
      ].join('\n');
      expectFailure(matcher, ['foo', 'bar'], [msg]);
    });

    test('as a nested matcher', () => {
      matcher = Match.exact({
        foo: { bar: Match.not([1, 2]) },
>>>>>>> 05d35343
      });
      test('resolve AWS::Partition', () => {
        expectPass(Match.resolveCfnIntrinsic('aws'), { Ref: 'AWS::Partition' });
        expectPass(Match.resolveCfnIntrinsic({ Ref: 'AWS::Partition' }, { resolvePseudoParameters: false } ), { Ref: 'AWS::Partition' });
        expectPass(Match.resolveCfnIntrinsic('aws-cn', {}, { cfnPseudoParameters: { awsPartition: 'aws-cn' } } ), { Ref: 'AWS::Partition' });
      });
      test('resolve AWS::Region', () => {
        expectPass(Match.resolveCfnIntrinsic('us-east-1'), { Ref: 'AWS::Region' });
        expectPass(Match.resolveCfnIntrinsic({ Ref: 'AWS::Region' }, { resolvePseudoParameters: false } ), { Ref: 'AWS::Region' });
        expectPass(Match.resolveCfnIntrinsic('eu-central-1', {}, { cfnPseudoParameters: { awsRegion: 'eu-central-1' } } ), { Ref: 'AWS::Region' });
      });
      test('resolve AWS::StackId', () => {
        expectPass(Match.resolveCfnIntrinsic('arn:aws:cloudformation:us-east-1:123456789012:stack/teststack/51af3dc0-da77-11e4-872e-1234567db123'), { Ref: 'AWS::StackId' });
        expectPass(Match.resolveCfnIntrinsic({ Ref: 'AWS::StackId' }, { resolvePseudoParameters: false } ), { Ref: 'AWS::StackId' });
        expectPass(Match.resolveCfnIntrinsic('arn:aws:cloudformation:us-east-1:123456789012:stack/anotherstack/51af3dc0-da77-11e4-872e-1234567db123', {}, { cfnPseudoParameters: { awsStackId: 'arn:aws:cloudformation:us-east-1:123456789012:stack/anotherstack/51af3dc0-da77-11e4-872e-1234567db123' } } ), { Ref: 'AWS::StackId' });
      });
      test('resolve AWS::StackName', () => {
        expectPass(Match.resolveCfnIntrinsic('teststack'), { Ref: 'AWS::StackName' });
        expectPass(Match.resolveCfnIntrinsic({ Ref: 'AWS::StackName' }, { resolvePseudoParameters: false } ), { Ref: 'AWS::StackName' });
        expectPass(Match.resolveCfnIntrinsic('anotherstack', {}, { cfnPseudoParameters: { awsStackName: 'anotherstack' } } ), { Ref: 'AWS::StackName' });
      });
      test('resolve AWS::URLSuffix', () => {
        expectPass(Match.resolveCfnIntrinsic('amazonaws.com'), { Ref: 'AWS::URLSuffix' });
        expectPass(Match.resolveCfnIntrinsic({ Ref: 'AWS::URLSuffix' }, { resolvePseudoParameters: false } ), { Ref: 'AWS::URLSuffix' });
        expectPass(Match.resolveCfnIntrinsic('amazonaws.com.cn', {}, { cfnPseudoParameters: { awsURLSuffix: 'amazonaws.com.cn' } } ), { Ref: 'AWS::URLSuffix' });
      });
    });
    describe('Fn::Join', () => {
      test('simple join', () => {
        expectPass(Match.resolveCfnIntrinsic('Join some strings'), { 'Fn::Join': [' ', ['Join', 'some', 'strings']] });
      });
      test('resolveFnJoin:false', () => {
        expectPass(Match.resolveCfnIntrinsic({ 'Fn::Join': [' ', ['Join', 'some', 'strings']] }, { resolveFnJoin: false }), { 'Fn::Join': [' ', ['Join', 'some', 'strings']] });
      });
      test('recursive join', () => {
        expectPass(Match.resolveCfnIntrinsic('Join some more strings'), { 'Fn::Join': [' ', ['Join', 'some', { 'Fn::Join': [' ', ['more', 'strings']] }]] });
      });
      test('recursive join with recursiv:false', () => {
        expectFailure(Match.resolveCfnIntrinsic(Match.objectEquals({}), { recursive: false }), { 'Fn::Join': [' ', ['Join', 'some', { 'Fn::Join': [] }]] }, ['Error: Fn::Join valueList are not allowed to contain objects']);
      });
      test('wrong usage', () => {
        expectFailure(Match.resolveCfnIntrinsic(Match.objectEquals({})), { 'Fn::Join': [{}, ['Join', 'some', 'strings']] }, ['Error: Fn::Join delimiter must be a string value']);
        expectFailure(Match.resolveCfnIntrinsic(Match.objectEquals({})), { 'Fn::Join': ['', [{}]] }, ['Error: Fn::Join valueList are not allowed to contain objects']);
        expectFailure(Match.resolveCfnIntrinsic(Match.objectEquals({})), { 'Fn::Join': ['', ''] }, ['Error: Fn::Join expecting an array as valuesList']);
      });
    });
    describe('Fn::GetAtt', () => {
      test('simple getAtt', () => {
        expectPass(Match.resolveCfnIntrinsic('SomeResolvedAttribute', {}, { cfnResources: { Resource: { Attribute: 'SomeResolvedAttribute' } } }), { 'Fn::GetAtt': ['Resource', 'Attribute'] });
        expectPass(Match.resolveCfnIntrinsic(12345, {}, { cfnResources: { Resource: { Attribute: 12345 } } }), { 'Fn::GetAtt': ['Resource', 'Attribute'] });
      });
      test('wrong usage', () => {
        expectFailure(Match.resolveCfnIntrinsic(''), { 'Fn::GetAtt': [{}, ''] }, ['Error: Fn::GetAtt logicalNameOfResource must be typeof string']);
        expectFailure(Match.resolveCfnIntrinsic(''), { 'Fn::GetAtt': ['', {}] }, ['Error: Fn::GetAtt attributeName must be typeof string']);
      });
    });
    describe('Fn::GetAZs', () => {
      test('simple getAZs', () => {
        expectPass(Match.resolveCfnIntrinsic(Match.arrayEquals(['us-east-1a', 'us-east-1b', 'us-east-1c', 'us-east-1d', 'us-east-1e', 'us-east-1f'])), { 'Fn::GetAZs': '' });
        expectPass(Match.resolveCfnIntrinsic(Match.arrayEquals(['eu-central-1a', 'eu-central-1b', 'eu-central-1c'])), { 'Fn::GetAZs': 'eu-central-1' });
      });
    });
    describe('Fn::Select', () => {
      test('simple select', () => {
        expectPass(Match.resolveCfnIntrinsic(1), { 'Fn::Select': ['1', [0, 1, 2]] });
        expectPass(Match.resolveCfnIntrinsic(1), { 'Fn::Select': [1, [0, 1, 2]] });
        expectPass(Match.resolveCfnIntrinsic('1'), { 'Fn::Select': [1, ['0', '1', '2']] });
        expectPass(Match.resolveCfnIntrinsic({ some: 'object' }), { 'Fn::Select': [0, [{ some: 'object' }, '1', '2']] });
      });
    });
  });

  describe('stringLikeRegexp', () => {
    let matcher: Matcher;

    test('simple', () => {
      matcher = Match.stringLikeRegexp('.*includeHeaders = true.*');
      expectFailure(matcher, 'const includeHeaders = false;', [/did not match pattern/]);
      expectPass(matcher, 'const includeHeaders = true;');
    });

    test('nested in object', () => {
      matcher = Match.objectLike({ foo: Match.stringLikeRegexp('.*includeHeaders = true.*') });
      expectFailure(matcher, { foo: 'const includeHeaders = false;' }, [/did not match pattern/]);
      expectPass(matcher, { foo: 'const includeHeaders = true;' });
    });
  });
});

function expectPass(matcher: Matcher, target: any): void {
  const result = matcher.test(target);
  if (result.hasFailed()) {
    throw new Error(result.toHumanStrings().join('\n')); // eslint-disable-line jest/no-jasmine-globals
  }
}

function expectFailure(matcher: Matcher, target: any, expected: (string | RegExp)[] = []): void {
  const result = matcher.test(target);
  expect(result.failCount).toBeGreaterThan(0);
  const actual = result.toHumanStrings();
  if (expected.length > 0 && actual.length !== expected.length) {
    // only do this if the lengths are different, so as to display a nice failure message.
    // otherwise need to use `toMatch()` to support RegExp
    expect(actual).toEqual(expected);
  }
  for (let i = 0; i < expected.length; i++) {
    const e = expected[i];
    expect(actual[i]).toMatch(e);
  }
}<|MERGE_RESOLUTION|>--- conflicted
+++ resolved
@@ -2,7 +2,7 @@
 
 describe('Matchers', () => {
 
-<<<<<<< HEAD
+
   describe('resolveCfnIntrinsic()', () => {
     describe('Ref:PseudoParameter', () => {
       test('resolve AWS::AccountId', () => {
@@ -14,7 +14,7 @@
         expectPass(Match.resolveCfnIntrinsic([]), { Ref: 'AWS::NotificationARNs' });
         expectPass(Match.resolveCfnIntrinsic({ Ref: 'AWS::NotificationARNs' }, { resolvePseudoParameters: false } ), { Ref: 'AWS::NotificationARNs' });
         expectPass(Match.resolveCfnIntrinsic(['arn1', 'arn2'], {}, { cfnPseudoParameters: { awsNotificationARNs: ['arn1', 'arn2'] } } ), { Ref: 'AWS::NotificationARNs' });
-=======
+
     test('simple literals', () => {
       matcher = Match.exact('foo');
       expectPass(matcher, 'foo');
@@ -274,7 +274,7 @@
     test('as a nested matcher', () => {
       matcher = Match.exact({
         foo: { bar: Match.not([1, 2]) },
->>>>>>> 05d35343
+
       });
       test('resolve AWS::Partition', () => {
         expectPass(Match.resolveCfnIntrinsic('aws'), { Ref: 'AWS::Partition' });
