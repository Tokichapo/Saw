--- conflicted
+++ resolved
@@ -2,17 +2,8 @@
 
 /**
  * Low-level class for generic CodePipeline Actions.
-<<<<<<< HEAD
- *
- * WARNING: this class should not be externally exposed, but is currently visible
- * because of a limitation of jsii (https://github.com/aws/jsii/issues/524).
- *
- * This class will disappear in a future release and should not be used.
- *
-=======
  * If you're implementing your own IAction,
  * prefer to use the Action class from the codepipeline module.
->>>>>>> 12b71cbc
  */
 export abstract class Action extends codepipeline.Action {
   protected readonly providedActionProperties: codepipeline.ActionProperties;
