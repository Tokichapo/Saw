--- conflicted
+++ resolved
@@ -85,12 +85,8 @@
     "@aws-cdk/cfn2ts": "0.0.0",
     "@aws-cdk/integ-runner": "0.0.0",
     "@aws-cdk/pkglint": "0.0.0",
-<<<<<<< HEAD
-    "@types/jest": "^27.4.1",
+    "@types/jest": "^27.5.0",
     "jest": "^27.5.1"
-=======
-    "@types/jest": "^27.5.0"
->>>>>>> 7c968a32
   },
   "dependencies": {
     "@aws-cdk/assets": "0.0.0",
