{
 "Resources": {
  "integrationtesteksclusterDefaultVpc395E1A86": {
   "Type": "AWS::EC2::VPC",
   "Properties": {
    "CidrBlock": "10.0.0.0/16",
    "EnableDnsHostnames": true,
    "EnableDnsSupport": true,
    "InstanceTenancy": "default",
    "Tags": [
     {
      "Key": "Name",
      "Value": "aws-stepfunctions-tasks-emr-containers-start-job-run/integration-test-eks-cluster/DefaultVpc"
     }
    ]
   }
  },
  "integrationtesteksclusterDefaultVpcPublicSubnet1Subnet58061317": {
   "Type": "AWS::EC2::Subnet",
   "Properties": {
    "AvailabilityZone": {
     "Fn::Select": [
      0,
      {
       "Fn::GetAZs": ""
      }
     ]
    },
    "CidrBlock": "10.0.0.0/18",
    "MapPublicIpOnLaunch": true,
    "Tags": [
     {
      "Key": "aws-cdk:subnet-name",
      "Value": "Public"
     },
     {
      "Key": "aws-cdk:subnet-type",
      "Value": "Public"
     },
     {
      "Key": "kubernetes.io/role/elb",
      "Value": "1"
     },
     {
      "Key": "Name",
      "Value": "aws-stepfunctions-tasks-emr-containers-start-job-run/integration-test-eks-cluster/DefaultVpc/PublicSubnet1"
     }
    ],
    "VpcId": {
     "Ref": "integrationtesteksclusterDefaultVpc395E1A86"
    }
   }
  },
  "integrationtesteksclusterDefaultVpcPublicSubnet1RouteTable1D5A7569": {
   "Type": "AWS::EC2::RouteTable",
   "Properties": {
    "Tags": [
     {
      "Key": "kubernetes.io/role/elb",
      "Value": "1"
     },
     {
      "Key": "Name",
      "Value": "aws-stepfunctions-tasks-emr-containers-start-job-run/integration-test-eks-cluster/DefaultVpc/PublicSubnet1"
     }
    ],
    "VpcId": {
     "Ref": "integrationtesteksclusterDefaultVpc395E1A86"
    }
   }
  },
  "integrationtesteksclusterDefaultVpcPublicSubnet1RouteTableAssociation4831B6A7": {
   "Type": "AWS::EC2::SubnetRouteTableAssociation",
   "Properties": {
    "RouteTableId": {
     "Ref": "integrationtesteksclusterDefaultVpcPublicSubnet1RouteTable1D5A7569"
    },
    "SubnetId": {
     "Ref": "integrationtesteksclusterDefaultVpcPublicSubnet1Subnet58061317"
    }
   }
  },
  "integrationtesteksclusterDefaultVpcPublicSubnet1DefaultRoute33CE7FC3": {
   "Type": "AWS::EC2::Route",
   "Properties": {
    "DestinationCidrBlock": "0.0.0.0/0",
    "GatewayId": {
     "Ref": "integrationtesteksclusterDefaultVpcIGW9ADAFE6F"
    },
    "RouteTableId": {
     "Ref": "integrationtesteksclusterDefaultVpcPublicSubnet1RouteTable1D5A7569"
    }
   },
   "DependsOn": [
    "integrationtesteksclusterDefaultVpcVPCGWE4DC2204"
   ]
  },
  "integrationtesteksclusterDefaultVpcPublicSubnet1EIP62A0A17B": {
   "Type": "AWS::EC2::EIP",
   "Properties": {
    "Domain": "vpc",
    "Tags": [
     {
      "Key": "kubernetes.io/role/elb",
      "Value": "1"
     },
     {
      "Key": "Name",
      "Value": "aws-stepfunctions-tasks-emr-containers-start-job-run/integration-test-eks-cluster/DefaultVpc/PublicSubnet1"
     }
    ]
   }
  },
  "integrationtesteksclusterDefaultVpcPublicSubnet1NATGatewayC9C984F9": {
   "Type": "AWS::EC2::NatGateway",
   "Properties": {
    "AllocationId": {
     "Fn::GetAtt": [
      "integrationtesteksclusterDefaultVpcPublicSubnet1EIP62A0A17B",
      "AllocationId"
     ]
    },
    "SubnetId": {
     "Ref": "integrationtesteksclusterDefaultVpcPublicSubnet1Subnet58061317"
    },
    "Tags": [
     {
      "Key": "kubernetes.io/role/elb",
      "Value": "1"
     },
     {
      "Key": "Name",
      "Value": "aws-stepfunctions-tasks-emr-containers-start-job-run/integration-test-eks-cluster/DefaultVpc/PublicSubnet1"
     }
    ]
   },
   "DependsOn": [
    "integrationtesteksclusterDefaultVpcPublicSubnet1DefaultRoute33CE7FC3",
    "integrationtesteksclusterDefaultVpcPublicSubnet1RouteTableAssociation4831B6A7"
   ]
  },
  "integrationtesteksclusterDefaultVpcPublicSubnet2Subnet68EAAF11": {
   "Type": "AWS::EC2::Subnet",
   "Properties": {
    "AvailabilityZone": {
     "Fn::Select": [
      1,
      {
       "Fn::GetAZs": ""
      }
     ]
    },
    "CidrBlock": "10.0.64.0/18",
    "MapPublicIpOnLaunch": true,
    "Tags": [
     {
      "Key": "aws-cdk:subnet-name",
      "Value": "Public"
     },
     {
      "Key": "aws-cdk:subnet-type",
      "Value": "Public"
     },
     {
      "Key": "kubernetes.io/role/elb",
      "Value": "1"
     },
     {
      "Key": "Name",
      "Value": "aws-stepfunctions-tasks-emr-containers-start-job-run/integration-test-eks-cluster/DefaultVpc/PublicSubnet2"
     }
    ],
    "VpcId": {
     "Ref": "integrationtesteksclusterDefaultVpc395E1A86"
    }
   }
  },
  "integrationtesteksclusterDefaultVpcPublicSubnet2RouteTableA4C7B327": {
   "Type": "AWS::EC2::RouteTable",
   "Properties": {
    "Tags": [
     {
      "Key": "kubernetes.io/role/elb",
      "Value": "1"
     },
     {
      "Key": "Name",
      "Value": "aws-stepfunctions-tasks-emr-containers-start-job-run/integration-test-eks-cluster/DefaultVpc/PublicSubnet2"
     }
    ],
    "VpcId": {
     "Ref": "integrationtesteksclusterDefaultVpc395E1A86"
    }
   }
  },
  "integrationtesteksclusterDefaultVpcPublicSubnet2RouteTableAssociation62710C52": {
   "Type": "AWS::EC2::SubnetRouteTableAssociation",
   "Properties": {
    "RouteTableId": {
     "Ref": "integrationtesteksclusterDefaultVpcPublicSubnet2RouteTableA4C7B327"
    },
    "SubnetId": {
     "Ref": "integrationtesteksclusterDefaultVpcPublicSubnet2Subnet68EAAF11"
    }
   }
  },
  "integrationtesteksclusterDefaultVpcPublicSubnet2DefaultRoute253A231E": {
   "Type": "AWS::EC2::Route",
   "Properties": {
    "DestinationCidrBlock": "0.0.0.0/0",
    "GatewayId": {
     "Ref": "integrationtesteksclusterDefaultVpcIGW9ADAFE6F"
    },
    "RouteTableId": {
     "Ref": "integrationtesteksclusterDefaultVpcPublicSubnet2RouteTableA4C7B327"
    }
   },
   "DependsOn": [
    "integrationtesteksclusterDefaultVpcVPCGWE4DC2204"
   ]
  },
  "integrationtesteksclusterDefaultVpcPublicSubnet2EIPFC53AC43": {
   "Type": "AWS::EC2::EIP",
   "Properties": {
    "Domain": "vpc",
    "Tags": [
     {
      "Key": "kubernetes.io/role/elb",
      "Value": "1"
     },
     {
      "Key": "Name",
      "Value": "aws-stepfunctions-tasks-emr-containers-start-job-run/integration-test-eks-cluster/DefaultVpc/PublicSubnet2"
     }
    ]
   }
  },
  "integrationtesteksclusterDefaultVpcPublicSubnet2NATGatewayE109B761": {
   "Type": "AWS::EC2::NatGateway",
   "Properties": {
    "AllocationId": {
     "Fn::GetAtt": [
      "integrationtesteksclusterDefaultVpcPublicSubnet2EIPFC53AC43",
      "AllocationId"
     ]
    },
    "SubnetId": {
     "Ref": "integrationtesteksclusterDefaultVpcPublicSubnet2Subnet68EAAF11"
    },
    "Tags": [
     {
      "Key": "kubernetes.io/role/elb",
      "Value": "1"
     },
     {
      "Key": "Name",
      "Value": "aws-stepfunctions-tasks-emr-containers-start-job-run/integration-test-eks-cluster/DefaultVpc/PublicSubnet2"
     }
    ]
   },
   "DependsOn": [
    "integrationtesteksclusterDefaultVpcPublicSubnet2DefaultRoute253A231E",
    "integrationtesteksclusterDefaultVpcPublicSubnet2RouteTableAssociation62710C52"
   ]
  },
  "integrationtesteksclusterDefaultVpcPrivateSubnet1Subnet4E00CAFB": {
   "Type": "AWS::EC2::Subnet",
   "Properties": {
    "AvailabilityZone": {
     "Fn::Select": [
      0,
      {
       "Fn::GetAZs": ""
      }
     ]
    },
    "CidrBlock": "10.0.128.0/18",
    "MapPublicIpOnLaunch": false,
    "Tags": [
     {
      "Key": "aws-cdk:subnet-name",
      "Value": "Private"
     },
     {
      "Key": "aws-cdk:subnet-type",
      "Value": "Private"
     },
     {
      "Key": "kubernetes.io/role/internal-elb",
      "Value": "1"
     },
     {
      "Key": "Name",
      "Value": "aws-stepfunctions-tasks-emr-containers-start-job-run/integration-test-eks-cluster/DefaultVpc/PrivateSubnet1"
     }
    ],
    "VpcId": {
     "Ref": "integrationtesteksclusterDefaultVpc395E1A86"
    }
   }
  },
  "integrationtesteksclusterDefaultVpcPrivateSubnet1RouteTable4A47F4AC": {
   "Type": "AWS::EC2::RouteTable",
   "Properties": {
    "Tags": [
     {
      "Key": "kubernetes.io/role/internal-elb",
      "Value": "1"
     },
     {
      "Key": "Name",
      "Value": "aws-stepfunctions-tasks-emr-containers-start-job-run/integration-test-eks-cluster/DefaultVpc/PrivateSubnet1"
     }
    ],
    "VpcId": {
     "Ref": "integrationtesteksclusterDefaultVpc395E1A86"
    }
   }
  },
  "integrationtesteksclusterDefaultVpcPrivateSubnet1RouteTableAssociation7482DD1E": {
   "Type": "AWS::EC2::SubnetRouteTableAssociation",
   "Properties": {
    "RouteTableId": {
     "Ref": "integrationtesteksclusterDefaultVpcPrivateSubnet1RouteTable4A47F4AC"
    },
    "SubnetId": {
     "Ref": "integrationtesteksclusterDefaultVpcPrivateSubnet1Subnet4E00CAFB"
    }
   }
  },
  "integrationtesteksclusterDefaultVpcPrivateSubnet1DefaultRouteCC99A72C": {
   "Type": "AWS::EC2::Route",
   "Properties": {
    "DestinationCidrBlock": "0.0.0.0/0",
    "NatGatewayId": {
     "Ref": "integrationtesteksclusterDefaultVpcPublicSubnet1NATGatewayC9C984F9"
    },
    "RouteTableId": {
     "Ref": "integrationtesteksclusterDefaultVpcPrivateSubnet1RouteTable4A47F4AC"
    }
   }
  },
  "integrationtesteksclusterDefaultVpcPrivateSubnet2Subnet0C3539A8": {
   "Type": "AWS::EC2::Subnet",
   "Properties": {
    "AvailabilityZone": {
     "Fn::Select": [
      1,
      {
       "Fn::GetAZs": ""
      }
     ]
    },
    "CidrBlock": "10.0.192.0/18",
    "MapPublicIpOnLaunch": false,
    "Tags": [
     {
      "Key": "aws-cdk:subnet-name",
      "Value": "Private"
     },
     {
      "Key": "aws-cdk:subnet-type",
      "Value": "Private"
     },
     {
      "Key": "kubernetes.io/role/internal-elb",
      "Value": "1"
     },
     {
      "Key": "Name",
      "Value": "aws-stepfunctions-tasks-emr-containers-start-job-run/integration-test-eks-cluster/DefaultVpc/PrivateSubnet2"
     }
    ],
    "VpcId": {
     "Ref": "integrationtesteksclusterDefaultVpc395E1A86"
    }
   }
  },
  "integrationtesteksclusterDefaultVpcPrivateSubnet2RouteTableD7E59903": {
   "Type": "AWS::EC2::RouteTable",
   "Properties": {
    "Tags": [
     {
      "Key": "kubernetes.io/role/internal-elb",
      "Value": "1"
     },
     {
      "Key": "Name",
      "Value": "aws-stepfunctions-tasks-emr-containers-start-job-run/integration-test-eks-cluster/DefaultVpc/PrivateSubnet2"
     }
    ],
    "VpcId": {
     "Ref": "integrationtesteksclusterDefaultVpc395E1A86"
    }
   }
  },
  "integrationtesteksclusterDefaultVpcPrivateSubnet2RouteTableAssociation99F934D5": {
   "Type": "AWS::EC2::SubnetRouteTableAssociation",
   "Properties": {
    "RouteTableId": {
     "Ref": "integrationtesteksclusterDefaultVpcPrivateSubnet2RouteTableD7E59903"
    },
    "SubnetId": {
     "Ref": "integrationtesteksclusterDefaultVpcPrivateSubnet2Subnet0C3539A8"
    }
   }
  },
  "integrationtesteksclusterDefaultVpcPrivateSubnet2DefaultRoute50FF167F": {
   "Type": "AWS::EC2::Route",
   "Properties": {
    "DestinationCidrBlock": "0.0.0.0/0",
    "NatGatewayId": {
     "Ref": "integrationtesteksclusterDefaultVpcPublicSubnet2NATGatewayE109B761"
    },
    "RouteTableId": {
     "Ref": "integrationtesteksclusterDefaultVpcPrivateSubnet2RouteTableD7E59903"
    }
   }
  },
  "integrationtesteksclusterDefaultVpcIGW9ADAFE6F": {
   "Type": "AWS::EC2::InternetGateway",
   "Properties": {
    "Tags": [
     {
      "Key": "Name",
      "Value": "aws-stepfunctions-tasks-emr-containers-start-job-run/integration-test-eks-cluster/DefaultVpc"
     }
    ]
   }
  },
  "integrationtesteksclusterDefaultVpcVPCGWE4DC2204": {
   "Type": "AWS::EC2::VPCGatewayAttachment",
   "Properties": {
    "InternetGatewayId": {
     "Ref": "integrationtesteksclusterDefaultVpcIGW9ADAFE6F"
    },
    "VpcId": {
     "Ref": "integrationtesteksclusterDefaultVpc395E1A86"
    }
   }
  },
  "integrationtesteksclusterKubectlHandlerRole9A4C37D2": {
   "Type": "AWS::IAM::Role",
   "Properties": {
    "AssumeRolePolicyDocument": {
     "Statement": [
      {
       "Action": "sts:AssumeRole",
       "Effect": "Allow",
       "Principal": {
        "Service": "lambda.amazonaws.com"
       }
      }
     ],
     "Version": "2012-10-17"
    },
    "ManagedPolicyArns": [
     {
      "Fn::Join": [
       "",
       [
        "arn:",
        {
         "Ref": "AWS::Partition"
        },
        ":iam::aws:policy/service-role/AWSLambdaBasicExecutionRole"
       ]
      ]
     },
     {
      "Fn::Join": [
       "",
       [
        "arn:",
        {
         "Ref": "AWS::Partition"
        },
        ":iam::aws:policy/service-role/AWSLambdaVPCAccessExecutionRole"
       ]
      ]
     },
     {
      "Fn::Join": [
       "",
       [
        "arn:",
        {
         "Ref": "AWS::Partition"
        },
        ":iam::aws:policy/AmazonEC2ContainerRegistryReadOnly"
       ]
      ]
     },
     {
      "Fn::If": [
       "integrationtesteksclusterHasEcrPublic050389DE",
       {
        "Fn::Join": [
         "",
         [
          "arn:",
          {
           "Ref": "AWS::Partition"
          },
          ":iam::aws:policy/AmazonElasticContainerRegistryPublicReadOnly"
         ]
        ]
       },
       {
        "Ref": "AWS::NoValue"
       }
      ]
     }
    ]
   }
  },
  "integrationtesteksclusterKubectlHandlerRoleDefaultPolicyF274D1D0": {
   "Type": "AWS::IAM::Policy",
   "Properties": {
    "PolicyDocument": {
     "Statement": [
      {
       "Action": "eks:DescribeCluster",
       "Effect": "Allow",
       "Resource": {
        "Fn::GetAtt": [
         "integrationtesteksclusterE5C0ED98",
         "Arn"
        ]
       }
      },
      {
       "Action": "sts:AssumeRole",
       "Effect": "Allow",
       "Resource": {
        "Fn::GetAtt": [
         "integrationtesteksclusterCreationRoleB98FE02A",
         "Arn"
        ]
       }
      }
     ],
     "Version": "2012-10-17"
    },
    "PolicyName": "integrationtesteksclusterKubectlHandlerRoleDefaultPolicyF274D1D0",
    "Roles": [
     {
      "Ref": "integrationtesteksclusterKubectlHandlerRole9A4C37D2"
     }
    ]
   }
  },
  "integrationtesteksclusterRole03F70AF0": {
   "Type": "AWS::IAM::Role",
   "Properties": {
    "AssumeRolePolicyDocument": {
     "Statement": [
      {
       "Action": "sts:AssumeRole",
       "Effect": "Allow",
       "Principal": {
        "Service": "eks.amazonaws.com"
       }
      }
     ],
     "Version": "2012-10-17"
    },
    "ManagedPolicyArns": [
     {
      "Fn::Join": [
       "",
       [
        "arn:",
        {
         "Ref": "AWS::Partition"
        },
        ":iam::aws:policy/AmazonEKSClusterPolicy"
       ]
      ]
     }
    ]
   }
  },
  "integrationtesteksclusterControlPlaneSecurityGroup6E92F333": {
   "Type": "AWS::EC2::SecurityGroup",
   "Properties": {
    "GroupDescription": "EKS Control Plane Security Group",
    "SecurityGroupEgress": [
     {
      "CidrIp": "0.0.0.0/0",
      "Description": "Allow all outbound traffic by default",
      "IpProtocol": "-1"
     }
    ],
    "VpcId": {
     "Ref": "integrationtesteksclusterDefaultVpc395E1A86"
    }
   }
  },
  "integrationtesteksclusterCreationRoleB98FE02A": {
   "Type": "AWS::IAM::Role",
   "Properties": {
    "AssumeRolePolicyDocument": {
     "Statement": [
      {
       "Action": "sts:AssumeRole",
       "Effect": "Allow",
       "Principal": {
        "AWS": [
         {
          "Fn::GetAtt": [
           "awscdkawseksClusterResourceProviderNestedStackawscdkawseksClusterResourceProviderNestedStackResource9827C454",
           "Outputs.awsstepfunctionstasksemrcontainersstartjobrunawscdkawseksClusterResourceProviderIsCompleteHandlerServiceRole8A0930F5Arn"
          ]
         },
         {
          "Fn::GetAtt": [
           "awscdkawseksClusterResourceProviderNestedStackawscdkawseksClusterResourceProviderNestedStackResource9827C454",
           "Outputs.awsstepfunctionstasksemrcontainersstartjobrunawscdkawseksClusterResourceProviderOnEventHandlerServiceRoleE118846DArn"
          ]
         },
         {
          "Fn::GetAtt": [
           "integrationtesteksclusterKubectlHandlerRole9A4C37D2",
           "Arn"
          ]
         }
        ]
       }
      }
     ],
     "Version": "2012-10-17"
    }
   },
   "DependsOn": [
    "integrationtesteksclusterDefaultVpcIGW9ADAFE6F",
    "integrationtesteksclusterDefaultVpcPrivateSubnet1DefaultRouteCC99A72C",
    "integrationtesteksclusterDefaultVpcPrivateSubnet1RouteTable4A47F4AC",
    "integrationtesteksclusterDefaultVpcPrivateSubnet1RouteTableAssociation7482DD1E",
    "integrationtesteksclusterDefaultVpcPrivateSubnet1Subnet4E00CAFB",
    "integrationtesteksclusterDefaultVpcPrivateSubnet2DefaultRoute50FF167F",
    "integrationtesteksclusterDefaultVpcPrivateSubnet2RouteTableD7E59903",
    "integrationtesteksclusterDefaultVpcPrivateSubnet2RouteTableAssociation99F934D5",
    "integrationtesteksclusterDefaultVpcPrivateSubnet2Subnet0C3539A8",
    "integrationtesteksclusterDefaultVpcPublicSubnet1DefaultRoute33CE7FC3",
    "integrationtesteksclusterDefaultVpcPublicSubnet1EIP62A0A17B",
    "integrationtesteksclusterDefaultVpcPublicSubnet1NATGatewayC9C984F9",
    "integrationtesteksclusterDefaultVpcPublicSubnet1RouteTable1D5A7569",
    "integrationtesteksclusterDefaultVpcPublicSubnet1RouteTableAssociation4831B6A7",
    "integrationtesteksclusterDefaultVpcPublicSubnet1Subnet58061317",
    "integrationtesteksclusterDefaultVpcPublicSubnet2DefaultRoute253A231E",
    "integrationtesteksclusterDefaultVpcPublicSubnet2EIPFC53AC43",
    "integrationtesteksclusterDefaultVpcPublicSubnet2NATGatewayE109B761",
    "integrationtesteksclusterDefaultVpcPublicSubnet2RouteTableA4C7B327",
    "integrationtesteksclusterDefaultVpcPublicSubnet2RouteTableAssociation62710C52",
    "integrationtesteksclusterDefaultVpcPublicSubnet2Subnet68EAAF11",
    "integrationtesteksclusterDefaultVpc395E1A86",
    "integrationtesteksclusterDefaultVpcVPCGWE4DC2204"
   ]
  },
  "integrationtesteksclusterCreationRoleDefaultPolicy5417802D": {
   "Type": "AWS::IAM::Policy",
   "Properties": {
    "PolicyDocument": {
     "Statement": [
      {
       "Action": "iam:PassRole",
       "Effect": "Allow",
       "Resource": {
        "Fn::GetAtt": [
         "integrationtesteksclusterRole03F70AF0",
         "Arn"
        ]
       }
      },
      {
       "Action": [
        "eks:CreateCluster",
        "eks:CreateFargateProfile",
        "eks:DeleteCluster",
        "eks:DescribeCluster",
        "eks:DescribeUpdate",
        "eks:TagResource",
        "eks:UntagResource",
        "eks:UpdateClusterConfig",
        "eks:UpdateClusterVersion"
       ],
       "Effect": "Allow",
       "Resource": "*"
      },
      {
       "Action": [
        "eks:DeleteFargateProfile",
        "eks:DescribeFargateProfile"
       ],
       "Effect": "Allow",
       "Resource": "*"
      },
      {
       "Action": [
        "ec2:DescribeDhcpOptions",
        "ec2:DescribeInstances",
        "ec2:DescribeNetworkInterfaces",
        "ec2:DescribeRouteTables",
        "ec2:DescribeSecurityGroups",
        "ec2:DescribeSubnets",
        "ec2:DescribeVpcs",
        "iam:CreateServiceLinkedRole",
        "iam:GetRole",
        "iam:listAttachedRolePolicies"
       ],
       "Effect": "Allow",
       "Resource": "*"
      }
     ],
     "Version": "2012-10-17"
    },
    "PolicyName": "integrationtesteksclusterCreationRoleDefaultPolicy5417802D",
    "Roles": [
     {
      "Ref": "integrationtesteksclusterCreationRoleB98FE02A"
     }
    ]
   },
   "DependsOn": [
    "integrationtesteksclusterDefaultVpcIGW9ADAFE6F",
    "integrationtesteksclusterDefaultVpcPrivateSubnet1DefaultRouteCC99A72C",
    "integrationtesteksclusterDefaultVpcPrivateSubnet1RouteTable4A47F4AC",
    "integrationtesteksclusterDefaultVpcPrivateSubnet1RouteTableAssociation7482DD1E",
    "integrationtesteksclusterDefaultVpcPrivateSubnet1Subnet4E00CAFB",
    "integrationtesteksclusterDefaultVpcPrivateSubnet2DefaultRoute50FF167F",
    "integrationtesteksclusterDefaultVpcPrivateSubnet2RouteTableD7E59903",
    "integrationtesteksclusterDefaultVpcPrivateSubnet2RouteTableAssociation99F934D5",
    "integrationtesteksclusterDefaultVpcPrivateSubnet2Subnet0C3539A8",
    "integrationtesteksclusterDefaultVpcPublicSubnet1DefaultRoute33CE7FC3",
    "integrationtesteksclusterDefaultVpcPublicSubnet1EIP62A0A17B",
    "integrationtesteksclusterDefaultVpcPublicSubnet1NATGatewayC9C984F9",
    "integrationtesteksclusterDefaultVpcPublicSubnet1RouteTable1D5A7569",
    "integrationtesteksclusterDefaultVpcPublicSubnet1RouteTableAssociation4831B6A7",
    "integrationtesteksclusterDefaultVpcPublicSubnet1Subnet58061317",
    "integrationtesteksclusterDefaultVpcPublicSubnet2DefaultRoute253A231E",
    "integrationtesteksclusterDefaultVpcPublicSubnet2EIPFC53AC43",
    "integrationtesteksclusterDefaultVpcPublicSubnet2NATGatewayE109B761",
    "integrationtesteksclusterDefaultVpcPublicSubnet2RouteTableA4C7B327",
    "integrationtesteksclusterDefaultVpcPublicSubnet2RouteTableAssociation62710C52",
    "integrationtesteksclusterDefaultVpcPublicSubnet2Subnet68EAAF11",
    "integrationtesteksclusterDefaultVpc395E1A86",
    "integrationtesteksclusterDefaultVpcVPCGWE4DC2204"
   ]
  },
  "integrationtesteksclusterE5C0ED98": {
   "Type": "Custom::AWSCDK-EKS-Cluster",
   "Properties": {
    "ServiceToken": {
     "Fn::GetAtt": [
      "awscdkawseksClusterResourceProviderNestedStackawscdkawseksClusterResourceProviderNestedStackResource9827C454",
      "Outputs.awsstepfunctionstasksemrcontainersstartjobrunawscdkawseksClusterResourceProviderframeworkonEvent534EC111Arn"
     ]
    },
    "Config": {
     "version": "1.29",
     "roleArn": {
      "Fn::GetAtt": [
       "integrationtesteksclusterRole03F70AF0",
       "Arn"
      ]
     },
     "kubernetesNetworkConfig": {
      "ipFamily": "ipv4"
     },
     "resourcesVpcConfig": {
      "subnetIds": [
       {
        "Ref": "integrationtesteksclusterDefaultVpcPublicSubnet1Subnet58061317"
       },
       {
        "Ref": "integrationtesteksclusterDefaultVpcPublicSubnet2Subnet68EAAF11"
       },
       {
        "Ref": "integrationtesteksclusterDefaultVpcPrivateSubnet1Subnet4E00CAFB"
       },
       {
        "Ref": "integrationtesteksclusterDefaultVpcPrivateSubnet2Subnet0C3539A8"
       }
      ],
      "securityGroupIds": [
       {
        "Fn::GetAtt": [
         "integrationtesteksclusterControlPlaneSecurityGroup6E92F333",
         "GroupId"
        ]
       }
      ],
      "endpointPublicAccess": true,
      "endpointPrivateAccess": true
     }
    },
    "AssumeRoleArn": {
     "Fn::GetAtt": [
      "integrationtesteksclusterCreationRoleB98FE02A",
      "Arn"
     ]
    },
    "AttributesRevision": 2
   },
   "DependsOn": [
    "integrationtesteksclusterDefaultVpcIGW9ADAFE6F",
    "integrationtesteksclusterDefaultVpcPrivateSubnet1DefaultRouteCC99A72C",
    "integrationtesteksclusterDefaultVpcPrivateSubnet1RouteTable4A47F4AC",
    "integrationtesteksclusterDefaultVpcPrivateSubnet1RouteTableAssociation7482DD1E",
    "integrationtesteksclusterDefaultVpcPrivateSubnet1Subnet4E00CAFB",
    "integrationtesteksclusterDefaultVpcPrivateSubnet2DefaultRoute50FF167F",
    "integrationtesteksclusterDefaultVpcPrivateSubnet2RouteTableD7E59903",
    "integrationtesteksclusterDefaultVpcPrivateSubnet2RouteTableAssociation99F934D5",
    "integrationtesteksclusterDefaultVpcPrivateSubnet2Subnet0C3539A8",
    "integrationtesteksclusterDefaultVpcPublicSubnet1DefaultRoute33CE7FC3",
    "integrationtesteksclusterDefaultVpcPublicSubnet1EIP62A0A17B",
    "integrationtesteksclusterDefaultVpcPublicSubnet1NATGatewayC9C984F9",
    "integrationtesteksclusterDefaultVpcPublicSubnet1RouteTable1D5A7569",
    "integrationtesteksclusterDefaultVpcPublicSubnet1RouteTableAssociation4831B6A7",
    "integrationtesteksclusterDefaultVpcPublicSubnet1Subnet58061317",
    "integrationtesteksclusterDefaultVpcPublicSubnet2DefaultRoute253A231E",
    "integrationtesteksclusterDefaultVpcPublicSubnet2EIPFC53AC43",
    "integrationtesteksclusterDefaultVpcPublicSubnet2NATGatewayE109B761",
    "integrationtesteksclusterDefaultVpcPublicSubnet2RouteTableA4C7B327",
    "integrationtesteksclusterDefaultVpcPublicSubnet2RouteTableAssociation62710C52",
    "integrationtesteksclusterDefaultVpcPublicSubnet2Subnet68EAAF11",
    "integrationtesteksclusterDefaultVpc395E1A86",
    "integrationtesteksclusterDefaultVpcVPCGWE4DC2204",
    "integrationtesteksclusterCreationRoleDefaultPolicy5417802D",
    "integrationtesteksclusterCreationRoleB98FE02A"
   ],
   "UpdateReplacePolicy": "Delete",
   "DeletionPolicy": "Delete"
  },
  "integrationtesteksclusterKubectlReadyBarrier0D4A21B0": {
   "Type": "AWS::SSM::Parameter",
   "Properties": {
    "Type": "String",
    "Value": "aws:cdk:eks:kubectl-ready"
   },
   "DependsOn": [
    "integrationtesteksclusterCreationRoleDefaultPolicy5417802D",
    "integrationtesteksclusterCreationRoleB98FE02A",
    "integrationtesteksclusterE5C0ED98"
   ]
  },
  "integrationtesteksclusterNodegroupDefaultCapacityNodeGroupRole75D45BA7": {
   "Type": "AWS::IAM::Role",
   "Properties": {
    "AssumeRolePolicyDocument": {
     "Statement": [
      {
       "Action": "sts:AssumeRole",
       "Effect": "Allow",
       "Principal": {
        "Service": "ec2.amazonaws.com"
       }
      }
     ],
     "Version": "2012-10-17"
    },
    "ManagedPolicyArns": [
     {
      "Fn::Join": [
       "",
       [
        "arn:",
        {
         "Ref": "AWS::Partition"
        },
        ":iam::aws:policy/AmazonEKSWorkerNodePolicy"
       ]
      ]
     },
     {
      "Fn::Join": [
       "",
       [
        "arn:",
        {
         "Ref": "AWS::Partition"
        },
        ":iam::aws:policy/AmazonEKS_CNI_Policy"
       ]
      ]
     },
     {
      "Fn::Join": [
       "",
       [
        "arn:",
        {
         "Ref": "AWS::Partition"
        },
        ":iam::aws:policy/AmazonEC2ContainerRegistryReadOnly"
       ]
      ]
     }
    ]
   }
  },
  "integrationtesteksclusterNodegroupDefaultCapacity536CF32C": {
   "Type": "AWS::EKS::Nodegroup",
   "Properties": {
    "AmiType": "AL2_x86_64",
    "ClusterName": {
     "Ref": "integrationtesteksclusterE5C0ED98"
    },
    "ForceUpdateEnabled": true,
    "InstanceTypes": [
     "m5.xlarge"
    ],
    "NodeRole": {
     "Fn::GetAtt": [
      "integrationtesteksclusterNodegroupDefaultCapacityNodeGroupRole75D45BA7",
      "Arn"
     ]
    },
    "ScalingConfig": {
     "DesiredSize": 3,
     "MaxSize": 3,
     "MinSize": 3
    },
    "Subnets": [
     {
      "Ref": "integrationtesteksclusterDefaultVpcPrivateSubnet1Subnet4E00CAFB"
     },
     {
      "Ref": "integrationtesteksclusterDefaultVpcPrivateSubnet2Subnet0C3539A8"
     }
    ]
   }
  },
  "integrationtesteksclusterAwsAuthmanifestAEF9C6DF": {
   "Type": "Custom::AWSCDK-EKS-KubernetesResource",
   "Properties": {
    "ServiceToken": {
     "Fn::GetAtt": [
      "awscdkawseksKubectlProviderNestedStackawscdkawseksKubectlProviderNestedStackResourceA7AEBA6B",
      "Outputs.awsstepfunctionstasksemrcontainersstartjobrunawscdkawseksKubectlProviderframeworkonEventB25EDDAEArn"
     ]
    },
    "Manifest": {
     "Fn::Join": [
      "",
      [
       "[{\"apiVersion\":\"v1\",\"kind\":\"ConfigMap\",\"metadata\":{\"name\":\"aws-auth\",\"namespace\":\"kube-system\",\"labels\":{\"aws.cdk.eks/prune-c8614b29597904ed254a68a2ff2ceb1fcaf95f9545\":\"\"}},\"data\":{\"mapRoles\":\"[{\\\"rolearn\\\":\\\"",
       {
        "Fn::GetAtt": [
         "integrationtesteksclusterNodegroupDefaultCapacityNodeGroupRole75D45BA7",
         "Arn"
        ]
       },
       "\\\",\\\"username\\\":\\\"system:node:{{EC2PrivateDNSName}}\\\",\\\"groups\\\":[\\\"system:bootstrappers\\\",\\\"system:nodes\\\"]},{\\\"rolearn\\\":\\\"arn:aws:iam::",
       {
        "Ref": "AWS::AccountId"
       },
       ":role/AWSServiceRoleForAmazonEMRContainers\\\",\\\"username\\\":\\\"emr-containers\\\",\\\"groups\\\":[]}]\",\"mapUsers\":\"[]\",\"mapAccounts\":\"[]\"}}]"
      ]
     ]
    },
    "ClusterName": {
     "Ref": "integrationtesteksclusterE5C0ED98"
    },
    "RoleArn": {
     "Fn::GetAtt": [
      "integrationtesteksclusterCreationRoleB98FE02A",
      "Arn"
     ]
    },
    "PruneLabel": "aws.cdk.eks/prune-c8614b29597904ed254a68a2ff2ceb1fcaf95f9545",
    "Overwrite": true
   },
   "DependsOn": [
    "integrationtesteksclusterKubectlReadyBarrier0D4A21B0"
   ],
   "UpdateReplacePolicy": "Delete",
   "DeletionPolicy": "Delete"
  },
  "integrationtesteksclustermanifestemrRoleCCE4E328": {
   "Type": "Custom::AWSCDK-EKS-KubernetesResource",
   "Properties": {
    "ServiceToken": {
     "Fn::GetAtt": [
      "awscdkawseksKubectlProviderNestedStackawscdkawseksKubectlProviderNestedStackResourceA7AEBA6B",
      "Outputs.awsstepfunctionstasksemrcontainersstartjobrunawscdkawseksKubectlProviderframeworkonEventB25EDDAEArn"
     ]
    },
    "Manifest": "[{\"apiVersion\":\"rbac.authorization.k8s.io/v1\",\"kind\":\"Role\",\"metadata\":{\"name\":\"emr-containers\",\"namespace\":\"default\",\"labels\":{\"aws.cdk.eks/prune-c828783233e475c6dd62ae2e010c6cd7b9bc496c7e\":\"\"}},\"rules\":[{\"apiGroups\":[\"\"],\"resources\":[\"namespaces\"],\"verbs\":[\"get\"]},{\"apiGroups\":[\"\"],\"resources\":[\"serviceaccounts\",\"services\",\"configmaps\",\"events\",\"pods\",\"pods/log\"],\"verbs\":[\"get\",\"list\",\"watch\",\"describe\",\"create\",\"edit\",\"delete\",\"deletecollection\",\"annotate\",\"patch\",\"label\"]},{\"apiGroups\":[\"\"],\"resources\":[\"secrets\"],\"verbs\":[\"create\",\"patch\",\"delete\",\"watch\"]},{\"apiGroups\":[\"apps\"],\"resources\":[\"statefulsets\",\"deployments\"],\"verbs\":[\"get\",\"list\",\"watch\",\"describe\",\"create\",\"edit\",\"delete\",\"annotate\",\"patch\",\"label\"]},{\"apiGroups\":[\"batch\"],\"resources\":[\"jobs\"],\"verbs\":[\"get\",\"list\",\"watch\",\"describe\",\"create\",\"edit\",\"delete\",\"annotate\",\"patch\",\"label\"]},{\"apiGroups\":[\"extensions\"],\"resources\":[\"ingresses\"],\"verbs\":[\"get\",\"list\",\"watch\",\"describe\",\"create\",\"edit\",\"delete\",\"annotate\",\"patch\",\"label\"]},{\"apiGroups\":[\"rbac.authorization.k8s.io\"],\"resources\":[\"roles\",\"rolebindings\"],\"verbs\":[\"get\",\"list\",\"watch\",\"describe\",\"create\",\"edit\",\"delete\",\"deletecollection\",\"annotate\",\"patch\",\"label\"]}]}]",
    "ClusterName": {
     "Ref": "integrationtesteksclusterE5C0ED98"
    },
    "RoleArn": {
     "Fn::GetAtt": [
      "integrationtesteksclusterCreationRoleB98FE02A",
      "Arn"
     ]
    },
    "PruneLabel": "aws.cdk.eks/prune-c828783233e475c6dd62ae2e010c6cd7b9bc496c7e"
   },
   "DependsOn": [
    "integrationtesteksclusterKubectlReadyBarrier0D4A21B0"
   ],
   "UpdateReplacePolicy": "Delete",
   "DeletionPolicy": "Delete"
  },
  "integrationtesteksclustermanifestemrRoleBind8B35D2A2": {
   "Type": "Custom::AWSCDK-EKS-KubernetesResource",
   "Properties": {
    "ServiceToken": {
     "Fn::GetAtt": [
      "awscdkawseksKubectlProviderNestedStackawscdkawseksKubectlProviderNestedStackResourceA7AEBA6B",
      "Outputs.awsstepfunctionstasksemrcontainersstartjobrunawscdkawseksKubectlProviderframeworkonEventB25EDDAEArn"
     ]
    },
    "Manifest": "[{\"apiVersion\":\"rbac.authorization.k8s.io/v1\",\"kind\":\"RoleBinding\",\"metadata\":{\"name\":\"emr-containers\",\"namespace\":\"default\",\"labels\":{\"aws.cdk.eks/prune-c8c4cca54f330fc882dd58fab5b63f6336b91d56ee\":\"\"}},\"subjects\":[{\"kind\":\"User\",\"name\":\"emr-containers\",\"apiGroup\":\"rbac.authorization.k8s.io\"}],\"roleRef\":{\"kind\":\"Role\",\"name\":\"emr-containers\",\"apiGroup\":\"rbac.authorization.k8s.io\"}}]",
    "ClusterName": {
     "Ref": "integrationtesteksclusterE5C0ED98"
    },
    "RoleArn": {
     "Fn::GetAtt": [
      "integrationtesteksclusterCreationRoleB98FE02A",
      "Arn"
     ]
    },
    "PruneLabel": "aws.cdk.eks/prune-c8c4cca54f330fc882dd58fab5b63f6336b91d56ee"
   },
   "DependsOn": [
    "integrationtesteksclusterKubectlReadyBarrier0D4A21B0",
    "integrationtesteksclustermanifestemrRoleCCE4E328"
   ],
   "UpdateReplacePolicy": "Delete",
   "DeletionPolicy": "Delete"
  },
  "awscdkawseksClusterResourceProviderNestedStackawscdkawseksClusterResourceProviderNestedStackResource9827C454": {
   "Type": "AWS::CloudFormation::Stack",
   "Properties": {
    "TemplateURL": {
     "Fn::Join": [
      "",
      [
       "https://s3.",
       {
        "Ref": "AWS::Region"
       },
       ".",
       {
        "Ref": "AWS::URLSuffix"
       },
       "/",
       {
        "Fn::Sub": "cdk-hnb659fds-assets-${AWS::AccountId}-${AWS::Region}"
       },
<<<<<<< HEAD
       "/a42494408e6695cc6be213f1c9c6e51e3e92899669f4a376593b751eadac3622.json"
=======
       "/56d32a23a20460722b6c4ddfe19a3fca824e35b790713d105a0b63a3e0be4153.json"
>>>>>>> 5347369f
      ]
     ]
    }
   },
   "UpdateReplacePolicy": "Delete",
   "DeletionPolicy": "Delete"
  },
  "awscdkawseksKubectlProviderNestedStackawscdkawseksKubectlProviderNestedStackResourceA7AEBA6B": {
   "Type": "AWS::CloudFormation::Stack",
   "Properties": {
    "Parameters": {
     "referencetoawsstepfunctionstasksemrcontainersstartjobrunintegrationtesteksclusterKubectlHandlerRole965AEA8DArn": {
      "Fn::GetAtt": [
       "integrationtesteksclusterKubectlHandlerRole9A4C37D2",
       "Arn"
      ]
     },
     "referencetoawsstepfunctionstasksemrcontainersstartjobrunintegrationtesteksclusterDefaultVpcPrivateSubnet1SubnetFE45EEEBRef": {
      "Ref": "integrationtesteksclusterDefaultVpcPrivateSubnet1Subnet4E00CAFB"
     },
     "referencetoawsstepfunctionstasksemrcontainersstartjobrunintegrationtesteksclusterDefaultVpcPrivateSubnet2Subnet5042E9F4Ref": {
      "Ref": "integrationtesteksclusterDefaultVpcPrivateSubnet2Subnet0C3539A8"
     },
     "referencetoawsstepfunctionstasksemrcontainersstartjobrunintegrationtestekscluster59B73E28ClusterSecurityGroupId": {
      "Fn::GetAtt": [
       "integrationtesteksclusterE5C0ED98",
       "ClusterSecurityGroupId"
      ]
     }
    },
    "TemplateURL": {
     "Fn::Join": [
      "",
      [
       "https://s3.",
       {
        "Ref": "AWS::Region"
       },
       ".",
       {
        "Ref": "AWS::URLSuffix"
       },
       "/",
       {
        "Fn::Sub": "cdk-hnb659fds-assets-${AWS::AccountId}-${AWS::Region}"
       },
       "/b3bdd9ffa84737119f0788af28e60331e7e8fd3c237d05e9ce650b4e57295a7f.json"
      ]
     ]
    }
   },
   "DependsOn": [
    "integrationtesteksclusterDefaultVpcPrivateSubnet1DefaultRouteCC99A72C",
    "integrationtesteksclusterDefaultVpcPrivateSubnet1RouteTableAssociation7482DD1E",
    "integrationtesteksclusterDefaultVpcPrivateSubnet2DefaultRoute50FF167F",
    "integrationtesteksclusterDefaultVpcPrivateSubnet2RouteTableAssociation99F934D5",
    "integrationtesteksclusterKubectlHandlerRoleDefaultPolicyF274D1D0",
    "integrationtesteksclusterKubectlHandlerRole9A4C37D2"
   ],
   "UpdateReplacePolicy": "Delete",
   "DeletionPolicy": "Delete"
  },
  "VirtualCluster": {
   "Type": "AWS::EMRContainers::VirtualCluster",
   "Properties": {
    "ContainerProvider": {
     "Id": {
      "Ref": "integrationtesteksclusterE5C0ED98"
     },
     "Info": {
      "EksInfo": {
       "Namespace": "default"
      }
     },
     "Type": "EKS"
    },
    "Name": "Virtual-Cluster-Name"
   },
   "DependsOn": [
    "integrationtesteksclusterAwsAuthmanifestAEF9C6DF",
    "integrationtesteksclustermanifestemrRoleBind8B35D2A2"
   ]
  },
  "StartaJobRunJobExecutionRole157B6BE1": {
   "Type": "AWS::IAM::Role",
   "Properties": {
    "AssumeRolePolicyDocument": {
     "Statement": [
      {
       "Action": "sts:AssumeRole",
       "Effect": "Allow",
       "Principal": {
        "Service": [
         "emr-containers.amazonaws.com",
         "states.amazonaws.com"
        ]
       }
      }
     ],
     "Version": "2012-10-17"
    }
   }
  },
  "StartaJobRunJobExecutionRoleDefaultPolicyEA7882C0": {
   "Type": "AWS::IAM::Policy",
   "Properties": {
    "PolicyDocument": {
     "Statement": [
      {
       "Action": "logs:DescribeLogGroups",
       "Effect": "Allow",
       "Resource": {
        "Fn::Join": [
         "",
         [
          "arn:",
          {
           "Ref": "AWS::Partition"
          },
          ":logs:",
          {
           "Ref": "AWS::Region"
          },
          ":",
          {
           "Ref": "AWS::AccountId"
          },
          ":*"
         ]
        ]
       }
      }
     ],
     "Version": "2012-10-17"
    },
    "PolicyName": "StartaJobRunJobExecutionRoleDefaultPolicyEA7882C0",
    "Roles": [
     {
      "Ref": "StartaJobRunJobExecutionRole157B6BE1"
     }
    ]
   }
  },
  "StartaJobRunGetEksClusterInfoD0E31373": {
   "Type": "Custom::AWS",
   "Properties": {
    "ServiceToken": {
     "Fn::GetAtt": [
      "AWS679f53fac002430cb0da5b7982bd22872D164C4C",
      "Arn"
     ]
    },
    "Create": {
     "Fn::Join": [
      "",
      [
       "{\"service\":\"EMRcontainers\",\"action\":\"describeVirtualCluster\",\"parameters\":{\"id\":\"",
       {
        "Fn::GetAtt": [
         "VirtualCluster",
         "Id"
        ]
       },
       "\"},\"outputPaths\":[\"virtualCluster.containerProvider.info.eksInfo.namespace\",\"virtualCluster.containerProvider.id\"],\"physicalResourceId\":{\"id\":\"id\"},\"logApiResponseData\":true}"
      ]
     ]
    },
    "InstallLatestAwsSdk": false
   },
   "DependsOn": [
    "StartaJobRunGetEksClusterInfoCustomResourcePolicy7AA7B106"
   ],
   "UpdateReplacePolicy": "Delete",
   "DeletionPolicy": "Delete"
  },
  "StartaJobRunGetEksClusterInfoCustomResourcePolicy7AA7B106": {
   "Type": "AWS::IAM::Policy",
   "Properties": {
    "PolicyDocument": {
     "Statement": [
      {
       "Action": "emr-containers:DescribeVirtualCluster",
       "Effect": "Allow",
       "Resource": "*"
      }
     ],
     "Version": "2012-10-17"
    },
    "PolicyName": "StartaJobRunGetEksClusterInfoCustomResourcePolicy7AA7B106",
    "Roles": [
     {
      "Ref": "AWS679f53fac002430cb0da5b7982bd2287ServiceRoleC1EA0FF2"
     }
    ]
   }
  },
  "StartaJobRunawsclilayer110EEF0B": {
   "Type": "AWS::Lambda::LayerVersion",
   "Properties": {
    "Content": {
     "S3Bucket": {
      "Fn::Sub": "cdk-hnb659fds-assets-${AWS::AccountId}-${AWS::Region}"
     },
     "S3Key": "3322b7049fb0ed2b7cbb644a2ada8d1116ff80c32dca89e6ada846b5de26f961.zip"
    },
    "Description": "/opt/awscli/aws"
   }
  },
  "StartaJobRunCustomResourceProviderframeworkonEventServiceRole1D6E2464": {
   "Type": "AWS::IAM::Role",
   "Properties": {
    "AssumeRolePolicyDocument": {
     "Statement": [
      {
       "Action": "sts:AssumeRole",
       "Effect": "Allow",
       "Principal": {
        "Service": "lambda.amazonaws.com"
       }
      }
     ],
     "Version": "2012-10-17"
    },
    "ManagedPolicyArns": [
     {
      "Fn::Join": [
       "",
       [
        "arn:",
        {
         "Ref": "AWS::Partition"
        },
        ":iam::aws:policy/service-role/AWSLambdaBasicExecutionRole"
       ]
      ]
     }
    ]
   }
  },
  "StartaJobRunCustomResourceProviderframeworkonEventServiceRoleDefaultPolicy95FB1565": {
   "Type": "AWS::IAM::Policy",
   "Properties": {
    "PolicyDocument": {
     "Statement": [
      {
       "Action": "lambda:InvokeFunction",
       "Effect": "Allow",
       "Resource": [
        {
         "Fn::GetAtt": [
          "SingletonLambda8693BB64968944B69AAFB0CC9EB8757CB6182A5B",
          "Arn"
         ]
        },
        {
         "Fn::Join": [
          "",
          [
           {
            "Fn::GetAtt": [
             "SingletonLambda8693BB64968944B69AAFB0CC9EB8757CB6182A5B",
             "Arn"
            ]
           },
           ":*"
          ]
         ]
        }
       ]
      }
     ],
     "Version": "2012-10-17"
    },
    "PolicyName": "StartaJobRunCustomResourceProviderframeworkonEventServiceRoleDefaultPolicy95FB1565",
    "Roles": [
     {
      "Ref": "StartaJobRunCustomResourceProviderframeworkonEventServiceRole1D6E2464"
     }
    ]
   }
  },
  "StartaJobRunCustomResourceProviderframeworkonEventAC961165": {
   "Type": "AWS::Lambda::Function",
   "Properties": {
    "Code": {
     "S3Bucket": {
      "Fn::Sub": "cdk-hnb659fds-assets-${AWS::AccountId}-${AWS::Region}"
     },
     "S3Key": "15197a5512179542fe2cff74af89bb047793c9c4e0b4395f114641a81cd52ae5.zip"
    },
    "Description": "AWS CDK resource provider framework - onEvent (aws-stepfunctions-tasks-emr-containers-start-job-run/Start a Job Run/CustomResourceProvider)",
    "Environment": {
     "Variables": {
      "USER_ON_EVENT_FUNCTION_ARN": {
       "Fn::GetAtt": [
        "SingletonLambda8693BB64968944B69AAFB0CC9EB8757CB6182A5B",
        "Arn"
       ]
      }
     }
    },
    "Handler": "framework.onEvent",
    "Role": {
     "Fn::GetAtt": [
      "StartaJobRunCustomResourceProviderframeworkonEventServiceRole1D6E2464",
      "Arn"
     ]
    },
    "Runtime": "nodejs18.x",
    "Timeout": 900
   },
   "DependsOn": [
    "StartaJobRunCustomResourceProviderframeworkonEventServiceRoleDefaultPolicy95FB1565",
    "StartaJobRunCustomResourceProviderframeworkonEventServiceRole1D6E2464"
   ]
  },
  "StartaJobRunCustomResource3BD90664": {
   "Type": "AWS::CloudFormation::CustomResource",
   "Properties": {
    "ServiceToken": {
     "Fn::GetAtt": [
      "StartaJobRunCustomResourceProviderframeworkonEventAC961165",
      "Arn"
     ]
    },
    "eksNamespace": {
     "Fn::GetAtt": [
      "StartaJobRunGetEksClusterInfoD0E31373",
      "virtualCluster.containerProvider.info.eksInfo.namespace"
     ]
    },
    "eksClusterId": {
     "Fn::GetAtt": [
      "StartaJobRunGetEksClusterInfoD0E31373",
      "virtualCluster.containerProvider.id"
     ]
    },
    "roleName": {
     "Ref": "StartaJobRunJobExecutionRole157B6BE1"
    }
   },
   "UpdateReplacePolicy": "Delete",
   "DeletionPolicy": "Delete"
  },
  "AWS679f53fac002430cb0da5b7982bd2287ServiceRoleC1EA0FF2": {
   "Type": "AWS::IAM::Role",
   "Properties": {
    "AssumeRolePolicyDocument": {
     "Statement": [
      {
       "Action": "sts:AssumeRole",
       "Effect": "Allow",
       "Principal": {
        "Service": "lambda.amazonaws.com"
       }
      }
     ],
     "Version": "2012-10-17"
    },
    "ManagedPolicyArns": [
     {
      "Fn::Join": [
       "",
       [
        "arn:",
        {
         "Ref": "AWS::Partition"
        },
        ":iam::aws:policy/service-role/AWSLambdaBasicExecutionRole"
       ]
      ]
     }
    ]
   }
  },
  "AWS679f53fac002430cb0da5b7982bd22872D164C4C": {
   "Type": "AWS::Lambda::Function",
   "Properties": {
    "Code": {
     "S3Bucket": {
      "Fn::Sub": "cdk-hnb659fds-assets-${AWS::AccountId}-${AWS::Region}"
     },
     "S3Key": "6c34b6e864223e202d50bb862e2bf066393d4cdf36229f8e1646425a5224a10b.zip"
    },
    "Handler": "index.handler",
    "Role": {
     "Fn::GetAtt": [
      "AWS679f53fac002430cb0da5b7982bd2287ServiceRoleC1EA0FF2",
      "Arn"
     ]
    },
    "Runtime": "nodejs18.x",
    "Timeout": 120
   },
   "DependsOn": [
    "AWS679f53fac002430cb0da5b7982bd2287ServiceRoleC1EA0FF2"
   ]
  },
  "SingletonLambda8693BB64968944B69AAFB0CC9EB8757CServiceRoleF99BDB4C": {
   "Type": "AWS::IAM::Role",
   "Properties": {
    "AssumeRolePolicyDocument": {
     "Statement": [
      {
       "Action": "sts:AssumeRole",
       "Effect": "Allow",
       "Principal": {
        "Service": "lambda.amazonaws.com"
       }
      }
     ],
     "Version": "2012-10-17"
    },
    "ManagedPolicyArns": [
     {
      "Fn::Join": [
       "",
       [
        "arn:",
        {
         "Ref": "AWS::Partition"
        },
        ":iam::aws:policy/service-role/AWSLambdaBasicExecutionRole"
       ]
      ]
     }
    ]
   }
  },
  "SingletonLambda8693BB64968944B69AAFB0CC9EB8757CServiceRoleDefaultPolicy87B52EEA": {
   "Type": "AWS::IAM::Policy",
   "Properties": {
    "PolicyDocument": {
     "Statement": [
      {
       "Action": "eks:DescribeCluster",
       "Effect": "Allow",
       "Resource": {
        "Fn::Join": [
         "",
         [
          "arn:",
          {
           "Ref": "AWS::Partition"
          },
          ":eks:",
          {
           "Ref": "AWS::Region"
          },
          ":",
          {
           "Ref": "AWS::AccountId"
          },
          ":cluster/",
          {
           "Fn::GetAtt": [
            "StartaJobRunGetEksClusterInfoD0E31373",
            "virtualCluster.containerProvider.id"
           ]
          }
         ]
        ]
       }
      },
      {
       "Action": [
        "iam:GetRole",
        "iam:UpdateAssumeRolePolicy"
       ],
       "Effect": "Allow",
       "Resource": {
        "Fn::GetAtt": [
         "StartaJobRunJobExecutionRole157B6BE1",
         "Arn"
        ]
       }
      }
     ],
     "Version": "2012-10-17"
    },
    "PolicyName": "SingletonLambda8693BB64968944B69AAFB0CC9EB8757CServiceRoleDefaultPolicy87B52EEA",
    "Roles": [
     {
      "Ref": "SingletonLambda8693BB64968944B69AAFB0CC9EB8757CServiceRoleF99BDB4C"
     }
    ]
   }
  },
  "SingletonLambda8693BB64968944B69AAFB0CC9EB8757CB6182A5B": {
   "Type": "AWS::Lambda::Function",
   "Properties": {
    "Code": {
     "S3Bucket": {
      "Fn::Sub": "cdk-hnb659fds-assets-${AWS::AccountId}-${AWS::Region}"
     },
     "S3Key": "3c25783c134c6817b53033bdc57fc404bda6ba93392fcc7d3ca4d92bd072351f.zip"
    },
    "Handler": "index.handler",
    "Layers": [
     {
      "Ref": "StartaJobRunawsclilayer110EEF0B"
     }
    ],
    "MemorySize": 256,
    "Role": {
     "Fn::GetAtt": [
      "SingletonLambda8693BB64968944B69AAFB0CC9EB8757CServiceRoleF99BDB4C",
      "Arn"
     ]
    },
    "Runtime": "python3.9",
    "Timeout": 30
   },
   "DependsOn": [
    "SingletonLambda8693BB64968944B69AAFB0CC9EB8757CServiceRoleDefaultPolicy87B52EEA",
    "SingletonLambda8693BB64968944B69AAFB0CC9EB8757CServiceRoleF99BDB4C"
   ]
  },
  "StateMachineRoleB840431D": {
   "Type": "AWS::IAM::Role",
   "Properties": {
    "AssumeRolePolicyDocument": {
     "Statement": [
      {
       "Action": "sts:AssumeRole",
       "Effect": "Allow",
       "Principal": {
        "Service": "states.amazonaws.com"
       }
      }
     ],
     "Version": "2012-10-17"
    }
   }
  },
  "StateMachineRoleDefaultPolicyDF1E6607": {
   "Type": "AWS::IAM::Policy",
   "Properties": {
    "PolicyDocument": {
     "Statement": [
      {
       "Action": "emr-containers:StartJobRun",
       "Condition": {
        "StringEquals": {
         "emr-containers:ExecutionRoleArn": {
          "Fn::GetAtt": [
           "StartaJobRunJobExecutionRole157B6BE1",
           "Arn"
          ]
         }
        }
       },
       "Effect": "Allow",
       "Resource": {
        "Fn::Join": [
         "",
         [
          "arn:",
          {
           "Ref": "AWS::Partition"
          },
          ":emr-containers:",
          {
           "Ref": "AWS::Region"
          },
          ":",
          {
           "Ref": "AWS::AccountId"
          },
          ":/virtualclusters/",
          {
           "Fn::GetAtt": [
            "VirtualCluster",
            "Id"
           ]
          }
         ]
        ]
       }
      },
      {
       "Action": [
        "emr-containers:CancelJobRun",
        "emr-containers:DescribeJobRun"
       ],
       "Effect": "Allow",
       "Resource": {
        "Fn::Join": [
         "",
         [
          "arn:",
          {
           "Ref": "AWS::Partition"
          },
          ":emr-containers:",
          {
           "Ref": "AWS::Region"
          },
          ":",
          {
           "Ref": "AWS::AccountId"
          },
          ":/virtualclusters/",
          {
           "Fn::GetAtt": [
            "VirtualCluster",
            "Id"
           ]
          },
          "/jobruns/*"
         ]
        ]
       }
      }
     ],
     "Version": "2012-10-17"
    },
    "PolicyName": "StateMachineRoleDefaultPolicyDF1E6607",
    "Roles": [
     {
      "Ref": "StateMachineRoleB840431D"
     }
    ]
   }
  },
  "StateMachine2E01A3A5": {
   "Type": "AWS::StepFunctions::StateMachine",
   "Properties": {
    "DefinitionString": {
     "Fn::Join": [
      "",
      [
       "{\"StartAt\":\"Start a Job Run\",\"States\":{\"Start a Job Run\":{\"End\":true,\"Type\":\"Task\",\"Resource\":\"arn:",
       {
        "Ref": "AWS::Partition"
       },
       ":states:::emr-containers:startJobRun.sync\",\"Parameters\":{\"VirtualClusterId\":\"",
       {
        "Fn::GetAtt": [
         "VirtualCluster",
         "Id"
        ]
       },
       "\",\"Name\":\"EMR-Containers-Job\",\"ExecutionRoleArn\":\"",
       {
        "Fn::GetAtt": [
         "StartaJobRunJobExecutionRole157B6BE1",
         "Arn"
        ]
       },
       "\",\"ReleaseLabel\":\"emr-6.2.0-latest\",\"JobDriver\":{\"SparkSubmitJobDriver\":{\"EntryPoint\":\"local:///usr/lib/spark/examples/src/main/python/pi.py\",\"EntryPointArguments\":[\"2\"],\"SparkSubmitParameters\":\"--conf spark.driver.memory=512M --conf spark.kubernetes.driver.request.cores=0.2 --conf spark.kubernetes.executor.request.cores=0.2 --conf spark.sql.shuffle.partitions=60 --conf spark.dynamicAllocation.enabled=false\"}},\"ConfigurationOverrides\":{\"MonitoringConfiguration\":{\"PersistentAppUI\":\"ENABLED\"}}}}},\"TimeoutSeconds\":1000}"
      ]
     ]
    },
    "RoleArn": {
     "Fn::GetAtt": [
      "StateMachineRoleB840431D",
      "Arn"
     ]
    }
   },
   "DependsOn": [
    "StateMachineRoleDefaultPolicyDF1E6607",
    "StateMachineRoleB840431D"
   ],
   "UpdateReplacePolicy": "Delete",
   "DeletionPolicy": "Delete"
  }
 },
 "Conditions": {
  "integrationtesteksclusterHasEcrPublic050389DE": {
   "Fn::Equals": [
    {
     "Ref": "AWS::Partition"
    },
    "aws"
   ]
  }
 },
 "Outputs": {
  "stateMachineArn": {
   "Value": {
    "Ref": "StateMachine2E01A3A5"
   }
  }
 },
 "Parameters": {
  "BootstrapVersion": {
   "Type": "AWS::SSM::Parameter::Value<String>",
   "Default": "/cdk-bootstrap/hnb659fds/version",
   "Description": "Version of the CDK Bootstrap resources in this environment, automatically retrieved from SSM Parameter Store. [cdk:skip]"
  }
 },
 "Rules": {
  "CheckBootstrapVersion": {
   "Assertions": [
    {
     "Assert": {
      "Fn::Not": [
       {
        "Fn::Contains": [
         [
          "1",
          "2",
          "3",
          "4",
          "5"
         ],
         {
          "Ref": "BootstrapVersion"
         }
        ]
       }
      ]
     },
     "AssertDescription": "CDK bootstrap stack version 6 required. Please run 'cdk bootstrap' with a recent version of the CDK CLI."
    }
   ]
  }
 }
}<|MERGE_RESOLUTION|>--- conflicted
+++ resolved
@@ -1,1780 +1,1776 @@
 {
- "Resources": {
-  "integrationtesteksclusterDefaultVpc395E1A86": {
-   "Type": "AWS::EC2::VPC",
-   "Properties": {
-    "CidrBlock": "10.0.0.0/16",
-    "EnableDnsHostnames": true,
-    "EnableDnsSupport": true,
-    "InstanceTenancy": "default",
-    "Tags": [
-     {
-      "Key": "Name",
-      "Value": "aws-stepfunctions-tasks-emr-containers-start-job-run/integration-test-eks-cluster/DefaultVpc"
-     }
-    ]
-   }
-  },
-  "integrationtesteksclusterDefaultVpcPublicSubnet1Subnet58061317": {
-   "Type": "AWS::EC2::Subnet",
-   "Properties": {
-    "AvailabilityZone": {
-     "Fn::Select": [
-      0,
-      {
-       "Fn::GetAZs": ""
-      }
-     ]
-    },
-    "CidrBlock": "10.0.0.0/18",
-    "MapPublicIpOnLaunch": true,
-    "Tags": [
-     {
-      "Key": "aws-cdk:subnet-name",
-      "Value": "Public"
-     },
-     {
-      "Key": "aws-cdk:subnet-type",
-      "Value": "Public"
-     },
-     {
-      "Key": "kubernetes.io/role/elb",
-      "Value": "1"
-     },
-     {
-      "Key": "Name",
-      "Value": "aws-stepfunctions-tasks-emr-containers-start-job-run/integration-test-eks-cluster/DefaultVpc/PublicSubnet1"
-     }
-    ],
-    "VpcId": {
-     "Ref": "integrationtesteksclusterDefaultVpc395E1A86"
-    }
-   }
-  },
-  "integrationtesteksclusterDefaultVpcPublicSubnet1RouteTable1D5A7569": {
-   "Type": "AWS::EC2::RouteTable",
-   "Properties": {
-    "Tags": [
-     {
-      "Key": "kubernetes.io/role/elb",
-      "Value": "1"
-     },
-     {
-      "Key": "Name",
-      "Value": "aws-stepfunctions-tasks-emr-containers-start-job-run/integration-test-eks-cluster/DefaultVpc/PublicSubnet1"
-     }
-    ],
-    "VpcId": {
-     "Ref": "integrationtesteksclusterDefaultVpc395E1A86"
-    }
-   }
-  },
-  "integrationtesteksclusterDefaultVpcPublicSubnet1RouteTableAssociation4831B6A7": {
-   "Type": "AWS::EC2::SubnetRouteTableAssociation",
-   "Properties": {
-    "RouteTableId": {
-     "Ref": "integrationtesteksclusterDefaultVpcPublicSubnet1RouteTable1D5A7569"
-    },
-    "SubnetId": {
-     "Ref": "integrationtesteksclusterDefaultVpcPublicSubnet1Subnet58061317"
-    }
-   }
-  },
-  "integrationtesteksclusterDefaultVpcPublicSubnet1DefaultRoute33CE7FC3": {
-   "Type": "AWS::EC2::Route",
-   "Properties": {
-    "DestinationCidrBlock": "0.0.0.0/0",
-    "GatewayId": {
-     "Ref": "integrationtesteksclusterDefaultVpcIGW9ADAFE6F"
-    },
-    "RouteTableId": {
-     "Ref": "integrationtesteksclusterDefaultVpcPublicSubnet1RouteTable1D5A7569"
-    }
-   },
-   "DependsOn": [
-    "integrationtesteksclusterDefaultVpcVPCGWE4DC2204"
-   ]
-  },
-  "integrationtesteksclusterDefaultVpcPublicSubnet1EIP62A0A17B": {
-   "Type": "AWS::EC2::EIP",
-   "Properties": {
-    "Domain": "vpc",
-    "Tags": [
-     {
-      "Key": "kubernetes.io/role/elb",
-      "Value": "1"
-     },
-     {
-      "Key": "Name",
-      "Value": "aws-stepfunctions-tasks-emr-containers-start-job-run/integration-test-eks-cluster/DefaultVpc/PublicSubnet1"
-     }
-    ]
-   }
-  },
-  "integrationtesteksclusterDefaultVpcPublicSubnet1NATGatewayC9C984F9": {
-   "Type": "AWS::EC2::NatGateway",
-   "Properties": {
-    "AllocationId": {
-     "Fn::GetAtt": [
-      "integrationtesteksclusterDefaultVpcPublicSubnet1EIP62A0A17B",
-      "AllocationId"
-     ]
-    },
-    "SubnetId": {
-     "Ref": "integrationtesteksclusterDefaultVpcPublicSubnet1Subnet58061317"
-    },
-    "Tags": [
-     {
-      "Key": "kubernetes.io/role/elb",
-      "Value": "1"
-     },
-     {
-      "Key": "Name",
-      "Value": "aws-stepfunctions-tasks-emr-containers-start-job-run/integration-test-eks-cluster/DefaultVpc/PublicSubnet1"
-     }
-    ]
-   },
-   "DependsOn": [
-    "integrationtesteksclusterDefaultVpcPublicSubnet1DefaultRoute33CE7FC3",
-    "integrationtesteksclusterDefaultVpcPublicSubnet1RouteTableAssociation4831B6A7"
-   ]
-  },
-  "integrationtesteksclusterDefaultVpcPublicSubnet2Subnet68EAAF11": {
-   "Type": "AWS::EC2::Subnet",
-   "Properties": {
-    "AvailabilityZone": {
-     "Fn::Select": [
-      1,
-      {
-       "Fn::GetAZs": ""
-      }
-     ]
-    },
-    "CidrBlock": "10.0.64.0/18",
-    "MapPublicIpOnLaunch": true,
-    "Tags": [
-     {
-      "Key": "aws-cdk:subnet-name",
-      "Value": "Public"
-     },
-     {
-      "Key": "aws-cdk:subnet-type",
-      "Value": "Public"
-     },
-     {
-      "Key": "kubernetes.io/role/elb",
-      "Value": "1"
-     },
-     {
-      "Key": "Name",
-      "Value": "aws-stepfunctions-tasks-emr-containers-start-job-run/integration-test-eks-cluster/DefaultVpc/PublicSubnet2"
-     }
-    ],
-    "VpcId": {
-     "Ref": "integrationtesteksclusterDefaultVpc395E1A86"
-    }
-   }
-  },
-  "integrationtesteksclusterDefaultVpcPublicSubnet2RouteTableA4C7B327": {
-   "Type": "AWS::EC2::RouteTable",
-   "Properties": {
-    "Tags": [
-     {
-      "Key": "kubernetes.io/role/elb",
-      "Value": "1"
-     },
-     {
-      "Key": "Name",
-      "Value": "aws-stepfunctions-tasks-emr-containers-start-job-run/integration-test-eks-cluster/DefaultVpc/PublicSubnet2"
-     }
-    ],
-    "VpcId": {
-     "Ref": "integrationtesteksclusterDefaultVpc395E1A86"
-    }
-   }
-  },
-  "integrationtesteksclusterDefaultVpcPublicSubnet2RouteTableAssociation62710C52": {
-   "Type": "AWS::EC2::SubnetRouteTableAssociation",
-   "Properties": {
-    "RouteTableId": {
-     "Ref": "integrationtesteksclusterDefaultVpcPublicSubnet2RouteTableA4C7B327"
-    },
-    "SubnetId": {
-     "Ref": "integrationtesteksclusterDefaultVpcPublicSubnet2Subnet68EAAF11"
-    }
-   }
-  },
-  "integrationtesteksclusterDefaultVpcPublicSubnet2DefaultRoute253A231E": {
-   "Type": "AWS::EC2::Route",
-   "Properties": {
-    "DestinationCidrBlock": "0.0.0.0/0",
-    "GatewayId": {
-     "Ref": "integrationtesteksclusterDefaultVpcIGW9ADAFE6F"
-    },
-    "RouteTableId": {
-     "Ref": "integrationtesteksclusterDefaultVpcPublicSubnet2RouteTableA4C7B327"
-    }
-   },
-   "DependsOn": [
-    "integrationtesteksclusterDefaultVpcVPCGWE4DC2204"
-   ]
-  },
-  "integrationtesteksclusterDefaultVpcPublicSubnet2EIPFC53AC43": {
-   "Type": "AWS::EC2::EIP",
-   "Properties": {
-    "Domain": "vpc",
-    "Tags": [
-     {
-      "Key": "kubernetes.io/role/elb",
-      "Value": "1"
-     },
-     {
-      "Key": "Name",
-      "Value": "aws-stepfunctions-tasks-emr-containers-start-job-run/integration-test-eks-cluster/DefaultVpc/PublicSubnet2"
-     }
-    ]
-   }
-  },
-  "integrationtesteksclusterDefaultVpcPublicSubnet2NATGatewayE109B761": {
-   "Type": "AWS::EC2::NatGateway",
-   "Properties": {
-    "AllocationId": {
-     "Fn::GetAtt": [
-      "integrationtesteksclusterDefaultVpcPublicSubnet2EIPFC53AC43",
-      "AllocationId"
-     ]
-    },
-    "SubnetId": {
-     "Ref": "integrationtesteksclusterDefaultVpcPublicSubnet2Subnet68EAAF11"
-    },
-    "Tags": [
-     {
-      "Key": "kubernetes.io/role/elb",
-      "Value": "1"
-     },
-     {
-      "Key": "Name",
-      "Value": "aws-stepfunctions-tasks-emr-containers-start-job-run/integration-test-eks-cluster/DefaultVpc/PublicSubnet2"
-     }
-    ]
-   },
-   "DependsOn": [
-    "integrationtesteksclusterDefaultVpcPublicSubnet2DefaultRoute253A231E",
-    "integrationtesteksclusterDefaultVpcPublicSubnet2RouteTableAssociation62710C52"
-   ]
-  },
-  "integrationtesteksclusterDefaultVpcPrivateSubnet1Subnet4E00CAFB": {
-   "Type": "AWS::EC2::Subnet",
-   "Properties": {
-    "AvailabilityZone": {
-     "Fn::Select": [
-      0,
-      {
-       "Fn::GetAZs": ""
-      }
-     ]
-    },
-    "CidrBlock": "10.0.128.0/18",
-    "MapPublicIpOnLaunch": false,
-    "Tags": [
-     {
-      "Key": "aws-cdk:subnet-name",
-      "Value": "Private"
-     },
-     {
-      "Key": "aws-cdk:subnet-type",
-      "Value": "Private"
-     },
-     {
-      "Key": "kubernetes.io/role/internal-elb",
-      "Value": "1"
-     },
-     {
-      "Key": "Name",
-      "Value": "aws-stepfunctions-tasks-emr-containers-start-job-run/integration-test-eks-cluster/DefaultVpc/PrivateSubnet1"
-     }
-    ],
-    "VpcId": {
-     "Ref": "integrationtesteksclusterDefaultVpc395E1A86"
-    }
-   }
-  },
-  "integrationtesteksclusterDefaultVpcPrivateSubnet1RouteTable4A47F4AC": {
-   "Type": "AWS::EC2::RouteTable",
-   "Properties": {
-    "Tags": [
-     {
-      "Key": "kubernetes.io/role/internal-elb",
-      "Value": "1"
-     },
-     {
-      "Key": "Name",
-      "Value": "aws-stepfunctions-tasks-emr-containers-start-job-run/integration-test-eks-cluster/DefaultVpc/PrivateSubnet1"
-     }
-    ],
-    "VpcId": {
-     "Ref": "integrationtesteksclusterDefaultVpc395E1A86"
-    }
-   }
-  },
-  "integrationtesteksclusterDefaultVpcPrivateSubnet1RouteTableAssociation7482DD1E": {
-   "Type": "AWS::EC2::SubnetRouteTableAssociation",
-   "Properties": {
-    "RouteTableId": {
-     "Ref": "integrationtesteksclusterDefaultVpcPrivateSubnet1RouteTable4A47F4AC"
-    },
-    "SubnetId": {
-     "Ref": "integrationtesteksclusterDefaultVpcPrivateSubnet1Subnet4E00CAFB"
-    }
-   }
-  },
-  "integrationtesteksclusterDefaultVpcPrivateSubnet1DefaultRouteCC99A72C": {
-   "Type": "AWS::EC2::Route",
-   "Properties": {
-    "DestinationCidrBlock": "0.0.0.0/0",
-    "NatGatewayId": {
-     "Ref": "integrationtesteksclusterDefaultVpcPublicSubnet1NATGatewayC9C984F9"
-    },
-    "RouteTableId": {
-     "Ref": "integrationtesteksclusterDefaultVpcPrivateSubnet1RouteTable4A47F4AC"
-    }
-   }
-  },
-  "integrationtesteksclusterDefaultVpcPrivateSubnet2Subnet0C3539A8": {
-   "Type": "AWS::EC2::Subnet",
-   "Properties": {
-    "AvailabilityZone": {
-     "Fn::Select": [
-      1,
-      {
-       "Fn::GetAZs": ""
-      }
-     ]
-    },
-    "CidrBlock": "10.0.192.0/18",
-    "MapPublicIpOnLaunch": false,
-    "Tags": [
-     {
-      "Key": "aws-cdk:subnet-name",
-      "Value": "Private"
-     },
-     {
-      "Key": "aws-cdk:subnet-type",
-      "Value": "Private"
-     },
-     {
-      "Key": "kubernetes.io/role/internal-elb",
-      "Value": "1"
-     },
-     {
-      "Key": "Name",
-      "Value": "aws-stepfunctions-tasks-emr-containers-start-job-run/integration-test-eks-cluster/DefaultVpc/PrivateSubnet2"
-     }
-    ],
-    "VpcId": {
-     "Ref": "integrationtesteksclusterDefaultVpc395E1A86"
-    }
-   }
-  },
-  "integrationtesteksclusterDefaultVpcPrivateSubnet2RouteTableD7E59903": {
-   "Type": "AWS::EC2::RouteTable",
-   "Properties": {
-    "Tags": [
-     {
-      "Key": "kubernetes.io/role/internal-elb",
-      "Value": "1"
-     },
-     {
-      "Key": "Name",
-      "Value": "aws-stepfunctions-tasks-emr-containers-start-job-run/integration-test-eks-cluster/DefaultVpc/PrivateSubnet2"
-     }
-    ],
-    "VpcId": {
-     "Ref": "integrationtesteksclusterDefaultVpc395E1A86"
-    }
-   }
-  },
-  "integrationtesteksclusterDefaultVpcPrivateSubnet2RouteTableAssociation99F934D5": {
-   "Type": "AWS::EC2::SubnetRouteTableAssociation",
-   "Properties": {
-    "RouteTableId": {
-     "Ref": "integrationtesteksclusterDefaultVpcPrivateSubnet2RouteTableD7E59903"
-    },
-    "SubnetId": {
-     "Ref": "integrationtesteksclusterDefaultVpcPrivateSubnet2Subnet0C3539A8"
-    }
-   }
-  },
-  "integrationtesteksclusterDefaultVpcPrivateSubnet2DefaultRoute50FF167F": {
-   "Type": "AWS::EC2::Route",
-   "Properties": {
-    "DestinationCidrBlock": "0.0.0.0/0",
-    "NatGatewayId": {
-     "Ref": "integrationtesteksclusterDefaultVpcPublicSubnet2NATGatewayE109B761"
-    },
-    "RouteTableId": {
-     "Ref": "integrationtesteksclusterDefaultVpcPrivateSubnet2RouteTableD7E59903"
-    }
-   }
-  },
-  "integrationtesteksclusterDefaultVpcIGW9ADAFE6F": {
-   "Type": "AWS::EC2::InternetGateway",
-   "Properties": {
-    "Tags": [
-     {
-      "Key": "Name",
-      "Value": "aws-stepfunctions-tasks-emr-containers-start-job-run/integration-test-eks-cluster/DefaultVpc"
-     }
-    ]
-   }
-  },
-  "integrationtesteksclusterDefaultVpcVPCGWE4DC2204": {
-   "Type": "AWS::EC2::VPCGatewayAttachment",
-   "Properties": {
-    "InternetGatewayId": {
-     "Ref": "integrationtesteksclusterDefaultVpcIGW9ADAFE6F"
-    },
-    "VpcId": {
-     "Ref": "integrationtesteksclusterDefaultVpc395E1A86"
-    }
-   }
-  },
-  "integrationtesteksclusterKubectlHandlerRole9A4C37D2": {
-   "Type": "AWS::IAM::Role",
-   "Properties": {
-    "AssumeRolePolicyDocument": {
-     "Statement": [
-      {
-       "Action": "sts:AssumeRole",
-       "Effect": "Allow",
-       "Principal": {
-        "Service": "lambda.amazonaws.com"
+       "Resources": {
+              "integrationtesteksclusterDefaultVpc395E1A86": {
+                     "Type": "AWS::EC2::VPC",
+                     "Properties": {
+                            "CidrBlock": "10.0.0.0/16",
+                            "EnableDnsHostnames": true,
+                            "EnableDnsSupport": true,
+                            "InstanceTenancy": "default",
+                            "Tags": [
+                                   {
+                                          "Key": "Name",
+                                          "Value": "aws-stepfunctions-tasks-emr-containers-start-job-run/integration-test-eks-cluster/DefaultVpc"
+                                   }
+                            ]
+                     }
+              },
+              "integrationtesteksclusterDefaultVpcPublicSubnet1Subnet58061317": {
+                     "Type": "AWS::EC2::Subnet",
+                     "Properties": {
+                            "AvailabilityZone": {
+                                   "Fn::Select": [
+                                          0,
+                                          {
+                                                 "Fn::GetAZs": ""
+                                          }
+                                   ]
+                            },
+                            "CidrBlock": "10.0.0.0/18",
+                            "MapPublicIpOnLaunch": true,
+                            "Tags": [
+                                   {
+                                          "Key": "aws-cdk:subnet-name",
+                                          "Value": "Public"
+                                   },
+                                   {
+                                          "Key": "aws-cdk:subnet-type",
+                                          "Value": "Public"
+                                   },
+                                   {
+                                          "Key": "kubernetes.io/role/elb",
+                                          "Value": "1"
+                                   },
+                                   {
+                                          "Key": "Name",
+                                          "Value": "aws-stepfunctions-tasks-emr-containers-start-job-run/integration-test-eks-cluster/DefaultVpc/PublicSubnet1"
+                                   }
+                            ],
+                            "VpcId": {
+                                   "Ref": "integrationtesteksclusterDefaultVpc395E1A86"
+                            }
+                     }
+              },
+              "integrationtesteksclusterDefaultVpcPublicSubnet1RouteTable1D5A7569": {
+                     "Type": "AWS::EC2::RouteTable",
+                     "Properties": {
+                            "Tags": [
+                                   {
+                                          "Key": "kubernetes.io/role/elb",
+                                          "Value": "1"
+                                   },
+                                   {
+                                          "Key": "Name",
+                                          "Value": "aws-stepfunctions-tasks-emr-containers-start-job-run/integration-test-eks-cluster/DefaultVpc/PublicSubnet1"
+                                   }
+                            ],
+                            "VpcId": {
+                                   "Ref": "integrationtesteksclusterDefaultVpc395E1A86"
+                            }
+                     }
+              },
+              "integrationtesteksclusterDefaultVpcPublicSubnet1RouteTableAssociation4831B6A7": {
+                     "Type": "AWS::EC2::SubnetRouteTableAssociation",
+                     "Properties": {
+                            "RouteTableId": {
+                                   "Ref": "integrationtesteksclusterDefaultVpcPublicSubnet1RouteTable1D5A7569"
+                            },
+                            "SubnetId": {
+                                   "Ref": "integrationtesteksclusterDefaultVpcPublicSubnet1Subnet58061317"
+                            }
+                     }
+              },
+              "integrationtesteksclusterDefaultVpcPublicSubnet1DefaultRoute33CE7FC3": {
+                     "Type": "AWS::EC2::Route",
+                     "Properties": {
+                            "DestinationCidrBlock": "0.0.0.0/0",
+                            "GatewayId": {
+                                   "Ref": "integrationtesteksclusterDefaultVpcIGW9ADAFE6F"
+                            },
+                            "RouteTableId": {
+                                   "Ref": "integrationtesteksclusterDefaultVpcPublicSubnet1RouteTable1D5A7569"
+                            }
+                     },
+                     "DependsOn": [
+                            "integrationtesteksclusterDefaultVpcVPCGWE4DC2204"
+                     ]
+              },
+              "integrationtesteksclusterDefaultVpcPublicSubnet1EIP62A0A17B": {
+                     "Type": "AWS::EC2::EIP",
+                     "Properties": {
+                            "Domain": "vpc",
+                            "Tags": [
+                                   {
+                                          "Key": "kubernetes.io/role/elb",
+                                          "Value": "1"
+                                   },
+                                   {
+                                          "Key": "Name",
+                                          "Value": "aws-stepfunctions-tasks-emr-containers-start-job-run/integration-test-eks-cluster/DefaultVpc/PublicSubnet1"
+                                   }
+                            ]
+                     }
+              },
+              "integrationtesteksclusterDefaultVpcPublicSubnet1NATGatewayC9C984F9": {
+                     "Type": "AWS::EC2::NatGateway",
+                     "Properties": {
+                            "AllocationId": {
+                                   "Fn::GetAtt": [
+                                          "integrationtesteksclusterDefaultVpcPublicSubnet1EIP62A0A17B",
+                                          "AllocationId"
+                                   ]
+                            },
+                            "SubnetId": {
+                                   "Ref": "integrationtesteksclusterDefaultVpcPublicSubnet1Subnet58061317"
+                            },
+                            "Tags": [
+                                   {
+                                          "Key": "kubernetes.io/role/elb",
+                                          "Value": "1"
+                                   },
+                                   {
+                                          "Key": "Name",
+                                          "Value": "aws-stepfunctions-tasks-emr-containers-start-job-run/integration-test-eks-cluster/DefaultVpc/PublicSubnet1"
+                                   }
+                            ]
+                     },
+                     "DependsOn": [
+                            "integrationtesteksclusterDefaultVpcPublicSubnet1DefaultRoute33CE7FC3",
+                            "integrationtesteksclusterDefaultVpcPublicSubnet1RouteTableAssociation4831B6A7"
+                     ]
+              },
+              "integrationtesteksclusterDefaultVpcPublicSubnet2Subnet68EAAF11": {
+                     "Type": "AWS::EC2::Subnet",
+                     "Properties": {
+                            "AvailabilityZone": {
+                                   "Fn::Select": [
+                                          1,
+                                          {
+                                                 "Fn::GetAZs": ""
+                                          }
+                                   ]
+                            },
+                            "CidrBlock": "10.0.64.0/18",
+                            "MapPublicIpOnLaunch": true,
+                            "Tags": [
+                                   {
+                                          "Key": "aws-cdk:subnet-name",
+                                          "Value": "Public"
+                                   },
+                                   {
+                                          "Key": "aws-cdk:subnet-type",
+                                          "Value": "Public"
+                                   },
+                                   {
+                                          "Key": "kubernetes.io/role/elb",
+                                          "Value": "1"
+                                   },
+                                   {
+                                          "Key": "Name",
+                                          "Value": "aws-stepfunctions-tasks-emr-containers-start-job-run/integration-test-eks-cluster/DefaultVpc/PublicSubnet2"
+                                   }
+                            ],
+                            "VpcId": {
+                                   "Ref": "integrationtesteksclusterDefaultVpc395E1A86"
+                            }
+                     }
+              },
+              "integrationtesteksclusterDefaultVpcPublicSubnet2RouteTableA4C7B327": {
+                     "Type": "AWS::EC2::RouteTable",
+                     "Properties": {
+                            "Tags": [
+                                   {
+                                          "Key": "kubernetes.io/role/elb",
+                                          "Value": "1"
+                                   },
+                                   {
+                                          "Key": "Name",
+                                          "Value": "aws-stepfunctions-tasks-emr-containers-start-job-run/integration-test-eks-cluster/DefaultVpc/PublicSubnet2"
+                                   }
+                            ],
+                            "VpcId": {
+                                   "Ref": "integrationtesteksclusterDefaultVpc395E1A86"
+                            }
+                     }
+              },
+              "integrationtesteksclusterDefaultVpcPublicSubnet2RouteTableAssociation62710C52": {
+                     "Type": "AWS::EC2::SubnetRouteTableAssociation",
+                     "Properties": {
+                            "RouteTableId": {
+                                   "Ref": "integrationtesteksclusterDefaultVpcPublicSubnet2RouteTableA4C7B327"
+                            },
+                            "SubnetId": {
+                                   "Ref": "integrationtesteksclusterDefaultVpcPublicSubnet2Subnet68EAAF11"
+                            }
+                     }
+              },
+              "integrationtesteksclusterDefaultVpcPublicSubnet2DefaultRoute253A231E": {
+                     "Type": "AWS::EC2::Route",
+                     "Properties": {
+                            "DestinationCidrBlock": "0.0.0.0/0",
+                            "GatewayId": {
+                                   "Ref": "integrationtesteksclusterDefaultVpcIGW9ADAFE6F"
+                            },
+                            "RouteTableId": {
+                                   "Ref": "integrationtesteksclusterDefaultVpcPublicSubnet2RouteTableA4C7B327"
+                            }
+                     },
+                     "DependsOn": [
+                            "integrationtesteksclusterDefaultVpcVPCGWE4DC2204"
+                     ]
+              },
+              "integrationtesteksclusterDefaultVpcPublicSubnet2EIPFC53AC43": {
+                     "Type": "AWS::EC2::EIP",
+                     "Properties": {
+                            "Domain": "vpc",
+                            "Tags": [
+                                   {
+                                          "Key": "kubernetes.io/role/elb",
+                                          "Value": "1"
+                                   },
+                                   {
+                                          "Key": "Name",
+                                          "Value": "aws-stepfunctions-tasks-emr-containers-start-job-run/integration-test-eks-cluster/DefaultVpc/PublicSubnet2"
+                                   }
+                            ]
+                     }
+              },
+              "integrationtesteksclusterDefaultVpcPublicSubnet2NATGatewayE109B761": {
+                     "Type": "AWS::EC2::NatGateway",
+                     "Properties": {
+                            "AllocationId": {
+                                   "Fn::GetAtt": [
+                                          "integrationtesteksclusterDefaultVpcPublicSubnet2EIPFC53AC43",
+                                          "AllocationId"
+                                   ]
+                            },
+                            "SubnetId": {
+                                   "Ref": "integrationtesteksclusterDefaultVpcPublicSubnet2Subnet68EAAF11"
+                            },
+                            "Tags": [
+                                   {
+                                          "Key": "kubernetes.io/role/elb",
+                                          "Value": "1"
+                                   },
+                                   {
+                                          "Key": "Name",
+                                          "Value": "aws-stepfunctions-tasks-emr-containers-start-job-run/integration-test-eks-cluster/DefaultVpc/PublicSubnet2"
+                                   }
+                            ]
+                     },
+                     "DependsOn": [
+                            "integrationtesteksclusterDefaultVpcPublicSubnet2DefaultRoute253A231E",
+                            "integrationtesteksclusterDefaultVpcPublicSubnet2RouteTableAssociation62710C52"
+                     ]
+              },
+              "integrationtesteksclusterDefaultVpcPrivateSubnet1Subnet4E00CAFB": {
+                     "Type": "AWS::EC2::Subnet",
+                     "Properties": {
+                            "AvailabilityZone": {
+                                   "Fn::Select": [
+                                          0,
+                                          {
+                                                 "Fn::GetAZs": ""
+                                          }
+                                   ]
+                            },
+                            "CidrBlock": "10.0.128.0/18",
+                            "MapPublicIpOnLaunch": false,
+                            "Tags": [
+                                   {
+                                          "Key": "aws-cdk:subnet-name",
+                                          "Value": "Private"
+                                   },
+                                   {
+                                          "Key": "aws-cdk:subnet-type",
+                                          "Value": "Private"
+                                   },
+                                   {
+                                          "Key": "kubernetes.io/role/internal-elb",
+                                          "Value": "1"
+                                   },
+                                   {
+                                          "Key": "Name",
+                                          "Value": "aws-stepfunctions-tasks-emr-containers-start-job-run/integration-test-eks-cluster/DefaultVpc/PrivateSubnet1"
+                                   }
+                            ],
+                            "VpcId": {
+                                   "Ref": "integrationtesteksclusterDefaultVpc395E1A86"
+                            }
+                     }
+              },
+              "integrationtesteksclusterDefaultVpcPrivateSubnet1RouteTable4A47F4AC": {
+                     "Type": "AWS::EC2::RouteTable",
+                     "Properties": {
+                            "Tags": [
+                                   {
+                                          "Key": "kubernetes.io/role/internal-elb",
+                                          "Value": "1"
+                                   },
+                                   {
+                                          "Key": "Name",
+                                          "Value": "aws-stepfunctions-tasks-emr-containers-start-job-run/integration-test-eks-cluster/DefaultVpc/PrivateSubnet1"
+                                   }
+                            ],
+                            "VpcId": {
+                                   "Ref": "integrationtesteksclusterDefaultVpc395E1A86"
+                            }
+                     }
+              },
+              "integrationtesteksclusterDefaultVpcPrivateSubnet1RouteTableAssociation7482DD1E": {
+                     "Type": "AWS::EC2::SubnetRouteTableAssociation",
+                     "Properties": {
+                            "RouteTableId": {
+                                   "Ref": "integrationtesteksclusterDefaultVpcPrivateSubnet1RouteTable4A47F4AC"
+                            },
+                            "SubnetId": {
+                                   "Ref": "integrationtesteksclusterDefaultVpcPrivateSubnet1Subnet4E00CAFB"
+                            }
+                     }
+              },
+              "integrationtesteksclusterDefaultVpcPrivateSubnet1DefaultRouteCC99A72C": {
+                     "Type": "AWS::EC2::Route",
+                     "Properties": {
+                            "DestinationCidrBlock": "0.0.0.0/0",
+                            "NatGatewayId": {
+                                   "Ref": "integrationtesteksclusterDefaultVpcPublicSubnet1NATGatewayC9C984F9"
+                            },
+                            "RouteTableId": {
+                                   "Ref": "integrationtesteksclusterDefaultVpcPrivateSubnet1RouteTable4A47F4AC"
+                            }
+                     }
+              },
+              "integrationtesteksclusterDefaultVpcPrivateSubnet2Subnet0C3539A8": {
+                     "Type": "AWS::EC2::Subnet",
+                     "Properties": {
+                            "AvailabilityZone": {
+                                   "Fn::Select": [
+                                          1,
+                                          {
+                                                 "Fn::GetAZs": ""
+                                          }
+                                   ]
+                            },
+                            "CidrBlock": "10.0.192.0/18",
+                            "MapPublicIpOnLaunch": false,
+                            "Tags": [
+                                   {
+                                          "Key": "aws-cdk:subnet-name",
+                                          "Value": "Private"
+                                   },
+                                   {
+                                          "Key": "aws-cdk:subnet-type",
+                                          "Value": "Private"
+                                   },
+                                   {
+                                          "Key": "kubernetes.io/role/internal-elb",
+                                          "Value": "1"
+                                   },
+                                   {
+                                          "Key": "Name",
+                                          "Value": "aws-stepfunctions-tasks-emr-containers-start-job-run/integration-test-eks-cluster/DefaultVpc/PrivateSubnet2"
+                                   }
+                            ],
+                            "VpcId": {
+                                   "Ref": "integrationtesteksclusterDefaultVpc395E1A86"
+                            }
+                     }
+              },
+              "integrationtesteksclusterDefaultVpcPrivateSubnet2RouteTableD7E59903": {
+                     "Type": "AWS::EC2::RouteTable",
+                     "Properties": {
+                            "Tags": [
+                                   {
+                                          "Key": "kubernetes.io/role/internal-elb",
+                                          "Value": "1"
+                                   },
+                                   {
+                                          "Key": "Name",
+                                          "Value": "aws-stepfunctions-tasks-emr-containers-start-job-run/integration-test-eks-cluster/DefaultVpc/PrivateSubnet2"
+                                   }
+                            ],
+                            "VpcId": {
+                                   "Ref": "integrationtesteksclusterDefaultVpc395E1A86"
+                            }
+                     }
+              },
+              "integrationtesteksclusterDefaultVpcPrivateSubnet2RouteTableAssociation99F934D5": {
+                     "Type": "AWS::EC2::SubnetRouteTableAssociation",
+                     "Properties": {
+                            "RouteTableId": {
+                                   "Ref": "integrationtesteksclusterDefaultVpcPrivateSubnet2RouteTableD7E59903"
+                            },
+                            "SubnetId": {
+                                   "Ref": "integrationtesteksclusterDefaultVpcPrivateSubnet2Subnet0C3539A8"
+                            }
+                     }
+              },
+              "integrationtesteksclusterDefaultVpcPrivateSubnet2DefaultRoute50FF167F": {
+                     "Type": "AWS::EC2::Route",
+                     "Properties": {
+                            "DestinationCidrBlock": "0.0.0.0/0",
+                            "NatGatewayId": {
+                                   "Ref": "integrationtesteksclusterDefaultVpcPublicSubnet2NATGatewayE109B761"
+                            },
+                            "RouteTableId": {
+                                   "Ref": "integrationtesteksclusterDefaultVpcPrivateSubnet2RouteTableD7E59903"
+                            }
+                     }
+              },
+              "integrationtesteksclusterDefaultVpcIGW9ADAFE6F": {
+                     "Type": "AWS::EC2::InternetGateway",
+                     "Properties": {
+                            "Tags": [
+                                   {
+                                          "Key": "Name",
+                                          "Value": "aws-stepfunctions-tasks-emr-containers-start-job-run/integration-test-eks-cluster/DefaultVpc"
+                                   }
+                            ]
+                     }
+              },
+              "integrationtesteksclusterDefaultVpcVPCGWE4DC2204": {
+                     "Type": "AWS::EC2::VPCGatewayAttachment",
+                     "Properties": {
+                            "InternetGatewayId": {
+                                   "Ref": "integrationtesteksclusterDefaultVpcIGW9ADAFE6F"
+                            },
+                            "VpcId": {
+                                   "Ref": "integrationtesteksclusterDefaultVpc395E1A86"
+                            }
+                     }
+              },
+              "integrationtesteksclusterKubectlHandlerRole9A4C37D2": {
+                     "Type": "AWS::IAM::Role",
+                     "Properties": {
+                            "AssumeRolePolicyDocument": {
+                                   "Statement": [
+                                          {
+                                                 "Action": "sts:AssumeRole",
+                                                 "Effect": "Allow",
+                                                 "Principal": {
+                                                        "Service": "lambda.amazonaws.com"
+                                                 }
+                                          }
+                                   ],
+                                   "Version": "2012-10-17"
+                            },
+                            "ManagedPolicyArns": [
+                                   {
+                                          "Fn::Join": [
+                                                 "",
+                                                 [
+                                                        "arn:",
+                                                        {
+                                                               "Ref": "AWS::Partition"
+                                                        },
+                                                        ":iam::aws:policy/service-role/AWSLambdaBasicExecutionRole"
+                                                 ]
+                                          ]
+                                   },
+                                   {
+                                          "Fn::Join": [
+                                                 "",
+                                                 [
+                                                        "arn:",
+                                                        {
+                                                               "Ref": "AWS::Partition"
+                                                        },
+                                                        ":iam::aws:policy/service-role/AWSLambdaVPCAccessExecutionRole"
+                                                 ]
+                                          ]
+                                   },
+                                   {
+                                          "Fn::Join": [
+                                                 "",
+                                                 [
+                                                        "arn:",
+                                                        {
+                                                               "Ref": "AWS::Partition"
+                                                        },
+                                                        ":iam::aws:policy/AmazonEC2ContainerRegistryReadOnly"
+                                                 ]
+                                          ]
+                                   },
+                                   {
+                                          "Fn::If": [
+                                                 "integrationtesteksclusterHasEcrPublic050389DE",
+                                                 {
+                                                        "Fn::Join": [
+                                                               "",
+                                                               [
+                                                                      "arn:",
+                                                                      {
+                                                                             "Ref": "AWS::Partition"
+                                                                      },
+                                                                      ":iam::aws:policy/AmazonElasticContainerRegistryPublicReadOnly"
+                                                               ]
+                                                        ]
+                                                 },
+                                                 {
+                                                        "Ref": "AWS::NoValue"
+                                                 }
+                                          ]
+                                   }
+                            ]
+                     }
+              },
+              "integrationtesteksclusterKubectlHandlerRoleDefaultPolicyF274D1D0": {
+                     "Type": "AWS::IAM::Policy",
+                     "Properties": {
+                            "PolicyDocument": {
+                                   "Statement": [
+                                          {
+                                                 "Action": "eks:DescribeCluster",
+                                                 "Effect": "Allow",
+                                                 "Resource": {
+                                                        "Fn::GetAtt": [
+                                                               "integrationtesteksclusterE5C0ED98",
+                                                               "Arn"
+                                                        ]
+                                                 }
+                                          },
+                                          {
+                                                 "Action": "sts:AssumeRole",
+                                                 "Effect": "Allow",
+                                                 "Resource": {
+                                                        "Fn::GetAtt": [
+                                                               "integrationtesteksclusterCreationRoleB98FE02A",
+                                                               "Arn"
+                                                        ]
+                                                 }
+                                          }
+                                   ],
+                                   "Version": "2012-10-17"
+                            },
+                            "PolicyName": "integrationtesteksclusterKubectlHandlerRoleDefaultPolicyF274D1D0",
+                            "Roles": [
+                                   {
+                                          "Ref": "integrationtesteksclusterKubectlHandlerRole9A4C37D2"
+                                   }
+                            ]
+                     }
+              },
+              "integrationtesteksclusterRole03F70AF0": {
+                     "Type": "AWS::IAM::Role",
+                     "Properties": {
+                            "AssumeRolePolicyDocument": {
+                                   "Statement": [
+                                          {
+                                                 "Action": "sts:AssumeRole",
+                                                 "Effect": "Allow",
+                                                 "Principal": {
+                                                        "Service": "eks.amazonaws.com"
+                                                 }
+                                          }
+                                   ],
+                                   "Version": "2012-10-17"
+                            },
+                            "ManagedPolicyArns": [
+                                   {
+                                          "Fn::Join": [
+                                                 "",
+                                                 [
+                                                        "arn:",
+                                                        {
+                                                               "Ref": "AWS::Partition"
+                                                        },
+                                                        ":iam::aws:policy/AmazonEKSClusterPolicy"
+                                                 ]
+                                          ]
+                                   }
+                            ]
+                     }
+              },
+              "integrationtesteksclusterControlPlaneSecurityGroup6E92F333": {
+                     "Type": "AWS::EC2::SecurityGroup",
+                     "Properties": {
+                            "GroupDescription": "EKS Control Plane Security Group",
+                            "SecurityGroupEgress": [
+                                   {
+                                          "CidrIp": "0.0.0.0/0",
+                                          "Description": "Allow all outbound traffic by default",
+                                          "IpProtocol": "-1"
+                                   }
+                            ],
+                            "VpcId": {
+                                   "Ref": "integrationtesteksclusterDefaultVpc395E1A86"
+                            }
+                     }
+              },
+              "integrationtesteksclusterCreationRoleB98FE02A": {
+                     "Type": "AWS::IAM::Role",
+                     "Properties": {
+                            "AssumeRolePolicyDocument": {
+                                   "Statement": [
+                                          {
+                                                 "Action": "sts:AssumeRole",
+                                                 "Effect": "Allow",
+                                                 "Principal": {
+                                                        "AWS": [
+                                                               {
+                                                                      "Fn::GetAtt": [
+                                                                             "awscdkawseksClusterResourceProviderNestedStackawscdkawseksClusterResourceProviderNestedStackResource9827C454",
+                                                                             "Outputs.awsstepfunctionstasksemrcontainersstartjobrunawscdkawseksClusterResourceProviderIsCompleteHandlerServiceRole8A0930F5Arn"
+                                                                      ]
+                                                               },
+                                                               {
+                                                                      "Fn::GetAtt": [
+                                                                             "awscdkawseksClusterResourceProviderNestedStackawscdkawseksClusterResourceProviderNestedStackResource9827C454",
+                                                                             "Outputs.awsstepfunctionstasksemrcontainersstartjobrunawscdkawseksClusterResourceProviderOnEventHandlerServiceRoleE118846DArn"
+                                                                      ]
+                                                               },
+                                                               {
+                                                                      "Fn::GetAtt": [
+                                                                             "integrationtesteksclusterKubectlHandlerRole9A4C37D2",
+                                                                             "Arn"
+                                                                      ]
+                                                               }
+                                                        ]
+                                                 }
+                                          }
+                                   ],
+                                   "Version": "2012-10-17"
+                            }
+                     },
+                     "DependsOn": [
+                            "integrationtesteksclusterDefaultVpcIGW9ADAFE6F",
+                            "integrationtesteksclusterDefaultVpcPrivateSubnet1DefaultRouteCC99A72C",
+                            "integrationtesteksclusterDefaultVpcPrivateSubnet1RouteTable4A47F4AC",
+                            "integrationtesteksclusterDefaultVpcPrivateSubnet1RouteTableAssociation7482DD1E",
+                            "integrationtesteksclusterDefaultVpcPrivateSubnet1Subnet4E00CAFB",
+                            "integrationtesteksclusterDefaultVpcPrivateSubnet2DefaultRoute50FF167F",
+                            "integrationtesteksclusterDefaultVpcPrivateSubnet2RouteTableD7E59903",
+                            "integrationtesteksclusterDefaultVpcPrivateSubnet2RouteTableAssociation99F934D5",
+                            "integrationtesteksclusterDefaultVpcPrivateSubnet2Subnet0C3539A8",
+                            "integrationtesteksclusterDefaultVpcPublicSubnet1DefaultRoute33CE7FC3",
+                            "integrationtesteksclusterDefaultVpcPublicSubnet1EIP62A0A17B",
+                            "integrationtesteksclusterDefaultVpcPublicSubnet1NATGatewayC9C984F9",
+                            "integrationtesteksclusterDefaultVpcPublicSubnet1RouteTable1D5A7569",
+                            "integrationtesteksclusterDefaultVpcPublicSubnet1RouteTableAssociation4831B6A7",
+                            "integrationtesteksclusterDefaultVpcPublicSubnet1Subnet58061317",
+                            "integrationtesteksclusterDefaultVpcPublicSubnet2DefaultRoute253A231E",
+                            "integrationtesteksclusterDefaultVpcPublicSubnet2EIPFC53AC43",
+                            "integrationtesteksclusterDefaultVpcPublicSubnet2NATGatewayE109B761",
+                            "integrationtesteksclusterDefaultVpcPublicSubnet2RouteTableA4C7B327",
+                            "integrationtesteksclusterDefaultVpcPublicSubnet2RouteTableAssociation62710C52",
+                            "integrationtesteksclusterDefaultVpcPublicSubnet2Subnet68EAAF11",
+                            "integrationtesteksclusterDefaultVpc395E1A86",
+                            "integrationtesteksclusterDefaultVpcVPCGWE4DC2204"
+                     ]
+              },
+              "integrationtesteksclusterCreationRoleDefaultPolicy5417802D": {
+                     "Type": "AWS::IAM::Policy",
+                     "Properties": {
+                            "PolicyDocument": {
+                                   "Statement": [
+                                          {
+                                                 "Action": "iam:PassRole",
+                                                 "Effect": "Allow",
+                                                 "Resource": {
+                                                        "Fn::GetAtt": [
+                                                               "integrationtesteksclusterRole03F70AF0",
+                                                               "Arn"
+                                                        ]
+                                                 }
+                                          },
+                                          {
+                                                 "Action": [
+                                                        "eks:CreateCluster",
+                                                        "eks:CreateFargateProfile",
+                                                        "eks:DeleteCluster",
+                                                        "eks:DescribeCluster",
+                                                        "eks:DescribeUpdate",
+                                                        "eks:TagResource",
+                                                        "eks:UntagResource",
+                                                        "eks:UpdateClusterConfig",
+                                                        "eks:UpdateClusterVersion"
+                                                 ],
+                                                 "Effect": "Allow",
+                                                 "Resource": "*"
+                                          },
+                                          {
+                                                 "Action": [
+                                                        "eks:DeleteFargateProfile",
+                                                        "eks:DescribeFargateProfile"
+                                                 ],
+                                                 "Effect": "Allow",
+                                                 "Resource": "*"
+                                          },
+                                          {
+                                                 "Action": [
+                                                        "ec2:DescribeDhcpOptions",
+                                                        "ec2:DescribeInstances",
+                                                        "ec2:DescribeNetworkInterfaces",
+                                                        "ec2:DescribeRouteTables",
+                                                        "ec2:DescribeSecurityGroups",
+                                                        "ec2:DescribeSubnets",
+                                                        "ec2:DescribeVpcs",
+                                                        "iam:CreateServiceLinkedRole",
+                                                        "iam:GetRole",
+                                                        "iam:listAttachedRolePolicies"
+                                                 ],
+                                                 "Effect": "Allow",
+                                                 "Resource": "*"
+                                          }
+                                   ],
+                                   "Version": "2012-10-17"
+                            },
+                            "PolicyName": "integrationtesteksclusterCreationRoleDefaultPolicy5417802D",
+                            "Roles": [
+                                   {
+                                          "Ref": "integrationtesteksclusterCreationRoleB98FE02A"
+                                   }
+                            ]
+                     },
+                     "DependsOn": [
+                            "integrationtesteksclusterDefaultVpcIGW9ADAFE6F",
+                            "integrationtesteksclusterDefaultVpcPrivateSubnet1DefaultRouteCC99A72C",
+                            "integrationtesteksclusterDefaultVpcPrivateSubnet1RouteTable4A47F4AC",
+                            "integrationtesteksclusterDefaultVpcPrivateSubnet1RouteTableAssociation7482DD1E",
+                            "integrationtesteksclusterDefaultVpcPrivateSubnet1Subnet4E00CAFB",
+                            "integrationtesteksclusterDefaultVpcPrivateSubnet2DefaultRoute50FF167F",
+                            "integrationtesteksclusterDefaultVpcPrivateSubnet2RouteTableD7E59903",
+                            "integrationtesteksclusterDefaultVpcPrivateSubnet2RouteTableAssociation99F934D5",
+                            "integrationtesteksclusterDefaultVpcPrivateSubnet2Subnet0C3539A8",
+                            "integrationtesteksclusterDefaultVpcPublicSubnet1DefaultRoute33CE7FC3",
+                            "integrationtesteksclusterDefaultVpcPublicSubnet1EIP62A0A17B",
+                            "integrationtesteksclusterDefaultVpcPublicSubnet1NATGatewayC9C984F9",
+                            "integrationtesteksclusterDefaultVpcPublicSubnet1RouteTable1D5A7569",
+                            "integrationtesteksclusterDefaultVpcPublicSubnet1RouteTableAssociation4831B6A7",
+                            "integrationtesteksclusterDefaultVpcPublicSubnet1Subnet58061317",
+                            "integrationtesteksclusterDefaultVpcPublicSubnet2DefaultRoute253A231E",
+                            "integrationtesteksclusterDefaultVpcPublicSubnet2EIPFC53AC43",
+                            "integrationtesteksclusterDefaultVpcPublicSubnet2NATGatewayE109B761",
+                            "integrationtesteksclusterDefaultVpcPublicSubnet2RouteTableA4C7B327",
+                            "integrationtesteksclusterDefaultVpcPublicSubnet2RouteTableAssociation62710C52",
+                            "integrationtesteksclusterDefaultVpcPublicSubnet2Subnet68EAAF11",
+                            "integrationtesteksclusterDefaultVpc395E1A86",
+                            "integrationtesteksclusterDefaultVpcVPCGWE4DC2204"
+                     ]
+              },
+              "integrationtesteksclusterE5C0ED98": {
+                     "Type": "Custom::AWSCDK-EKS-Cluster",
+                     "Properties": {
+                            "ServiceToken": {
+                                   "Fn::GetAtt": [
+                                          "awscdkawseksClusterResourceProviderNestedStackawscdkawseksClusterResourceProviderNestedStackResource9827C454",
+                                          "Outputs.awsstepfunctionstasksemrcontainersstartjobrunawscdkawseksClusterResourceProviderframeworkonEvent534EC111Arn"
+                                   ]
+                            },
+                            "Config": {
+                                   "version": "1.29",
+                                   "roleArn": {
+                                          "Fn::GetAtt": [
+                                                 "integrationtesteksclusterRole03F70AF0",
+                                                 "Arn"
+                                          ]
+                                   },
+                                   "kubernetesNetworkConfig": {
+                                          "ipFamily": "ipv4"
+                                   },
+                                   "resourcesVpcConfig": {
+                                          "subnetIds": [
+                                                 {
+                                                        "Ref": "integrationtesteksclusterDefaultVpcPublicSubnet1Subnet58061317"
+                                                 },
+                                                 {
+                                                        "Ref": "integrationtesteksclusterDefaultVpcPublicSubnet2Subnet68EAAF11"
+                                                 },
+                                                 {
+                                                        "Ref": "integrationtesteksclusterDefaultVpcPrivateSubnet1Subnet4E00CAFB"
+                                                 },
+                                                 {
+                                                        "Ref": "integrationtesteksclusterDefaultVpcPrivateSubnet2Subnet0C3539A8"
+                                                 }
+                                          ],
+                                          "securityGroupIds": [
+                                                 {
+                                                        "Fn::GetAtt": [
+                                                               "integrationtesteksclusterControlPlaneSecurityGroup6E92F333",
+                                                               "GroupId"
+                                                        ]
+                                                 }
+                                          ],
+                                          "endpointPublicAccess": true,
+                                          "endpointPrivateAccess": true
+                                   }
+                            },
+                            "AssumeRoleArn": {
+                                   "Fn::GetAtt": [
+                                          "integrationtesteksclusterCreationRoleB98FE02A",
+                                          "Arn"
+                                   ]
+                            },
+                            "AttributesRevision": 2
+                     },
+                     "DependsOn": [
+                            "integrationtesteksclusterDefaultVpcIGW9ADAFE6F",
+                            "integrationtesteksclusterDefaultVpcPrivateSubnet1DefaultRouteCC99A72C",
+                            "integrationtesteksclusterDefaultVpcPrivateSubnet1RouteTable4A47F4AC",
+                            "integrationtesteksclusterDefaultVpcPrivateSubnet1RouteTableAssociation7482DD1E",
+                            "integrationtesteksclusterDefaultVpcPrivateSubnet1Subnet4E00CAFB",
+                            "integrationtesteksclusterDefaultVpcPrivateSubnet2DefaultRoute50FF167F",
+                            "integrationtesteksclusterDefaultVpcPrivateSubnet2RouteTableD7E59903",
+                            "integrationtesteksclusterDefaultVpcPrivateSubnet2RouteTableAssociation99F934D5",
+                            "integrationtesteksclusterDefaultVpcPrivateSubnet2Subnet0C3539A8",
+                            "integrationtesteksclusterDefaultVpcPublicSubnet1DefaultRoute33CE7FC3",
+                            "integrationtesteksclusterDefaultVpcPublicSubnet1EIP62A0A17B",
+                            "integrationtesteksclusterDefaultVpcPublicSubnet1NATGatewayC9C984F9",
+                            "integrationtesteksclusterDefaultVpcPublicSubnet1RouteTable1D5A7569",
+                            "integrationtesteksclusterDefaultVpcPublicSubnet1RouteTableAssociation4831B6A7",
+                            "integrationtesteksclusterDefaultVpcPublicSubnet1Subnet58061317",
+                            "integrationtesteksclusterDefaultVpcPublicSubnet2DefaultRoute253A231E",
+                            "integrationtesteksclusterDefaultVpcPublicSubnet2EIPFC53AC43",
+                            "integrationtesteksclusterDefaultVpcPublicSubnet2NATGatewayE109B761",
+                            "integrationtesteksclusterDefaultVpcPublicSubnet2RouteTableA4C7B327",
+                            "integrationtesteksclusterDefaultVpcPublicSubnet2RouteTableAssociation62710C52",
+                            "integrationtesteksclusterDefaultVpcPublicSubnet2Subnet68EAAF11",
+                            "integrationtesteksclusterDefaultVpc395E1A86",
+                            "integrationtesteksclusterDefaultVpcVPCGWE4DC2204",
+                            "integrationtesteksclusterCreationRoleDefaultPolicy5417802D",
+                            "integrationtesteksclusterCreationRoleB98FE02A"
+                     ],
+                     "UpdateReplacePolicy": "Delete",
+                     "DeletionPolicy": "Delete"
+              },
+              "integrationtesteksclusterKubectlReadyBarrier0D4A21B0": {
+                     "Type": "AWS::SSM::Parameter",
+                     "Properties": {
+                            "Type": "String",
+                            "Value": "aws:cdk:eks:kubectl-ready"
+                     },
+                     "DependsOn": [
+                            "integrationtesteksclusterCreationRoleDefaultPolicy5417802D",
+                            "integrationtesteksclusterCreationRoleB98FE02A",
+                            "integrationtesteksclusterE5C0ED98"
+                     ]
+              },
+              "integrationtesteksclusterNodegroupDefaultCapacityNodeGroupRole75D45BA7": {
+                     "Type": "AWS::IAM::Role",
+                     "Properties": {
+                            "AssumeRolePolicyDocument": {
+                                   "Statement": [
+                                          {
+                                                 "Action": "sts:AssumeRole",
+                                                 "Effect": "Allow",
+                                                 "Principal": {
+                                                        "Service": "ec2.amazonaws.com"
+                                                 }
+                                          }
+                                   ],
+                                   "Version": "2012-10-17"
+                            },
+                            "ManagedPolicyArns": [
+                                   {
+                                          "Fn::Join": [
+                                                 "",
+                                                 [
+                                                        "arn:",
+                                                        {
+                                                               "Ref": "AWS::Partition"
+                                                        },
+                                                        ":iam::aws:policy/AmazonEKSWorkerNodePolicy"
+                                                 ]
+                                          ]
+                                   },
+                                   {
+                                          "Fn::Join": [
+                                                 "",
+                                                 [
+                                                        "arn:",
+                                                        {
+                                                               "Ref": "AWS::Partition"
+                                                        },
+                                                        ":iam::aws:policy/AmazonEKS_CNI_Policy"
+                                                 ]
+                                          ]
+                                   },
+                                   {
+                                          "Fn::Join": [
+                                                 "",
+                                                 [
+                                                        "arn:",
+                                                        {
+                                                               "Ref": "AWS::Partition"
+                                                        },
+                                                        ":iam::aws:policy/AmazonEC2ContainerRegistryReadOnly"
+                                                 ]
+                                          ]
+                                   }
+                            ]
+                     }
+              },
+              "integrationtesteksclusterNodegroupDefaultCapacity536CF32C": {
+                     "Type": "AWS::EKS::Nodegroup",
+                     "Properties": {
+                            "AmiType": "AL2_x86_64",
+                            "ClusterName": {
+                                   "Ref": "integrationtesteksclusterE5C0ED98"
+                            },
+                            "ForceUpdateEnabled": true,
+                            "InstanceTypes": [
+                                   "m5.xlarge"
+                            ],
+                            "NodeRole": {
+                                   "Fn::GetAtt": [
+                                          "integrationtesteksclusterNodegroupDefaultCapacityNodeGroupRole75D45BA7",
+                                          "Arn"
+                                   ]
+                            },
+                            "ScalingConfig": {
+                                   "DesiredSize": 3,
+                                   "MaxSize": 3,
+                                   "MinSize": 3
+                            },
+                            "Subnets": [
+                                   {
+                                          "Ref": "integrationtesteksclusterDefaultVpcPrivateSubnet1Subnet4E00CAFB"
+                                   },
+                                   {
+                                          "Ref": "integrationtesteksclusterDefaultVpcPrivateSubnet2Subnet0C3539A8"
+                                   }
+                            ]
+                     }
+              },
+              "integrationtesteksclusterAwsAuthmanifestAEF9C6DF": {
+                     "Type": "Custom::AWSCDK-EKS-KubernetesResource",
+                     "Properties": {
+                            "ServiceToken": {
+                                   "Fn::GetAtt": [
+                                          "awscdkawseksKubectlProviderNestedStackawscdkawseksKubectlProviderNestedStackResourceA7AEBA6B",
+                                          "Outputs.awsstepfunctionstasksemrcontainersstartjobrunawscdkawseksKubectlProviderframeworkonEventB25EDDAEArn"
+                                   ]
+                            },
+                            "Manifest": {
+                                   "Fn::Join": [
+                                          "",
+                                          [
+                                                 "[{\"apiVersion\":\"v1\",\"kind\":\"ConfigMap\",\"metadata\":{\"name\":\"aws-auth\",\"namespace\":\"kube-system\",\"labels\":{\"aws.cdk.eks/prune-c8614b29597904ed254a68a2ff2ceb1fcaf95f9545\":\"\"}},\"data\":{\"mapRoles\":\"[{\\\"rolearn\\\":\\\"",
+                                                 {
+                                                        "Fn::GetAtt": [
+                                                               "integrationtesteksclusterNodegroupDefaultCapacityNodeGroupRole75D45BA7",
+                                                               "Arn"
+                                                        ]
+                                                 },
+                                                 "\\\",\\\"username\\\":\\\"system:node:{{EC2PrivateDNSName}}\\\",\\\"groups\\\":[\\\"system:bootstrappers\\\",\\\"system:nodes\\\"]},{\\\"rolearn\\\":\\\"arn:aws:iam::",
+                                                 {
+                                                        "Ref": "AWS::AccountId"
+                                                 },
+                                                 ":role/AWSServiceRoleForAmazonEMRContainers\\\",\\\"username\\\":\\\"emr-containers\\\",\\\"groups\\\":[]}]\",\"mapUsers\":\"[]\",\"mapAccounts\":\"[]\"}}]"
+                                          ]
+                                   ]
+                            },
+                            "ClusterName": {
+                                   "Ref": "integrationtesteksclusterE5C0ED98"
+                            },
+                            "RoleArn": {
+                                   "Fn::GetAtt": [
+                                          "integrationtesteksclusterCreationRoleB98FE02A",
+                                          "Arn"
+                                   ]
+                            },
+                            "PruneLabel": "aws.cdk.eks/prune-c8614b29597904ed254a68a2ff2ceb1fcaf95f9545",
+                            "Overwrite": true
+                     },
+                     "DependsOn": [
+                            "integrationtesteksclusterKubectlReadyBarrier0D4A21B0"
+                     ],
+                     "UpdateReplacePolicy": "Delete",
+                     "DeletionPolicy": "Delete"
+              },
+              "integrationtesteksclustermanifestemrRoleCCE4E328": {
+                     "Type": "Custom::AWSCDK-EKS-KubernetesResource",
+                     "Properties": {
+                            "ServiceToken": {
+                                   "Fn::GetAtt": [
+                                          "awscdkawseksKubectlProviderNestedStackawscdkawseksKubectlProviderNestedStackResourceA7AEBA6B",
+                                          "Outputs.awsstepfunctionstasksemrcontainersstartjobrunawscdkawseksKubectlProviderframeworkonEventB25EDDAEArn"
+                                   ]
+                            },
+                            "Manifest": "[{\"apiVersion\":\"rbac.authorization.k8s.io/v1\",\"kind\":\"Role\",\"metadata\":{\"name\":\"emr-containers\",\"namespace\":\"default\",\"labels\":{\"aws.cdk.eks/prune-c828783233e475c6dd62ae2e010c6cd7b9bc496c7e\":\"\"}},\"rules\":[{\"apiGroups\":[\"\"],\"resources\":[\"namespaces\"],\"verbs\":[\"get\"]},{\"apiGroups\":[\"\"],\"resources\":[\"serviceaccounts\",\"services\",\"configmaps\",\"events\",\"pods\",\"pods/log\"],\"verbs\":[\"get\",\"list\",\"watch\",\"describe\",\"create\",\"edit\",\"delete\",\"deletecollection\",\"annotate\",\"patch\",\"label\"]},{\"apiGroups\":[\"\"],\"resources\":[\"secrets\"],\"verbs\":[\"create\",\"patch\",\"delete\",\"watch\"]},{\"apiGroups\":[\"apps\"],\"resources\":[\"statefulsets\",\"deployments\"],\"verbs\":[\"get\",\"list\",\"watch\",\"describe\",\"create\",\"edit\",\"delete\",\"annotate\",\"patch\",\"label\"]},{\"apiGroups\":[\"batch\"],\"resources\":[\"jobs\"],\"verbs\":[\"get\",\"list\",\"watch\",\"describe\",\"create\",\"edit\",\"delete\",\"annotate\",\"patch\",\"label\"]},{\"apiGroups\":[\"extensions\"],\"resources\":[\"ingresses\"],\"verbs\":[\"get\",\"list\",\"watch\",\"describe\",\"create\",\"edit\",\"delete\",\"annotate\",\"patch\",\"label\"]},{\"apiGroups\":[\"rbac.authorization.k8s.io\"],\"resources\":[\"roles\",\"rolebindings\"],\"verbs\":[\"get\",\"list\",\"watch\",\"describe\",\"create\",\"edit\",\"delete\",\"deletecollection\",\"annotate\",\"patch\",\"label\"]}]}]",
+                            "ClusterName": {
+                                   "Ref": "integrationtesteksclusterE5C0ED98"
+                            },
+                            "RoleArn": {
+                                   "Fn::GetAtt": [
+                                          "integrationtesteksclusterCreationRoleB98FE02A",
+                                          "Arn"
+                                   ]
+                            },
+                            "PruneLabel": "aws.cdk.eks/prune-c828783233e475c6dd62ae2e010c6cd7b9bc496c7e"
+                     },
+                     "DependsOn": [
+                            "integrationtesteksclusterKubectlReadyBarrier0D4A21B0"
+                     ],
+                     "UpdateReplacePolicy": "Delete",
+                     "DeletionPolicy": "Delete"
+              },
+              "integrationtesteksclustermanifestemrRoleBind8B35D2A2": {
+                     "Type": "Custom::AWSCDK-EKS-KubernetesResource",
+                     "Properties": {
+                            "ServiceToken": {
+                                   "Fn::GetAtt": [
+                                          "awscdkawseksKubectlProviderNestedStackawscdkawseksKubectlProviderNestedStackResourceA7AEBA6B",
+                                          "Outputs.awsstepfunctionstasksemrcontainersstartjobrunawscdkawseksKubectlProviderframeworkonEventB25EDDAEArn"
+                                   ]
+                            },
+                            "Manifest": "[{\"apiVersion\":\"rbac.authorization.k8s.io/v1\",\"kind\":\"RoleBinding\",\"metadata\":{\"name\":\"emr-containers\",\"namespace\":\"default\",\"labels\":{\"aws.cdk.eks/prune-c8c4cca54f330fc882dd58fab5b63f6336b91d56ee\":\"\"}},\"subjects\":[{\"kind\":\"User\",\"name\":\"emr-containers\",\"apiGroup\":\"rbac.authorization.k8s.io\"}],\"roleRef\":{\"kind\":\"Role\",\"name\":\"emr-containers\",\"apiGroup\":\"rbac.authorization.k8s.io\"}}]",
+                            "ClusterName": {
+                                   "Ref": "integrationtesteksclusterE5C0ED98"
+                            },
+                            "RoleArn": {
+                                   "Fn::GetAtt": [
+                                          "integrationtesteksclusterCreationRoleB98FE02A",
+                                          "Arn"
+                                   ]
+                            },
+                            "PruneLabel": "aws.cdk.eks/prune-c8c4cca54f330fc882dd58fab5b63f6336b91d56ee"
+                     },
+                     "DependsOn": [
+                            "integrationtesteksclusterKubectlReadyBarrier0D4A21B0",
+                            "integrationtesteksclustermanifestemrRoleCCE4E328"
+                     ],
+                     "UpdateReplacePolicy": "Delete",
+                     "DeletionPolicy": "Delete"
+              },
+              "awscdkawseksClusterResourceProviderNestedStackawscdkawseksClusterResourceProviderNestedStackResource9827C454": {
+                     "Type": "AWS::CloudFormation::Stack",
+                     "Properties": {
+                            "TemplateURL": {
+                                   "Fn::Join": [
+                                          "",
+                                          [
+                                                 "https://s3.",
+                                                 {
+                                                        "Ref": "AWS::Region"
+                                                 },
+                                                 ".",
+                                                 {
+                                                        "Ref": "AWS::URLSuffix"
+                                                 },
+                                                 "/",
+                                                 {
+                                                        "Fn::Sub": "cdk-hnb659fds-assets-${AWS::AccountId}-${AWS::Region}"
+                                                 },
+                                                 "/56d32a23a20460722b6c4ddfe19a3fca824e35b790713d105a0b63a3e0be4153.json"
+                                          ]
+                                   ]
+                            }
+                     },
+                     "UpdateReplacePolicy": "Delete",
+                     "DeletionPolicy": "Delete"
+              },
+              "awscdkawseksKubectlProviderNestedStackawscdkawseksKubectlProviderNestedStackResourceA7AEBA6B": {
+                     "Type": "AWS::CloudFormation::Stack",
+                     "Properties": {
+                            "Parameters": {
+                                   "referencetoawsstepfunctionstasksemrcontainersstartjobrunintegrationtesteksclusterKubectlHandlerRole965AEA8DArn": {
+                                          "Fn::GetAtt": [
+                                                 "integrationtesteksclusterKubectlHandlerRole9A4C37D2",
+                                                 "Arn"
+                                          ]
+                                   },
+                                   "referencetoawsstepfunctionstasksemrcontainersstartjobrunintegrationtesteksclusterDefaultVpcPrivateSubnet1SubnetFE45EEEBRef": {
+                                          "Ref": "integrationtesteksclusterDefaultVpcPrivateSubnet1Subnet4E00CAFB"
+                                   },
+                                   "referencetoawsstepfunctionstasksemrcontainersstartjobrunintegrationtesteksclusterDefaultVpcPrivateSubnet2Subnet5042E9F4Ref": {
+                                          "Ref": "integrationtesteksclusterDefaultVpcPrivateSubnet2Subnet0C3539A8"
+                                   },
+                                   "referencetoawsstepfunctionstasksemrcontainersstartjobrunintegrationtestekscluster59B73E28ClusterSecurityGroupId": {
+                                          "Fn::GetAtt": [
+                                                 "integrationtesteksclusterE5C0ED98",
+                                                 "ClusterSecurityGroupId"
+                                          ]
+                                   }
+                            },
+                            "TemplateURL": {
+                                   "Fn::Join": [
+                                          "",
+                                          [
+                                                 "https://s3.",
+                                                 {
+                                                        "Ref": "AWS::Region"
+                                                 },
+                                                 ".",
+                                                 {
+                                                        "Ref": "AWS::URLSuffix"
+                                                 },
+                                                 "/",
+                                                 {
+                                                        "Fn::Sub": "cdk-hnb659fds-assets-${AWS::AccountId}-${AWS::Region}"
+                                                 },
+                                                 "/b3bdd9ffa84737119f0788af28e60331e7e8fd3c237d05e9ce650b4e57295a7f.json"
+                                          ]
+                                   ]
+                            }
+                     },
+                     "DependsOn": [
+                            "integrationtesteksclusterDefaultVpcPrivateSubnet1DefaultRouteCC99A72C",
+                            "integrationtesteksclusterDefaultVpcPrivateSubnet1RouteTableAssociation7482DD1E",
+                            "integrationtesteksclusterDefaultVpcPrivateSubnet2DefaultRoute50FF167F",
+                            "integrationtesteksclusterDefaultVpcPrivateSubnet2RouteTableAssociation99F934D5",
+                            "integrationtesteksclusterKubectlHandlerRoleDefaultPolicyF274D1D0",
+                            "integrationtesteksclusterKubectlHandlerRole9A4C37D2"
+                     ],
+                     "UpdateReplacePolicy": "Delete",
+                     "DeletionPolicy": "Delete"
+              },
+              "VirtualCluster": {
+                     "Type": "AWS::EMRContainers::VirtualCluster",
+                     "Properties": {
+                            "ContainerProvider": {
+                                   "Id": {
+                                          "Ref": "integrationtesteksclusterE5C0ED98"
+                                   },
+                                   "Info": {
+                                          "EksInfo": {
+                                                 "Namespace": "default"
+                                          }
+                                   },
+                                   "Type": "EKS"
+                            },
+                            "Name": "Virtual-Cluster-Name"
+                     },
+                     "DependsOn": [
+                            "integrationtesteksclusterAwsAuthmanifestAEF9C6DF",
+                            "integrationtesteksclustermanifestemrRoleBind8B35D2A2"
+                     ]
+              },
+              "StartaJobRunJobExecutionRole157B6BE1": {
+                     "Type": "AWS::IAM::Role",
+                     "Properties": {
+                            "AssumeRolePolicyDocument": {
+                                   "Statement": [
+                                          {
+                                                 "Action": "sts:AssumeRole",
+                                                 "Effect": "Allow",
+                                                 "Principal": {
+                                                        "Service": [
+                                                               "emr-containers.amazonaws.com",
+                                                               "states.amazonaws.com"
+                                                        ]
+                                                 }
+                                          }
+                                   ],
+                                   "Version": "2012-10-17"
+                            }
+                     }
+              },
+              "StartaJobRunJobExecutionRoleDefaultPolicyEA7882C0": {
+                     "Type": "AWS::IAM::Policy",
+                     "Properties": {
+                            "PolicyDocument": {
+                                   "Statement": [
+                                          {
+                                                 "Action": "logs:DescribeLogGroups",
+                                                 "Effect": "Allow",
+                                                 "Resource": {
+                                                        "Fn::Join": [
+                                                               "",
+                                                               [
+                                                                      "arn:",
+                                                                      {
+                                                                             "Ref": "AWS::Partition"
+                                                                      },
+                                                                      ":logs:",
+                                                                      {
+                                                                             "Ref": "AWS::Region"
+                                                                      },
+                                                                      ":",
+                                                                      {
+                                                                             "Ref": "AWS::AccountId"
+                                                                      },
+                                                                      ":*"
+                                                               ]
+                                                        ]
+                                                 }
+                                          }
+                                   ],
+                                   "Version": "2012-10-17"
+                            },
+                            "PolicyName": "StartaJobRunJobExecutionRoleDefaultPolicyEA7882C0",
+                            "Roles": [
+                                   {
+                                          "Ref": "StartaJobRunJobExecutionRole157B6BE1"
+                                   }
+                            ]
+                     }
+              },
+              "StartaJobRunGetEksClusterInfoD0E31373": {
+                     "Type": "Custom::AWS",
+                     "Properties": {
+                            "ServiceToken": {
+                                   "Fn::GetAtt": [
+                                          "AWS679f53fac002430cb0da5b7982bd22872D164C4C",
+                                          "Arn"
+                                   ]
+                            },
+                            "Create": {
+                                   "Fn::Join": [
+                                          "",
+                                          [
+                                                 "{\"service\":\"EMRcontainers\",\"action\":\"describeVirtualCluster\",\"parameters\":{\"id\":\"",
+                                                 {
+                                                        "Fn::GetAtt": [
+                                                               "VirtualCluster",
+                                                               "Id"
+                                                        ]
+                                                 },
+                                                 "\"},\"outputPaths\":[\"virtualCluster.containerProvider.info.eksInfo.namespace\",\"virtualCluster.containerProvider.id\"],\"physicalResourceId\":{\"id\":\"id\"},\"logApiResponseData\":true}"
+                                          ]
+                                   ]
+                            },
+                            "InstallLatestAwsSdk": false
+                     },
+                     "DependsOn": [
+                            "StartaJobRunGetEksClusterInfoCustomResourcePolicy7AA7B106"
+                     ],
+                     "UpdateReplacePolicy": "Delete",
+                     "DeletionPolicy": "Delete"
+              },
+              "StartaJobRunGetEksClusterInfoCustomResourcePolicy7AA7B106": {
+                     "Type": "AWS::IAM::Policy",
+                     "Properties": {
+                            "PolicyDocument": {
+                                   "Statement": [
+                                          {
+                                                 "Action": "emr-containers:DescribeVirtualCluster",
+                                                 "Effect": "Allow",
+                                                 "Resource": "*"
+                                          }
+                                   ],
+                                   "Version": "2012-10-17"
+                            },
+                            "PolicyName": "StartaJobRunGetEksClusterInfoCustomResourcePolicy7AA7B106",
+                            "Roles": [
+                                   {
+                                          "Ref": "AWS679f53fac002430cb0da5b7982bd2287ServiceRoleC1EA0FF2"
+                                   }
+                            ]
+                     }
+              },
+              "StartaJobRunawsclilayer110EEF0B": {
+                     "Type": "AWS::Lambda::LayerVersion",
+                     "Properties": {
+                            "Content": {
+                                   "S3Bucket": {
+                                          "Fn::Sub": "cdk-hnb659fds-assets-${AWS::AccountId}-${AWS::Region}"
+                                   },
+                                   "S3Key": "3322b7049fb0ed2b7cbb644a2ada8d1116ff80c32dca89e6ada846b5de26f961.zip"
+                            },
+                            "Description": "/opt/awscli/aws"
+                     }
+              },
+              "StartaJobRunCustomResourceProviderframeworkonEventServiceRole1D6E2464": {
+                     "Type": "AWS::IAM::Role",
+                     "Properties": {
+                            "AssumeRolePolicyDocument": {
+                                   "Statement": [
+                                          {
+                                                 "Action": "sts:AssumeRole",
+                                                 "Effect": "Allow",
+                                                 "Principal": {
+                                                        "Service": "lambda.amazonaws.com"
+                                                 }
+                                          }
+                                   ],
+                                   "Version": "2012-10-17"
+                            },
+                            "ManagedPolicyArns": [
+                                   {
+                                          "Fn::Join": [
+                                                 "",
+                                                 [
+                                                        "arn:",
+                                                        {
+                                                               "Ref": "AWS::Partition"
+                                                        },
+                                                        ":iam::aws:policy/service-role/AWSLambdaBasicExecutionRole"
+                                                 ]
+                                          ]
+                                   }
+                            ]
+                     }
+              },
+              "StartaJobRunCustomResourceProviderframeworkonEventServiceRoleDefaultPolicy95FB1565": {
+                     "Type": "AWS::IAM::Policy",
+                     "Properties": {
+                            "PolicyDocument": {
+                                   "Statement": [
+                                          {
+                                                 "Action": "lambda:InvokeFunction",
+                                                 "Effect": "Allow",
+                                                 "Resource": [
+                                                        {
+                                                               "Fn::GetAtt": [
+                                                                      "SingletonLambda8693BB64968944B69AAFB0CC9EB8757CB6182A5B",
+                                                                      "Arn"
+                                                               ]
+                                                        },
+                                                        {
+                                                               "Fn::Join": [
+                                                                      "",
+                                                                      [
+                                                                             {
+                                                                                    "Fn::GetAtt": [
+                                                                                           "SingletonLambda8693BB64968944B69AAFB0CC9EB8757CB6182A5B",
+                                                                                           "Arn"
+                                                                                    ]
+                                                                             },
+                                                                             ":*"
+                                                                      ]
+                                                               ]
+                                                        }
+                                                 ]
+                                          }
+                                   ],
+                                   "Version": "2012-10-17"
+                            },
+                            "PolicyName": "StartaJobRunCustomResourceProviderframeworkonEventServiceRoleDefaultPolicy95FB1565",
+                            "Roles": [
+                                   {
+                                          "Ref": "StartaJobRunCustomResourceProviderframeworkonEventServiceRole1D6E2464"
+                                   }
+                            ]
+                     }
+              },
+              "StartaJobRunCustomResourceProviderframeworkonEventAC961165": {
+                     "Type": "AWS::Lambda::Function",
+                     "Properties": {
+                            "Code": {
+                                   "S3Bucket": {
+                                          "Fn::Sub": "cdk-hnb659fds-assets-${AWS::AccountId}-${AWS::Region}"
+                                   },
+                                   "S3Key": "15197a5512179542fe2cff74af89bb047793c9c4e0b4395f114641a81cd52ae5.zip"
+                            },
+                            "Description": "AWS CDK resource provider framework - onEvent (aws-stepfunctions-tasks-emr-containers-start-job-run/Start a Job Run/CustomResourceProvider)",
+                            "Environment": {
+                                   "Variables": {
+                                          "USER_ON_EVENT_FUNCTION_ARN": {
+                                                 "Fn::GetAtt": [
+                                                        "SingletonLambda8693BB64968944B69AAFB0CC9EB8757CB6182A5B",
+                                                        "Arn"
+                                                 ]
+                                          }
+                                   }
+                            },
+                            "Handler": "framework.onEvent",
+                            "Role": {
+                                   "Fn::GetAtt": [
+                                          "StartaJobRunCustomResourceProviderframeworkonEventServiceRole1D6E2464",
+                                          "Arn"
+                                   ]
+                            },
+                            "Runtime": "nodejs18.x",
+                            "Timeout": 900
+                     },
+                     "DependsOn": [
+                            "StartaJobRunCustomResourceProviderframeworkonEventServiceRoleDefaultPolicy95FB1565",
+                            "StartaJobRunCustomResourceProviderframeworkonEventServiceRole1D6E2464"
+                     ]
+              },
+              "StartaJobRunCustomResource3BD90664": {
+                     "Type": "AWS::CloudFormation::CustomResource",
+                     "Properties": {
+                            "ServiceToken": {
+                                   "Fn::GetAtt": [
+                                          "StartaJobRunCustomResourceProviderframeworkonEventAC961165",
+                                          "Arn"
+                                   ]
+                            },
+                            "eksNamespace": {
+                                   "Fn::GetAtt": [
+                                          "StartaJobRunGetEksClusterInfoD0E31373",
+                                          "virtualCluster.containerProvider.info.eksInfo.namespace"
+                                   ]
+                            },
+                            "eksClusterId": {
+                                   "Fn::GetAtt": [
+                                          "StartaJobRunGetEksClusterInfoD0E31373",
+                                          "virtualCluster.containerProvider.id"
+                                   ]
+                            },
+                            "roleName": {
+                                   "Ref": "StartaJobRunJobExecutionRole157B6BE1"
+                            }
+                     },
+                     "UpdateReplacePolicy": "Delete",
+                     "DeletionPolicy": "Delete"
+              },
+              "AWS679f53fac002430cb0da5b7982bd2287ServiceRoleC1EA0FF2": {
+                     "Type": "AWS::IAM::Role",
+                     "Properties": {
+                            "AssumeRolePolicyDocument": {
+                                   "Statement": [
+                                          {
+                                                 "Action": "sts:AssumeRole",
+                                                 "Effect": "Allow",
+                                                 "Principal": {
+                                                        "Service": "lambda.amazonaws.com"
+                                                 }
+                                          }
+                                   ],
+                                   "Version": "2012-10-17"
+                            },
+                            "ManagedPolicyArns": [
+                                   {
+                                          "Fn::Join": [
+                                                 "",
+                                                 [
+                                                        "arn:",
+                                                        {
+                                                               "Ref": "AWS::Partition"
+                                                        },
+                                                        ":iam::aws:policy/service-role/AWSLambdaBasicExecutionRole"
+                                                 ]
+                                          ]
+                                   }
+                            ]
+                     }
+              },
+              "AWS679f53fac002430cb0da5b7982bd22872D164C4C": {
+                     "Type": "AWS::Lambda::Function",
+                     "Properties": {
+                            "Code": {
+                                   "S3Bucket": {
+                                          "Fn::Sub": "cdk-hnb659fds-assets-${AWS::AccountId}-${AWS::Region}"
+                                   },
+                                   "S3Key": "6c34b6e864223e202d50bb862e2bf066393d4cdf36229f8e1646425a5224a10b.zip"
+                            },
+                            "Handler": "index.handler",
+                            "Role": {
+                                   "Fn::GetAtt": [
+                                          "AWS679f53fac002430cb0da5b7982bd2287ServiceRoleC1EA0FF2",
+                                          "Arn"
+                                   ]
+                            },
+                            "Runtime": "nodejs18.x",
+                            "Timeout": 120
+                     },
+                     "DependsOn": [
+                            "AWS679f53fac002430cb0da5b7982bd2287ServiceRoleC1EA0FF2"
+                     ]
+              },
+              "SingletonLambda8693BB64968944B69AAFB0CC9EB8757CServiceRoleF99BDB4C": {
+                     "Type": "AWS::IAM::Role",
+                     "Properties": {
+                            "AssumeRolePolicyDocument": {
+                                   "Statement": [
+                                          {
+                                                 "Action": "sts:AssumeRole",
+                                                 "Effect": "Allow",
+                                                 "Principal": {
+                                                        "Service": "lambda.amazonaws.com"
+                                                 }
+                                          }
+                                   ],
+                                   "Version": "2012-10-17"
+                            },
+                            "ManagedPolicyArns": [
+                                   {
+                                          "Fn::Join": [
+                                                 "",
+                                                 [
+                                                        "arn:",
+                                                        {
+                                                               "Ref": "AWS::Partition"
+                                                        },
+                                                        ":iam::aws:policy/service-role/AWSLambdaBasicExecutionRole"
+                                                 ]
+                                          ]
+                                   }
+                            ]
+                     }
+              },
+              "SingletonLambda8693BB64968944B69AAFB0CC9EB8757CServiceRoleDefaultPolicy87B52EEA": {
+                     "Type": "AWS::IAM::Policy",
+                     "Properties": {
+                            "PolicyDocument": {
+                                   "Statement": [
+                                          {
+                                                 "Action": "eks:DescribeCluster",
+                                                 "Effect": "Allow",
+                                                 "Resource": {
+                                                        "Fn::Join": [
+                                                               "",
+                                                               [
+                                                                      "arn:",
+                                                                      {
+                                                                             "Ref": "AWS::Partition"
+                                                                      },
+                                                                      ":eks:",
+                                                                      {
+                                                                             "Ref": "AWS::Region"
+                                                                      },
+                                                                      ":",
+                                                                      {
+                                                                             "Ref": "AWS::AccountId"
+                                                                      },
+                                                                      ":cluster/",
+                                                                      {
+                                                                             "Fn::GetAtt": [
+                                                                                    "StartaJobRunGetEksClusterInfoD0E31373",
+                                                                                    "virtualCluster.containerProvider.id"
+                                                                             ]
+                                                                      }
+                                                               ]
+                                                        ]
+                                                 }
+                                          },
+                                          {
+                                                 "Action": [
+                                                        "iam:GetRole",
+                                                        "iam:UpdateAssumeRolePolicy"
+                                                 ],
+                                                 "Effect": "Allow",
+                                                 "Resource": {
+                                                        "Fn::GetAtt": [
+                                                               "StartaJobRunJobExecutionRole157B6BE1",
+                                                               "Arn"
+                                                        ]
+                                                 }
+                                          }
+                                   ],
+                                   "Version": "2012-10-17"
+                            },
+                            "PolicyName": "SingletonLambda8693BB64968944B69AAFB0CC9EB8757CServiceRoleDefaultPolicy87B52EEA",
+                            "Roles": [
+                                   {
+                                          "Ref": "SingletonLambda8693BB64968944B69AAFB0CC9EB8757CServiceRoleF99BDB4C"
+                                   }
+                            ]
+                     }
+              },
+              "SingletonLambda8693BB64968944B69AAFB0CC9EB8757CB6182A5B": {
+                     "Type": "AWS::Lambda::Function",
+                     "Properties": {
+                            "Code": {
+                                   "S3Bucket": {
+                                          "Fn::Sub": "cdk-hnb659fds-assets-${AWS::AccountId}-${AWS::Region}"
+                                   },
+                                   "S3Key": "3c25783c134c6817b53033bdc57fc404bda6ba93392fcc7d3ca4d92bd072351f.zip"
+                            },
+                            "Handler": "index.handler",
+                            "Layers": [
+                                   {
+                                          "Ref": "StartaJobRunawsclilayer110EEF0B"
+                                   }
+                            ],
+                            "MemorySize": 256,
+                            "Role": {
+                                   "Fn::GetAtt": [
+                                          "SingletonLambda8693BB64968944B69AAFB0CC9EB8757CServiceRoleF99BDB4C",
+                                          "Arn"
+                                   ]
+                            },
+                            "Runtime": "python3.9",
+                            "Timeout": 30
+                     },
+                     "DependsOn": [
+                            "SingletonLambda8693BB64968944B69AAFB0CC9EB8757CServiceRoleDefaultPolicy87B52EEA",
+                            "SingletonLambda8693BB64968944B69AAFB0CC9EB8757CServiceRoleF99BDB4C"
+                     ]
+              },
+              "StateMachineRoleB840431D": {
+                     "Type": "AWS::IAM::Role",
+                     "Properties": {
+                            "AssumeRolePolicyDocument": {
+                                   "Statement": [
+                                          {
+                                                 "Action": "sts:AssumeRole",
+                                                 "Effect": "Allow",
+                                                 "Principal": {
+                                                        "Service": "states.amazonaws.com"
+                                                 }
+                                          }
+                                   ],
+                                   "Version": "2012-10-17"
+                            }
+                     }
+              },
+              "StateMachineRoleDefaultPolicyDF1E6607": {
+                     "Type": "AWS::IAM::Policy",
+                     "Properties": {
+                            "PolicyDocument": {
+                                   "Statement": [
+                                          {
+                                                 "Action": "emr-containers:StartJobRun",
+                                                 "Condition": {
+                                                        "StringEquals": {
+                                                               "emr-containers:ExecutionRoleArn": {
+                                                                      "Fn::GetAtt": [
+                                                                             "StartaJobRunJobExecutionRole157B6BE1",
+                                                                             "Arn"
+                                                                      ]
+                                                               }
+                                                        }
+                                                 },
+                                                 "Effect": "Allow",
+                                                 "Resource": {
+                                                        "Fn::Join": [
+                                                               "",
+                                                               [
+                                                                      "arn:",
+                                                                      {
+                                                                             "Ref": "AWS::Partition"
+                                                                      },
+                                                                      ":emr-containers:",
+                                                                      {
+                                                                             "Ref": "AWS::Region"
+                                                                      },
+                                                                      ":",
+                                                                      {
+                                                                             "Ref": "AWS::AccountId"
+                                                                      },
+                                                                      ":/virtualclusters/",
+                                                                      {
+                                                                             "Fn::GetAtt": [
+                                                                                    "VirtualCluster",
+                                                                                    "Id"
+                                                                             ]
+                                                                      }
+                                                               ]
+                                                        ]
+                                                 }
+                                          },
+                                          {
+                                                 "Action": [
+                                                        "emr-containers:CancelJobRun",
+                                                        "emr-containers:DescribeJobRun"
+                                                 ],
+                                                 "Effect": "Allow",
+                                                 "Resource": {
+                                                        "Fn::Join": [
+                                                               "",
+                                                               [
+                                                                      "arn:",
+                                                                      {
+                                                                             "Ref": "AWS::Partition"
+                                                                      },
+                                                                      ":emr-containers:",
+                                                                      {
+                                                                             "Ref": "AWS::Region"
+                                                                      },
+                                                                      ":",
+                                                                      {
+                                                                             "Ref": "AWS::AccountId"
+                                                                      },
+                                                                      ":/virtualclusters/",
+                                                                      {
+                                                                             "Fn::GetAtt": [
+                                                                                    "VirtualCluster",
+                                                                                    "Id"
+                                                                             ]
+                                                                      },
+                                                                      "/jobruns/*"
+                                                               ]
+                                                        ]
+                                                 }
+                                          }
+                                   ],
+                                   "Version": "2012-10-17"
+                            },
+                            "PolicyName": "StateMachineRoleDefaultPolicyDF1E6607",
+                            "Roles": [
+                                   {
+                                          "Ref": "StateMachineRoleB840431D"
+                                   }
+                            ]
+                     }
+              },
+              "StateMachine2E01A3A5": {
+                     "Type": "AWS::StepFunctions::StateMachine",
+                     "Properties": {
+                            "DefinitionString": {
+                                   "Fn::Join": [
+                                          "",
+                                          [
+                                                 "{\"StartAt\":\"Start a Job Run\",\"States\":{\"Start a Job Run\":{\"End\":true,\"Type\":\"Task\",\"Resource\":\"arn:",
+                                                 {
+                                                        "Ref": "AWS::Partition"
+                                                 },
+                                                 ":states:::emr-containers:startJobRun.sync\",\"Parameters\":{\"VirtualClusterId\":\"",
+                                                 {
+                                                        "Fn::GetAtt": [
+                                                               "VirtualCluster",
+                                                               "Id"
+                                                        ]
+                                                 },
+                                                 "\",\"Name\":\"EMR-Containers-Job\",\"ExecutionRoleArn\":\"",
+                                                 {
+                                                        "Fn::GetAtt": [
+                                                               "StartaJobRunJobExecutionRole157B6BE1",
+                                                               "Arn"
+                                                        ]
+                                                 },
+                                                 "\",\"ReleaseLabel\":\"emr-6.2.0-latest\",\"JobDriver\":{\"SparkSubmitJobDriver\":{\"EntryPoint\":\"local:///usr/lib/spark/examples/src/main/python/pi.py\",\"EntryPointArguments\":[\"2\"],\"SparkSubmitParameters\":\"--conf spark.driver.memory=512M --conf spark.kubernetes.driver.request.cores=0.2 --conf spark.kubernetes.executor.request.cores=0.2 --conf spark.sql.shuffle.partitions=60 --conf spark.dynamicAllocation.enabled=false\"}},\"ConfigurationOverrides\":{\"MonitoringConfiguration\":{\"PersistentAppUI\":\"ENABLED\"}}}}},\"TimeoutSeconds\":1000}"
+                                          ]
+                                   ]
+                            },
+                            "RoleArn": {
+                                   "Fn::GetAtt": [
+                                          "StateMachineRoleB840431D",
+                                          "Arn"
+                                   ]
+                            }
+                     },
+                     "DependsOn": [
+                            "StateMachineRoleDefaultPolicyDF1E6607",
+                            "StateMachineRoleB840431D"
+                     ],
+                     "UpdateReplacePolicy": "Delete",
+                     "DeletionPolicy": "Delete"
+              }
+       },
+       "Conditions": {
+              "integrationtesteksclusterHasEcrPublic050389DE": {
+                     "Fn::Equals": [
+                            {
+                                   "Ref": "AWS::Partition"
+                            },
+                            "aws"
+                     ]
+              }
+       },
+       "Outputs": {
+              "stateMachineArn": {
+                     "Value": {
+                            "Ref": "StateMachine2E01A3A5"
+                     }
+              }
+       },
+       "Parameters": {
+              "BootstrapVersion": {
+                     "Type": "AWS::SSM::Parameter::Value<String>",
+                     "Default": "/cdk-bootstrap/hnb659fds/version",
+                     "Description": "Version of the CDK Bootstrap resources in this environment, automatically retrieved from SSM Parameter Store. [cdk:skip]"
+              }
+       },
+       "Rules": {
+              "CheckBootstrapVersion": {
+                     "Assertions": [
+                            {
+                                   "Assert": {
+                                          "Fn::Not": [
+                                                 {
+                                                        "Fn::Contains": [
+                                                               [
+                                                                      "1",
+                                                                      "2",
+                                                                      "3",
+                                                                      "4",
+                                                                      "5"
+                                                               ],
+                                                               {
+                                                                      "Ref": "BootstrapVersion"
+                                                               }
+                                                        ]
+                                                 }
+                                          ]
+                                   },
+                                   "AssertDescription": "CDK bootstrap stack version 6 required. Please run 'cdk bootstrap' with a recent version of the CDK CLI."
+                            }
+                     ]
+              }
        }
-      }
-     ],
-     "Version": "2012-10-17"
-    },
-    "ManagedPolicyArns": [
-     {
-      "Fn::Join": [
-       "",
-       [
-        "arn:",
-        {
-         "Ref": "AWS::Partition"
-        },
-        ":iam::aws:policy/service-role/AWSLambdaBasicExecutionRole"
-       ]
-      ]
-     },
-     {
-      "Fn::Join": [
-       "",
-       [
-        "arn:",
-        {
-         "Ref": "AWS::Partition"
-        },
-        ":iam::aws:policy/service-role/AWSLambdaVPCAccessExecutionRole"
-       ]
-      ]
-     },
-     {
-      "Fn::Join": [
-       "",
-       [
-        "arn:",
-        {
-         "Ref": "AWS::Partition"
-        },
-        ":iam::aws:policy/AmazonEC2ContainerRegistryReadOnly"
-       ]
-      ]
-     },
-     {
-      "Fn::If": [
-       "integrationtesteksclusterHasEcrPublic050389DE",
-       {
-        "Fn::Join": [
-         "",
-         [
-          "arn:",
-          {
-           "Ref": "AWS::Partition"
-          },
-          ":iam::aws:policy/AmazonElasticContainerRegistryPublicReadOnly"
-         ]
-        ]
-       },
-       {
-        "Ref": "AWS::NoValue"
-       }
-      ]
-     }
-    ]
-   }
-  },
-  "integrationtesteksclusterKubectlHandlerRoleDefaultPolicyF274D1D0": {
-   "Type": "AWS::IAM::Policy",
-   "Properties": {
-    "PolicyDocument": {
-     "Statement": [
-      {
-       "Action": "eks:DescribeCluster",
-       "Effect": "Allow",
-       "Resource": {
-        "Fn::GetAtt": [
-         "integrationtesteksclusterE5C0ED98",
-         "Arn"
-        ]
-       }
-      },
-      {
-       "Action": "sts:AssumeRole",
-       "Effect": "Allow",
-       "Resource": {
-        "Fn::GetAtt": [
-         "integrationtesteksclusterCreationRoleB98FE02A",
-         "Arn"
-        ]
-       }
-      }
-     ],
-     "Version": "2012-10-17"
-    },
-    "PolicyName": "integrationtesteksclusterKubectlHandlerRoleDefaultPolicyF274D1D0",
-    "Roles": [
-     {
-      "Ref": "integrationtesteksclusterKubectlHandlerRole9A4C37D2"
-     }
-    ]
-   }
-  },
-  "integrationtesteksclusterRole03F70AF0": {
-   "Type": "AWS::IAM::Role",
-   "Properties": {
-    "AssumeRolePolicyDocument": {
-     "Statement": [
-      {
-       "Action": "sts:AssumeRole",
-       "Effect": "Allow",
-       "Principal": {
-        "Service": "eks.amazonaws.com"
-       }
-      }
-     ],
-     "Version": "2012-10-17"
-    },
-    "ManagedPolicyArns": [
-     {
-      "Fn::Join": [
-       "",
-       [
-        "arn:",
-        {
-         "Ref": "AWS::Partition"
-        },
-        ":iam::aws:policy/AmazonEKSClusterPolicy"
-       ]
-      ]
-     }
-    ]
-   }
-  },
-  "integrationtesteksclusterControlPlaneSecurityGroup6E92F333": {
-   "Type": "AWS::EC2::SecurityGroup",
-   "Properties": {
-    "GroupDescription": "EKS Control Plane Security Group",
-    "SecurityGroupEgress": [
-     {
-      "CidrIp": "0.0.0.0/0",
-      "Description": "Allow all outbound traffic by default",
-      "IpProtocol": "-1"
-     }
-    ],
-    "VpcId": {
-     "Ref": "integrationtesteksclusterDefaultVpc395E1A86"
-    }
-   }
-  },
-  "integrationtesteksclusterCreationRoleB98FE02A": {
-   "Type": "AWS::IAM::Role",
-   "Properties": {
-    "AssumeRolePolicyDocument": {
-     "Statement": [
-      {
-       "Action": "sts:AssumeRole",
-       "Effect": "Allow",
-       "Principal": {
-        "AWS": [
-         {
-          "Fn::GetAtt": [
-           "awscdkawseksClusterResourceProviderNestedStackawscdkawseksClusterResourceProviderNestedStackResource9827C454",
-           "Outputs.awsstepfunctionstasksemrcontainersstartjobrunawscdkawseksClusterResourceProviderIsCompleteHandlerServiceRole8A0930F5Arn"
-          ]
-         },
-         {
-          "Fn::GetAtt": [
-           "awscdkawseksClusterResourceProviderNestedStackawscdkawseksClusterResourceProviderNestedStackResource9827C454",
-           "Outputs.awsstepfunctionstasksemrcontainersstartjobrunawscdkawseksClusterResourceProviderOnEventHandlerServiceRoleE118846DArn"
-          ]
-         },
-         {
-          "Fn::GetAtt": [
-           "integrationtesteksclusterKubectlHandlerRole9A4C37D2",
-           "Arn"
-          ]
-         }
-        ]
-       }
-      }
-     ],
-     "Version": "2012-10-17"
-    }
-   },
-   "DependsOn": [
-    "integrationtesteksclusterDefaultVpcIGW9ADAFE6F",
-    "integrationtesteksclusterDefaultVpcPrivateSubnet1DefaultRouteCC99A72C",
-    "integrationtesteksclusterDefaultVpcPrivateSubnet1RouteTable4A47F4AC",
-    "integrationtesteksclusterDefaultVpcPrivateSubnet1RouteTableAssociation7482DD1E",
-    "integrationtesteksclusterDefaultVpcPrivateSubnet1Subnet4E00CAFB",
-    "integrationtesteksclusterDefaultVpcPrivateSubnet2DefaultRoute50FF167F",
-    "integrationtesteksclusterDefaultVpcPrivateSubnet2RouteTableD7E59903",
-    "integrationtesteksclusterDefaultVpcPrivateSubnet2RouteTableAssociation99F934D5",
-    "integrationtesteksclusterDefaultVpcPrivateSubnet2Subnet0C3539A8",
-    "integrationtesteksclusterDefaultVpcPublicSubnet1DefaultRoute33CE7FC3",
-    "integrationtesteksclusterDefaultVpcPublicSubnet1EIP62A0A17B",
-    "integrationtesteksclusterDefaultVpcPublicSubnet1NATGatewayC9C984F9",
-    "integrationtesteksclusterDefaultVpcPublicSubnet1RouteTable1D5A7569",
-    "integrationtesteksclusterDefaultVpcPublicSubnet1RouteTableAssociation4831B6A7",
-    "integrationtesteksclusterDefaultVpcPublicSubnet1Subnet58061317",
-    "integrationtesteksclusterDefaultVpcPublicSubnet2DefaultRoute253A231E",
-    "integrationtesteksclusterDefaultVpcPublicSubnet2EIPFC53AC43",
-    "integrationtesteksclusterDefaultVpcPublicSubnet2NATGatewayE109B761",
-    "integrationtesteksclusterDefaultVpcPublicSubnet2RouteTableA4C7B327",
-    "integrationtesteksclusterDefaultVpcPublicSubnet2RouteTableAssociation62710C52",
-    "integrationtesteksclusterDefaultVpcPublicSubnet2Subnet68EAAF11",
-    "integrationtesteksclusterDefaultVpc395E1A86",
-    "integrationtesteksclusterDefaultVpcVPCGWE4DC2204"
-   ]
-  },
-  "integrationtesteksclusterCreationRoleDefaultPolicy5417802D": {
-   "Type": "AWS::IAM::Policy",
-   "Properties": {
-    "PolicyDocument": {
-     "Statement": [
-      {
-       "Action": "iam:PassRole",
-       "Effect": "Allow",
-       "Resource": {
-        "Fn::GetAtt": [
-         "integrationtesteksclusterRole03F70AF0",
-         "Arn"
-        ]
-       }
-      },
-      {
-       "Action": [
-        "eks:CreateCluster",
-        "eks:CreateFargateProfile",
-        "eks:DeleteCluster",
-        "eks:DescribeCluster",
-        "eks:DescribeUpdate",
-        "eks:TagResource",
-        "eks:UntagResource",
-        "eks:UpdateClusterConfig",
-        "eks:UpdateClusterVersion"
-       ],
-       "Effect": "Allow",
-       "Resource": "*"
-      },
-      {
-       "Action": [
-        "eks:DeleteFargateProfile",
-        "eks:DescribeFargateProfile"
-       ],
-       "Effect": "Allow",
-       "Resource": "*"
-      },
-      {
-       "Action": [
-        "ec2:DescribeDhcpOptions",
-        "ec2:DescribeInstances",
-        "ec2:DescribeNetworkInterfaces",
-        "ec2:DescribeRouteTables",
-        "ec2:DescribeSecurityGroups",
-        "ec2:DescribeSubnets",
-        "ec2:DescribeVpcs",
-        "iam:CreateServiceLinkedRole",
-        "iam:GetRole",
-        "iam:listAttachedRolePolicies"
-       ],
-       "Effect": "Allow",
-       "Resource": "*"
-      }
-     ],
-     "Version": "2012-10-17"
-    },
-    "PolicyName": "integrationtesteksclusterCreationRoleDefaultPolicy5417802D",
-    "Roles": [
-     {
-      "Ref": "integrationtesteksclusterCreationRoleB98FE02A"
-     }
-    ]
-   },
-   "DependsOn": [
-    "integrationtesteksclusterDefaultVpcIGW9ADAFE6F",
-    "integrationtesteksclusterDefaultVpcPrivateSubnet1DefaultRouteCC99A72C",
-    "integrationtesteksclusterDefaultVpcPrivateSubnet1RouteTable4A47F4AC",
-    "integrationtesteksclusterDefaultVpcPrivateSubnet1RouteTableAssociation7482DD1E",
-    "integrationtesteksclusterDefaultVpcPrivateSubnet1Subnet4E00CAFB",
-    "integrationtesteksclusterDefaultVpcPrivateSubnet2DefaultRoute50FF167F",
-    "integrationtesteksclusterDefaultVpcPrivateSubnet2RouteTableD7E59903",
-    "integrationtesteksclusterDefaultVpcPrivateSubnet2RouteTableAssociation99F934D5",
-    "integrationtesteksclusterDefaultVpcPrivateSubnet2Subnet0C3539A8",
-    "integrationtesteksclusterDefaultVpcPublicSubnet1DefaultRoute33CE7FC3",
-    "integrationtesteksclusterDefaultVpcPublicSubnet1EIP62A0A17B",
-    "integrationtesteksclusterDefaultVpcPublicSubnet1NATGatewayC9C984F9",
-    "integrationtesteksclusterDefaultVpcPublicSubnet1RouteTable1D5A7569",
-    "integrationtesteksclusterDefaultVpcPublicSubnet1RouteTableAssociation4831B6A7",
-    "integrationtesteksclusterDefaultVpcPublicSubnet1Subnet58061317",
-    "integrationtesteksclusterDefaultVpcPublicSubnet2DefaultRoute253A231E",
-    "integrationtesteksclusterDefaultVpcPublicSubnet2EIPFC53AC43",
-    "integrationtesteksclusterDefaultVpcPublicSubnet2NATGatewayE109B761",
-    "integrationtesteksclusterDefaultVpcPublicSubnet2RouteTableA4C7B327",
-    "integrationtesteksclusterDefaultVpcPublicSubnet2RouteTableAssociation62710C52",
-    "integrationtesteksclusterDefaultVpcPublicSubnet2Subnet68EAAF11",
-    "integrationtesteksclusterDefaultVpc395E1A86",
-    "integrationtesteksclusterDefaultVpcVPCGWE4DC2204"
-   ]
-  },
-  "integrationtesteksclusterE5C0ED98": {
-   "Type": "Custom::AWSCDK-EKS-Cluster",
-   "Properties": {
-    "ServiceToken": {
-     "Fn::GetAtt": [
-      "awscdkawseksClusterResourceProviderNestedStackawscdkawseksClusterResourceProviderNestedStackResource9827C454",
-      "Outputs.awsstepfunctionstasksemrcontainersstartjobrunawscdkawseksClusterResourceProviderframeworkonEvent534EC111Arn"
-     ]
-    },
-    "Config": {
-     "version": "1.29",
-     "roleArn": {
-      "Fn::GetAtt": [
-       "integrationtesteksclusterRole03F70AF0",
-       "Arn"
-      ]
-     },
-     "kubernetesNetworkConfig": {
-      "ipFamily": "ipv4"
-     },
-     "resourcesVpcConfig": {
-      "subnetIds": [
-       {
-        "Ref": "integrationtesteksclusterDefaultVpcPublicSubnet1Subnet58061317"
-       },
-       {
-        "Ref": "integrationtesteksclusterDefaultVpcPublicSubnet2Subnet68EAAF11"
-       },
-       {
-        "Ref": "integrationtesteksclusterDefaultVpcPrivateSubnet1Subnet4E00CAFB"
-       },
-       {
-        "Ref": "integrationtesteksclusterDefaultVpcPrivateSubnet2Subnet0C3539A8"
-       }
-      ],
-      "securityGroupIds": [
-       {
-        "Fn::GetAtt": [
-         "integrationtesteksclusterControlPlaneSecurityGroup6E92F333",
-         "GroupId"
-        ]
-       }
-      ],
-      "endpointPublicAccess": true,
-      "endpointPrivateAccess": true
-     }
-    },
-    "AssumeRoleArn": {
-     "Fn::GetAtt": [
-      "integrationtesteksclusterCreationRoleB98FE02A",
-      "Arn"
-     ]
-    },
-    "AttributesRevision": 2
-   },
-   "DependsOn": [
-    "integrationtesteksclusterDefaultVpcIGW9ADAFE6F",
-    "integrationtesteksclusterDefaultVpcPrivateSubnet1DefaultRouteCC99A72C",
-    "integrationtesteksclusterDefaultVpcPrivateSubnet1RouteTable4A47F4AC",
-    "integrationtesteksclusterDefaultVpcPrivateSubnet1RouteTableAssociation7482DD1E",
-    "integrationtesteksclusterDefaultVpcPrivateSubnet1Subnet4E00CAFB",
-    "integrationtesteksclusterDefaultVpcPrivateSubnet2DefaultRoute50FF167F",
-    "integrationtesteksclusterDefaultVpcPrivateSubnet2RouteTableD7E59903",
-    "integrationtesteksclusterDefaultVpcPrivateSubnet2RouteTableAssociation99F934D5",
-    "integrationtesteksclusterDefaultVpcPrivateSubnet2Subnet0C3539A8",
-    "integrationtesteksclusterDefaultVpcPublicSubnet1DefaultRoute33CE7FC3",
-    "integrationtesteksclusterDefaultVpcPublicSubnet1EIP62A0A17B",
-    "integrationtesteksclusterDefaultVpcPublicSubnet1NATGatewayC9C984F9",
-    "integrationtesteksclusterDefaultVpcPublicSubnet1RouteTable1D5A7569",
-    "integrationtesteksclusterDefaultVpcPublicSubnet1RouteTableAssociation4831B6A7",
-    "integrationtesteksclusterDefaultVpcPublicSubnet1Subnet58061317",
-    "integrationtesteksclusterDefaultVpcPublicSubnet2DefaultRoute253A231E",
-    "integrationtesteksclusterDefaultVpcPublicSubnet2EIPFC53AC43",
-    "integrationtesteksclusterDefaultVpcPublicSubnet2NATGatewayE109B761",
-    "integrationtesteksclusterDefaultVpcPublicSubnet2RouteTableA4C7B327",
-    "integrationtesteksclusterDefaultVpcPublicSubnet2RouteTableAssociation62710C52",
-    "integrationtesteksclusterDefaultVpcPublicSubnet2Subnet68EAAF11",
-    "integrationtesteksclusterDefaultVpc395E1A86",
-    "integrationtesteksclusterDefaultVpcVPCGWE4DC2204",
-    "integrationtesteksclusterCreationRoleDefaultPolicy5417802D",
-    "integrationtesteksclusterCreationRoleB98FE02A"
-   ],
-   "UpdateReplacePolicy": "Delete",
-   "DeletionPolicy": "Delete"
-  },
-  "integrationtesteksclusterKubectlReadyBarrier0D4A21B0": {
-   "Type": "AWS::SSM::Parameter",
-   "Properties": {
-    "Type": "String",
-    "Value": "aws:cdk:eks:kubectl-ready"
-   },
-   "DependsOn": [
-    "integrationtesteksclusterCreationRoleDefaultPolicy5417802D",
-    "integrationtesteksclusterCreationRoleB98FE02A",
-    "integrationtesteksclusterE5C0ED98"
-   ]
-  },
-  "integrationtesteksclusterNodegroupDefaultCapacityNodeGroupRole75D45BA7": {
-   "Type": "AWS::IAM::Role",
-   "Properties": {
-    "AssumeRolePolicyDocument": {
-     "Statement": [
-      {
-       "Action": "sts:AssumeRole",
-       "Effect": "Allow",
-       "Principal": {
-        "Service": "ec2.amazonaws.com"
-       }
-      }
-     ],
-     "Version": "2012-10-17"
-    },
-    "ManagedPolicyArns": [
-     {
-      "Fn::Join": [
-       "",
-       [
-        "arn:",
-        {
-         "Ref": "AWS::Partition"
-        },
-        ":iam::aws:policy/AmazonEKSWorkerNodePolicy"
-       ]
-      ]
-     },
-     {
-      "Fn::Join": [
-       "",
-       [
-        "arn:",
-        {
-         "Ref": "AWS::Partition"
-        },
-        ":iam::aws:policy/AmazonEKS_CNI_Policy"
-       ]
-      ]
-     },
-     {
-      "Fn::Join": [
-       "",
-       [
-        "arn:",
-        {
-         "Ref": "AWS::Partition"
-        },
-        ":iam::aws:policy/AmazonEC2ContainerRegistryReadOnly"
-       ]
-      ]
-     }
-    ]
-   }
-  },
-  "integrationtesteksclusterNodegroupDefaultCapacity536CF32C": {
-   "Type": "AWS::EKS::Nodegroup",
-   "Properties": {
-    "AmiType": "AL2_x86_64",
-    "ClusterName": {
-     "Ref": "integrationtesteksclusterE5C0ED98"
-    },
-    "ForceUpdateEnabled": true,
-    "InstanceTypes": [
-     "m5.xlarge"
-    ],
-    "NodeRole": {
-     "Fn::GetAtt": [
-      "integrationtesteksclusterNodegroupDefaultCapacityNodeGroupRole75D45BA7",
-      "Arn"
-     ]
-    },
-    "ScalingConfig": {
-     "DesiredSize": 3,
-     "MaxSize": 3,
-     "MinSize": 3
-    },
-    "Subnets": [
-     {
-      "Ref": "integrationtesteksclusterDefaultVpcPrivateSubnet1Subnet4E00CAFB"
-     },
-     {
-      "Ref": "integrationtesteksclusterDefaultVpcPrivateSubnet2Subnet0C3539A8"
-     }
-    ]
-   }
-  },
-  "integrationtesteksclusterAwsAuthmanifestAEF9C6DF": {
-   "Type": "Custom::AWSCDK-EKS-KubernetesResource",
-   "Properties": {
-    "ServiceToken": {
-     "Fn::GetAtt": [
-      "awscdkawseksKubectlProviderNestedStackawscdkawseksKubectlProviderNestedStackResourceA7AEBA6B",
-      "Outputs.awsstepfunctionstasksemrcontainersstartjobrunawscdkawseksKubectlProviderframeworkonEventB25EDDAEArn"
-     ]
-    },
-    "Manifest": {
-     "Fn::Join": [
-      "",
-      [
-       "[{\"apiVersion\":\"v1\",\"kind\":\"ConfigMap\",\"metadata\":{\"name\":\"aws-auth\",\"namespace\":\"kube-system\",\"labels\":{\"aws.cdk.eks/prune-c8614b29597904ed254a68a2ff2ceb1fcaf95f9545\":\"\"}},\"data\":{\"mapRoles\":\"[{\\\"rolearn\\\":\\\"",
-       {
-        "Fn::GetAtt": [
-         "integrationtesteksclusterNodegroupDefaultCapacityNodeGroupRole75D45BA7",
-         "Arn"
-        ]
-       },
-       "\\\",\\\"username\\\":\\\"system:node:{{EC2PrivateDNSName}}\\\",\\\"groups\\\":[\\\"system:bootstrappers\\\",\\\"system:nodes\\\"]},{\\\"rolearn\\\":\\\"arn:aws:iam::",
-       {
-        "Ref": "AWS::AccountId"
-       },
-       ":role/AWSServiceRoleForAmazonEMRContainers\\\",\\\"username\\\":\\\"emr-containers\\\",\\\"groups\\\":[]}]\",\"mapUsers\":\"[]\",\"mapAccounts\":\"[]\"}}]"
-      ]
-     ]
-    },
-    "ClusterName": {
-     "Ref": "integrationtesteksclusterE5C0ED98"
-    },
-    "RoleArn": {
-     "Fn::GetAtt": [
-      "integrationtesteksclusterCreationRoleB98FE02A",
-      "Arn"
-     ]
-    },
-    "PruneLabel": "aws.cdk.eks/prune-c8614b29597904ed254a68a2ff2ceb1fcaf95f9545",
-    "Overwrite": true
-   },
-   "DependsOn": [
-    "integrationtesteksclusterKubectlReadyBarrier0D4A21B0"
-   ],
-   "UpdateReplacePolicy": "Delete",
-   "DeletionPolicy": "Delete"
-  },
-  "integrationtesteksclustermanifestemrRoleCCE4E328": {
-   "Type": "Custom::AWSCDK-EKS-KubernetesResource",
-   "Properties": {
-    "ServiceToken": {
-     "Fn::GetAtt": [
-      "awscdkawseksKubectlProviderNestedStackawscdkawseksKubectlProviderNestedStackResourceA7AEBA6B",
-      "Outputs.awsstepfunctionstasksemrcontainersstartjobrunawscdkawseksKubectlProviderframeworkonEventB25EDDAEArn"
-     ]
-    },
-    "Manifest": "[{\"apiVersion\":\"rbac.authorization.k8s.io/v1\",\"kind\":\"Role\",\"metadata\":{\"name\":\"emr-containers\",\"namespace\":\"default\",\"labels\":{\"aws.cdk.eks/prune-c828783233e475c6dd62ae2e010c6cd7b9bc496c7e\":\"\"}},\"rules\":[{\"apiGroups\":[\"\"],\"resources\":[\"namespaces\"],\"verbs\":[\"get\"]},{\"apiGroups\":[\"\"],\"resources\":[\"serviceaccounts\",\"services\",\"configmaps\",\"events\",\"pods\",\"pods/log\"],\"verbs\":[\"get\",\"list\",\"watch\",\"describe\",\"create\",\"edit\",\"delete\",\"deletecollection\",\"annotate\",\"patch\",\"label\"]},{\"apiGroups\":[\"\"],\"resources\":[\"secrets\"],\"verbs\":[\"create\",\"patch\",\"delete\",\"watch\"]},{\"apiGroups\":[\"apps\"],\"resources\":[\"statefulsets\",\"deployments\"],\"verbs\":[\"get\",\"list\",\"watch\",\"describe\",\"create\",\"edit\",\"delete\",\"annotate\",\"patch\",\"label\"]},{\"apiGroups\":[\"batch\"],\"resources\":[\"jobs\"],\"verbs\":[\"get\",\"list\",\"watch\",\"describe\",\"create\",\"edit\",\"delete\",\"annotate\",\"patch\",\"label\"]},{\"apiGroups\":[\"extensions\"],\"resources\":[\"ingresses\"],\"verbs\":[\"get\",\"list\",\"watch\",\"describe\",\"create\",\"edit\",\"delete\",\"annotate\",\"patch\",\"label\"]},{\"apiGroups\":[\"rbac.authorization.k8s.io\"],\"resources\":[\"roles\",\"rolebindings\"],\"verbs\":[\"get\",\"list\",\"watch\",\"describe\",\"create\",\"edit\",\"delete\",\"deletecollection\",\"annotate\",\"patch\",\"label\"]}]}]",
-    "ClusterName": {
-     "Ref": "integrationtesteksclusterE5C0ED98"
-    },
-    "RoleArn": {
-     "Fn::GetAtt": [
-      "integrationtesteksclusterCreationRoleB98FE02A",
-      "Arn"
-     ]
-    },
-    "PruneLabel": "aws.cdk.eks/prune-c828783233e475c6dd62ae2e010c6cd7b9bc496c7e"
-   },
-   "DependsOn": [
-    "integrationtesteksclusterKubectlReadyBarrier0D4A21B0"
-   ],
-   "UpdateReplacePolicy": "Delete",
-   "DeletionPolicy": "Delete"
-  },
-  "integrationtesteksclustermanifestemrRoleBind8B35D2A2": {
-   "Type": "Custom::AWSCDK-EKS-KubernetesResource",
-   "Properties": {
-    "ServiceToken": {
-     "Fn::GetAtt": [
-      "awscdkawseksKubectlProviderNestedStackawscdkawseksKubectlProviderNestedStackResourceA7AEBA6B",
-      "Outputs.awsstepfunctionstasksemrcontainersstartjobrunawscdkawseksKubectlProviderframeworkonEventB25EDDAEArn"
-     ]
-    },
-    "Manifest": "[{\"apiVersion\":\"rbac.authorization.k8s.io/v1\",\"kind\":\"RoleBinding\",\"metadata\":{\"name\":\"emr-containers\",\"namespace\":\"default\",\"labels\":{\"aws.cdk.eks/prune-c8c4cca54f330fc882dd58fab5b63f6336b91d56ee\":\"\"}},\"subjects\":[{\"kind\":\"User\",\"name\":\"emr-containers\",\"apiGroup\":\"rbac.authorization.k8s.io\"}],\"roleRef\":{\"kind\":\"Role\",\"name\":\"emr-containers\",\"apiGroup\":\"rbac.authorization.k8s.io\"}}]",
-    "ClusterName": {
-     "Ref": "integrationtesteksclusterE5C0ED98"
-    },
-    "RoleArn": {
-     "Fn::GetAtt": [
-      "integrationtesteksclusterCreationRoleB98FE02A",
-      "Arn"
-     ]
-    },
-    "PruneLabel": "aws.cdk.eks/prune-c8c4cca54f330fc882dd58fab5b63f6336b91d56ee"
-   },
-   "DependsOn": [
-    "integrationtesteksclusterKubectlReadyBarrier0D4A21B0",
-    "integrationtesteksclustermanifestemrRoleCCE4E328"
-   ],
-   "UpdateReplacePolicy": "Delete",
-   "DeletionPolicy": "Delete"
-  },
-  "awscdkawseksClusterResourceProviderNestedStackawscdkawseksClusterResourceProviderNestedStackResource9827C454": {
-   "Type": "AWS::CloudFormation::Stack",
-   "Properties": {
-    "TemplateURL": {
-     "Fn::Join": [
-      "",
-      [
-       "https://s3.",
-       {
-        "Ref": "AWS::Region"
-       },
-       ".",
-       {
-        "Ref": "AWS::URLSuffix"
-       },
-       "/",
-       {
-        "Fn::Sub": "cdk-hnb659fds-assets-${AWS::AccountId}-${AWS::Region}"
-       },
-<<<<<<< HEAD
-       "/a42494408e6695cc6be213f1c9c6e51e3e92899669f4a376593b751eadac3622.json"
-=======
-       "/56d32a23a20460722b6c4ddfe19a3fca824e35b790713d105a0b63a3e0be4153.json"
->>>>>>> 5347369f
-      ]
-     ]
-    }
-   },
-   "UpdateReplacePolicy": "Delete",
-   "DeletionPolicy": "Delete"
-  },
-  "awscdkawseksKubectlProviderNestedStackawscdkawseksKubectlProviderNestedStackResourceA7AEBA6B": {
-   "Type": "AWS::CloudFormation::Stack",
-   "Properties": {
-    "Parameters": {
-     "referencetoawsstepfunctionstasksemrcontainersstartjobrunintegrationtesteksclusterKubectlHandlerRole965AEA8DArn": {
-      "Fn::GetAtt": [
-       "integrationtesteksclusterKubectlHandlerRole9A4C37D2",
-       "Arn"
-      ]
-     },
-     "referencetoawsstepfunctionstasksemrcontainersstartjobrunintegrationtesteksclusterDefaultVpcPrivateSubnet1SubnetFE45EEEBRef": {
-      "Ref": "integrationtesteksclusterDefaultVpcPrivateSubnet1Subnet4E00CAFB"
-     },
-     "referencetoawsstepfunctionstasksemrcontainersstartjobrunintegrationtesteksclusterDefaultVpcPrivateSubnet2Subnet5042E9F4Ref": {
-      "Ref": "integrationtesteksclusterDefaultVpcPrivateSubnet2Subnet0C3539A8"
-     },
-     "referencetoawsstepfunctionstasksemrcontainersstartjobrunintegrationtestekscluster59B73E28ClusterSecurityGroupId": {
-      "Fn::GetAtt": [
-       "integrationtesteksclusterE5C0ED98",
-       "ClusterSecurityGroupId"
-      ]
-     }
-    },
-    "TemplateURL": {
-     "Fn::Join": [
-      "",
-      [
-       "https://s3.",
-       {
-        "Ref": "AWS::Region"
-       },
-       ".",
-       {
-        "Ref": "AWS::URLSuffix"
-       },
-       "/",
-       {
-        "Fn::Sub": "cdk-hnb659fds-assets-${AWS::AccountId}-${AWS::Region}"
-       },
-       "/b3bdd9ffa84737119f0788af28e60331e7e8fd3c237d05e9ce650b4e57295a7f.json"
-      ]
-     ]
-    }
-   },
-   "DependsOn": [
-    "integrationtesteksclusterDefaultVpcPrivateSubnet1DefaultRouteCC99A72C",
-    "integrationtesteksclusterDefaultVpcPrivateSubnet1RouteTableAssociation7482DD1E",
-    "integrationtesteksclusterDefaultVpcPrivateSubnet2DefaultRoute50FF167F",
-    "integrationtesteksclusterDefaultVpcPrivateSubnet2RouteTableAssociation99F934D5",
-    "integrationtesteksclusterKubectlHandlerRoleDefaultPolicyF274D1D0",
-    "integrationtesteksclusterKubectlHandlerRole9A4C37D2"
-   ],
-   "UpdateReplacePolicy": "Delete",
-   "DeletionPolicy": "Delete"
-  },
-  "VirtualCluster": {
-   "Type": "AWS::EMRContainers::VirtualCluster",
-   "Properties": {
-    "ContainerProvider": {
-     "Id": {
-      "Ref": "integrationtesteksclusterE5C0ED98"
-     },
-     "Info": {
-      "EksInfo": {
-       "Namespace": "default"
-      }
-     },
-     "Type": "EKS"
-    },
-    "Name": "Virtual-Cluster-Name"
-   },
-   "DependsOn": [
-    "integrationtesteksclusterAwsAuthmanifestAEF9C6DF",
-    "integrationtesteksclustermanifestemrRoleBind8B35D2A2"
-   ]
-  },
-  "StartaJobRunJobExecutionRole157B6BE1": {
-   "Type": "AWS::IAM::Role",
-   "Properties": {
-    "AssumeRolePolicyDocument": {
-     "Statement": [
-      {
-       "Action": "sts:AssumeRole",
-       "Effect": "Allow",
-       "Principal": {
-        "Service": [
-         "emr-containers.amazonaws.com",
-         "states.amazonaws.com"
-        ]
-       }
-      }
-     ],
-     "Version": "2012-10-17"
-    }
-   }
-  },
-  "StartaJobRunJobExecutionRoleDefaultPolicyEA7882C0": {
-   "Type": "AWS::IAM::Policy",
-   "Properties": {
-    "PolicyDocument": {
-     "Statement": [
-      {
-       "Action": "logs:DescribeLogGroups",
-       "Effect": "Allow",
-       "Resource": {
-        "Fn::Join": [
-         "",
-         [
-          "arn:",
-          {
-           "Ref": "AWS::Partition"
-          },
-          ":logs:",
-          {
-           "Ref": "AWS::Region"
-          },
-          ":",
-          {
-           "Ref": "AWS::AccountId"
-          },
-          ":*"
-         ]
-        ]
-       }
-      }
-     ],
-     "Version": "2012-10-17"
-    },
-    "PolicyName": "StartaJobRunJobExecutionRoleDefaultPolicyEA7882C0",
-    "Roles": [
-     {
-      "Ref": "StartaJobRunJobExecutionRole157B6BE1"
-     }
-    ]
-   }
-  },
-  "StartaJobRunGetEksClusterInfoD0E31373": {
-   "Type": "Custom::AWS",
-   "Properties": {
-    "ServiceToken": {
-     "Fn::GetAtt": [
-      "AWS679f53fac002430cb0da5b7982bd22872D164C4C",
-      "Arn"
-     ]
-    },
-    "Create": {
-     "Fn::Join": [
-      "",
-      [
-       "{\"service\":\"EMRcontainers\",\"action\":\"describeVirtualCluster\",\"parameters\":{\"id\":\"",
-       {
-        "Fn::GetAtt": [
-         "VirtualCluster",
-         "Id"
-        ]
-       },
-       "\"},\"outputPaths\":[\"virtualCluster.containerProvider.info.eksInfo.namespace\",\"virtualCluster.containerProvider.id\"],\"physicalResourceId\":{\"id\":\"id\"},\"logApiResponseData\":true}"
-      ]
-     ]
-    },
-    "InstallLatestAwsSdk": false
-   },
-   "DependsOn": [
-    "StartaJobRunGetEksClusterInfoCustomResourcePolicy7AA7B106"
-   ],
-   "UpdateReplacePolicy": "Delete",
-   "DeletionPolicy": "Delete"
-  },
-  "StartaJobRunGetEksClusterInfoCustomResourcePolicy7AA7B106": {
-   "Type": "AWS::IAM::Policy",
-   "Properties": {
-    "PolicyDocument": {
-     "Statement": [
-      {
-       "Action": "emr-containers:DescribeVirtualCluster",
-       "Effect": "Allow",
-       "Resource": "*"
-      }
-     ],
-     "Version": "2012-10-17"
-    },
-    "PolicyName": "StartaJobRunGetEksClusterInfoCustomResourcePolicy7AA7B106",
-    "Roles": [
-     {
-      "Ref": "AWS679f53fac002430cb0da5b7982bd2287ServiceRoleC1EA0FF2"
-     }
-    ]
-   }
-  },
-  "StartaJobRunawsclilayer110EEF0B": {
-   "Type": "AWS::Lambda::LayerVersion",
-   "Properties": {
-    "Content": {
-     "S3Bucket": {
-      "Fn::Sub": "cdk-hnb659fds-assets-${AWS::AccountId}-${AWS::Region}"
-     },
-     "S3Key": "3322b7049fb0ed2b7cbb644a2ada8d1116ff80c32dca89e6ada846b5de26f961.zip"
-    },
-    "Description": "/opt/awscli/aws"
-   }
-  },
-  "StartaJobRunCustomResourceProviderframeworkonEventServiceRole1D6E2464": {
-   "Type": "AWS::IAM::Role",
-   "Properties": {
-    "AssumeRolePolicyDocument": {
-     "Statement": [
-      {
-       "Action": "sts:AssumeRole",
-       "Effect": "Allow",
-       "Principal": {
-        "Service": "lambda.amazonaws.com"
-       }
-      }
-     ],
-     "Version": "2012-10-17"
-    },
-    "ManagedPolicyArns": [
-     {
-      "Fn::Join": [
-       "",
-       [
-        "arn:",
-        {
-         "Ref": "AWS::Partition"
-        },
-        ":iam::aws:policy/service-role/AWSLambdaBasicExecutionRole"
-       ]
-      ]
-     }
-    ]
-   }
-  },
-  "StartaJobRunCustomResourceProviderframeworkonEventServiceRoleDefaultPolicy95FB1565": {
-   "Type": "AWS::IAM::Policy",
-   "Properties": {
-    "PolicyDocument": {
-     "Statement": [
-      {
-       "Action": "lambda:InvokeFunction",
-       "Effect": "Allow",
-       "Resource": [
-        {
-         "Fn::GetAtt": [
-          "SingletonLambda8693BB64968944B69AAFB0CC9EB8757CB6182A5B",
-          "Arn"
-         ]
-        },
-        {
-         "Fn::Join": [
-          "",
-          [
-           {
-            "Fn::GetAtt": [
-             "SingletonLambda8693BB64968944B69AAFB0CC9EB8757CB6182A5B",
-             "Arn"
-            ]
-           },
-           ":*"
-          ]
-         ]
-        }
-       ]
-      }
-     ],
-     "Version": "2012-10-17"
-    },
-    "PolicyName": "StartaJobRunCustomResourceProviderframeworkonEventServiceRoleDefaultPolicy95FB1565",
-    "Roles": [
-     {
-      "Ref": "StartaJobRunCustomResourceProviderframeworkonEventServiceRole1D6E2464"
-     }
-    ]
-   }
-  },
-  "StartaJobRunCustomResourceProviderframeworkonEventAC961165": {
-   "Type": "AWS::Lambda::Function",
-   "Properties": {
-    "Code": {
-     "S3Bucket": {
-      "Fn::Sub": "cdk-hnb659fds-assets-${AWS::AccountId}-${AWS::Region}"
-     },
-     "S3Key": "15197a5512179542fe2cff74af89bb047793c9c4e0b4395f114641a81cd52ae5.zip"
-    },
-    "Description": "AWS CDK resource provider framework - onEvent (aws-stepfunctions-tasks-emr-containers-start-job-run/Start a Job Run/CustomResourceProvider)",
-    "Environment": {
-     "Variables": {
-      "USER_ON_EVENT_FUNCTION_ARN": {
-       "Fn::GetAtt": [
-        "SingletonLambda8693BB64968944B69AAFB0CC9EB8757CB6182A5B",
-        "Arn"
-       ]
-      }
-     }
-    },
-    "Handler": "framework.onEvent",
-    "Role": {
-     "Fn::GetAtt": [
-      "StartaJobRunCustomResourceProviderframeworkonEventServiceRole1D6E2464",
-      "Arn"
-     ]
-    },
-    "Runtime": "nodejs18.x",
-    "Timeout": 900
-   },
-   "DependsOn": [
-    "StartaJobRunCustomResourceProviderframeworkonEventServiceRoleDefaultPolicy95FB1565",
-    "StartaJobRunCustomResourceProviderframeworkonEventServiceRole1D6E2464"
-   ]
-  },
-  "StartaJobRunCustomResource3BD90664": {
-   "Type": "AWS::CloudFormation::CustomResource",
-   "Properties": {
-    "ServiceToken": {
-     "Fn::GetAtt": [
-      "StartaJobRunCustomResourceProviderframeworkonEventAC961165",
-      "Arn"
-     ]
-    },
-    "eksNamespace": {
-     "Fn::GetAtt": [
-      "StartaJobRunGetEksClusterInfoD0E31373",
-      "virtualCluster.containerProvider.info.eksInfo.namespace"
-     ]
-    },
-    "eksClusterId": {
-     "Fn::GetAtt": [
-      "StartaJobRunGetEksClusterInfoD0E31373",
-      "virtualCluster.containerProvider.id"
-     ]
-    },
-    "roleName": {
-     "Ref": "StartaJobRunJobExecutionRole157B6BE1"
-    }
-   },
-   "UpdateReplacePolicy": "Delete",
-   "DeletionPolicy": "Delete"
-  },
-  "AWS679f53fac002430cb0da5b7982bd2287ServiceRoleC1EA0FF2": {
-   "Type": "AWS::IAM::Role",
-   "Properties": {
-    "AssumeRolePolicyDocument": {
-     "Statement": [
-      {
-       "Action": "sts:AssumeRole",
-       "Effect": "Allow",
-       "Principal": {
-        "Service": "lambda.amazonaws.com"
-       }
-      }
-     ],
-     "Version": "2012-10-17"
-    },
-    "ManagedPolicyArns": [
-     {
-      "Fn::Join": [
-       "",
-       [
-        "arn:",
-        {
-         "Ref": "AWS::Partition"
-        },
-        ":iam::aws:policy/service-role/AWSLambdaBasicExecutionRole"
-       ]
-      ]
-     }
-    ]
-   }
-  },
-  "AWS679f53fac002430cb0da5b7982bd22872D164C4C": {
-   "Type": "AWS::Lambda::Function",
-   "Properties": {
-    "Code": {
-     "S3Bucket": {
-      "Fn::Sub": "cdk-hnb659fds-assets-${AWS::AccountId}-${AWS::Region}"
-     },
-     "S3Key": "6c34b6e864223e202d50bb862e2bf066393d4cdf36229f8e1646425a5224a10b.zip"
-    },
-    "Handler": "index.handler",
-    "Role": {
-     "Fn::GetAtt": [
-      "AWS679f53fac002430cb0da5b7982bd2287ServiceRoleC1EA0FF2",
-      "Arn"
-     ]
-    },
-    "Runtime": "nodejs18.x",
-    "Timeout": 120
-   },
-   "DependsOn": [
-    "AWS679f53fac002430cb0da5b7982bd2287ServiceRoleC1EA0FF2"
-   ]
-  },
-  "SingletonLambda8693BB64968944B69AAFB0CC9EB8757CServiceRoleF99BDB4C": {
-   "Type": "AWS::IAM::Role",
-   "Properties": {
-    "AssumeRolePolicyDocument": {
-     "Statement": [
-      {
-       "Action": "sts:AssumeRole",
-       "Effect": "Allow",
-       "Principal": {
-        "Service": "lambda.amazonaws.com"
-       }
-      }
-     ],
-     "Version": "2012-10-17"
-    },
-    "ManagedPolicyArns": [
-     {
-      "Fn::Join": [
-       "",
-       [
-        "arn:",
-        {
-         "Ref": "AWS::Partition"
-        },
-        ":iam::aws:policy/service-role/AWSLambdaBasicExecutionRole"
-       ]
-      ]
-     }
-    ]
-   }
-  },
-  "SingletonLambda8693BB64968944B69AAFB0CC9EB8757CServiceRoleDefaultPolicy87B52EEA": {
-   "Type": "AWS::IAM::Policy",
-   "Properties": {
-    "PolicyDocument": {
-     "Statement": [
-      {
-       "Action": "eks:DescribeCluster",
-       "Effect": "Allow",
-       "Resource": {
-        "Fn::Join": [
-         "",
-         [
-          "arn:",
-          {
-           "Ref": "AWS::Partition"
-          },
-          ":eks:",
-          {
-           "Ref": "AWS::Region"
-          },
-          ":",
-          {
-           "Ref": "AWS::AccountId"
-          },
-          ":cluster/",
-          {
-           "Fn::GetAtt": [
-            "StartaJobRunGetEksClusterInfoD0E31373",
-            "virtualCluster.containerProvider.id"
-           ]
-          }
-         ]
-        ]
-       }
-      },
-      {
-       "Action": [
-        "iam:GetRole",
-        "iam:UpdateAssumeRolePolicy"
-       ],
-       "Effect": "Allow",
-       "Resource": {
-        "Fn::GetAtt": [
-         "StartaJobRunJobExecutionRole157B6BE1",
-         "Arn"
-        ]
-       }
-      }
-     ],
-     "Version": "2012-10-17"
-    },
-    "PolicyName": "SingletonLambda8693BB64968944B69AAFB0CC9EB8757CServiceRoleDefaultPolicy87B52EEA",
-    "Roles": [
-     {
-      "Ref": "SingletonLambda8693BB64968944B69AAFB0CC9EB8757CServiceRoleF99BDB4C"
-     }
-    ]
-   }
-  },
-  "SingletonLambda8693BB64968944B69AAFB0CC9EB8757CB6182A5B": {
-   "Type": "AWS::Lambda::Function",
-   "Properties": {
-    "Code": {
-     "S3Bucket": {
-      "Fn::Sub": "cdk-hnb659fds-assets-${AWS::AccountId}-${AWS::Region}"
-     },
-     "S3Key": "3c25783c134c6817b53033bdc57fc404bda6ba93392fcc7d3ca4d92bd072351f.zip"
-    },
-    "Handler": "index.handler",
-    "Layers": [
-     {
-      "Ref": "StartaJobRunawsclilayer110EEF0B"
-     }
-    ],
-    "MemorySize": 256,
-    "Role": {
-     "Fn::GetAtt": [
-      "SingletonLambda8693BB64968944B69AAFB0CC9EB8757CServiceRoleF99BDB4C",
-      "Arn"
-     ]
-    },
-    "Runtime": "python3.9",
-    "Timeout": 30
-   },
-   "DependsOn": [
-    "SingletonLambda8693BB64968944B69AAFB0CC9EB8757CServiceRoleDefaultPolicy87B52EEA",
-    "SingletonLambda8693BB64968944B69AAFB0CC9EB8757CServiceRoleF99BDB4C"
-   ]
-  },
-  "StateMachineRoleB840431D": {
-   "Type": "AWS::IAM::Role",
-   "Properties": {
-    "AssumeRolePolicyDocument": {
-     "Statement": [
-      {
-       "Action": "sts:AssumeRole",
-       "Effect": "Allow",
-       "Principal": {
-        "Service": "states.amazonaws.com"
-       }
-      }
-     ],
-     "Version": "2012-10-17"
-    }
-   }
-  },
-  "StateMachineRoleDefaultPolicyDF1E6607": {
-   "Type": "AWS::IAM::Policy",
-   "Properties": {
-    "PolicyDocument": {
-     "Statement": [
-      {
-       "Action": "emr-containers:StartJobRun",
-       "Condition": {
-        "StringEquals": {
-         "emr-containers:ExecutionRoleArn": {
-          "Fn::GetAtt": [
-           "StartaJobRunJobExecutionRole157B6BE1",
-           "Arn"
-          ]
-         }
-        }
-       },
-       "Effect": "Allow",
-       "Resource": {
-        "Fn::Join": [
-         "",
-         [
-          "arn:",
-          {
-           "Ref": "AWS::Partition"
-          },
-          ":emr-containers:",
-          {
-           "Ref": "AWS::Region"
-          },
-          ":",
-          {
-           "Ref": "AWS::AccountId"
-          },
-          ":/virtualclusters/",
-          {
-           "Fn::GetAtt": [
-            "VirtualCluster",
-            "Id"
-           ]
-          }
-         ]
-        ]
-       }
-      },
-      {
-       "Action": [
-        "emr-containers:CancelJobRun",
-        "emr-containers:DescribeJobRun"
-       ],
-       "Effect": "Allow",
-       "Resource": {
-        "Fn::Join": [
-         "",
-         [
-          "arn:",
-          {
-           "Ref": "AWS::Partition"
-          },
-          ":emr-containers:",
-          {
-           "Ref": "AWS::Region"
-          },
-          ":",
-          {
-           "Ref": "AWS::AccountId"
-          },
-          ":/virtualclusters/",
-          {
-           "Fn::GetAtt": [
-            "VirtualCluster",
-            "Id"
-           ]
-          },
-          "/jobruns/*"
-         ]
-        ]
-       }
-      }
-     ],
-     "Version": "2012-10-17"
-    },
-    "PolicyName": "StateMachineRoleDefaultPolicyDF1E6607",
-    "Roles": [
-     {
-      "Ref": "StateMachineRoleB840431D"
-     }
-    ]
-   }
-  },
-  "StateMachine2E01A3A5": {
-   "Type": "AWS::StepFunctions::StateMachine",
-   "Properties": {
-    "DefinitionString": {
-     "Fn::Join": [
-      "",
-      [
-       "{\"StartAt\":\"Start a Job Run\",\"States\":{\"Start a Job Run\":{\"End\":true,\"Type\":\"Task\",\"Resource\":\"arn:",
-       {
-        "Ref": "AWS::Partition"
-       },
-       ":states:::emr-containers:startJobRun.sync\",\"Parameters\":{\"VirtualClusterId\":\"",
-       {
-        "Fn::GetAtt": [
-         "VirtualCluster",
-         "Id"
-        ]
-       },
-       "\",\"Name\":\"EMR-Containers-Job\",\"ExecutionRoleArn\":\"",
-       {
-        "Fn::GetAtt": [
-         "StartaJobRunJobExecutionRole157B6BE1",
-         "Arn"
-        ]
-       },
-       "\",\"ReleaseLabel\":\"emr-6.2.0-latest\",\"JobDriver\":{\"SparkSubmitJobDriver\":{\"EntryPoint\":\"local:///usr/lib/spark/examples/src/main/python/pi.py\",\"EntryPointArguments\":[\"2\"],\"SparkSubmitParameters\":\"--conf spark.driver.memory=512M --conf spark.kubernetes.driver.request.cores=0.2 --conf spark.kubernetes.executor.request.cores=0.2 --conf spark.sql.shuffle.partitions=60 --conf spark.dynamicAllocation.enabled=false\"}},\"ConfigurationOverrides\":{\"MonitoringConfiguration\":{\"PersistentAppUI\":\"ENABLED\"}}}}},\"TimeoutSeconds\":1000}"
-      ]
-     ]
-    },
-    "RoleArn": {
-     "Fn::GetAtt": [
-      "StateMachineRoleB840431D",
-      "Arn"
-     ]
-    }
-   },
-   "DependsOn": [
-    "StateMachineRoleDefaultPolicyDF1E6607",
-    "StateMachineRoleB840431D"
-   ],
-   "UpdateReplacePolicy": "Delete",
-   "DeletionPolicy": "Delete"
-  }
- },
- "Conditions": {
-  "integrationtesteksclusterHasEcrPublic050389DE": {
-   "Fn::Equals": [
-    {
-     "Ref": "AWS::Partition"
-    },
-    "aws"
-   ]
-  }
- },
- "Outputs": {
-  "stateMachineArn": {
-   "Value": {
-    "Ref": "StateMachine2E01A3A5"
-   }
-  }
- },
- "Parameters": {
-  "BootstrapVersion": {
-   "Type": "AWS::SSM::Parameter::Value<String>",
-   "Default": "/cdk-bootstrap/hnb659fds/version",
-   "Description": "Version of the CDK Bootstrap resources in this environment, automatically retrieved from SSM Parameter Store. [cdk:skip]"
-  }
- },
- "Rules": {
-  "CheckBootstrapVersion": {
-   "Assertions": [
-    {
-     "Assert": {
-      "Fn::Not": [
-       {
-        "Fn::Contains": [
-         [
-          "1",
-          "2",
-          "3",
-          "4",
-          "5"
-         ],
-         {
-          "Ref": "BootstrapVersion"
-         }
-        ]
-       }
-      ]
-     },
-     "AssertDescription": "CDK bootstrap stack version 6 required. Please run 'cdk bootstrap' with a recent version of the CDK CLI."
-    }
-   ]
-  }
- }
 }