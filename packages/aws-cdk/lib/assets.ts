<<<<<<< HEAD
// eslint-disable-next-line max-len
import cxapi = require('@aws-cdk/cx-api');
=======
// tslint:disable-next-line:max-line-length
import * as cxapi from '@aws-cdk/cx-api';
>>>>>>> acf3ffce
import { CloudFormation } from 'aws-sdk';
import * as colors from 'colors';
import * as fs from 'fs-extra';
import * as os from 'os';
import * as path from 'path';
import { ToolkitInfo } from './api/toolkit-info';
import { zipDirectory } from './archive';
import { prepareContainerAsset } from './docker';
import { debug, success } from './logging';

<<<<<<< HEAD
// eslint-disable-next-line max-len
export async function prepareAssets(stack: cxapi.CloudFormationStackArtifact, toolkitInfo?: ToolkitInfo, ci?: boolean, reuse?: string[]): Promise<CloudFormation.Parameter[]> {
=======
// tslint:disable-next-line:max-line-length
export async function prepareAssets(stack: cxapi.CloudFormationStackArtifact, toolkitInfo?: ToolkitInfo, reuse?: string[]): Promise<CloudFormation.Parameter[]> {
>>>>>>> acf3ffce
  reuse = reuse || [];
  const assets = stack.assets;

  if (assets.length === 0) {
    return [];
  }

  if (!toolkitInfo) {
    // eslint-disable-next-line max-len
    throw new Error(`This stack uses assets, so the toolkit stack must be deployed to the environment (Run "${colors.blue("cdk bootstrap " + stack.environment!.name)}")`);
  }

  let params = new Array<CloudFormation.Parameter>();
  for (const asset of assets) {
    // FIXME: Should have excluded by construct path here instead of by unique ID, preferably using
    // minimatch so we can support globs. Maybe take up during artifact refactoring.
    const reuseAsset = reuse.indexOf(asset.id) > -1;

    if (reuseAsset) {
      debug(`Preparing asset ${asset.id}: ${JSON.stringify(asset)} (reusing)`);
    } else {
      debug(`Preparing asset ${asset.id}: ${JSON.stringify(asset)}`);
    }

    if (!stack.assembly) {
      throw new Error(`Unexpected: stack assembly is required in order to find assets in assemly directory`);
    }

    const assemblyDir = stack.assembly.directory;
    params = params.concat(await prepareAsset(assemblyDir, asset, toolkitInfo, reuseAsset));
  }

  return params;
}

<<<<<<< HEAD
// eslint-disable-next-line max-len
async function prepareAsset(assemblyDir: string, asset: cxapi.AssetMetadataEntry, toolkitInfo: ToolkitInfo, reuse: boolean, ci?: boolean): Promise<CloudFormation.Parameter[]> {
=======
// tslint:disable-next-line:max-line-length
async function prepareAsset(assemblyDir: string, asset: cxapi.AssetMetadataEntry, toolkitInfo: ToolkitInfo, reuse: boolean): Promise<CloudFormation.Parameter[]> {
>>>>>>> acf3ffce
  switch (asset.packaging) {
    case 'zip':
      return await prepareZipAsset(assemblyDir, asset, toolkitInfo, reuse);
    case 'file':
      return await prepareFileAsset(assemblyDir, asset, toolkitInfo, reuse);
    case 'container-image':
      return await prepareContainerAsset(assemblyDir, asset, toolkitInfo, reuse);
    default:
      // eslint-disable-next-line max-len
      throw new Error(`Unsupported packaging type: ${(asset as any).packaging}. You might need to upgrade your aws-cdk toolkit to support this asset type.`);
  }
}

async function prepareZipAsset(
    assemblyDir: string,
    asset: cxapi.FileAssetMetadataEntry,
    toolkitInfo: ToolkitInfo,
    reuse: boolean): Promise<CloudFormation.Parameter[]> {

  if (reuse) {
    return await prepareFileAsset(assemblyDir, asset, toolkitInfo, reuse);
  }

  const dirPath = path.isAbsolute(asset.path) ? asset.path : path.join(assemblyDir, asset.path);

  if (!(await fs.pathExists(dirPath)) || !(await fs.stat(dirPath)).isDirectory()) {
    throw new Error(`Unable to find directory: ${dirPath}`);
  }

  debug('Preparing zip asset from directory:', dirPath);
  const staging = await fs.mkdtemp(path.join(os.tmpdir(), 'cdk-assets'));
  try {
    const archiveFile = path.join(staging, 'archive.zip');
    await zipDirectory(dirPath, archiveFile);
    debug('zip archive:', archiveFile);
    return await prepareFileAsset(assemblyDir, asset, toolkitInfo, reuse, archiveFile, 'application/zip');
  } finally {
    await fs.remove(staging);
  }
}

/**
 * @param asset The asset descriptor
 * @param toolkitInfo The toolkit stack
 * @param filePath Alternative file path to use (instead of asset.path)
 * @param contentType Content-type to use when uploading to S3 (none will be specified by default)
 */
async function prepareFileAsset(
    assemblyDir: string,
    asset: cxapi.FileAssetMetadataEntry,
    toolkitInfo: ToolkitInfo,
    reuse: boolean,
    filePath?: string,
    contentType?: string): Promise<CloudFormation.Parameter[]> {

  if (reuse) {
    return [
      { ParameterKey: asset.s3BucketParameter, UsePreviousValue: true },
      { ParameterKey: asset.s3KeyParameter, UsePreviousValue: true },
      { ParameterKey: asset.artifactHashParameter, UsePreviousValue: true },
    ];
  }

  filePath = filePath || asset.path;

  if (!path.isAbsolute(filePath)) {
    filePath = path.join(assemblyDir, filePath);
  }

  debug('Preparing file asset:', filePath);

  const data = await fs.readFile(filePath);

  const s3KeyPrefix = `assets/${asset.id}/`;

  const { filename, key, changed, hash } = await toolkitInfo.uploadIfChanged(data, {
    s3KeyPrefix,
    s3KeySuffix: path.extname(filePath),
    contentType
  });

  const relativePath = path.relative(process.cwd(), asset.path);

  const s3url = `s3://${toolkitInfo.bucketName}/${key}`;
  debug(`S3 url for ${relativePath}: ${s3url}`);
  if (changed) {
    success(`Updated: ${colors.bold(relativePath)} (${asset.packaging})`);
  } else {
    debug(`Up-to-date: ${colors.bold(relativePath)} (${asset.packaging})`);
  }

  return [
    { ParameterKey: asset.s3BucketParameter, ParameterValue: toolkitInfo.bucketName },
    { ParameterKey: asset.s3KeyParameter, ParameterValue: `${s3KeyPrefix}${cxapi.ASSET_PREFIX_SEPARATOR}${filename}` },
    { ParameterKey: asset.artifactHashParameter, ParameterValue: hash },
  ];
}<|MERGE_RESOLUTION|>--- conflicted
+++ resolved
@@ -1,10 +1,4 @@
-<<<<<<< HEAD
-// eslint-disable-next-line max-len
-import cxapi = require('@aws-cdk/cx-api');
-=======
-// tslint:disable-next-line:max-line-length
 import * as cxapi from '@aws-cdk/cx-api';
->>>>>>> acf3ffce
 import { CloudFormation } from 'aws-sdk';
 import * as colors from 'colors';
 import * as fs from 'fs-extra';
@@ -15,13 +9,8 @@
 import { prepareContainerAsset } from './docker';
 import { debug, success } from './logging';
 
-<<<<<<< HEAD
 // eslint-disable-next-line max-len
-export async function prepareAssets(stack: cxapi.CloudFormationStackArtifact, toolkitInfo?: ToolkitInfo, ci?: boolean, reuse?: string[]): Promise<CloudFormation.Parameter[]> {
-=======
-// tslint:disable-next-line:max-line-length
 export async function prepareAssets(stack: cxapi.CloudFormationStackArtifact, toolkitInfo?: ToolkitInfo, reuse?: string[]): Promise<CloudFormation.Parameter[]> {
->>>>>>> acf3ffce
   reuse = reuse || [];
   const assets = stack.assets;
 
@@ -57,13 +46,8 @@
   return params;
 }
 
-<<<<<<< HEAD
 // eslint-disable-next-line max-len
-async function prepareAsset(assemblyDir: string, asset: cxapi.AssetMetadataEntry, toolkitInfo: ToolkitInfo, reuse: boolean, ci?: boolean): Promise<CloudFormation.Parameter[]> {
-=======
-// tslint:disable-next-line:max-line-length
 async function prepareAsset(assemblyDir: string, asset: cxapi.AssetMetadataEntry, toolkitInfo: ToolkitInfo, reuse: boolean): Promise<CloudFormation.Parameter[]> {
->>>>>>> acf3ffce
   switch (asset.packaging) {
     case 'zip':
       return await prepareZipAsset(assemblyDir, asset, toolkitInfo, reuse);
