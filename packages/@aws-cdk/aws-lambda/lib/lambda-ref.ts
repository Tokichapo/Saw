--- conflicted
+++ resolved
@@ -301,14 +301,10 @@
      */
     public export(): FunctionRefProps {
         return {
-<<<<<<< HEAD
-            functionArn: new cdk.Output(this, 'FunctionArn', { value: this.functionArn }).makeImportValue(),
+            functionArn: new FunctionArn(new cdk.Output(this, 'FunctionArn', { value: this.functionArn }).makeImportValue()),
             securityGroupId: this._connections && this._connections.securityGroup
-                    ? new cdk.Output(this, 'SecurityGroupId', { value: this._connections.securityGroup.securityGroupId }).makeImportValue()
+                    ? new ec2.SecurityGroupId(new cdk.Output(this, 'SecurityGroupId', { value: this._connections.securityGroup.securityGroupId }).makeImportValue())
                     : undefined
-=======
-            functionArn: new FunctionArn(new cdk.Output(this, 'FunctionArn', { value: this.functionArn }).makeImportValue()),
->>>>>>> 1b134a58
         };
     }
 
