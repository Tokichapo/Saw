---
name: "\U00002753 General Issue"
about: Create a new issue
labels: status/needs-triage
---

<<<<<<< HEAD
<!--
Note: for support questions, please first reference our [documentation](https://docs.aws.amazon.com/cdk/api/latest), then use [Stackoverflow](https://stackoverflow.com/questions/ask?tags=aws-cdk). This repository's issues are intended for feature requests and bug reports.
-->

### I'm submitting a ...
  - [ ] :beetle: bug report
  - [ ] :rocket: feature request
  - [ ] :books: construct library gap
  - [ ] 📕 documentation issue => If regarding developer guide, please create issue [here](https://github.com/awsdocs/aws-cdk-guide/issues)
  - [ ] :phone: security issue or vulnerability => Please see [policy](https://github.com/aws/aws-cdk/security/policy)
  - [ ] :question: support request => Please see note at the top of this template.
=======
<!-- NOTE:📕 If issue regarding developer guide, please create issue [here](https://github.com/awsdocs/aws-cdk-guide/issues) -->

## :question: General Issue
>>>>>>> 17fc967d

<!--
⚠️ Important Information
For support questions, please first reference our [documentation](https://docs.aws.amazon.com/cdk/api/latest), then use [Stackoverflow](https://stackoverflow.com/questions/ask?tags=aws-cdk). This repository's issues are intended for feature requests and bug reports.
-->

<<<<<<< HEAD
### What is the current behavior?
<!-- If the current behavior is a :beetle:bug:beetle:: Please provide the steps to reproduce -->
=======
### The Question
<!--
Ask your question here. Include any details relevant. Make sure you are not
falling prey to the [X/Y problem][2]!
>>>>>>> 17fc967d

[2]: http://xyproblem.info
-->

### Environment

<<<<<<< HEAD
### What is the expected behavior (or behavior of feature suggested)?



### What is the motivation / use case for changing the behavior or adding this feature?



### Environment

  - **CDK CLI Version:** <!-- Output of `cdk version` -->
  - **Module Version:** <!-- Version of the module in question -->
  - **OS:** <!-- [all | Windows 10 | OSX Mojave | Ubuntu | etc... ] -->
  - **Language:** <!-- [all | TypeScript | Java | Python ] etc... ] -->


### Other information 
=======
  - **CDK CLI Version:** <!-- Output of `cdk version` -->
  - **Module Version:** <!-- Version of the module in question -->
  - **OS:** <!-- [all | Windows 10 | OSX Mojave | Ubuntu | etc... ] -->
  - **Language:** <!-- [all | TypeScript | Java | Python ] etc... ] -->


### Other information
>>>>>>> 17fc967d
<!-- e.g. detailed explanation, stacktraces, related issues, suggestions how to fix, links for us to have context, eg. associated pull-request, stackoverflow, gitter, etc --><|MERGE_RESOLUTION|>--- conflicted
+++ resolved
@@ -4,52 +4,22 @@
 labels: status/needs-triage
 ---
 
-<<<<<<< HEAD
-<!--
-Note: for support questions, please first reference our [documentation](https://docs.aws.amazon.com/cdk/api/latest), then use [Stackoverflow](https://stackoverflow.com/questions/ask?tags=aws-cdk). This repository's issues are intended for feature requests and bug reports.
--->
-
-### I'm submitting a ...
-  - [ ] :beetle: bug report
-  - [ ] :rocket: feature request
-  - [ ] :books: construct library gap
-  - [ ] 📕 documentation issue => If regarding developer guide, please create issue [here](https://github.com/awsdocs/aws-cdk-guide/issues)
-  - [ ] :phone: security issue or vulnerability => Please see [policy](https://github.com/aws/aws-cdk/security/policy)
-  - [ ] :question: support request => Please see note at the top of this template.
-=======
 <!-- NOTE:📕 If issue regarding developer guide, please create issue [here](https://github.com/awsdocs/aws-cdk-guide/issues) -->
 
 ## :question: General Issue
->>>>>>> 17fc967d
 
 <!--
 ⚠️ Important Information
 For support questions, please first reference our [documentation](https://docs.aws.amazon.com/cdk/api/latest), then use [Stackoverflow](https://stackoverflow.com/questions/ask?tags=aws-cdk). This repository's issues are intended for feature requests and bug reports.
 -->
 
-<<<<<<< HEAD
-### What is the current behavior?
-<!-- If the current behavior is a :beetle:bug:beetle:: Please provide the steps to reproduce -->
-=======
 ### The Question
 <!--
 Ask your question here. Include any details relevant. Make sure you are not
 falling prey to the [X/Y problem][2]!
->>>>>>> 17fc967d
 
 [2]: http://xyproblem.info
 -->
-
-### Environment
-
-<<<<<<< HEAD
-### What is the expected behavior (or behavior of feature suggested)?
-
-
-
-### What is the motivation / use case for changing the behavior or adding this feature?
-
-
 
 ### Environment
 
@@ -59,14 +29,5 @@
   - **Language:** <!-- [all | TypeScript | Java | Python ] etc... ] -->
 
 
-### Other information 
-=======
-  - **CDK CLI Version:** <!-- Output of `cdk version` -->
-  - **Module Version:** <!-- Version of the module in question -->
-  - **OS:** <!-- [all | Windows 10 | OSX Mojave | Ubuntu | etc... ] -->
-  - **Language:** <!-- [all | TypeScript | Java | Python ] etc... ] -->
-
-
 ### Other information
->>>>>>> 17fc967d
 <!-- e.g. detailed explanation, stacktraces, related issues, suggestions how to fix, links for us to have context, eg. associated pull-request, stackoverflow, gitter, etc -->