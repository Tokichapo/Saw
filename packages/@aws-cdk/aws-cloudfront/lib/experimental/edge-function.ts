import * as path from 'path';
import * as cloudwatch from '@aws-cdk/aws-cloudwatch';
import * as ec2 from '@aws-cdk/aws-ec2';
import * as iam from '@aws-cdk/aws-iam';
import * as lambda from '@aws-cdk/aws-lambda';
import * as ssm from '@aws-cdk/aws-ssm';
import {
<<<<<<< HEAD
  CfnResource, ConstructNode,
=======
>>>>>>> 998fe72f
  CustomResource, CustomResourceProvider, CustomResourceProviderRuntime,
  Lazy, Resource, Stack, Stage, Token,
} from '@aws-cdk/core';
import { Construct, Node } from 'constructs';

/**
 * Properties for creating a Lambda@Edge function
 */
export interface EdgeFunctionProps extends lambda.FunctionProps {
  /**
   * The stack ID of Lambda@Edge function.
   *
   * @default - `edge-lambda-stack-${region}`
   */
  readonly stackId?: string;
}

/**
 * A Lambda@Edge function.
 *
 * Convenience resource for requesting a Lambda function in the 'us-east-1' region for use with Lambda@Edge.
 * Implements several restrictions enforced by Lambda@Edge.
 *
 * Note that this construct requires that the 'us-east-1' region has been bootstrapped.
 * See https://docs.aws.amazon.com/cdk/latest/guide/bootstrapping.html or 'cdk bootstrap --help' for options.
 *
 * @resource AWS::Lambda::Function
 */
export class EdgeFunction extends Resource implements lambda.IVersion {

  private static readonly EDGE_REGION: string = 'us-east-1';

  public readonly edgeArn: string;
  public readonly functionName: string;
  public readonly functionArn: string;
  public readonly grantPrincipal: iam.IPrincipal;
  public readonly isBoundToVpc = false;
  public readonly permissionsNode: Node;
  public readonly role?: iam.IRole;
  public readonly version: string;

  private readonly _edgeFunction: lambda.Function;

  constructor(scope: Construct, id: string, props: EdgeFunctionProps) {
    super(scope, id);

    // Create a simple Function if we're already in us-east-1; otherwise create a cross-region stack.
    const regionIsUsEast1 = !Token.isUnresolved(this.stack.region) && this.stack.region === 'us-east-1';
    const { edgeFunction, edgeArn } = regionIsUsEast1
      ? this.createInRegionFunction(props)
      : this.createCrossRegionFunction(id, props);

    this.edgeArn = edgeArn;

    this.functionArn = edgeArn;
    this._edgeFunction = edgeFunction;
    this.functionName = this._edgeFunction.functionName;
    this.grantPrincipal = this._edgeFunction.role!;
    this.permissionsNode = this._edgeFunction.permissionsNode;
    this.version = lambda.extractQualifierFromArn(this.functionArn);

    this.node.defaultChild = this._edgeFunction;
  }

  public get lambda(): lambda.IFunction {
    return this._edgeFunction;
  }

  /**
   * Convenience method to make `EdgeFunction` conform to the same interface as `Function`.
   */
  public get currentVersion(): lambda.IVersion {
    return this;
  }

  public addAlias(aliasName: string, options: lambda.AliasOptions = {}): lambda.Alias {
    return new lambda.Alias(this._edgeFunction, `Alias${aliasName}`, {
      aliasName,
      version: this._edgeFunction.currentVersion,
      ...options,
    });
  }

  /**
   * Not supported. Connections are only applicable to VPC-enabled functions.
   */
  public get connections(): ec2.Connections {
    throw new Error('Lambda@Edge does not support connections');
  }
  public get latestVersion(): lambda.IVersion {
    throw new Error('$LATEST function version cannot be used for Lambda@Edge');
  }

  public addEventSourceMapping(id: string, options: lambda.EventSourceMappingOptions): lambda.EventSourceMapping {
    return this.lambda.addEventSourceMapping(id, options);
  }
  public addPermission(id: string, permission: lambda.Permission): void {
    return this.lambda.addPermission(id, permission);
  }
  public addToRolePolicy(statement: iam.PolicyStatement): void {
    return this.lambda.addToRolePolicy(statement);
  }
  public grantInvoke(identity: iam.IGrantable): iam.Grant {
    return this.lambda.grantInvoke(identity);
  }
  public metric(metricName: string, props?: cloudwatch.MetricOptions): cloudwatch.Metric {
    return this.lambda.metric(metricName, { ...props, region: EdgeFunction.EDGE_REGION });
  }
  public metricDuration(props?: cloudwatch.MetricOptions): cloudwatch.Metric {
    return this.lambda.metricDuration({ ...props, region: EdgeFunction.EDGE_REGION });
  }
  public metricErrors(props?: cloudwatch.MetricOptions): cloudwatch.Metric {
    return this.lambda.metricErrors({ ...props, region: EdgeFunction.EDGE_REGION });
  }
  public metricInvocations(props?: cloudwatch.MetricOptions): cloudwatch.Metric {
    return this.lambda.metricInvocations({ ...props, region: EdgeFunction.EDGE_REGION });
  }
  public metricThrottles(props?: cloudwatch.MetricOptions): cloudwatch.Metric {
    return this.lambda.metricThrottles({ ...props, region: EdgeFunction.EDGE_REGION });
  }
  /** Adds an event source to this function. */
  public addEventSource(source: lambda.IEventSource): void {
    return this.lambda.addEventSource(source);
  }
  public configureAsyncInvoke(options: lambda.EventInvokeConfigOptions): void {
    return this.lambda.configureAsyncInvoke(options);
  }

  /** Create a function in-region */
  private createInRegionFunction(props: lambda.FunctionProps): FunctionConfig {
    const edgeFunction = new lambda.Function(this, 'Fn', props);
    addEdgeLambdaToRoleTrustStatement(edgeFunction.role!);

    return { edgeFunction, edgeArn: edgeFunction.currentVersion.edgeArn };
  }

  /** Create a support stack and function in us-east-1, and a SSM reader in-region */
  private createCrossRegionFunction(id: string, props: EdgeFunctionProps): FunctionConfig {
    const parameterNamePrefix = '/cdk/EdgeFunctionArn';
    if (Token.isUnresolved(this.env.region)) {
      throw new Error('stacks which use EdgeFunctions must have an explicitly set region');
    }
    const parameterName = `${parameterNamePrefix}/${this.env.region}/${this.node.path}`;
    const functionStack = this.edgeStack(props.stackId);

    const edgeFunction = new lambda.Function(functionStack, id, props);
    addEdgeLambdaToRoleTrustStatement(edgeFunction.role!);

    // Store the current version's ARN to be retrieved by the cross region reader below.
    const version = edgeFunction.currentVersion;
    new ssm.StringParameter(edgeFunction, 'Parameter', {
      parameterName,
      stringValue: version.edgeArn,
    });

    const edgeArn = this.createCrossRegionArnReader(parameterNamePrefix, parameterName, version);

    return { edgeFunction, edgeArn };
  }

  private createCrossRegionArnReader(parameterNamePrefix: string, parameterName: string, version: lambda.Version): string {
    // Prefix of the parameter ARN that applies to all EdgeFunctions.
    // This is necessary because the `CustomResourceProvider` is a singleton, and the `policyStatement`
    // must work for multiple EdgeFunctions.
    const parameterArnPrefix = this.stack.formatArn({
      service: 'ssm',
      region: EdgeFunction.EDGE_REGION,
      resource: 'parameter',
      resourceName: parameterNamePrefix + '/*',
      sep: '',
    });

    const resourceType = 'Custom::CrossRegionStringParameterReader';
    const serviceToken = CustomResourceProvider.getOrCreate(this, resourceType, {
      codeDirectory: path.join(__dirname, 'edge-function'),
      runtime: CustomResourceProviderRuntime.NODEJS_12_X,
      policyStatements: [{
        Effect: 'Allow',
        Resource: parameterArnPrefix,
        Action: ['ssm:GetParameter'],
      }],
    });
    const resource = new CustomResource(this, 'ArnReader', {
      resourceType: resourceType,
      serviceToken,
      properties: {
        Region: EdgeFunction.EDGE_REGION,
        ParameterName: parameterName,
        // This is used to determine when the function has changed, to refresh the ARN from the custom resource.
        //
        // Use the logical id of the function version. Whenever a function version changes, the logical id must be
        // changed for it to take effect - a good candidate for RefreshToken.
        RefreshToken: Lazy.uncachedString({
          produce: () => {
            const cfn = version.node.defaultChild as CfnResource;
            return this.stack.resolve(cfn.logicalId);
          },
        }),
      },
    });

    return resource.getAttString('FunctionArn');
  }

  private edgeStack(stackId?: string): Stack {
    const stage = Stage.of(this);
    if (!stage) {
      throw new Error('stacks which use EdgeFunctions must be part of a CDK app or stage');
    }

    const edgeStackId = stackId ?? `edge-lambda-stack-${this.stack.node.addr}`;
    let edgeStack = stage.node.tryFindChild(edgeStackId) as Stack;
    if (!edgeStack) {
      edgeStack = new Stack(stage, edgeStackId, {
        env: {
          region: EdgeFunction.EDGE_REGION,
          account: Stack.of(this).account,
        },
      });
    }
    this.stack.addDependency(edgeStack);
    return edgeStack;
  }
}

/** Result of creating an in-region or cross-region function */
interface FunctionConfig {
  readonly edgeFunction: lambda.Function;
  readonly edgeArn: string;
}

function addEdgeLambdaToRoleTrustStatement(role: iam.IRole) {
  if (role instanceof iam.Role && role.assumeRolePolicy) {
    const statement = new iam.PolicyStatement();
    const edgeLambdaServicePrincipal = new iam.ServicePrincipal('edgelambda.amazonaws.com');
    statement.addPrincipals(edgeLambdaServicePrincipal);
    statement.addActions(edgeLambdaServicePrincipal.assumeRoleAction);
    role.assumeRolePolicy.addStatements(statement);
  }
}<|MERGE_RESOLUTION|>--- conflicted
+++ resolved
@@ -5,11 +5,7 @@
 import * as lambda from '@aws-cdk/aws-lambda';
 import * as ssm from '@aws-cdk/aws-ssm';
 import {
-<<<<<<< HEAD
-  CfnResource, ConstructNode,
-=======
->>>>>>> 998fe72f
-  CustomResource, CustomResourceProvider, CustomResourceProviderRuntime,
+  CfnResource, CustomResource, CustomResourceProvider, CustomResourceProviderRuntime,
   Lazy, Resource, Stack, Stage, Token,
 } from '@aws-cdk/core';
 import { Construct, Node } from 'constructs';
