{
  "version": "34.0.0",
  "artifacts": {
    "aws-cdk-customresources-vpc.assets": {
      "type": "cdk:asset-manifest",
      "properties": {
        "file": "aws-cdk-customresources-vpc.assets.json",
        "requiresBootstrapStackVersion": 6,
        "bootstrapStackVersionSsmParameter": "/cdk-bootstrap/hnb659fds/version"
      }
    },
    "aws-cdk-customresources-vpc": {
      "type": "aws:cloudformation:stack",
      "environment": "aws://unknown-account/unknown-region",
      "properties": {
        "templateFile": "aws-cdk-customresources-vpc.template.json",
        "validateOnSynth": false,
        "assumeRoleArn": "arn:${AWS::Partition}:iam::${AWS::AccountId}:role/cdk-hnb659fds-deploy-role-${AWS::AccountId}-${AWS::Region}",
        "cloudFormationExecutionRoleArn": "arn:${AWS::Partition}:iam::${AWS::AccountId}:role/cdk-hnb659fds-cfn-exec-role-${AWS::AccountId}-${AWS::Region}",
<<<<<<< HEAD
        "stackTemplateAssetObjectUrl": "s3://cdk-hnb659fds-assets-${AWS::AccountId}-${AWS::Region}/c7f3ddc39023b63753538d74b1aa084da9c01c8150ee12d695e3178e8ede86e3.json",
=======
        "stackTemplateAssetObjectUrl": "s3://cdk-hnb659fds-assets-${AWS::AccountId}-${AWS::Region}/4b1624b61fca1389a4ebf246b675b2c72beaeb85ceaea1719e985dff9745574b.json",
>>>>>>> ffd4b7d7
        "requiresBootstrapStackVersion": 6,
        "bootstrapStackVersionSsmParameter": "/cdk-bootstrap/hnb659fds/version",
        "additionalDependencies": [
          "aws-cdk-customresources-vpc.assets"
        ],
        "lookupRole": {
          "arn": "arn:${AWS::Partition}:iam::${AWS::AccountId}:role/cdk-hnb659fds-lookup-role-${AWS::AccountId}-${AWS::Region}",
          "requiresBootstrapStackVersion": 8,
          "bootstrapStackVersionSsmParameter": "/cdk-bootstrap/hnb659fds/version"
        }
      },
      "dependencies": [
        "aws-cdk-customresources-vpc.assets"
      ],
      "metadata": {
        "/aws-cdk-customresources-vpc/Vpc/Resource": [
          {
            "type": "aws:cdk:logicalId",
            "data": "Vpc8378EB38"
          }
        ],
        "/aws-cdk-customresources-vpc/Vpc/PublicSubnet1/Subnet": [
          {
            "type": "aws:cdk:logicalId",
            "data": "VpcPublicSubnet1Subnet5C2D37C4"
          }
        ],
        "/aws-cdk-customresources-vpc/Vpc/PublicSubnet1/RouteTable": [
          {
            "type": "aws:cdk:logicalId",
            "data": "VpcPublicSubnet1RouteTable6C95E38E"
          }
        ],
        "/aws-cdk-customresources-vpc/Vpc/PublicSubnet1/RouteTableAssociation": [
          {
            "type": "aws:cdk:logicalId",
            "data": "VpcPublicSubnet1RouteTableAssociation97140677"
          }
        ],
        "/aws-cdk-customresources-vpc/Vpc/PublicSubnet1/DefaultRoute": [
          {
            "type": "aws:cdk:logicalId",
            "data": "VpcPublicSubnet1DefaultRoute3DA9E72A"
          }
        ],
        "/aws-cdk-customresources-vpc/Vpc/PublicSubnet1/EIP": [
          {
            "type": "aws:cdk:logicalId",
            "data": "VpcPublicSubnet1EIPD7E02669"
          }
        ],
        "/aws-cdk-customresources-vpc/Vpc/PublicSubnet1/NATGateway": [
          {
            "type": "aws:cdk:logicalId",
            "data": "VpcPublicSubnet1NATGateway4D7517AA"
          }
        ],
        "/aws-cdk-customresources-vpc/Vpc/PublicSubnet2/Subnet": [
          {
            "type": "aws:cdk:logicalId",
            "data": "VpcPublicSubnet2Subnet691E08A3"
          }
        ],
        "/aws-cdk-customresources-vpc/Vpc/PublicSubnet2/RouteTable": [
          {
            "type": "aws:cdk:logicalId",
            "data": "VpcPublicSubnet2RouteTable94F7E489"
          }
        ],
        "/aws-cdk-customresources-vpc/Vpc/PublicSubnet2/RouteTableAssociation": [
          {
            "type": "aws:cdk:logicalId",
            "data": "VpcPublicSubnet2RouteTableAssociationDD5762D8"
          }
        ],
        "/aws-cdk-customresources-vpc/Vpc/PublicSubnet2/DefaultRoute": [
          {
            "type": "aws:cdk:logicalId",
            "data": "VpcPublicSubnet2DefaultRoute97F91067"
          }
        ],
        "/aws-cdk-customresources-vpc/Vpc/PublicSubnet2/EIP": [
          {
            "type": "aws:cdk:logicalId",
            "data": "VpcPublicSubnet2EIP3C605A87"
          }
        ],
        "/aws-cdk-customresources-vpc/Vpc/PublicSubnet2/NATGateway": [
          {
            "type": "aws:cdk:logicalId",
            "data": "VpcPublicSubnet2NATGateway9182C01D"
          }
        ],
        "/aws-cdk-customresources-vpc/Vpc/PrivateSubnet1/Subnet": [
          {
            "type": "aws:cdk:logicalId",
            "data": "VpcPrivateSubnet1Subnet536B997A"
          }
        ],
        "/aws-cdk-customresources-vpc/Vpc/PrivateSubnet1/RouteTable": [
          {
            "type": "aws:cdk:logicalId",
            "data": "VpcPrivateSubnet1RouteTableB2C5B500"
          }
        ],
        "/aws-cdk-customresources-vpc/Vpc/PrivateSubnet1/RouteTableAssociation": [
          {
            "type": "aws:cdk:logicalId",
            "data": "VpcPrivateSubnet1RouteTableAssociation70C59FA6"
          }
        ],
        "/aws-cdk-customresources-vpc/Vpc/PrivateSubnet1/DefaultRoute": [
          {
            "type": "aws:cdk:logicalId",
            "data": "VpcPrivateSubnet1DefaultRouteBE02A9ED"
          }
        ],
        "/aws-cdk-customresources-vpc/Vpc/PrivateSubnet2/Subnet": [
          {
            "type": "aws:cdk:logicalId",
            "data": "VpcPrivateSubnet2Subnet3788AAA1"
          }
        ],
        "/aws-cdk-customresources-vpc/Vpc/PrivateSubnet2/RouteTable": [
          {
            "type": "aws:cdk:logicalId",
            "data": "VpcPrivateSubnet2RouteTableA678073B"
          }
        ],
        "/aws-cdk-customresources-vpc/Vpc/PrivateSubnet2/RouteTableAssociation": [
          {
            "type": "aws:cdk:logicalId",
            "data": "VpcPrivateSubnet2RouteTableAssociationA89CAD56"
          }
        ],
        "/aws-cdk-customresources-vpc/Vpc/PrivateSubnet2/DefaultRoute": [
          {
            "type": "aws:cdk:logicalId",
            "data": "VpcPrivateSubnet2DefaultRoute060D2087"
          }
        ],
        "/aws-cdk-customresources-vpc/Vpc/IGW": [
          {
            "type": "aws:cdk:logicalId",
            "data": "VpcIGWD7BA715C"
          }
        ],
        "/aws-cdk-customresources-vpc/Vpc/VPCGW": [
          {
            "type": "aws:cdk:logicalId",
            "data": "VpcVPCGWBF912B6E"
          }
        ],
        "/aws-cdk-customresources-vpc/DescribeVpcAttribute": [
          {
            "type": "aws:cdk:warning",
            "data": "installLatestAwsSdk was not specified, and defaults to true. You probably do not want this. Set the global context flag '@aws-cdk/customresources:installLatestAwsSdkDefault' to false to switch this behavior off project-wide, or set the property explicitly to true if you know you need to call APIs that are not in Lambda's built-in SDK version. [ack: @aws-cdk/custom-resources:installLatestAwsSdkNotSpecified]"
          }
        ],
        "/aws-cdk-customresources-vpc/DescribeVpcAttribute/Resource/Default": [
          {
            "type": "aws:cdk:logicalId",
            "data": "DescribeVpcAttribute8D1FBC46"
          }
        ],
        "/aws-cdk-customresources-vpc/DescribeVpcAttribute/CustomResourcePolicy/Resource": [
          {
            "type": "aws:cdk:logicalId",
            "data": "DescribeVpcAttributeCustomResourcePolicyAF7C66C1"
          }
        ],
        "/aws-cdk-customresources-vpc/AWS679f53fac002430cb0da5b7982bd2287/ServiceRole/Resource": [
          {
            "type": "aws:cdk:logicalId",
            "data": "AWS679f53fac002430cb0da5b7982bd2287ServiceRoleC1EA0FF2"
          }
        ],
        "/aws-cdk-customresources-vpc/AWS679f53fac002430cb0da5b7982bd2287/SecurityGroup/Resource": [
          {
            "type": "aws:cdk:logicalId",
            "data": "AWS679f53fac002430cb0da5b7982bd2287SecurityGroupBE06FF8C"
          }
        ],
        "/aws-cdk-customresources-vpc/AWS679f53fac002430cb0da5b7982bd2287/Resource": [
          {
            "type": "aws:cdk:logicalId",
            "data": "AWS679f53fac002430cb0da5b7982bd22872D164C4C"
          }
        ],
        "/aws-cdk-customresources-vpc/BootstrapVersion": [
          {
            "type": "aws:cdk:logicalId",
            "data": "BootstrapVersion"
          }
        ],
        "/aws-cdk-customresources-vpc/CheckBootstrapVersion": [
          {
            "type": "aws:cdk:logicalId",
            "data": "CheckBootstrapVersion"
          }
        ]
      },
      "displayName": "aws-cdk-customresources-vpc"
    },
    "CustomResourceVpcDefaultTestDeployAssert5F9D2F88.assets": {
      "type": "cdk:asset-manifest",
      "properties": {
        "file": "CustomResourceVpcDefaultTestDeployAssert5F9D2F88.assets.json",
        "requiresBootstrapStackVersion": 6,
        "bootstrapStackVersionSsmParameter": "/cdk-bootstrap/hnb659fds/version"
      }
    },
    "CustomResourceVpcDefaultTestDeployAssert5F9D2F88": {
      "type": "aws:cloudformation:stack",
      "environment": "aws://unknown-account/unknown-region",
      "properties": {
        "templateFile": "CustomResourceVpcDefaultTestDeployAssert5F9D2F88.template.json",
        "validateOnSynth": false,
        "assumeRoleArn": "arn:${AWS::Partition}:iam::${AWS::AccountId}:role/cdk-hnb659fds-deploy-role-${AWS::AccountId}-${AWS::Region}",
        "cloudFormationExecutionRoleArn": "arn:${AWS::Partition}:iam::${AWS::AccountId}:role/cdk-hnb659fds-cfn-exec-role-${AWS::AccountId}-${AWS::Region}",
        "stackTemplateAssetObjectUrl": "s3://cdk-hnb659fds-assets-${AWS::AccountId}-${AWS::Region}/21fbb51d7b23f6a6c262b46a9caee79d744a3ac019fd45422d988b96d44b2a22.json",
        "requiresBootstrapStackVersion": 6,
        "bootstrapStackVersionSsmParameter": "/cdk-bootstrap/hnb659fds/version",
        "additionalDependencies": [
          "CustomResourceVpcDefaultTestDeployAssert5F9D2F88.assets"
        ],
        "lookupRole": {
          "arn": "arn:${AWS::Partition}:iam::${AWS::AccountId}:role/cdk-hnb659fds-lookup-role-${AWS::AccountId}-${AWS::Region}",
          "requiresBootstrapStackVersion": 8,
          "bootstrapStackVersionSsmParameter": "/cdk-bootstrap/hnb659fds/version"
        }
      },
      "dependencies": [
        "CustomResourceVpcDefaultTestDeployAssert5F9D2F88.assets"
      ],
      "metadata": {
        "/CustomResourceVpc/DefaultTest/DeployAssert/BootstrapVersion": [
          {
            "type": "aws:cdk:logicalId",
            "data": "BootstrapVersion"
          }
        ],
        "/CustomResourceVpc/DefaultTest/DeployAssert/CheckBootstrapVersion": [
          {
            "type": "aws:cdk:logicalId",
            "data": "CheckBootstrapVersion"
          }
        ]
      },
      "displayName": "CustomResourceVpc/DefaultTest/DeployAssert"
    },
    "Tree": {
      "type": "cdk:tree",
      "properties": {
        "file": "tree.json"
      }
    }
  }
}<|MERGE_RESOLUTION|>--- conflicted
+++ resolved
@@ -17,11 +17,7 @@
         "validateOnSynth": false,
         "assumeRoleArn": "arn:${AWS::Partition}:iam::${AWS::AccountId}:role/cdk-hnb659fds-deploy-role-${AWS::AccountId}-${AWS::Region}",
         "cloudFormationExecutionRoleArn": "arn:${AWS::Partition}:iam::${AWS::AccountId}:role/cdk-hnb659fds-cfn-exec-role-${AWS::AccountId}-${AWS::Region}",
-<<<<<<< HEAD
-        "stackTemplateAssetObjectUrl": "s3://cdk-hnb659fds-assets-${AWS::AccountId}-${AWS::Region}/c7f3ddc39023b63753538d74b1aa084da9c01c8150ee12d695e3178e8ede86e3.json",
-=======
-        "stackTemplateAssetObjectUrl": "s3://cdk-hnb659fds-assets-${AWS::AccountId}-${AWS::Region}/4b1624b61fca1389a4ebf246b675b2c72beaeb85ceaea1719e985dff9745574b.json",
->>>>>>> ffd4b7d7
+        "stackTemplateAssetObjectUrl": "s3://cdk-hnb659fds-assets-${AWS::AccountId}-${AWS::Region}/93c40f25d0173af8d0156f91a9e24083311826bbdfe5bf0c18228435195e92ba.json",
         "requiresBootstrapStackVersion": 6,
         "bootstrapStackVersionSsmParameter": "/cdk-bootstrap/hnb659fds/version",
         "additionalDependencies": [
@@ -175,12 +171,6 @@
             "data": "VpcVPCGWBF912B6E"
           }
         ],
-        "/aws-cdk-customresources-vpc/DescribeVpcAttribute": [
-          {
-            "type": "aws:cdk:warning",
-            "data": "installLatestAwsSdk was not specified, and defaults to true. You probably do not want this. Set the global context flag '@aws-cdk/customresources:installLatestAwsSdkDefault' to false to switch this behavior off project-wide, or set the property explicitly to true if you know you need to call APIs that are not in Lambda's built-in SDK version. [ack: @aws-cdk/custom-resources:installLatestAwsSdkNotSpecified]"
-          }
-        ],
         "/aws-cdk-customresources-vpc/DescribeVpcAttribute/Resource/Default": [
           {
             "type": "aws:cdk:logicalId",
