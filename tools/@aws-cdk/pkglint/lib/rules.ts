import * as fs from 'fs';
import * as path from 'path';
import * as caseUtils from 'case';
import * as glob from 'glob';
import * as semver from 'semver';
import { LICENSE, NOTICE } from './licensing';
import { PackageJson, ValidationRule } from './packagejson';
import { cfnOnlyReadmeContents } from './readme-contents';
import {
  deepGet, deepSet,
  expectDevDependency, expectJSON,
  fileShouldBe, fileShouldBeginWith, fileShouldContain,
  fileShouldNotContain,
  findInnerPackages,
  monoRepoRoot,
} from './util';

const PKGLINT_VERSION = require('../package.json').version; // eslint-disable-line @typescript-eslint/no-require-imports
const AWS_SERVICE_NAMES = require('./aws-service-official-names.json'); // eslint-disable-line @typescript-eslint/no-require-imports

/**
 * Verify that the package name matches the directory name
 */
export class PackageNameMatchesDirectoryName extends ValidationRule {
  public readonly name = 'naming/package-matches-directory';

  public validate(pkg: PackageJson): void {
    const parts = pkg.packageRoot.split(path.sep);

    const expectedName = parts[parts.length - 2].startsWith('@')
      ? parts.slice(parts.length - 2).join('/')
      : parts[parts.length - 1];

    expectJSON(this.name, pkg, 'name', expectedName);
  }
}

/**
 * Verify that all packages have a description
 */
export class DescriptionIsRequired extends ValidationRule {
  public readonly name = 'package-info/require-description';

  public validate(pkg: PackageJson): void {
    if (!pkg.json.description) {
      pkg.report({ ruleName: this.name, message: 'Description is required' });
    }
  }
}

/**
 * Verify that all packages have a publishConfig with a publish tag set.
 */
export class PublishConfigTagIsRequired extends ValidationRule {
  public readonly name = 'package-info/publish-config-tag';

  // The list of packages that are publicly published in both v1 and v2.
  private readonly SHARED_PACKAGES = [
    '@aws-cdk/assert',
    '@aws-cdk/cloud-assembly-schema',
    '@aws-cdk/cloudformation-diff',
    '@aws-cdk/cx-api',
    '@aws-cdk/region-info',
    'aws-cdk',
    'awslint',
    'cdk-assets',
  ];

  public validate(pkg: PackageJson): void {
    if (pkg.json.private) { return; }

<<<<<<< HEAD
    // v1 packages that are v1-only (e.g., `@aws-cdk/aws-s3`) are always published as `latest`.
    // Packages that are published with the same namespace to both v1 and v2 are published as `latest-1` on v1 and `latest` on v2.
    // All v2-only packages are just `latest`.
    const defaultPublishTag = (cdkMajorVersion() === 2 || !this.SHARED_PACKAGES.includes(pkg.packageName)) ? 'latest' : 'latest-1';
=======
    // Now that v2 is GA, we publish all v2 packages with 'latest'; v1 packages get a 'latest-1' tag instead.
    const defaultPublishTag = cdkMajorVersion() === 2 ? 'latest' : 'latest-1';
>>>>>>> 7fb639af

    if (pkg.json.publishConfig?.tag !== defaultPublishTag) {
      pkg.report({
        ruleName: this.name,
        message: `publishConfig.tag must be ${defaultPublishTag}`,
        fix: (() => {
          const publishConfig = pkg.json.publishConfig ?? {};
          publishConfig.tag = defaultPublishTag;
          pkg.json.publishConfig = publishConfig;
        }),
      });
    }
  }
}

/**
 * Verify cdk.out directory is included in npmignore since we should not be
 * publishing it.
 */
export class CdkOutMustBeNpmIgnored extends ValidationRule {

  public readonly name = 'package-info/npm-ignore-cdk-out';

  public validate(pkg: PackageJson): void {

    const npmIgnorePath = path.join(pkg.packageRoot, '.npmignore');

    if (fs.existsSync(npmIgnorePath)) {

      const npmIgnore = fs.readFileSync(npmIgnorePath);

      if (!npmIgnore.includes('**/cdk.out')) {
        pkg.report({
          ruleName: this.name,
          message: `${npmIgnorePath}: Must exclude **/cdk.out`,
          fix: () => fs.writeFileSync(
            npmIgnorePath,
            `${npmIgnore}\n# exclude cdk artifacts\n**/cdk.out`,
          ),
        });
      }
    }
  }

}

/**
 * Repository must be our GitHub repo
 */
export class RepositoryCorrect extends ValidationRule {
  public readonly name = 'package-info/repository';

  public validate(pkg: PackageJson): void {
    expectJSON(this.name, pkg, 'repository.type', 'git');
    expectJSON(this.name, pkg, 'repository.url', 'https://github.com/aws/aws-cdk.git');
    const pkgDir = path.relative(monoRepoRoot(), pkg.packageRoot);
    expectJSON(this.name, pkg, 'repository.directory', pkgDir);
  }
}

/**
 * Homepage must point to the GitHub repository page.
 */
export class HomepageCorrect extends ValidationRule {
  public readonly name = 'package-info/homepage';

  public validate(pkg: PackageJson): void {
    expectJSON(this.name, pkg, 'homepage', 'https://github.com/aws/aws-cdk');
  }
}

/**
 * The license must be Apache-2.0.
 */
export class License extends ValidationRule {
  public readonly name = 'package-info/license';

  public validate(pkg: PackageJson): void {
    expectJSON(this.name, pkg, 'license', 'Apache-2.0');
  }
}

/**
 * There must be a license file that corresponds to the Apache-2.0 license.
 */
export class LicenseFile extends ValidationRule {
  public readonly name = 'license/license-file';

  public validate(pkg: PackageJson): void {
    fileShouldBe(this.name, pkg, 'LICENSE', LICENSE);
  }
}

/**
 * There must be a NOTICE file.
 */
export class NoticeFile extends ValidationRule {
  public readonly name = 'license/notice-file';

  public validate(pkg: PackageJson): void {
    fileShouldBeginWith(this.name, pkg, 'NOTICE', ...NOTICE.split('\n'));
  }
}

/**
 * NOTICE files must contain 3rd party attributions
 */
export class ThirdPartyAttributions extends ValidationRule {
  public readonly name = 'license/3p-attributions';

  public validate(pkg: PackageJson): void {
    const alwaysCheck = ['monocdk', 'aws-cdk-lib'];
    if (pkg.json.private && !alwaysCheck.includes(pkg.json.name)) {
      return;
    }
    const bundled = pkg.getAllBundledDependencies().filter(dep => !dep.startsWith('@aws-cdk'));
    const attribution = pkg.json.pkglint?.attribution ?? [];
    const noticePath = path.join(pkg.packageRoot, 'NOTICE');
    const lines = fs.existsSync(noticePath)
      ? fs.readFileSync(noticePath, { encoding: 'utf8' }).split('\n')
      : [];

    const re = /^\*\* (\S+)/;
    const attributions = lines.filter(l => re.test(l)).map(l => l.match(re)![1]);

    for (const dep of bundled) {
      if (!attributions.includes(dep)) {
        pkg.report({
          message: `Missing attribution for bundled dependency '${dep}' in NOTICE file.`,
          ruleName: this.name,
        });
      }
    }
    for (const attr of attributions) {
      if (!bundled.includes(attr) && !attribution.includes(attr)) {
        pkg.report({
          message: `Unnecessary attribution found for dependency '${attr}' in NOTICE file. Attribution is determined from package.json (all "bundledDependencies" or the list in "pkglint.attribution")`,
          ruleName: this.name,
        });
      }
    }
  }
}

/**
 * Author must be AWS (as an Organization)
 */
export class AuthorAWS extends ValidationRule {
  public readonly name = 'package-info/author';

  public validate(pkg: PackageJson): void {
    expectJSON(this.name, pkg, 'author.name', 'Amazon Web Services');
    expectJSON(this.name, pkg, 'author.url', 'https://aws.amazon.com');
    expectJSON(this.name, pkg, 'author.organization', true);
  }
}

/**
 * There must be a README.md file.
 */
export class ReadmeFile extends ValidationRule {
  public readonly name = 'package-info/README.md';

  public validate(pkg: PackageJson): void {
    const readmeFile = path.join(pkg.packageRoot, 'README.md');

    const scopes = pkg.json['cdk-build'] && pkg.json['cdk-build'].cloudformation;
    if (!scopes) {
      return;
    }
    if (pkg.packageName === '@aws-cdk/core') {
      return;
    }
    const scope: string = typeof scopes === 'string' ? scopes : scopes[0];
    const serviceName = AWS_SERVICE_NAMES[scope];

    // If this is a 'cfn-only' package, we fix the README to specific file contents, and
    // don't do any other checks.
    if (pkg.json.maturity === 'cfn-only') {
      fileShouldBe(this.name, pkg, 'README.md', cfnOnlyReadmeContents({
        cfnNamespace: scope,
        packageName: pkg.packageName,
      }));
      return;
    }

    // Otherwise, the cfn-specific disclaimer in it MUST NOT exist.
    const disclaimerRegex = beginEndRegex('CFNONLY DISCLAIMER');
    const currentReadme = readIfExists(readmeFile);
    if (currentReadme && disclaimerRegex.test(currentReadme)) {
      pkg.report({
        ruleName: this.name,
        message: 'README must not include CFNONLY DISCLAIMER section',
        fix: () => fs.writeFileSync(readmeFile, currentReadme.replace(disclaimerRegex, '')),
      });
    }

    const headline = serviceName && `${serviceName} Construct Library`;

    if (!fs.existsSync(readmeFile)) {
      pkg.report({
        ruleName: this.name,
        message: 'There must be a README.md file at the root of the package',
        fix: () => fs.writeFileSync(
          readmeFile,
          [
            `# ${headline || pkg.json.description}`,
            'This module is part of the[AWS Cloud Development Kit](https://github.com/aws/aws-cdk) project.',
          ].join('\n'),
        ),
      });
    } else if (headline) {
      const requiredFirstLine = `# ${headline}`;
      const [firstLine, ...rest] = fs.readFileSync(readmeFile, { encoding: 'utf8' }).split('\n');
      if (firstLine !== requiredFirstLine) {
        pkg.report({
          ruleName: this.name,
          message: `The title of the README.md file must be "${headline}"`,
          fix: () => fs.writeFileSync(readmeFile, [requiredFirstLine, ...rest].join('\n')),
        });
      }
    }
  }
}

/**
 * All packages must have a "maturity" declaration.
 *
 * The banner in the README must match the package maturity.
 *
 * As a way to seed the settings, if 'maturity' is missing but can
 * be auto-derived from 'stability', that will be the fix (otherwise
 * there is no fix).
 */
export class MaturitySetting extends ValidationRule {
  public readonly name = 'package-info/maturity';

  public validate(pkg: PackageJson): void {
    if (pkg.json.private) {
      // Does not apply to private packages!
      return;
    }

    if (pkg.json.features) {
      // Skip this in favour of the FeatureStabilityRule.
      return;
    }

    let maturity = pkg.json.maturity as string | undefined;
    const stability = pkg.json.stability as string | undefined;
    if (!maturity) {
      let fix;
      if (stability && ['stable', 'deprecated'].includes(stability)) {
        // We can autofix!
        fix = () => pkg.json.maturity = stability;
        maturity = stability;
      }

      pkg.report({
        ruleName: this.name,
        message: `Package is missing "maturity" setting (expected one of ${Object.keys(MATURITY_TO_STABILITY)})`,
        fix,
      });
    }

    if (pkg.json.deprecated && maturity !== 'deprecated') {
      pkg.report({
        ruleName: this.name,
        message: `Package is deprecated, but is marked with maturity "${maturity}"`,
        fix: () => pkg.json.maturity = 'deprecated',
      });
      maturity = 'deprecated';
    }

    const packageLevels = this.determinePackageLevels(pkg);

    const hasL1s = packageLevels.some(level => level === 'l1');
    const hasL2s = packageLevels.some(level => level === 'l2');
    if (hasL2s) {
      // validate that a package that contains L2s does not declare a 'cfn-only' maturity
      if (maturity === 'cfn-only') {
        pkg.report({
          ruleName: this.name,
          message: "Package that contains any L2s cannot declare a 'cfn-only' maturity",
          fix: () => pkg.json.maturity = 'experimental',
        });
      }
    } else if (hasL1s) {
      // validate that a package that contains only L1s declares a 'cfn-only' maturity
      if (maturity !== 'cfn-only') {
        pkg.report({
          ruleName: this.name,
          message: "Package that contains only L1s cannot declare a maturity other than 'cfn-only'",
          fix: () => pkg.json.maturity = 'cfn-only',
        });
      }
    }

    if (maturity) {
      this.validateReadmeHasBanner(pkg, maturity, packageLevels);
    }
  }

  private validateReadmeHasBanner(pkg: PackageJson, maturity: string, levelsPresent: string[]) {
    const badge = this.readmeBadge(maturity, levelsPresent);
    if (!badge) {
      // Somehow, we don't have a badge for this stability level
      return;
    }
    const readmeFile = path.join(pkg.packageRoot, 'README.md');
    if (!fs.existsSync(readmeFile)) {
      // Presence of the file is asserted by another rule
      return;
    }

    const readmeContent = fs.readFileSync(readmeFile, { encoding: 'utf8' });
    const badgeRegex = toRegExp(badge);
    if (!badgeRegex.test(readmeContent)) {
      // Removing a possible old, now invalid stability indication from the README.md before adding a new one
      const [title, ...body] = readmeContent.replace(/<!--BEGIN STABILITY BANNER-->(?:.|\n)+<!--END STABILITY BANNER-->\n+/m, '').split('\n');
      pkg.report({
        ruleName: this.name,
        message: `Missing stability banner for ${maturity} in README.md file`,
        fix: () => fs.writeFileSync(readmeFile, [title, badge, ...body].join('\n')),
      });
    }
  }

  private readmeBadge(maturity: string, levelsPresent: string[]) {
    const bannerContents = levelsPresent
      .map(level => fs.readFileSync(path.join(__dirname, 'banners', `${level}.${maturity}.md`), { encoding: 'utf-8' }).trim())
      .join('\n\n')
      .trim();

    const bannerLines = bannerContents.split('\n').map(s => s.trimRight());

    return [
      '<!--BEGIN STABILITY BANNER-->',
      '',
      '---',
      '',
      ...bannerLines,
      '',
      '---',
      '',
      '<!--END STABILITY BANNER-->',
      '',
    ].join('\n');
  }

  private determinePackageLevels(pkg: PackageJson): string[] {
    // Used to determine L1 by the presence of a .generated.ts file, but that depends
    // on the source having been built. Much more robust to look at the build INSTRUCTIONS
    // to see if this package has L1s.
    const hasL1 = !!pkg.json['cdk-build']?.cloudformation;

    const libFiles = glob.sync('lib/**/*.ts', {
      ignore: 'lib/**/*.d.ts', // ignore the generated TS declaration files
    });
    const hasL2 = libFiles.some(f => !f.endsWith('.generated.ts') && !f.endsWith('index.ts'));

    return [
      ...hasL1 ? ['l1'] : [],
      // If we don't have L1, then at least always paste in the L2 banner
      ...hasL2 || !hasL1 ? ['l2'] : [],
    ];
  }
}

const MATURITY_TO_STABILITY: Record<string, string> = {
  'cfn-only': 'experimental',
  'experimental': 'experimental',
  'developer-preview': 'experimental',
  'stable': 'stable',
  'deprecated': 'deprecated',
};

/**
 * There must be a stability setting, and it must match the package maturity.
 *
 * Maturity setting is leading here (as there are more options than the
 * stability setting), but the stability setting must be present for `jsii`
 * to properly read and encode it into the assembly.
 */
export class StabilitySetting extends ValidationRule {
  public readonly name = 'package-info/stability';

  public validate(pkg: PackageJson): void {
    if (pkg.json.private) {
      // Does not apply to private packages!
      return;
    }

    if (pkg.json.features) {
      // Skip this in favour of the FeatureStabilityRule.
      return;
    }

    const maturity = pkg.json.maturity as string | undefined;
    const stability = pkg.json.stability as string | undefined;

    const expectedStability = maturity ? MATURITY_TO_STABILITY[maturity] : undefined;
    if (!stability || (expectedStability && stability !== expectedStability)) {
      pkg.report({
        ruleName: this.name,
        message: `stability is '${stability}', but based on maturity is expected to be '${expectedStability}'`,
        fix: expectedStability ? (() => pkg.json.stability = expectedStability) : undefined,
      });
    }
  }
}

export class FeatureStabilityRule extends ValidationRule {
  public readonly name = 'package-info/feature-stability';
  private readonly badges: { [key: string]: string } = {
    'Not Implemented': 'https://img.shields.io/badge/not--implemented-black.svg?style=for-the-badge',
    'Experimental': 'https://img.shields.io/badge/experimental-important.svg?style=for-the-badge',
    'Developer Preview': 'https://img.shields.io/badge/developer--preview-informational.svg?style=for-the-badge',
    'Stable': 'https://img.shields.io/badge/stable-success.svg?style=for-the-badge',
  };

  public validate(pkg: PackageJson): void {
    if (pkg.json.private || !pkg.json.features) {
      return;
    }

    const featuresColumnWitdh = Math.max(
      13, // 'CFN Resources'.length
      ...pkg.json.features.map((feat: { name: string; }) => feat.name.length),
    );

    const stabilityBanner: string = [
      '<!--BEGIN STABILITY BANNER-->',
      '',
      '---',
      '',
      `Features${' '.repeat(featuresColumnWitdh - 8)} | Stability`,
      `--------${'-'.repeat(featuresColumnWitdh - 8)}-|-----------${'-'.repeat(Math.max(0, 100 - featuresColumnWitdh - 13))}`,
      ...this.featureEntries(pkg, featuresColumnWitdh),
      '',
      ...this.bannerNotices(pkg),
      '---',
      '',
      '<!--END STABILITY BANNER-->',
      '',
    ].join('\n');

    const readmeFile = path.join(pkg.packageRoot, 'README.md');
    if (!fs.existsSync(readmeFile)) {
      // Presence of the file is asserted by another rule
      return;
    }
    const readmeContent = fs.readFileSync(readmeFile, { encoding: 'utf8' });
    const stabilityRegex = toRegExp(stabilityBanner);
    if (!stabilityRegex.test(readmeContent)) {
      const [title, ...body] = readmeContent.replace(/<!--BEGIN STABILITY BANNER-->(?:.|\n)+<!--END STABILITY BANNER-->\n+/m, '').split('\n');
      pkg.report({
        ruleName: this.name,
        message: 'Stability banner does not match as expected',
        fix: () => fs.writeFileSync(readmeFile, [title, stabilityBanner, ...body].join('\n')),
      });
    }
  }

  private featureEntries(pkg: PackageJson, featuresColumnWitdh: number): string[] {
    const entries: string[] = [];
    if (pkg.json['cdk-build']?.cloudformation) {
      entries.push(`CFN Resources${' '.repeat(featuresColumnWitdh - 13)} | ![Stable](${this.badges.Stable})`);
    }
    pkg.json.features.forEach((feature: { [key: string]: string }) => {
      const badge = this.badges[feature.stability];
      if (!badge) {
        throw new Error(`Unknown stability - ${feature.stability}`);
      }
      entries.push(`${feature.name}${' '.repeat(featuresColumnWitdh - feature.name.length)} | ![${feature.stability}](${badge})`);
    });
    return entries;
  }

  private bannerNotices(pkg: PackageJson): string[] {
    const notices: string[] = [];
    if (pkg.json['cdk-build']?.cloudformation) {
      notices.push(readBannerFile('features-cfn-stable.md'));
      notices.push('');
    }

    const noticeOrder = ['Experimental', 'Developer Preview', 'Stable'];
    const stabilities = pkg.json.features.map((f: { [k: string]: string }) => f.stability);
    const filteredNotices = noticeOrder.filter(v => stabilities.includes(v));
    for (const notice of filteredNotices) {
      if (notices.length !== 0) {
        // This delimiter helps ensure proper parsing & rendering with various parsers
        notices.push('<!-- -->', '');
      }
      const lowerTrainCase = notice.toLowerCase().replace(/\s/g, '-');
      notices.push(readBannerFile(`features-${lowerTrainCase}.md`));
      notices.push('');
    }
    return notices;
  }
}

/**
 * Keywords must contain CDK keywords and be sorted
 */
export class CDKKeywords extends ValidationRule {
  public readonly name = 'package-info/keywords';

  public validate(pkg: PackageJson): void {
    if (!pkg.json.keywords) {
      pkg.report({
        ruleName: this.name,
        message: 'Must have keywords',
        fix: () => { pkg.json.keywords = []; },
      });
    }

    const keywords = pkg.json.keywords || [];

    if (keywords.indexOf('cdk') === -1) {
      pkg.report({
        ruleName: this.name,
        message: 'Keywords must mention CDK',
        fix: () => { pkg.json.keywords.splice(0, 0, 'cdk'); },
      });
    }

    if (keywords.indexOf('aws') === -1) {
      pkg.report({
        ruleName: this.name,
        message: 'Keywords must mention AWS',
        fix: () => { pkg.json.keywords.splice(0, 0, 'aws'); },
      });
    }
  }
}

/**
 * Requires projectReferences to be set in the jsii configuration.
 */
export class JSIIProjectReferences extends ValidationRule {
  public readonly name = 'jsii/project-references';

  public validate(pkg: PackageJson): void {
    if (!isJSII(pkg)) {
      return;
    }

    expectJSON(
      this.name,
      pkg,
      'jsii.projectReferences',
      pkg.json.name !== 'monocdk' && pkg.json.name !== 'aws-cdk-lib',
    );
  }
}

export class NoPeerDependenciesMonocdk extends ValidationRule {
  public readonly name = 'monocdk/no-peer';
  private readonly allowedPeer = ['constructs'];
  private readonly modules = ['monocdk', 'aws-cdk-lib'];

  public validate(pkg: PackageJson): void {
    if (!this.modules.includes(pkg.packageName)) {
      return;
    }

    const peers = Object.keys(pkg.peerDependencies).filter(peer => !this.allowedPeer.includes(peer));
    if (peers.length > 0) {
      pkg.report({
        ruleName: this.name,
        message: `Adding a peer dependency to the monolithic package ${pkg.packageName} is a breaking change, and thus not allowed.
         Added ${peers.join(' ')}`,
      });
    }
  }
}

/**
 * Validates that the same version of `constructs` is used wherever a dependency
 * is specified, so that they must all be udpated at the same time (through an
 * update to this rule).
 *
 * Note: v1 and v2 use different versions respectively.
 */
export class ConstructsVersion extends ValidationRule {
  public static readonly VERSION = cdkMajorVersion() === 2
    ? '^10.0.0'
    : '^3.3.69';

  public readonly name = 'deps/constructs';

  public validate(pkg: PackageJson) {
    const toCheck = new Array<string>();

    if ('constructs' in pkg.dependencies) {
      toCheck.push('dependencies');
    }
    if ('constructs' in pkg.devDependencies) {
      toCheck.push('devDependencies');
    }
    if ('constructs' in pkg.peerDependencies) {
      toCheck.push('peerDependencies');
    }

    for (const cfg of toCheck) {
      expectJSON(this.name, pkg, `${cfg}.constructs`, ConstructsVersion.VERSION);
    }
  }
}

/**
 * JSII Java package is required and must look sane
 */
export class JSIIJavaPackageIsRequired extends ValidationRule {
  public readonly name = 'jsii/java';

  public validate(pkg: PackageJson): void {
    if (!isJSII(pkg)) { return; }

    const moduleName = cdkModuleName(pkg.json.name);

    expectJSON(this.name, pkg, 'jsii.targets.java.maven.groupId', 'software.amazon.awscdk');
    expectJSON(this.name, pkg, 'jsii.targets.java.maven.artifactId', moduleName.mavenArtifactId, /-/g);

    const java = deepGet(pkg.json, ['jsii', 'targets', 'java', 'package']) as string | undefined;
    expectJSON(this.name, pkg, 'jsii.targets.java.package', moduleName.javaPackage, /\./g);
    if (java) {
      const expectedPrefix = moduleName.javaPackage.split('.').slice(0, 3).join('.');
      const actualPrefix = java.split('.').slice(0, 3).join('.');
      if (expectedPrefix !== actualPrefix) {
        pkg.report({
          ruleName: this.name,
          message: `JSII "java" package must share the first 3 elements of the expected one: ${expectedPrefix} vs ${actualPrefix}`,
          fix: () => deepSet(pkg.json, ['jsii', 'targets', 'java', 'package'], moduleName.javaPackage),
        });
      }
    }
  }
}

export class JSIIPythonTarget extends ValidationRule {
  public readonly name = 'jsii/python';

  public validate(pkg: PackageJson): void {
    if (!isJSII(pkg)) { return; }

    const moduleName = cdkModuleName(pkg.json.name);

    // See: https://github.com/aws/jsii/blob/master/docs/configuration.md#configuring-python

    expectJSON(this.name, pkg, 'jsii.targets.python.distName', moduleName.python.distName);
    expectJSON(this.name, pkg, 'jsii.targets.python.module', moduleName.python.module);
    expectJSON(this.name, pkg, 'jsii.targets.python.classifiers', ['Framework :: AWS CDK', 'Framework :: AWS CDK :: 1']);
  }
}

export class CDKPackage extends ValidationRule {
  public readonly name = 'package-info/scripts/package';

  public validate(pkg: PackageJson): void {
    // skip private packages
    if (pkg.json.private) { return; }

    const merkleMarker = '.LAST_PACKAGE';

    if (!shouldUseCDKBuildTools(pkg)) { return; }
    expectJSON(this.name, pkg, 'scripts.package', 'cdk-package');

    const outdir = 'dist';

    // if this is
    if (isJSII(pkg)) {
      expectJSON(this.name, pkg, 'jsii.outdir', outdir);
    }

    fileShouldContain(this.name, pkg, '.npmignore', outdir);
    fileShouldContain(this.name, pkg, '.gitignore', outdir);
    fileShouldContain(this.name, pkg, '.npmignore', merkleMarker);
    fileShouldContain(this.name, pkg, '.gitignore', merkleMarker);
  }
}

export class NoTsBuildInfo extends ValidationRule {
  public readonly name = 'npmignore/tsbuildinfo';

  public validate(pkg: PackageJson): void {
    // skip private packages
    if (pkg.json.private) { return; }

    // Stop 'tsconfig.tsbuildinfo' and regular '.tsbuildinfo' files from being
    // published to NPM.
    // We might at some point also want to strip tsconfig.json but for now,
    // the TypeScript DOCS BUILD needs to it to load the typescript source.
    fileShouldContain(this.name, pkg, '.npmignore', '*.tsbuildinfo');
  }
}

export class NoTestsInNpmPackage extends ValidationRule {
  public readonly name = 'npmignore/test';

  public validate(pkg: PackageJson): void {
    // skip private packages
    if (pkg.json.private) { return; }

    // Skip the CLI package, as its 'test' subdirectory is used at runtime.
    if (pkg.packageName === 'aws-cdk') { return; }

    // Exclude 'test/' directories from being packaged
    fileShouldContain(this.name, pkg, '.npmignore', 'test/');
  }
}

export class NoTsConfig extends ValidationRule {
  public readonly name = 'npmignore/tsconfig';

  public validate(pkg: PackageJson): void {
    // skip private packages
    if (pkg.json.private) { return; }

    fileShouldContain(this.name, pkg, '.npmignore', 'tsconfig.json');
  }
}

export class IncludeJsiiInNpmTarball extends ValidationRule {
  public readonly name = 'npmignore/jsii-included';

  public validate(pkg: PackageJson): void {
    // only jsii modules
    if (!isJSII(pkg)) { return; }

    // skip private packages
    if (pkg.json.private) { return; }

    fileShouldNotContain(this.name, pkg, '.npmignore', '.jsii');
    fileShouldContain(this.name, pkg, '.npmignore', '!.jsii'); // make sure .jsii is included
  }
}

/**
 * Verifies there is no dependency on "jsii" since it's defined at the repo
 * level.
 */
export class NoJsiiDep extends ValidationRule {
  public readonly name = 'dependencies/no-jsii';

  public validate(pkg: PackageJson): void {
    const predicate = (s: string) => s.startsWith('jsii');

    if (pkg.getDevDependency(predicate)) {
      pkg.report({
        ruleName: this.name,
        message: 'packages should not have a devDep on jsii since it is defined at the repo level',
        fix: () => pkg.removeDevDependency(predicate),
      });
    }
  }
}

/**
 * Verifies that the expected versions of node will be supported.
 */
export class NodeCompatibility extends ValidationRule {
  public readonly name = 'dependencies/node-version';

  public validate(pkg: PackageJson): void {
    const atTypesNode = pkg.getDevDependency('@types/node');
    if (atTypesNode && !atTypesNode.startsWith('^10.')) {
      pkg.report({
        ruleName: this.name,
        message: `packages must support node version 10 and up, but ${atTypesNode} is declared`,
        fix: () => pkg.addDevDependency('@types/node', '^10.17.5'),
      });
    }
  }
}

function isCdkModuleName(name: string) {
  return !!name.match(/^@aws-cdk\//);
}

/**
 * Computes the module name for various other purposes (java package, ...)
 */
function cdkModuleName(name: string) {
  const isCdkPkg = name === '@aws-cdk/core';
  const isLegacyCdkPkg = name === '@aws-cdk/cdk';

  let suffix = name;
  suffix = suffix.replace(/^aws-cdk-/, '');
  suffix = suffix.replace(/^@aws-cdk\//, '');

  const dotnetSuffix = suffix.split('-')
    .map(s => s === 'aws' ? 'AWS' : caseUtils.pascal(s))
    .join('.');

  const pythonName = suffix.replace(/^@/g, '').replace(/\//g, '.').split('.').map(caseUtils.kebab).join('.');

  // list of packages with special-cased Maven ArtifactId.
  const mavenIdMap: Record<string, string> = {
    '@aws-cdk/core': 'core',
    '@aws-cdk/cdk': 'cdk',
    '@aws-cdk/assertions': 'assertions',
    '@aws-cdk/assertions-alpha': 'assertions-alpha',
  };
  /* eslint-disable @typescript-eslint/indent */
  const mavenArtifactId =
    name in mavenIdMap ? mavenIdMap[name] :
    (suffix.startsWith('aws-') || suffix.startsWith('alexa-')) ? suffix.replace(/aws-/, '') :
    suffix.startsWith('cdk-') ? suffix : `cdk-${suffix}`;
  /* eslint-enable @typescript-eslint/indent */

  return {
    javaPackage: `software.amazon.awscdk${isLegacyCdkPkg ? '' : `.${suffix.replace(/aws-/, 'services-').replace(/-/g, '.')}`}`,
    mavenArtifactId,
    dotnetNamespace: `Amazon.CDK${isCdkPkg ? '' : `.${dotnetSuffix}`}`,
    python: {
      distName: `aws-cdk.${pythonName}`,
      module: `aws_cdk.${pythonName.replace(/-/g, '_')}`,
    },
  };
}

/**
 * JSII .NET namespace is required and must look sane
 */
export class JSIIDotNetNamespaceIsRequired extends ValidationRule {
  public readonly name = 'jsii/dotnet';

  public validate(pkg: PackageJson): void {
    if (!isJSII(pkg)) { return; }

    // skip the legacy @aws-cdk/cdk because we actually did not rename
    // the .NET module, so we are not publishing the deprecated one
    if (pkg.packageName === '@aws-cdk/cdk') { return; }

    const dotnet = deepGet(pkg.json, ['jsii', 'targets', 'dotnet', 'namespace']) as string | undefined;
    const moduleName = cdkModuleName(pkg.json.name);
    expectJSON(this.name, pkg, 'jsii.targets.dotnet.namespace', moduleName.dotnetNamespace, /\./g, /*case insensitive*/ true);

    if (dotnet) {
      const actualPrefix = dotnet.split('.').slice(0, 2).join('.');
      const expectedPrefix = moduleName.dotnetNamespace.split('.').slice(0, 2).join('.');
      if (actualPrefix !== expectedPrefix) {
        pkg.report({
          ruleName: this.name,
          message: `.NET namespace must share the first two segments of the default namespace, '${expectedPrefix}' vs '${actualPrefix}'`,
          fix: () => deepSet(pkg.json, ['jsii', 'targets', 'dotnet', 'namespace'], moduleName.dotnetNamespace),
        });
      }
    }
  }
}

/**
 * JSII .NET namespace is required and must look sane
 */
export class JSIIDotNetIconUrlIsRequired extends ValidationRule {
  public readonly name = 'jsii/dotnet/icon-url';

  public validate(pkg: PackageJson): void {
    if (!isJSII(pkg)) { return; }

    const CDK_LOGO_URL = 'https://raw.githubusercontent.com/aws/aws-cdk/master/logo/default-256-dark.png';
    expectJSON(this.name, pkg, 'jsii.targets.dotnet.iconUrl', CDK_LOGO_URL);
  }
}

/**
 * The package must depend on cdk-build-tools
 */
export class MustDependOnBuildTools extends ValidationRule {
  public readonly name = 'dependencies/build-tools';

  public validate(pkg: PackageJson): void {
    if (!shouldUseCDKBuildTools(pkg)) { return; }

    // We can't ACTUALLY require cdk-build-tools/package.json here,
    // because WE don't depend on cdk-build-tools and we don't know if
    // the package does.
    expectDevDependency(this.name,
      pkg,
      '@aws-cdk/cdk-build-tools',
      `${PKGLINT_VERSION}`); // eslint-disable-line @typescript-eslint/no-require-imports
  }
}

/**
 * Build script must be 'cdk-build'
 */
export class MustUseCDKBuild extends ValidationRule {
  public readonly name = 'package-info/scripts/build';

  public validate(pkg: PackageJson): void {
    if (!shouldUseCDKBuildTools(pkg)) { return; }

    expectJSON(this.name, pkg, 'scripts.build', 'cdk-build');

    // cdk-build will write a hash file that we have to ignore.
    const merkleMarker = '.LAST_BUILD';
    fileShouldContain(this.name, pkg, '.gitignore', merkleMarker);
    fileShouldContain(this.name, pkg, '.npmignore', merkleMarker);
  }
}

/**
 * Dependencies in both regular and peerDependencies must agree in semver
 *
 * In particular, verify that depVersion satisfies peerVersion. This prevents
 * us from instructing NPM to construct impossible closures, where we say:
 *
 *    peerDependency: A@1.0.0
 *    dependency: A@2.0.0
 *
 * There is no version of A that would satisfy this.
 *
 * The other way around is not necessary--the depVersion can be bumped without
 * bumping the peerVersion (if the API didn't change this may be perfectly
 * valid). This prevents us from restricting a user's potential combinations of
 * libraries unnecessarily.
 */
export class RegularDependenciesMustSatisfyPeerDependencies extends ValidationRule {
  public readonly name = 'dependencies/peer-dependencies-satisfied';

  public validate(pkg: PackageJson): void {
    for (const [depName, peerVersion] of Object.entries(pkg.peerDependencies)) {
      const depVersion = pkg.dependencies[depName];
      if (depVersion === undefined) { continue; }

      // Make sure that depVersion satisfies peerVersion.
      if (!semver.intersects(depVersion, peerVersion)) {
        pkg.report({
          ruleName: this.name,
          message: `dependency ${depName}: concrete version ${depVersion} does not match peer version '${peerVersion}'`,
          fix: () => pkg.addPeerDependency(depName, depVersion),
        });
      }
    }
  }
}

/**
 * Check that dependencies on @aws-cdk/ packages use point versions (not version ranges)
 * and that they are also defined in `peerDependencies`.
 */
export class MustDependonCdkByPointVersions extends ValidationRule {
  public readonly name = 'dependencies/cdk-point-dependencies';

  public validate(pkg: PackageJson): void {
    // yes, ugly, but we have a bunch of references to other files in the repo.
    // we use the root package.json to determine what should be the version
    // across the repo: in local builds, this should be 0.0.0 and in CI builds
    // this would be the actual version of the repo after it's been aligned
    // using scripts/align-version.sh
    const expectedVersion = require(path.join(monoRepoRoot(), 'package.json')).version; // eslint-disable-line @typescript-eslint/no-require-imports
    const ignore = [
      '@aws-cdk/cloudformation-diff',
      '@aws-cdk/cfnspec',
      '@aws-cdk/cx-api',
      '@aws-cdk/cloud-assembly-schema',
      '@aws-cdk/region-info',
      // Private packages
      ...fs.readdirSync(path.join(monoRepoRoot(), 'tools', '@aws-cdk')).map((name) => `@aws-cdk/${name}`),
    ];

    for (const [depName, depVersion] of Object.entries(pkg.dependencies)) {
      if (!isCdkModuleName(depName) || ignore.includes(depName)) {
        continue;
      }

      const peerDep = pkg.peerDependencies[depName];
      if (!peerDep) {
        pkg.report({
          ruleName: this.name,
          message: `dependency ${depName} must also appear in peerDependencies`,
          fix: () => pkg.addPeerDependency(depName, expectedVersion),
        });
      }

      if (peerDep !== expectedVersion) {
        pkg.report({
          ruleName: this.name,
          message: `peer dependency ${depName} should have the version ${expectedVersion}`,
          fix: () => pkg.addPeerDependency(depName, expectedVersion),
        });
      }

      if (depVersion !== expectedVersion) {
        pkg.report({
          ruleName: this.name,
          message: `dependency ${depName}: dependency version must be ${expectedVersion}`,
          fix: () => pkg.addDependency(depName, expectedVersion),
        });
      }
    }
  }
}

export class MustIgnoreSNK extends ValidationRule {
  public readonly name = 'ignore/strong-name-key';

  public validate(pkg: PackageJson): void {
    fileShouldContain(this.name, pkg, '.npmignore', '*.snk');
    fileShouldContain(this.name, pkg, '.gitignore', '*.snk');
  }
}

export class MustIgnoreJunitXml extends ValidationRule {
  public readonly name = 'ignore/junit';

  public validate(pkg: PackageJson): void {
    fileShouldContain(this.name, pkg, '.npmignore', 'junit.xml');
    fileShouldContain(this.name, pkg, '.gitignore', 'junit.xml');
  }
}

export class NpmIgnoreForJsiiModules extends ValidationRule {
  public readonly name = 'ignore/jsii';

  public validate(pkg: PackageJson): void {
    if (!isJSII(pkg)) { return; }

    fileShouldContain(this.name, pkg, '.npmignore',
      '*.ts',
      '!*.d.ts',
      '!*.js',
      '!*.lit.ts', // <- This is part of the module's documentation!
      'coverage',
      '.nyc_output',
      '*.tgz',
    );
  }
}

/**
 * Must use 'cdk-watch' command
 */
export class MustUseCDKWatch extends ValidationRule {
  public readonly name = 'package-info/scripts/watch';

  public validate(pkg: PackageJson): void {
    if (!shouldUseCDKBuildTools(pkg)) { return; }

    expectJSON(this.name, pkg, 'scripts.watch', 'cdk-watch');
  }
}

/**
 * Must have 'rosetta:extract' command if this package is JSII-enabled.
 */
export class MustHaveRosettaExtract extends ValidationRule {
  public readonly name = 'package-info/scripts/rosetta:extract';

  public validate(pkg: PackageJson): void {
    if (!isJSII(pkg)) { return; }

    expectJSON(this.name, pkg, 'scripts.rosetta:extract', 'yarn --silent jsii-rosetta extract');
  }
}

/**
 * Must use 'cdk-test' command
 */
export class MustUseCDKTest extends ValidationRule {
  public readonly name = 'package-info/scripts/test';

  public validate(pkg: PackageJson): void {
    if (!shouldUseCDKBuildTools(pkg)) { return; }
    if (!hasTestDirectory(pkg)) { return; }

    expectJSON(this.name, pkg, 'scripts.test', 'cdk-test');

    // 'cdk-test' will calculate coverage, so have the appropriate
    // files in .gitignore.
    fileShouldContain(this.name, pkg, '.gitignore', '.nyc_output');
    fileShouldContain(this.name, pkg, '.gitignore', 'coverage');
    fileShouldContain(this.name, pkg, '.gitignore', 'nyc.config.js');
  }
}

/**
 * Must declare minimum node version
 */
export class MustHaveNodeEnginesDeclaration extends ValidationRule {
  public readonly name = 'package-info/engines';

  public validate(pkg: PackageJson): void {
    if (cdkMajorVersion() === 2) {
      expectJSON(this.name, pkg, 'engines.node', '>= 14.15.0');
    } else {
      expectJSON(this.name, pkg, 'engines.node', '>= 10.13.0 <13 || >=13.7.0');
    }
  }
}

/**
 * Scripts that run integ tests must also have the individual 'integ' script to update them
 *
 * This commands comes from the dev-dependency cdk-integ-tools.
 */
export class MustHaveIntegCommand extends ValidationRule {
  public readonly name = 'package-info/scripts/integ';

  public validate(pkg: PackageJson): void {
    if (!hasIntegTests(pkg)) { return; }

    expectJSON(this.name, pkg, 'scripts.integ', 'cdk-integ');

    // We can't ACTUALLY require cdk-build-tools/package.json here,
    // because WE don't depend on cdk-build-tools and we don't know if
    // the package does.
    expectDevDependency(this.name,
      pkg,
      '@aws-cdk/cdk-integ-tools',
      `${PKGLINT_VERSION}`); // eslint-disable-line @typescript-eslint/no-require-imports
  }
}

/**
 * Checks API backwards compatibility against the latest released version.
 */
export class CompatScript extends ValidationRule {
  public readonly name = 'package-info/scripts/compat';

  public validate(pkg: PackageJson): void {
    if (!isJSII(pkg)) { return ; }

    expectJSON(this.name, pkg, 'scripts.compat', 'cdk-compat');
  }
}

export class PkgLintAsScript extends ValidationRule {
  public readonly name = 'package-info/scripts/pkglint';

  public validate(pkg: PackageJson): void {
    const script = 'pkglint -f';

    expectDevDependency(this.name, pkg, '@aws-cdk/pkglint', `${PKGLINT_VERSION}`); // eslint-disable-line @typescript-eslint/no-require-imports

    if (!pkg.npmScript('pkglint')) {
      pkg.report({
        ruleName: this.name,
        message: 'a script called "pkglint" must be included to allow fixing package linting issues',
        fix: () => pkg.changeNpmScript('pkglint', () => script),
      });
    }

    if (pkg.npmScript('pkglint') !== script) {
      pkg.report({
        ruleName: this.name,
        message: 'the pkglint script should be: ' + script,
        fix: () => pkg.changeNpmScript('pkglint', () => script),
      });
    }
  }
}

export class NoStarDeps extends ValidationRule {
  public readonly name = 'dependencies/no-star';

  public validate(pkg: PackageJson) {
    reportStarDeps(this.name, pkg.json.depedencies);
    reportStarDeps(this.name, pkg.json.devDependencies);

    function reportStarDeps(ruleName: string, deps?: any) {
      deps = deps || {};
      Object.keys(deps).forEach(d => {
        if (deps[d] === '*') {
          pkg.report({
            ruleName,
            message: `star dependency not allowed for ${d}`,
          });
        }
      });
    }
  }
}

interface VersionCount {
  version: string;
  count: number;
}

/**
 * All consumed versions of dependencies must be the same
 *
 * NOTE: this rule will only be useful when validating multiple package.jsons at the same time
 */
export class AllVersionsTheSame extends ValidationRule {
  public readonly name = 'dependencies/versions-consistent';

  private readonly ourPackages: {[pkg: string]: string} = {};
  private readonly usedDeps: {[pkg: string]: VersionCount[]} = {};

  public prepare(pkg: PackageJson): void {
    this.ourPackages[pkg.json.name] = pkg.json.version;
    this.recordDeps(pkg.json.dependencies);
    this.recordDeps(pkg.json.devDependencies);
  }

  public validate(pkg: PackageJson): void {
    this.validateDeps(pkg, 'dependencies');
    this.validateDeps(pkg, 'devDependencies');
  }

  private recordDeps(deps: {[pkg: string]: string} | undefined) {
    if (!deps) { return; }

    Object.keys(deps).forEach(dep => {
      this.recordDep(dep, deps[dep]);
    });
  }

  private validateDeps(pkg: PackageJson, section: string) {
    if (!pkg.json[section]) { return; }

    Object.keys(pkg.json[section]).forEach(dep => {
      this.validateDep(pkg, section, dep);
    });
  }

  private recordDep(dep: string, version: string) {
    if (version === '*') {
      // '*' does not give us info, so skip
      return;
    }

    if (!(dep in this.usedDeps)) {
      this.usedDeps[dep] = [];
    }

    const i = this.usedDeps[dep].findIndex(vc => vc.version === version);
    if (i === -1) {
      this.usedDeps[dep].push({ version, count: 1 });
    } else {
      this.usedDeps[dep][i].count += 1;
    }
  }

  private validateDep(pkg: PackageJson, depField: string, dep: string) {
    if (dep in this.ourPackages) {
      expectJSON(this.name, pkg, depField + '.' + dep, this.ourPackages[dep]);
      return;
    }

    // Otherwise, must match the majority version declaration. Might be empty if we only
    // have '*', in which case that's fine.
    if (!(dep in this.usedDeps)) { return; }

    const versions = this.usedDeps[dep];
    versions.sort((a, b) => b.count - a.count);
    expectJSON(this.name, pkg, depField + '.' + dep, versions[0].version);
  }
}

export class AwsLint extends ValidationRule {
  public readonly name = 'awslint';

  public validate(pkg: PackageJson) {
    if (!isJSII(pkg)) {
      return;
    }

    if (!isAWS(pkg)) {
      return;
    }

    expectJSON(this.name, pkg, 'scripts.awslint', 'cdk-awslint');
  }
}

export class Cfn2Ts extends ValidationRule {
  public readonly name = 'cfn2ts';

  public validate(pkg: PackageJson) {
    if (!isJSII(pkg) || !isAWS(pkg)) {
      return expectJSON(this.name, pkg, 'scripts.cfn2ts', undefined);
    }

    expectJSON(this.name, pkg, 'scripts.cfn2ts', 'cfn2ts');
  }
}

/**
 * Packages inside JSII packages (typically used for embedding Lambda handles)
 * must only have dev dependencies and their node_modules must not be published.
 *
 * We might loosen this at some point but we'll have to bundle all runtime dependencies
 * and we don't have good transitive license checks.
 */
export class PackageInJsiiPackageNoRuntimeDeps extends ValidationRule {
  public readonly name = 'lambda-packages-no-runtime-deps';

  public validate(pkg: PackageJson) {
    if (!isJSII(pkg)) { return; }

    for (const inner of findInnerPackages(pkg.packageRoot)) {
      const innerPkg = PackageJson.fromDirectory(inner);

      if (Object.keys(innerPkg.dependencies).length > 0) {
        pkg.report({
          ruleName: `${this.name}:1`,
          message: `NPM Package '${innerPkg.packageName}' inside jsii package '${pkg.packageName}', can only have devDependencies`,
        });
      }

      const nodeModulesRelPath = path.relative(pkg.packageRoot, innerPkg.packageRoot) + '/node_modules';
      fileShouldContain(`${this.name}:2`, pkg, '.npmignore', nodeModulesRelPath);
    }
  }
}

/**
 * Requires packages to have fast-fail build scripts, allowing to combine build, test and package/extract in a single command.
 * This involves multiple targets: `build+test`, `build+extract`, `build+test+extract`, and `build+test+package`
 */
export class FastFailingBuildScripts extends ValidationRule {
  public readonly name = 'fast-failing-build-scripts';

  public validate(pkg: PackageJson) {
    const scripts = pkg.json.scripts || {};

    const hasTest = 'test' in scripts;
    const hasPack = 'package' in scripts;
    const hasExtract = 'rosetta:extract' in scripts;

    const cmdBuild = 'yarn build';
    expectJSON(this.name, pkg, 'scripts.build+test', hasTest ? [cmdBuild, 'yarn test'].join(' && ') : cmdBuild);
    expectJSON(this.name, pkg, 'scripts.build+extract', hasExtract ? [cmdBuild, 'yarn rosetta:extract'].join(' && ') : cmdBuild);

    const cmdBuildTest = 'yarn build+test';
    expectJSON(this.name, pkg, 'scripts.build+test+package', hasPack ? [cmdBuildTest, 'yarn package'].join(' && ') : cmdBuildTest);
    expectJSON(this.name, pkg, 'scripts.build+test+extract', hasExtract ? [cmdBuildTest, 'yarn rosetta:extract'].join(' && ') : cmdBuildTest);
  }
}

export class YarnNohoistBundledDependencies extends ValidationRule {
  public readonly name = 'yarn/nohoist-bundled-dependencies';

  public validate(pkg: PackageJson) {
    const bundled: string[] = pkg.json.bundleDependencies || pkg.json.bundledDependencies || [];
    if (bundled.length === 0) { return; }

    const repoPackageJson = path.resolve(monoRepoRoot(), 'package.json');

    const nohoist: string[] = require(repoPackageJson).workspaces.nohoist; // eslint-disable-line @typescript-eslint/no-require-imports

    const missing = new Array<string>();
    for (const dep of bundled) {
      for (const entry of [`${pkg.packageName}/${dep}`, `${pkg.packageName}/${dep}/**`]) {
        if (nohoist.indexOf(entry) >= 0) { continue; }
        missing.push(entry);
      }
    }

    if (missing.length > 0) {
      pkg.report({
        ruleName: this.name,
        message: `Repository-level 'workspaces.nohoist' directive is missing: ${missing.join(', ')}`,
        fix: () => {
          const packageJson = require(repoPackageJson); // eslint-disable-line @typescript-eslint/no-require-imports
          packageJson.workspaces.nohoist = [...packageJson.workspaces.nohoist, ...missing].sort();
          fs.writeFileSync(repoPackageJson, `${JSON.stringify(packageJson, null, 2)}\n`, { encoding: 'utf8' });
        },
      });
    }
  }
}

export class ConstructsDependency extends ValidationRule {
  public readonly name = 'constructs/dependency';

  public validate(pkg: PackageJson) {
    const REQUIRED_VERSION = ConstructsVersion.VERSION;;

    // require a "constructs" dependency if there's a @aws-cdk/core dependency
    const requiredDev = pkg.getDevDependency('@aws-cdk/core') && !pkg.getDevDependency('constructs');
    if (requiredDev || (pkg.devDependencies?.constructs && pkg.devDependencies?.constructs !== REQUIRED_VERSION)) {
      pkg.report({
        ruleName: this.name,
        message: `"constructs" must have a version requirement ${REQUIRED_VERSION}`,
        fix: () => {
          pkg.addDevDependency('constructs', REQUIRED_VERSION);
        },
      });
    }

    const requiredDep = pkg.dependencies?.['@aws-cdk/core'] && !pkg.dependencies?.constructs;
    if (requiredDep || (pkg.dependencies.constructs && pkg.dependencies.constructs !== REQUIRED_VERSION)) {
      pkg.report({
        ruleName: this.name,
        message: `"constructs" must have a version requirement ${REQUIRED_VERSION}`,
        fix: () => {
          pkg.addDependency('constructs', REQUIRED_VERSION);
        },
      });

      if (!pkg.peerDependencies.constructs || pkg.peerDependencies.constructs !== REQUIRED_VERSION) {
        pkg.report({
          ruleName: this.name,
          message: `"constructs" must have a version requirement ${REQUIRED_VERSION} in peerDependencies`,
          fix: () => {
            pkg.addPeerDependency('constructs', REQUIRED_VERSION);
          },
        });
      }
    }
  }
}

/**
 * Packages must depend on 'assert-internal', not on '@aws-cdk/assert'
 */
export class AssertDependency extends ValidationRule {
  public readonly name = 'assert/assert-dependency';

  public validate(pkg: PackageJson) {
    const devDeps = pkg.json.devDependencies ?? {};

    if ('@aws-cdk/assert' in devDeps) {
      pkg.report({
        ruleName: this.name,
        message: 'Package should depend on \'@aws-cdk/assert-internal\', not on \'@aws-cdk/assert\'',
        fix: () => {
          pkg.json.devDependencies['@aws-cdk/assert-internal'] = pkg.json.devDependencies['@aws-cdk/assert'];
          delete pkg.json.devDependencies['@aws-cdk/assert'];
        },
      });
    }
  }
}

/**
 * Do not announce new versions of AWS CDK modules in awscdk.io because it is very very spammy
 * and actually causes the @awscdkio twitter account to be blocked.
 *
 * https://github.com/construct-catalog/catalog/issues/24
 * https://github.com/construct-catalog/catalog/pull/22
 */
export class DoNotAnnounceInCatalog extends ValidationRule {
  public readonly name = 'catalog/no-announce';

  public validate(pkg: PackageJson) {
    if (!isJSII(pkg)) { return; }

    if (pkg.json.awscdkio?.announce !== false) {
      pkg.report({
        ruleName: this.name,
        message: 'missing "awscdkio.announce: false" in package.json',
        fix: () => {
          pkg.json.awscdkio = pkg.json.awscdkio ?? { };
          pkg.json.awscdkio.announce = false;
        },
      });
    }
  }
}

export class EslintSetup extends ValidationRule {
  public readonly name = 'package-info/eslint';

  public validate(pkg: PackageJson) {
    const eslintrcFilename = '.eslintrc.js';
    if (!fs.existsSync(eslintrcFilename)) {
      pkg.report({
        ruleName: this.name,
        message: 'There must be a .eslintrc.js file at the root of the package',
        fix: () => {
          const rootRelative = path.relative(pkg.packageRoot, repoRoot(pkg.packageRoot));
          fs.writeFileSync(
            eslintrcFilename,
            [
              `const baseConfig = require('${rootRelative}/tools/@aws-cdk/cdk-build-tools/config/eslintrc');`,
              "baseConfig.parserOptions.project = __dirname + '/tsconfig.json';",
              'module.exports = baseConfig;',
            ].join('\n') + '\n',
          );
        },
      });
    }
    fileShouldContain(this.name, pkg, '.gitignore', '!.eslintrc.js');
    fileShouldContain(this.name, pkg, '.npmignore', '.eslintrc.js');
  }
}

export class JestSetup extends ValidationRule {
  public readonly name = 'package-info/jest.config';

  public validate(pkg: PackageJson): void {
    const cdkBuild = pkg.json['cdk-build'] || {};

    // check whether the package.json contains the "jest" key,
    // which we no longer use
    if (pkg.json.jest) {
      pkg.report({
        ruleName: this.name,
        message: 'Using Jest is set through a flag in the "cdk-build" key in package.json, the "jest" key is ignored',
        fix: () => {
          delete pkg.json.jest;
          cdkBuild.jest = true;
          pkg.json['cdk-build'] = cdkBuild;
        },
      });
    }

    // this rule should only be enforced for packages that use Jest for testing
    if (!cdkBuild.jest) {
      return;
    }

    const jestConfigFilename = 'jest.config.js';
    if (!fs.existsSync(jestConfigFilename)) {
      pkg.report({
        ruleName: this.name,
        message: 'There must be a jest.config.js file at the root of the package',
        fix: () => {
          const rootRelative = path.relative(pkg.packageRoot, repoRoot(pkg.packageRoot));
          fs.writeFileSync(
            jestConfigFilename,
            [
              `const baseConfig = require('${rootRelative}/tools/@aws-cdk/cdk-build-tools/config/jest.config');`,
              'module.exports = baseConfig;',
            ].join('\n') + '\n',
          );
        },
      });
    }
    fileShouldContain(this.name, pkg, '.gitignore', '!jest.config.js');
    fileShouldContain(this.name, pkg, '.npmignore', 'jest.config.js');

    if (!(pkg.json.devDependencies ?? {})['@types/jest']) {
      pkg.report({
        ruleName: `${this.name}.types`,
        message: 'There must be a devDependency on \'@types/jest\' if you use jest testing',
      });
    }


  }
}

export class UbergenPackageVisibility extends ValidationRule {
  public readonly name = 'ubergen/package-visibility';

  // The ONLY (non-alpha) packages that should be published for v2.
  // These include dependencies of the CDK CLI (aws-cdk).
  private readonly v2PublicPackages = [
    '@aws-cdk/assert',
    '@aws-cdk/cfnspec',
    '@aws-cdk/cloud-assembly-schema',
    '@aws-cdk/cloudformation-diff',
    '@aws-cdk/cx-api',
    '@aws-cdk/region-info',
    'aws-cdk-lib',
    'aws-cdk',
    'awslint',
    'cdk',
    'cdk-assets',
  ];

  public validate(pkg: PackageJson): void {
    if (cdkMajorVersion() === 2) {
      // Only alpha packages and packages in the publicPackages list should be "public". Everything else should be private.
      if (this.v2PublicPackages.includes(pkg.json.name) && pkg.json.private === true) {
        pkg.report({
          ruleName: this.name,
          message: 'Package must be public',
          fix: () => {
            delete pkg.json.private;
          },
        });
      } else if (!this.v2PublicPackages.includes(pkg.json.name) && pkg.json.private !== true && !pkg.packageName.endsWith('-alpha')) {
        pkg.report({
          ruleName: this.name,
          message: 'Package must not be public',
          fix: () => {
            delete pkg.json.private;
            pkg.json.private = true;
          },
        });
      }
    } else {
      if (pkg.json.private && !pkg.json.ubergen?.exclude) {
        pkg.report({
          ruleName: this.name,
          message: 'ubergen.exclude must be configured for private packages',
          fix: () => {
            pkg.json.ubergen = {
              exclude: true,
            };
          },
        });
      }
    }
  }
}

/**
 * No experimental dependencies.
 * In v2 all experimental modules will be released separately from aws-cdk-lib. This means that:
 * 1. Stable modules can't depend on experimental modules as it will creates a cyclic dependency.
 * 2. Experimental modules shouldn't depend on experimental modules as it will create a coupling between their graduation (cause of 1).
 * 2 specify "shouldn't" as in some cases we might allow it (using the `excludedDependencies` map), but the default is to not allow it.
 */
export class NoExperimentalDependents extends ValidationRule {
  public name = 'no-experimental-dependencies';

  // experimental -> experimental dependencies that are allowed for now.
  private readonly excludedDependencies = new Map([
    ['@aws-cdk/aws-secretsmanager', ['@aws-cdk/aws-sam']],
    ['@aws-cdk/aws-kinesisanalytics-flink', ['@aws-cdk/aws-kinesisanalytics']],
    ['@aws-cdk/aws-apigatewayv2-integrations', ['@aws-cdk/aws-apigatewayv2']],
    ['@aws-cdk/aws-apigatewayv2-authorizers', ['@aws-cdk/aws-apigatewayv2']],
    ['@aws-cdk/aws-events-targets', ['@aws-cdk/aws-kinesisfirehose']],
    ['@aws-cdk/aws-kinesisfirehose-destinations', ['@aws-cdk/aws-kinesisfirehose']],
    ['@aws-cdk/aws-iot-actions', ['@aws-cdk/aws-iot', '@aws-cdk/aws-kinesisfirehose']],
  ]);

  private readonly excludedModules = ['@aws-cdk/cloudformation-include'];

  public validate(pkg: PackageJson): void {
    if (this.excludedModules.includes(pkg.packageName)) {
      return;
    }
    if (!isCdkModuleName(pkg.packageName)) {
      return;
    }

    if (!isIncludedInMonolith(pkg)) {
      return;
    }

    Object.keys(pkg.dependencies).forEach(dep => {
      if (!isCdkModuleName(dep)) {
        return;
      }

      // eslint-disable-next-line @typescript-eslint/no-require-imports
      const stability = require(`${dep}/package.json`).stability;
      if (stability === 'experimental') {
        if (this.excludedDependencies.get(pkg.packageName)?.includes(dep)) {
          return;
        }
        pkg.report({
          ruleName: this.name,
          message: `It is not allowed to depend on experimental modules. ${pkg.packageName} added a dependency on experimental module ${dep}`,
        });
      }
    });
  }

}

/*
 * Enforces that the aws-cdk-lib README contains all of the core documentation from the @aws-cdk/core README
 * so users of CDKv2 see all of the core documentation when viewing the aws-cdk-lib docs.
 */
export class AwsCdkLibReadmeMatchesCore extends ValidationRule {
  public readonly name = 'package-info/README.md/aws-cdk-lib-and-core';
  private readonly CORE_DOC_SECTION_REGEX = /<\!--BEGIN CORE DOCUMENTATION-->[\s\S]+<\!--END CORE DOCUMENTATION-->/m;

  public validate(pkg: PackageJson): void {
    if (pkg.json.name !== 'aws-cdk-lib') { return; }

    const coreReadmeFile = path.join(monoRepoRoot(), 'packages', '@aws-cdk', 'core', 'README.md');
    const readmeFile = path.join(pkg.packageRoot, 'README.md');

    const awsCoreMatch = fs.readFileSync(coreReadmeFile, { encoding: 'utf8' }).match(this.CORE_DOC_SECTION_REGEX);
    const awsCdkLibReadme = fs.readFileSync(readmeFile, { encoding: 'utf8' });
    const awsCdkLibMatch = awsCdkLibReadme.match(this.CORE_DOC_SECTION_REGEX);

    const missingSectionMsg = '@aws-cdk/core and aws-cdk-lib READMEs must include section markers (<!--BEGIN/END CORE DOCUMENTATION-->) to define what content should be shared between them';
    if (!awsCoreMatch) {
      pkg.report({
        ruleName: this.name,
        message: missingSectionMsg,
      });
    } else if (!awsCdkLibMatch) {
      pkg.report({
        ruleName: this.name,
        message: missingSectionMsg,
        fix: () => fs.writeFileSync(readmeFile, [awsCdkLibReadme, awsCoreMatch[0]].join('\n')),
      });
    } else if (awsCoreMatch[0] !== awsCdkLibMatch[0]) {
      pkg.report({
        ruleName: this.name,
        message: 'aws-cdk-lib README does not include a core documentation section that matches @aws-cdk/core',
        fix: () => fs.writeFileSync(readmeFile, awsCdkLibMatch.input!.replace(this.CORE_DOC_SECTION_REGEX, awsCoreMatch[0])),
      });
    }
  }
}

/**
 * Enforces that the aws-cdk's package.json on the V2 branch does not have the "main"
 * and "types" keys filled.
 */
export class CdkCliV2MissesMainAndTypes extends ValidationRule {
  public readonly name = 'aws-cdk/cli/v2/package.json/main';

  public validate(pkg: PackageJson): void {
    // this rule only applies to the CLI
    if (pkg.json.name !== 'aws-cdk') { return; }
    // this only applies to V2
    if (cdkMajorVersion() === 1) { return; }

    if (pkg.json.main || pkg.json.types) {
      pkg.report({
        ruleName: this.name,
        message: 'The package.json file for the aws-cdk CLI package in V2 cannot have "main" and "types" keys',
        fix: () => {
          delete pkg.json.main;
          delete pkg.json.types;
        },
      });
    }
  }
}

/**
 * Determine whether this is a JSII package
 *
 * A package is a JSII package if there is 'jsii' section in the package.json
 */
function isJSII(pkg: PackageJson): boolean {
  return (pkg.json.jsii !== undefined);
}

/**
 * Indicates that this is an "AWS" package (i.e. that it it has a cloudformation source)
 * @param pkg
 */
function isAWS(pkg: PackageJson): boolean {
  return pkg.json['cdk-build']?.cloudformation != null;
}

/**
 * Determine whether the package has tests
 *
 * A package has tests if the root/test directory exists
 */
function hasTestDirectory(pkg: PackageJson) {
  return fs.existsSync(path.join(pkg.packageRoot, 'test'));
}

/**
 * Whether this package has integ tests
 *
 * A package has integ tests if it mentions 'cdk-integ' in the "test" script.
 */
function hasIntegTests(pkg: PackageJson) {
  if (!hasTestDirectory(pkg)) { return false; }

  const files = fs.readdirSync(path.join(pkg.packageRoot, 'test'));
  return files.some(p => p.startsWith('integ.'));
}

/**
 * Return whether this package should use CDK build tools
 */
function shouldUseCDKBuildTools(pkg: PackageJson) {
  const exclude = [
    '@aws-cdk/cdk-build-tools',
    '@aws-cdk/script-tests',
    'awslint',
  ];

  return !exclude.includes(pkg.packageName);
}

function repoRoot(dir: string) {
  let root = dir;
  for (let i = 0; i < 50 && !fs.existsSync(path.join(root, 'yarn.lock')); i++) {
    root = path.dirname(root);
  }
  return root;
}

function toRegExp(str: string): RegExp {
  return new RegExp(str.replace(/[.*+?^${}()|[\]\\]/g, '\\$&').replace(/\w+/g, '\\w+'));
}

function readBannerFile(file: string): string {
  return fs.readFileSync(path.join(__dirname, 'banners', file), { encoding: 'utf-8' }).trim();
}

function cdkMajorVersion(): number {
  // eslint-disable-next-line @typescript-eslint/no-require-imports
  const releaseJson = require(`${monoRepoRoot()}/release.json`);
  return releaseJson.majorVersion as number;
}

/**
 * Should this package be included in the monolithic package.
 */
function isIncludedInMonolith(pkg: PackageJson): boolean {
  if (pkg.json.ubergen?.exclude) {
    return false;
  } else if (!isJSII(pkg)) {
    return false;
  } else if (pkg.json.deprecated) {
    return false;
  }
  return true;
}

function beginEndRegex(label: string) {
  return new RegExp(`(<\!--BEGIN ${label}-->)([\s\S]+)(<\!--END ${label}-->)`, 'm');
}

function readIfExists(filename: string): string | undefined {
  return fs.existsSync(filename) ? fs.readFileSync(filename, { encoding: 'utf8' }) : undefined;
}<|MERGE_RESOLUTION|>--- conflicted
+++ resolved
@@ -69,15 +69,10 @@
   public validate(pkg: PackageJson): void {
     if (pkg.json.private) { return; }
 
-<<<<<<< HEAD
     // v1 packages that are v1-only (e.g., `@aws-cdk/aws-s3`) are always published as `latest`.
     // Packages that are published with the same namespace to both v1 and v2 are published as `latest-1` on v1 and `latest` on v2.
     // All v2-only packages are just `latest`.
     const defaultPublishTag = (cdkMajorVersion() === 2 || !this.SHARED_PACKAGES.includes(pkg.packageName)) ? 'latest' : 'latest-1';
-=======
-    // Now that v2 is GA, we publish all v2 packages with 'latest'; v1 packages get a 'latest-1' tag instead.
-    const defaultPublishTag = cdkMajorVersion() === 2 ? 'latest' : 'latest-1';
->>>>>>> 7fb639af
 
     if (pkg.json.publishConfig?.tag !== defaultPublishTag) {
       pkg.report({
