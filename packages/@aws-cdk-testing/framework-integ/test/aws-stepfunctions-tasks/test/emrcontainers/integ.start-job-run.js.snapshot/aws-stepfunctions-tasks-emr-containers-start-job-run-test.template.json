--- conflicted
+++ resolved
@@ -495,26 +495,22 @@
        "Action": "sts:AssumeRole",
        "Effect": "Allow",
        "Principal": {
-        "AWS": [
-         {
-          "Fn::GetAtt": [
-           "KubectlHandlerRoleD25EBD08",
-           "Arn"
+        "AWS": {
+         "Fn::Join": [
+          "",
+          [
+           "arn:",
+           {
+            "Ref": "AWS::Partition"
+           },
+           ":iam::",
+           {
+            "Ref": "AWS::AccountId"
+           },
+           ":root"
           ]
-         },
-         {
-          "Fn::GetAtt": [
-           "awscdkawseksClusterResourceProviderNestedStackawscdkawseksClusterResourceProviderNestedStackResource9827C454",
-           "Outputs.awsstepfunctionstasksemrcontainersstartjobruntestawscdkawseksClusterResourceProviderIsCompleteHandlerServiceRole43FB9134Arn"
-          ]
-         },
-         {
-          "Fn::GetAtt": [
-           "awscdkawseksClusterResourceProviderNestedStackawscdkawseksClusterResourceProviderNestedStackResource9827C454",
-           "Outputs.awsstepfunctionstasksemrcontainersstartjobruntestawscdkawseksClusterResourceProviderOnEventHandlerServiceRole663D4CFBArn"
-          ]
-         }
-        ]
+         ]
+        }
        }
       }
      ],
@@ -984,13 +980,17 @@
        {
         "Fn::Sub": "cdk-hnb659fds-assets-${AWS::AccountId}-${AWS::Region}"
        },
-<<<<<<< HEAD
-       "/1efe669f1bde29ad28d7099b40b1891fd8952bf51c1a0c1f5a0c83227bb98c5b.json"
-=======
        "/86334bf3a85f82e56adc33619675e28205a4064287e144003bc515fa085ecadb.json"
->>>>>>> 74c35dc2
       ]
      ]
+    },
+    "Parameters": {
+     "referencetoawsstepfunctionstasksemrcontainersstartjobruntestintegrationtesteksclusterCreationRole8CE5CEE6Arn": {
+      "Fn::GetAtt": [
+       "integrationtesteksclusterCreationRoleB98FE02A",
+       "Arn"
+      ]
+     }
     }
    },
    "UpdateReplacePolicy": "Delete",
@@ -1015,18 +1015,20 @@
        {
         "Fn::Sub": "cdk-hnb659fds-assets-${AWS::AccountId}-${AWS::Region}"
        },
-<<<<<<< HEAD
-       "/518cc655cfe3de80d5c33de51c62dff521eb2ed20e19e0d865f6d2ab84555079.json"
-=======
        "/f03d61a2c93b212783204abf6ce82577ce0ac02b4526df11b1c4c1fe48d9d8e5.json"
->>>>>>> 74c35dc2
       ]
      ]
     },
     "Parameters": {
-     "referencetoawsstepfunctionstasksemrcontainersstartjobruntestKubectlHandlerRoleD068EED8Arn": {
+     "referencetoawsstepfunctionstasksemrcontainersstartjobruntestintegrationtesteksclusterA295C017Arn": {
       "Fn::GetAtt": [
-       "KubectlHandlerRoleD25EBD08",
+       "integrationtesteksclusterE5C0ED98",
+       "Arn"
+      ]
+     },
+     "referencetoawsstepfunctionstasksemrcontainersstartjobruntestintegrationtesteksclusterCreationRole8CE5CEE6Arn": {
+      "Fn::GetAtt": [
+       "integrationtesteksclusterCreationRoleB98FE02A",
        "Arn"
       ]
      },
@@ -1048,113 +1050,10 @@
     "integrationtesteksclusterDefaultVpcPrivateSubnet1DefaultRouteCC99A72C",
     "integrationtesteksclusterDefaultVpcPrivateSubnet1RouteTableAssociation7482DD1E",
     "integrationtesteksclusterDefaultVpcPrivateSubnet2DefaultRoute50FF167F",
-    "integrationtesteksclusterDefaultVpcPrivateSubnet2RouteTableAssociation99F934D5",
-    "KubectlHandlerRoleDefaultPolicyA09B4223",
-    "KubectlHandlerRoleD25EBD08"
+    "integrationtesteksclusterDefaultVpcPrivateSubnet2RouteTableAssociation99F934D5"
    ],
    "UpdateReplacePolicy": "Delete",
    "DeletionPolicy": "Delete"
-  },
-  "KubectlHandlerRoleD25EBD08": {
-   "Type": "AWS::IAM::Role",
-   "Properties": {
-    "AssumeRolePolicyDocument": {
-     "Statement": [
-      {
-       "Action": "sts:AssumeRole",
-       "Effect": "Allow",
-       "Principal": {
-        "Service": "lambda.amazonaws.com"
-       }
-      }
-     ],
-     "Version": "2012-10-17"
-    },
-    "ManagedPolicyArns": [
-     {
-      "Fn::Join": [
-       "",
-       [
-        "arn:",
-        {
-         "Ref": "AWS::Partition"
-        },
-        ":iam::aws:policy/service-role/AWSLambdaBasicExecutionRole"
-       ]
-      ]
-     },
-     {
-      "Fn::Join": [
-       "",
-       [
-        "arn:",
-        {
-         "Ref": "AWS::Partition"
-        },
-        ":iam::aws:policy/service-role/AWSLambdaVPCAccessExecutionRole"
-       ]
-      ]
-     },
-     {
-      "Fn::Join": [
-       "",
-       [
-        "arn:",
-        {
-         "Ref": "AWS::Partition"
-        },
-        ":iam::aws:policy/AmazonEC2ContainerRegistryReadOnly"
-       ]
-      ]
-     },
-     {
-      "Fn::If": [
-       "HasEcrPublic",
-       {
-        "Fn::Join": [
-         "",
-         [
-          "arn:",
-          {
-           "Ref": "AWS::Partition"
-          },
-          ":iam::aws:policy/AmazonElasticContainerRegistryPublicReadOnly"
-         ]
-        ]
-       },
-       {
-        "Ref": "AWS::NoValue"
-       }
-      ]
-     }
-    ]
-   }
-  },
-  "KubectlHandlerRoleDefaultPolicyA09B4223": {
-   "Type": "AWS::IAM::Policy",
-   "Properties": {
-    "PolicyDocument": {
-     "Statement": [
-      {
-       "Action": "eks:DescribeCluster",
-       "Effect": "Allow",
-       "Resource": {
-        "Fn::GetAtt": [
-         "integrationtesteksclusterE5C0ED98",
-         "Arn"
-        ]
-       }
-      }
-     ],
-     "Version": "2012-10-17"
-    },
-    "PolicyName": "KubectlHandlerRoleDefaultPolicyA09B4223",
-    "Roles": [
-     {
-      "Ref": "KubectlHandlerRoleD25EBD08"
-     }
-    ]
-   }
   },
   "VirtualCluster": {
    "Type": "AWS::EMRContainers::VirtualCluster",
@@ -1826,16 +1725,6 @@
    }
   }
  },
-<<<<<<< HEAD
- "Conditions": {
-  "HasEcrPublic": {
-   "Fn::Equals": [
-    {
-     "Ref": "AWS::Partition"
-    },
-    "aws"
-   ]
-=======
  "Mappings": {
   "DefaultCrNodeVersionMap": {
    "af-south-1": {
@@ -1937,7 +1826,6 @@
    "us-west-2": {
     "value": "nodejs16.x"
    }
->>>>>>> 74c35dc2
   }
  },
  "Parameters": {
