--- conflicted
+++ resolved
@@ -18,11 +18,7 @@
         "validateOnSynth": false,
         "assumeRoleArn": "arn:${AWS::Partition}:iam::${AWS::AccountId}:role/cdk-hnb659fds-deploy-role-${AWS::AccountId}-${AWS::Region}",
         "cloudFormationExecutionRoleArn": "arn:${AWS::Partition}:iam::${AWS::AccountId}:role/cdk-hnb659fds-cfn-exec-role-${AWS::AccountId}-${AWS::Region}",
-<<<<<<< HEAD
-        "stackTemplateAssetObjectUrl": "s3://cdk-hnb659fds-assets-${AWS::AccountId}-${AWS::Region}/a529c4d23c3e38f21df98f457ce49ff518388b9b678ebe2959d1dd9d01452c6f.json",
-=======
         "stackTemplateAssetObjectUrl": "s3://cdk-hnb659fds-assets-${AWS::AccountId}-${AWS::Region}/b2535a40bf8dcf5ba88ca03b24d01259eef3bb3e54a16cb84a2d5878f30e32c6.json",
->>>>>>> 2f26f78a
         "requiresBootstrapStackVersion": 6,
         "bootstrapStackVersionSsmParameter": "/cdk-bootstrap/hnb659fds/version",
         "additionalDependencies": [
@@ -362,7 +358,6 @@
             "data": "ProviderwaiterstatemachineRoleDefaultPolicyD3C3DA1A"
           }
         ],
-<<<<<<< HEAD
         "/aws-stepfunctions-tasks-emr-containers-start-job-run-test/@aws-cdk--aws-eks.ClusterResourceProvider/Provider/waiter-state-machine/LogGroup/Resource": [
           {
             "type": "aws:cdk:logicalId",
@@ -370,9 +365,6 @@
           }
         ],
         "/aws-stepfunctions-tasks-emr-containers-start-job-run-test/@aws-cdk--aws-eks.ClusterResourceProvider/Provider/waiter-state-machine/Resource": [
-=======
-        "/aws-stepfunctions-tasks-emr-containers-start-job-run/@aws-cdk--aws-eks.ClusterResourceProvider/Provider/waiter-state-machine/Resource": [
->>>>>>> 2f26f78a
           {
             "type": "aws:cdk:logicalId",
             "data": "Providerwaiterstatemachine5D4A9DF0"
