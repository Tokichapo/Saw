{
  "version": "34.0.0",
  "files": {
<<<<<<< HEAD
    "b837e59051570043db003e5891617bf98f6462bb965acb1f6402ef5c08d52048": {
      "source": {
        "path": "asset.b837e59051570043db003e5891617bf98f6462bb965acb1f6402ef5c08d52048.bundle",
=======
    "607f3e7ab05e31100a3d8b37a7c8b7c265265ddd82d3625781b6c940b54b6e6a": {
      "source": {
        "path": "asset.607f3e7ab05e31100a3d8b37a7c8b7c265265ddd82d3625781b6c940b54b6e6a.bundle",
>>>>>>> ffd4b7d7
        "packaging": "zip"
      },
      "destinations": {
        "current_account-current_region": {
          "bucketName": "cdk-hnb659fds-assets-${AWS::AccountId}-${AWS::Region}",
<<<<<<< HEAD
          "objectKey": "b837e59051570043db003e5891617bf98f6462bb965acb1f6402ef5c08d52048.zip",
=======
          "objectKey": "607f3e7ab05e31100a3d8b37a7c8b7c265265ddd82d3625781b6c940b54b6e6a.zip",
>>>>>>> ffd4b7d7
          "assumeRoleArn": "arn:${AWS::Partition}:iam::${AWS::AccountId}:role/cdk-hnb659fds-file-publishing-role-${AWS::AccountId}-${AWS::Region}"
        }
      }
    },
<<<<<<< HEAD
    "56a0748458816fa0c68fa67af0389c7ff5f9e778b0c7ac9fcfb6518fa94a3c4f": {
=======
    "fe21050aaa563a6b08d572d79a0f2937612f774a54171105fd072b0df021a107": {
>>>>>>> ffd4b7d7
      "source": {
        "path": "IntegTestAlbOidcDefaultTestDeployAssert2476ECB6.template.json",
        "packaging": "file"
      },
      "destinations": {
        "current_account-current_region": {
          "bucketName": "cdk-hnb659fds-assets-${AWS::AccountId}-${AWS::Region}",
<<<<<<< HEAD
          "objectKey": "56a0748458816fa0c68fa67af0389c7ff5f9e778b0c7ac9fcfb6518fa94a3c4f.json",
=======
          "objectKey": "fe21050aaa563a6b08d572d79a0f2937612f774a54171105fd072b0df021a107.json",
>>>>>>> ffd4b7d7
          "assumeRoleArn": "arn:${AWS::Partition}:iam::${AWS::AccountId}:role/cdk-hnb659fds-file-publishing-role-${AWS::AccountId}-${AWS::Region}"
        }
      }
    }
  },
  "dockerImages": {}
}<|MERGE_RESOLUTION|>--- conflicted
+++ resolved
@@ -1,34 +1,20 @@
 {
   "version": "34.0.0",
   "files": {
-<<<<<<< HEAD
-    "b837e59051570043db003e5891617bf98f6462bb965acb1f6402ef5c08d52048": {
-      "source": {
-        "path": "asset.b837e59051570043db003e5891617bf98f6462bb965acb1f6402ef5c08d52048.bundle",
-=======
     "607f3e7ab05e31100a3d8b37a7c8b7c265265ddd82d3625781b6c940b54b6e6a": {
       "source": {
         "path": "asset.607f3e7ab05e31100a3d8b37a7c8b7c265265ddd82d3625781b6c940b54b6e6a.bundle",
->>>>>>> ffd4b7d7
         "packaging": "zip"
       },
       "destinations": {
         "current_account-current_region": {
           "bucketName": "cdk-hnb659fds-assets-${AWS::AccountId}-${AWS::Region}",
-<<<<<<< HEAD
-          "objectKey": "b837e59051570043db003e5891617bf98f6462bb965acb1f6402ef5c08d52048.zip",
-=======
           "objectKey": "607f3e7ab05e31100a3d8b37a7c8b7c265265ddd82d3625781b6c940b54b6e6a.zip",
->>>>>>> ffd4b7d7
           "assumeRoleArn": "arn:${AWS::Partition}:iam::${AWS::AccountId}:role/cdk-hnb659fds-file-publishing-role-${AWS::AccountId}-${AWS::Region}"
         }
       }
     },
-<<<<<<< HEAD
-    "56a0748458816fa0c68fa67af0389c7ff5f9e778b0c7ac9fcfb6518fa94a3c4f": {
-=======
-    "fe21050aaa563a6b08d572d79a0f2937612f774a54171105fd072b0df021a107": {
->>>>>>> ffd4b7d7
+    "373e5d1278180181751a117499e32d5e375d64df47f43b3bfdabb0764b538eb9": {
       "source": {
         "path": "IntegTestAlbOidcDefaultTestDeployAssert2476ECB6.template.json",
         "packaging": "file"
@@ -36,11 +22,7 @@
       "destinations": {
         "current_account-current_region": {
           "bucketName": "cdk-hnb659fds-assets-${AWS::AccountId}-${AWS::Region}",
-<<<<<<< HEAD
-          "objectKey": "56a0748458816fa0c68fa67af0389c7ff5f9e778b0c7ac9fcfb6518fa94a3c4f.json",
-=======
-          "objectKey": "fe21050aaa563a6b08d572d79a0f2937612f774a54171105fd072b0df021a107.json",
->>>>>>> ffd4b7d7
+          "objectKey": "373e5d1278180181751a117499e32d5e375d64df47f43b3bfdabb0764b538eb9.json",
           "assumeRoleArn": "arn:${AWS::Partition}:iam::${AWS::AccountId}:role/cdk-hnb659fds-file-publishing-role-${AWS::AccountId}-${AWS::Region}"
         }
       }
