{
  "version": "tree-0.1",
  "tree": {
    "id": "App",
    "path": "",
    "children": {
      "aws-ecs-integ-alb-ec2-cmd-entrypoint": {
        "id": "aws-ecs-integ-alb-ec2-cmd-entrypoint",
        "path": "aws-ecs-integ-alb-ec2-cmd-entrypoint",
        "children": {
          "Vpc": {
            "id": "Vpc",
            "path": "aws-ecs-integ-alb-ec2-cmd-entrypoint/Vpc",
            "children": {
              "Resource": {
                "id": "Resource",
                "path": "aws-ecs-integ-alb-ec2-cmd-entrypoint/Vpc/Resource",
                "attributes": {
                  "aws:cdk:cloudformation:type": "AWS::EC2::VPC",
                  "aws:cdk:cloudformation:props": {
                    "cidrBlock": "10.0.0.0/16",
                    "enableDnsHostnames": true,
                    "enableDnsSupport": true,
                    "instanceTenancy": "default",
                    "tags": [
                      {
                        "key": "Name",
                        "value": "aws-ecs-integ-alb-ec2-cmd-entrypoint/Vpc"
                      }
                    ]
                  }
                },
                "constructInfo": {
                  "fqn": "constructs.Construct",
                  "version": "10.3.0"
                }
              },
              "PublicSubnet1": {
                "id": "PublicSubnet1",
                "path": "aws-ecs-integ-alb-ec2-cmd-entrypoint/Vpc/PublicSubnet1",
                "children": {
                  "Subnet": {
                    "id": "Subnet",
                    "path": "aws-ecs-integ-alb-ec2-cmd-entrypoint/Vpc/PublicSubnet1/Subnet",
                    "attributes": {
                      "aws:cdk:cloudformation:type": "AWS::EC2::Subnet",
                      "aws:cdk:cloudformation:props": {
                        "availabilityZone": {
                          "Fn::Select": [
                            0,
                            {
                              "Fn::GetAZs": ""
                            }
                          ]
                        },
                        "cidrBlock": "10.0.0.0/18",
                        "mapPublicIpOnLaunch": true,
                        "tags": [
                          {
                            "key": "aws-cdk:subnet-name",
                            "value": "Public"
                          },
                          {
                            "key": "aws-cdk:subnet-type",
                            "value": "Public"
                          },
                          {
                            "key": "Name",
                            "value": "aws-ecs-integ-alb-ec2-cmd-entrypoint/Vpc/PublicSubnet1"
                          }
                        ],
                        "vpcId": {
                          "Ref": "Vpc8378EB38"
                        }
                      }
                    },
                    "constructInfo": {
                      "fqn": "constructs.Construct",
                      "version": "10.3.0"
                    }
                  },
                  "Acl": {
                    "id": "Acl",
                    "path": "aws-ecs-integ-alb-ec2-cmd-entrypoint/Vpc/PublicSubnet1/Acl",
                    "constructInfo": {
                      "fqn": "constructs.Construct",
                      "version": "10.3.0"
                    }
                  },
                  "RouteTable": {
                    "id": "RouteTable",
                    "path": "aws-ecs-integ-alb-ec2-cmd-entrypoint/Vpc/PublicSubnet1/RouteTable",
                    "attributes": {
                      "aws:cdk:cloudformation:type": "AWS::EC2::RouteTable",
                      "aws:cdk:cloudformation:props": {
                        "tags": [
                          {
                            "key": "Name",
                            "value": "aws-ecs-integ-alb-ec2-cmd-entrypoint/Vpc/PublicSubnet1"
                          }
                        ],
                        "vpcId": {
                          "Ref": "Vpc8378EB38"
                        }
                      }
                    },
                    "constructInfo": {
                      "fqn": "constructs.Construct",
                      "version": "10.3.0"
                    }
                  },
                  "RouteTableAssociation": {
                    "id": "RouteTableAssociation",
                    "path": "aws-ecs-integ-alb-ec2-cmd-entrypoint/Vpc/PublicSubnet1/RouteTableAssociation",
                    "attributes": {
                      "aws:cdk:cloudformation:type": "AWS::EC2::SubnetRouteTableAssociation",
                      "aws:cdk:cloudformation:props": {
                        "routeTableId": {
                          "Ref": "VpcPublicSubnet1RouteTable6C95E38E"
                        },
                        "subnetId": {
                          "Ref": "VpcPublicSubnet1Subnet5C2D37C4"
                        }
                      }
                    },
                    "constructInfo": {
                      "fqn": "constructs.Construct",
                      "version": "10.3.0"
                    }
                  },
                  "DefaultRoute": {
                    "id": "DefaultRoute",
                    "path": "aws-ecs-integ-alb-ec2-cmd-entrypoint/Vpc/PublicSubnet1/DefaultRoute",
                    "attributes": {
                      "aws:cdk:cloudformation:type": "AWS::EC2::Route",
                      "aws:cdk:cloudformation:props": {
                        "destinationCidrBlock": "0.0.0.0/0",
                        "gatewayId": {
                          "Ref": "VpcIGWD7BA715C"
                        },
                        "routeTableId": {
                          "Ref": "VpcPublicSubnet1RouteTable6C95E38E"
                        }
                      }
                    },
                    "constructInfo": {
                      "fqn": "constructs.Construct",
                      "version": "10.3.0"
                    }
                  },
                  "EIP": {
                    "id": "EIP",
                    "path": "aws-ecs-integ-alb-ec2-cmd-entrypoint/Vpc/PublicSubnet1/EIP",
                    "attributes": {
                      "aws:cdk:cloudformation:type": "AWS::EC2::EIP",
                      "aws:cdk:cloudformation:props": {
                        "domain": "vpc",
                        "tags": [
                          {
                            "key": "Name",
                            "value": "aws-ecs-integ-alb-ec2-cmd-entrypoint/Vpc/PublicSubnet1"
                          }
                        ]
                      }
                    },
                    "constructInfo": {
                      "fqn": "constructs.Construct",
                      "version": "10.3.0"
                    }
                  },
                  "NATGateway": {
                    "id": "NATGateway",
                    "path": "aws-ecs-integ-alb-ec2-cmd-entrypoint/Vpc/PublicSubnet1/NATGateway",
                    "attributes": {
                      "aws:cdk:cloudformation:type": "AWS::EC2::NatGateway",
                      "aws:cdk:cloudformation:props": {
                        "allocationId": {
                          "Fn::GetAtt": [
                            "VpcPublicSubnet1EIPD7E02669",
                            "AllocationId"
                          ]
                        },
                        "subnetId": {
                          "Ref": "VpcPublicSubnet1Subnet5C2D37C4"
                        },
                        "tags": [
                          {
                            "key": "Name",
                            "value": "aws-ecs-integ-alb-ec2-cmd-entrypoint/Vpc/PublicSubnet1"
                          }
                        ]
                      }
                    },
                    "constructInfo": {
                      "fqn": "constructs.Construct",
                      "version": "10.3.0"
                    }
                  }
                },
                "constructInfo": {
                  "fqn": "constructs.Construct",
                  "version": "10.3.0"
                }
              },
              "PublicSubnet2": {
                "id": "PublicSubnet2",
                "path": "aws-ecs-integ-alb-ec2-cmd-entrypoint/Vpc/PublicSubnet2",
                "children": {
                  "Subnet": {
                    "id": "Subnet",
                    "path": "aws-ecs-integ-alb-ec2-cmd-entrypoint/Vpc/PublicSubnet2/Subnet",
                    "attributes": {
                      "aws:cdk:cloudformation:type": "AWS::EC2::Subnet",
                      "aws:cdk:cloudformation:props": {
                        "availabilityZone": {
                          "Fn::Select": [
                            1,
                            {
                              "Fn::GetAZs": ""
                            }
                          ]
                        },
                        "cidrBlock": "10.0.64.0/18",
                        "mapPublicIpOnLaunch": true,
                        "tags": [
                          {
                            "key": "aws-cdk:subnet-name",
                            "value": "Public"
                          },
                          {
                            "key": "aws-cdk:subnet-type",
                            "value": "Public"
                          },
                          {
                            "key": "Name",
                            "value": "aws-ecs-integ-alb-ec2-cmd-entrypoint/Vpc/PublicSubnet2"
                          }
                        ],
                        "vpcId": {
                          "Ref": "Vpc8378EB38"
                        }
                      }
                    },
                    "constructInfo": {
                      "fqn": "constructs.Construct",
                      "version": "10.3.0"
                    }
                  },
                  "Acl": {
                    "id": "Acl",
                    "path": "aws-ecs-integ-alb-ec2-cmd-entrypoint/Vpc/PublicSubnet2/Acl",
                    "constructInfo": {
                      "fqn": "constructs.Construct",
                      "version": "10.3.0"
                    }
                  },
                  "RouteTable": {
                    "id": "RouteTable",
                    "path": "aws-ecs-integ-alb-ec2-cmd-entrypoint/Vpc/PublicSubnet2/RouteTable",
                    "attributes": {
                      "aws:cdk:cloudformation:type": "AWS::EC2::RouteTable",
                      "aws:cdk:cloudformation:props": {
                        "tags": [
                          {
                            "key": "Name",
                            "value": "aws-ecs-integ-alb-ec2-cmd-entrypoint/Vpc/PublicSubnet2"
                          }
                        ],
                        "vpcId": {
                          "Ref": "Vpc8378EB38"
                        }
                      }
                    },
                    "constructInfo": {
                      "fqn": "constructs.Construct",
                      "version": "10.3.0"
                    }
                  },
                  "RouteTableAssociation": {
                    "id": "RouteTableAssociation",
                    "path": "aws-ecs-integ-alb-ec2-cmd-entrypoint/Vpc/PublicSubnet2/RouteTableAssociation",
                    "attributes": {
                      "aws:cdk:cloudformation:type": "AWS::EC2::SubnetRouteTableAssociation",
                      "aws:cdk:cloudformation:props": {
                        "routeTableId": {
                          "Ref": "VpcPublicSubnet2RouteTable94F7E489"
                        },
                        "subnetId": {
                          "Ref": "VpcPublicSubnet2Subnet691E08A3"
                        }
                      }
                    },
                    "constructInfo": {
                      "fqn": "constructs.Construct",
                      "version": "10.3.0"
                    }
                  },
                  "DefaultRoute": {
                    "id": "DefaultRoute",
                    "path": "aws-ecs-integ-alb-ec2-cmd-entrypoint/Vpc/PublicSubnet2/DefaultRoute",
                    "attributes": {
                      "aws:cdk:cloudformation:type": "AWS::EC2::Route",
                      "aws:cdk:cloudformation:props": {
                        "destinationCidrBlock": "0.0.0.0/0",
                        "gatewayId": {
                          "Ref": "VpcIGWD7BA715C"
                        },
                        "routeTableId": {
                          "Ref": "VpcPublicSubnet2RouteTable94F7E489"
                        }
                      }
                    },
                    "constructInfo": {
                      "fqn": "constructs.Construct",
                      "version": "10.3.0"
                    }
                  },
                  "EIP": {
                    "id": "EIP",
                    "path": "aws-ecs-integ-alb-ec2-cmd-entrypoint/Vpc/PublicSubnet2/EIP",
                    "attributes": {
                      "aws:cdk:cloudformation:type": "AWS::EC2::EIP",
                      "aws:cdk:cloudformation:props": {
                        "domain": "vpc",
                        "tags": [
                          {
                            "key": "Name",
                            "value": "aws-ecs-integ-alb-ec2-cmd-entrypoint/Vpc/PublicSubnet2"
                          }
                        ]
                      }
                    },
                    "constructInfo": {
                      "fqn": "constructs.Construct",
                      "version": "10.3.0"
                    }
                  },
                  "NATGateway": {
                    "id": "NATGateway",
                    "path": "aws-ecs-integ-alb-ec2-cmd-entrypoint/Vpc/PublicSubnet2/NATGateway",
                    "attributes": {
                      "aws:cdk:cloudformation:type": "AWS::EC2::NatGateway",
                      "aws:cdk:cloudformation:props": {
                        "allocationId": {
                          "Fn::GetAtt": [
                            "VpcPublicSubnet2EIP3C605A87",
                            "AllocationId"
                          ]
                        },
                        "subnetId": {
                          "Ref": "VpcPublicSubnet2Subnet691E08A3"
                        },
                        "tags": [
                          {
                            "key": "Name",
                            "value": "aws-ecs-integ-alb-ec2-cmd-entrypoint/Vpc/PublicSubnet2"
                          }
                        ]
                      }
                    },
                    "constructInfo": {
                      "fqn": "constructs.Construct",
                      "version": "10.3.0"
                    }
                  }
                },
                "constructInfo": {
                  "fqn": "constructs.Construct",
                  "version": "10.3.0"
                }
              },
              "PrivateSubnet1": {
                "id": "PrivateSubnet1",
                "path": "aws-ecs-integ-alb-ec2-cmd-entrypoint/Vpc/PrivateSubnet1",
                "children": {
                  "Subnet": {
                    "id": "Subnet",
                    "path": "aws-ecs-integ-alb-ec2-cmd-entrypoint/Vpc/PrivateSubnet1/Subnet",
                    "attributes": {
                      "aws:cdk:cloudformation:type": "AWS::EC2::Subnet",
                      "aws:cdk:cloudformation:props": {
                        "availabilityZone": {
                          "Fn::Select": [
                            0,
                            {
                              "Fn::GetAZs": ""
                            }
                          ]
                        },
                        "cidrBlock": "10.0.128.0/18",
                        "mapPublicIpOnLaunch": false,
                        "tags": [
                          {
                            "key": "aws-cdk:subnet-name",
                            "value": "Private"
                          },
                          {
                            "key": "aws-cdk:subnet-type",
                            "value": "Private"
                          },
                          {
                            "key": "Name",
                            "value": "aws-ecs-integ-alb-ec2-cmd-entrypoint/Vpc/PrivateSubnet1"
                          }
                        ],
                        "vpcId": {
                          "Ref": "Vpc8378EB38"
                        }
                      }
                    },
                    "constructInfo": {
                      "fqn": "constructs.Construct",
                      "version": "10.3.0"
                    }
                  },
                  "Acl": {
                    "id": "Acl",
                    "path": "aws-ecs-integ-alb-ec2-cmd-entrypoint/Vpc/PrivateSubnet1/Acl",
                    "constructInfo": {
                      "fqn": "constructs.Construct",
                      "version": "10.3.0"
                    }
                  },
                  "RouteTable": {
                    "id": "RouteTable",
                    "path": "aws-ecs-integ-alb-ec2-cmd-entrypoint/Vpc/PrivateSubnet1/RouteTable",
                    "attributes": {
                      "aws:cdk:cloudformation:type": "AWS::EC2::RouteTable",
                      "aws:cdk:cloudformation:props": {
                        "tags": [
                          {
                            "key": "Name",
                            "value": "aws-ecs-integ-alb-ec2-cmd-entrypoint/Vpc/PrivateSubnet1"
                          }
                        ],
                        "vpcId": {
                          "Ref": "Vpc8378EB38"
                        }
                      }
                    },
                    "constructInfo": {
                      "fqn": "constructs.Construct",
                      "version": "10.3.0"
                    }
                  },
                  "RouteTableAssociation": {
                    "id": "RouteTableAssociation",
                    "path": "aws-ecs-integ-alb-ec2-cmd-entrypoint/Vpc/PrivateSubnet1/RouteTableAssociation",
                    "attributes": {
                      "aws:cdk:cloudformation:type": "AWS::EC2::SubnetRouteTableAssociation",
                      "aws:cdk:cloudformation:props": {
                        "routeTableId": {
                          "Ref": "VpcPrivateSubnet1RouteTableB2C5B500"
                        },
                        "subnetId": {
                          "Ref": "VpcPrivateSubnet1Subnet536B997A"
                        }
                      }
                    },
                    "constructInfo": {
                      "fqn": "constructs.Construct",
                      "version": "10.3.0"
                    }
                  },
                  "DefaultRoute": {
                    "id": "DefaultRoute",
                    "path": "aws-ecs-integ-alb-ec2-cmd-entrypoint/Vpc/PrivateSubnet1/DefaultRoute",
                    "attributes": {
                      "aws:cdk:cloudformation:type": "AWS::EC2::Route",
                      "aws:cdk:cloudformation:props": {
                        "destinationCidrBlock": "0.0.0.0/0",
                        "natGatewayId": {
                          "Ref": "VpcPublicSubnet1NATGateway4D7517AA"
                        },
                        "routeTableId": {
                          "Ref": "VpcPrivateSubnet1RouteTableB2C5B500"
                        }
                      }
                    },
                    "constructInfo": {
                      "fqn": "constructs.Construct",
                      "version": "10.3.0"
                    }
                  }
                },
                "constructInfo": {
                  "fqn": "constructs.Construct",
                  "version": "10.3.0"
                }
              },
              "PrivateSubnet2": {
                "id": "PrivateSubnet2",
                "path": "aws-ecs-integ-alb-ec2-cmd-entrypoint/Vpc/PrivateSubnet2",
                "children": {
                  "Subnet": {
                    "id": "Subnet",
                    "path": "aws-ecs-integ-alb-ec2-cmd-entrypoint/Vpc/PrivateSubnet2/Subnet",
                    "attributes": {
                      "aws:cdk:cloudformation:type": "AWS::EC2::Subnet",
                      "aws:cdk:cloudformation:props": {
                        "availabilityZone": {
                          "Fn::Select": [
                            1,
                            {
                              "Fn::GetAZs": ""
                            }
                          ]
                        },
                        "cidrBlock": "10.0.192.0/18",
                        "mapPublicIpOnLaunch": false,
                        "tags": [
                          {
                            "key": "aws-cdk:subnet-name",
                            "value": "Private"
                          },
                          {
                            "key": "aws-cdk:subnet-type",
                            "value": "Private"
                          },
                          {
                            "key": "Name",
                            "value": "aws-ecs-integ-alb-ec2-cmd-entrypoint/Vpc/PrivateSubnet2"
                          }
                        ],
                        "vpcId": {
                          "Ref": "Vpc8378EB38"
                        }
                      }
                    },
                    "constructInfo": {
                      "fqn": "constructs.Construct",
                      "version": "10.3.0"
                    }
                  },
                  "Acl": {
                    "id": "Acl",
                    "path": "aws-ecs-integ-alb-ec2-cmd-entrypoint/Vpc/PrivateSubnet2/Acl",
                    "constructInfo": {
                      "fqn": "constructs.Construct",
                      "version": "10.3.0"
                    }
                  },
                  "RouteTable": {
                    "id": "RouteTable",
                    "path": "aws-ecs-integ-alb-ec2-cmd-entrypoint/Vpc/PrivateSubnet2/RouteTable",
                    "attributes": {
                      "aws:cdk:cloudformation:type": "AWS::EC2::RouteTable",
                      "aws:cdk:cloudformation:props": {
                        "tags": [
                          {
                            "key": "Name",
                            "value": "aws-ecs-integ-alb-ec2-cmd-entrypoint/Vpc/PrivateSubnet2"
                          }
                        ],
                        "vpcId": {
                          "Ref": "Vpc8378EB38"
                        }
                      }
                    },
                    "constructInfo": {
                      "fqn": "constructs.Construct",
                      "version": "10.3.0"
                    }
                  },
                  "RouteTableAssociation": {
                    "id": "RouteTableAssociation",
                    "path": "aws-ecs-integ-alb-ec2-cmd-entrypoint/Vpc/PrivateSubnet2/RouteTableAssociation",
                    "attributes": {
                      "aws:cdk:cloudformation:type": "AWS::EC2::SubnetRouteTableAssociation",
                      "aws:cdk:cloudformation:props": {
                        "routeTableId": {
                          "Ref": "VpcPrivateSubnet2RouteTableA678073B"
                        },
                        "subnetId": {
                          "Ref": "VpcPrivateSubnet2Subnet3788AAA1"
                        }
                      }
                    },
                    "constructInfo": {
                      "fqn": "constructs.Construct",
                      "version": "10.3.0"
                    }
                  },
                  "DefaultRoute": {
                    "id": "DefaultRoute",
                    "path": "aws-ecs-integ-alb-ec2-cmd-entrypoint/Vpc/PrivateSubnet2/DefaultRoute",
                    "attributes": {
                      "aws:cdk:cloudformation:type": "AWS::EC2::Route",
                      "aws:cdk:cloudformation:props": {
                        "destinationCidrBlock": "0.0.0.0/0",
                        "natGatewayId": {
                          "Ref": "VpcPublicSubnet2NATGateway9182C01D"
                        },
                        "routeTableId": {
                          "Ref": "VpcPrivateSubnet2RouteTableA678073B"
                        }
                      }
                    },
                    "constructInfo": {
                      "fqn": "constructs.Construct",
                      "version": "10.3.0"
                    }
                  }
                },
                "constructInfo": {
                  "fqn": "constructs.Construct",
                  "version": "10.3.0"
                }
              },
              "IGW": {
                "id": "IGW",
                "path": "aws-ecs-integ-alb-ec2-cmd-entrypoint/Vpc/IGW",
                "attributes": {
                  "aws:cdk:cloudformation:type": "AWS::EC2::InternetGateway",
                  "aws:cdk:cloudformation:props": {
                    "tags": [
                      {
                        "key": "Name",
                        "value": "aws-ecs-integ-alb-ec2-cmd-entrypoint/Vpc"
                      }
                    ]
                  }
                },
                "constructInfo": {
                  "fqn": "constructs.Construct",
                  "version": "10.3.0"
                }
              },
              "VPCGW": {
                "id": "VPCGW",
                "path": "aws-ecs-integ-alb-ec2-cmd-entrypoint/Vpc/VPCGW",
                "attributes": {
                  "aws:cdk:cloudformation:type": "AWS::EC2::VPCGatewayAttachment",
                  "aws:cdk:cloudformation:props": {
                    "internetGatewayId": {
                      "Ref": "VpcIGWD7BA715C"
                    },
                    "vpcId": {
                      "Ref": "Vpc8378EB38"
                    }
                  }
                },
                "constructInfo": {
                  "fqn": "constructs.Construct",
                  "version": "10.3.0"
                }
              }
            },
            "constructInfo": {
              "fqn": "constructs.Construct",
              "version": "10.3.0"
            }
          },
          "Ec2Cluster": {
            "id": "Ec2Cluster",
            "path": "aws-ecs-integ-alb-ec2-cmd-entrypoint/Ec2Cluster",
            "children": {
              "Resource": {
                "id": "Resource",
                "path": "aws-ecs-integ-alb-ec2-cmd-entrypoint/Ec2Cluster/Resource",
                "attributes": {
                  "aws:cdk:cloudformation:type": "AWS::ECS::Cluster",
                  "aws:cdk:cloudformation:props": {}
                },
                "constructInfo": {
                  "fqn": "constructs.Construct",
                  "version": "10.3.0"
                }
              },
              "Ec2Cluster": {
                "id": "Ec2Cluster",
                "path": "aws-ecs-integ-alb-ec2-cmd-entrypoint/Ec2Cluster/Ec2Cluster",
                "attributes": {
                  "aws:cdk:cloudformation:type": "AWS::ECS::ClusterCapacityProviderAssociations",
                  "aws:cdk:cloudformation:props": {
                    "capacityProviders": [
                      {
                        "Ref": "CapacityProvier480DE32F"
                      }
                    ],
                    "cluster": {
                      "Ref": "Ec2ClusterEE43E89D"
                    },
                    "defaultCapacityProviderStrategy": []
                  }
                },
                "constructInfo": {
                  "fqn": "constructs.Construct",
                  "version": "10.3.0"
                }
              }
            },
            "constructInfo": {
              "fqn": "constructs.Construct",
              "version": "10.3.0"
            }
          },
          "SecurityGroup": {
            "id": "SecurityGroup",
            "path": "aws-ecs-integ-alb-ec2-cmd-entrypoint/SecurityGroup",
            "children": {
              "Resource": {
                "id": "Resource",
                "path": "aws-ecs-integ-alb-ec2-cmd-entrypoint/SecurityGroup/Resource",
                "attributes": {
                  "aws:cdk:cloudformation:type": "AWS::EC2::SecurityGroup",
                  "aws:cdk:cloudformation:props": {
                    "groupDescription": "aws-ecs-integ-alb-ec2-cmd-entrypoint/SecurityGroup",
                    "securityGroupEgress": [
                      {
                        "cidrIp": "0.0.0.0/0",
                        "description": "Allow all outbound traffic by default",
                        "ipProtocol": "-1"
                      }
<<<<<<< HEAD
                    },
                    "constructInfo": {
                      "fqn": "constructs.Construct",
                      "version": "10.3.0"
=======
                    ],
                    "securityGroupIngress": [
                      {
                        "cidrIp": "0.0.0.0/0",
                        "ipProtocol": "tcp",
                        "fromPort": 32768,
                        "toPort": 65535,
                        "description": "from 0.0.0.0/0:32768-65535"
                      }
                    ],
                    "vpcId": {
                      "Ref": "Vpc8378EB38"
>>>>>>> ffe46b54
                    }
                  }
                },
                "constructInfo": {
<<<<<<< HEAD
                  "fqn": "constructs.Construct",
                  "version": "10.3.0"
=======
                  "fqn": "aws-cdk-lib.aws_ec2.CfnSecurityGroup",
                  "version": "0.0.0"
>>>>>>> ffe46b54
                }
              }
            },
            "constructInfo": {
              "fqn": "aws-cdk-lib.aws_ec2.SecurityGroup",
              "version": "0.0.0"
            }
          },
          "AutoScalingGroup": {
            "id": "AutoScalingGroup",
            "path": "aws-ecs-integ-alb-ec2-cmd-entrypoint/AutoScalingGroup",
            "children": {
              "InstanceRole": {
                "id": "InstanceRole",
                "path": "aws-ecs-integ-alb-ec2-cmd-entrypoint/AutoScalingGroup/InstanceRole",
                "children": {
                  "ImportInstanceRole": {
                    "id": "ImportInstanceRole",
                    "path": "aws-ecs-integ-alb-ec2-cmd-entrypoint/AutoScalingGroup/InstanceRole/ImportInstanceRole",
                    "constructInfo": {
                      "fqn": "constructs.Construct",
                      "version": "10.3.0"
                    }
                  },
                  "Resource": {
                    "id": "Resource",
                    "path": "aws-ecs-integ-alb-ec2-cmd-entrypoint/AutoScalingGroup/InstanceRole/Resource",
                    "attributes": {
                      "aws:cdk:cloudformation:type": "AWS::IAM::Role",
                      "aws:cdk:cloudformation:props": {
                        "assumeRolePolicyDocument": {
                          "Statement": [
                            {
                              "Action": "sts:AssumeRole",
                              "Effect": "Allow",
                              "Principal": {
                                "Service": "ec2.amazonaws.com"
                              }
                            }
                          ],
                          "Version": "2012-10-17"
                        },
                        "tags": [
                          {
                            "key": "Name",
                            "value": "aws-ecs-integ-alb-ec2-cmd-entrypoint/AutoScalingGroup"
                          }
                        ]
                      }
                    },
                    "constructInfo": {
                      "fqn": "constructs.Construct",
                      "version": "10.3.0"
                    }
                  },
                  "DefaultPolicy": {
                    "id": "DefaultPolicy",
                    "path": "aws-ecs-integ-alb-ec2-cmd-entrypoint/AutoScalingGroup/InstanceRole/DefaultPolicy",
                    "children": {
                      "Resource": {
                        "id": "Resource",
                        "path": "aws-ecs-integ-alb-ec2-cmd-entrypoint/AutoScalingGroup/InstanceRole/DefaultPolicy/Resource",
                        "attributes": {
                          "aws:cdk:cloudformation:type": "AWS::IAM::Policy",
                          "aws:cdk:cloudformation:props": {
                            "policyDocument": {
                              "Statement": [
                                {
                                  "Action": [
                                    "ecs:DeregisterContainerInstance",
                                    "ecs:RegisterContainerInstance",
                                    "ecs:Submit*"
                                  ],
                                  "Effect": "Allow",
                                  "Resource": {
                                    "Fn::GetAtt": [
                                      "Ec2ClusterEE43E89D",
                                      "Arn"
                                    ]
                                  }
                                },
                                {
                                  "Action": [
                                    "ecs:Poll",
                                    "ecs:StartTelemetrySession"
                                  ],
                                  "Condition": {
                                    "ArnEquals": {
                                      "ecs:cluster": {
                                        "Fn::GetAtt": [
                                          "Ec2ClusterEE43E89D",
                                          "Arn"
                                        ]
                                      }
                                    }
                                  },
                                  "Effect": "Allow",
                                  "Resource": "*"
                                },
                                {
                                  "Action": [
                                    "ecr:GetAuthorizationToken",
                                    "ecs:DiscoverPollEndpoint",
                                    "logs:CreateLogStream",
                                    "logs:PutLogEvents"
                                  ],
                                  "Effect": "Allow",
                                  "Resource": "*"
                                }
                              ],
                              "Version": "2012-10-17"
                            },
                            "policyName": "AutoScalingGroupInstanceRoleDefaultPolicy3DF09528",
                            "roles": [
                              {
                                "Ref": "AutoScalingGroupInstanceRoleDC70D128"
                              }
                            ]
                          }
                        },
                        "constructInfo": {
                          "fqn": "constructs.Construct",
                          "version": "10.3.0"
                        }
                      }
                    },
                    "constructInfo": {
                      "fqn": "constructs.Construct",
                      "version": "10.3.0"
                    }
                  }
                },
                "constructInfo": {
                  "fqn": "constructs.Construct",
                  "version": "10.3.0"
                }
              },
              "InstanceProfile": {
                "id": "InstanceProfile",
                "path": "aws-ecs-integ-alb-ec2-cmd-entrypoint/AutoScalingGroup/InstanceProfile",
                "attributes": {
                  "aws:cdk:cloudformation:type": "AWS::IAM::InstanceProfile",
                  "aws:cdk:cloudformation:props": {
                    "roles": [
                      {
                        "Ref": "AutoScalingGroupInstanceRoleDC70D128"
                      }
                    ]
                  }
                },
                "constructInfo": {
                  "fqn": "constructs.Construct",
                  "version": "10.3.0"
                }
              },
<<<<<<< HEAD
              "LaunchConfig": {
                "id": "LaunchConfig",
                "path": "aws-ecs-integ-alb-ec2-cmd-entrypoint/AutoScalingGroup/LaunchConfig",
                "attributes": {
                  "aws:cdk:cloudformation:type": "AWS::AutoScaling::LaunchConfiguration",
                  "aws:cdk:cloudformation:props": {
                    "iamInstanceProfile": {
                      "Ref": "AutoScalingGroupInstanceProfile342FAC7C"
                    },
                    "imageId": {
                      "Ref": "SsmParameterValueawsserviceecsoptimizedamiamazonlinux2recommendedimageidC96584B6F00A464EAD1953AFF4B05118Parameter"
                    },
                    "instanceType": "t2.micro",
                    "securityGroups": [
                      {
                        "Fn::GetAtt": [
                          "AutoScalingGroupInstanceSecurityGroup9D2E0C5E",
                          "GroupId"
                        ]
                      }
                    ],
                    "userData": {
                      "Fn::Base64": {
                        "Fn::Join": [
                          "",
                          [
                            "#!/bin/bash\necho ECS_CLUSTER=",
=======
              "ImportedInstanceProfile": {
                "id": "ImportedInstanceProfile",
                "path": "aws-ecs-integ-alb-ec2-cmd-entrypoint/AutoScalingGroup/ImportedInstanceProfile",
                "constructInfo": {
                  "fqn": "aws-cdk-lib.Resource",
                  "version": "0.0.0"
                }
              },
              "LaunchTemplate": {
                "id": "LaunchTemplate",
                "path": "aws-ecs-integ-alb-ec2-cmd-entrypoint/AutoScalingGroup/LaunchTemplate",
                "children": {
                  "Resource": {
                    "id": "Resource",
                    "path": "aws-ecs-integ-alb-ec2-cmd-entrypoint/AutoScalingGroup/LaunchTemplate/Resource",
                    "attributes": {
                      "aws:cdk:cloudformation:type": "AWS::EC2::LaunchTemplate",
                      "aws:cdk:cloudformation:props": {
                        "launchTemplateData": {
                          "iamInstanceProfile": {
                            "arn": {
                              "Fn::GetAtt": [
                                "AutoScalingGroupInstanceProfile342FAC7C",
                                "Arn"
                              ]
                            }
                          },
                          "imageId": {
                            "Ref": "SsmParameterValueawsserviceecsoptimizedamiamazonlinux2recommendedimageidC96584B6F00A464EAD1953AFF4B05118Parameter"
                          },
                          "instanceType": "t2.micro",
                          "monitoring": {
                            "enabled": false
                          },
                          "securityGroupIds": [
>>>>>>> ffe46b54
                            {
                              "Fn::GetAtt": [
                                "SecurityGroupDD263621",
                                "GroupId"
                              ]
                            }
                          ],
                          "tagSpecifications": [
                            {
                              "resourceType": "instance",
                              "tags": [
                                {
                                  "key": "Name",
                                  "value": "aws-ecs-integ-alb-ec2-cmd-entrypoint/AutoScalingGroup/LaunchTemplate"
                                }
                              ]
                            },
                            {
                              "resourceType": "volume",
                              "tags": [
                                {
                                  "key": "Name",
                                  "value": "aws-ecs-integ-alb-ec2-cmd-entrypoint/AutoScalingGroup/LaunchTemplate"
                                }
                              ]
                            }
                          ],
                          "userData": {
                            "Fn::Base64": {
                              "Fn::Join": [
                                "",
                                [
                                  "#!/bin/bash\necho ECS_CLUSTER=",
                                  {
                                    "Ref": "Ec2ClusterEE43E89D"
                                  },
                                  " >> /etc/ecs/ecs.config\nsudo iptables --insert FORWARD 1 --in-interface docker+ --destination 169.254.169.254/32 --jump DROP\nsudo service iptables save\necho ECS_AWSVPC_BLOCK_IMDS=true >> /etc/ecs/ecs.config"
                                ]
                              ]
                            }
                          }
                        },
                        "tagSpecifications": [
                          {
                            "resourceType": "launch-template",
                            "tags": [
                              {
                                "key": "Name",
                                "value": "aws-ecs-integ-alb-ec2-cmd-entrypoint/AutoScalingGroup/LaunchTemplate"
                              }
                            ]
                          }
                        ]
                      }
                    },
                    "constructInfo": {
                      "fqn": "aws-cdk-lib.aws_ec2.CfnLaunchTemplate",
                      "version": "0.0.0"
                    }
                  }
                },
                "constructInfo": {
<<<<<<< HEAD
                  "fqn": "constructs.Construct",
                  "version": "10.3.0"
=======
                  "fqn": "aws-cdk-lib.aws_ec2.LaunchTemplate",
                  "version": "0.0.0"
>>>>>>> ffe46b54
                }
              },
              "ASG": {
                "id": "ASG",
                "path": "aws-ecs-integ-alb-ec2-cmd-entrypoint/AutoScalingGroup/ASG",
                "attributes": {
                  "aws:cdk:cloudformation:type": "AWS::AutoScaling::AutoScalingGroup",
                  "aws:cdk:cloudformation:props": {
<<<<<<< HEAD
                    "launchConfigurationName": {
                      "Ref": "AutoScalingGroupLaunchConfigDEEB160C"
=======
                    "launchTemplate": {
                      "launchTemplateId": {
                        "Ref": "AutoScalingGroupLaunchTemplateCE2B3AFE"
                      },
                      "version": {
                        "Fn::GetAtt": [
                          "AutoScalingGroupLaunchTemplateCE2B3AFE",
                          "LatestVersionNumber"
                        ]
                      }
>>>>>>> ffe46b54
                    },
                    "maxSize": "1",
                    "minSize": "1",
                    "newInstancesProtectedFromScaleIn": true,
                    "tags": [
                      {
                        "key": "Name",
                        "value": "aws-ecs-integ-alb-ec2-cmd-entrypoint/AutoScalingGroup",
                        "propagateAtLaunch": true
                      }
                    ],
                    "vpcZoneIdentifier": [
                      {
                        "Ref": "VpcPrivateSubnet1Subnet536B997A"
                      },
                      {
                        "Ref": "VpcPrivateSubnet2Subnet3788AAA1"
                      }
                    ]
                  }
                },
                "constructInfo": {
                  "fqn": "constructs.Construct",
                  "version": "10.3.0"
                }
              }
            },
            "constructInfo": {
              "fqn": "constructs.Construct",
              "version": "10.3.0"
            }
          },
          "SsmParameterValue:--aws--service--ecs--optimized-ami--amazon-linux-2--recommended--image_id:C96584B6-F00A-464E-AD19-53AFF4B05118.Parameter": {
            "id": "SsmParameterValue:--aws--service--ecs--optimized-ami--amazon-linux-2--recommended--image_id:C96584B6-F00A-464E-AD19-53AFF4B05118.Parameter",
            "path": "aws-ecs-integ-alb-ec2-cmd-entrypoint/SsmParameterValue:--aws--service--ecs--optimized-ami--amazon-linux-2--recommended--image_id:C96584B6-F00A-464E-AD19-53AFF4B05118.Parameter",
            "constructInfo": {
              "fqn": "constructs.Construct",
              "version": "10.3.0"
            }
          },
          "SsmParameterValue:--aws--service--ecs--optimized-ami--amazon-linux-2--recommended--image_id:C96584B6-F00A-464E-AD19-53AFF4B05118": {
            "id": "SsmParameterValue:--aws--service--ecs--optimized-ami--amazon-linux-2--recommended--image_id:C96584B6-F00A-464E-AD19-53AFF4B05118",
            "path": "aws-ecs-integ-alb-ec2-cmd-entrypoint/SsmParameterValue:--aws--service--ecs--optimized-ami--amazon-linux-2--recommended--image_id:C96584B6-F00A-464E-AD19-53AFF4B05118",
            "constructInfo": {
              "fqn": "constructs.Construct",
              "version": "10.3.0"
            }
          },
          "CapacityProvier": {
            "id": "CapacityProvier",
            "path": "aws-ecs-integ-alb-ec2-cmd-entrypoint/CapacityProvier",
            "children": {
              "CapacityProvier": {
                "id": "CapacityProvier",
                "path": "aws-ecs-integ-alb-ec2-cmd-entrypoint/CapacityProvier/CapacityProvier",
                "attributes": {
                  "aws:cdk:cloudformation:type": "AWS::ECS::CapacityProvider",
                  "aws:cdk:cloudformation:props": {
                    "autoScalingGroupProvider": {
                      "autoScalingGroupArn": {
                        "Ref": "AutoScalingGroupASG804C35BE"
                      },
                      "managedScaling": {
                        "status": "ENABLED",
                        "targetCapacity": 100
                      },
                      "managedTerminationProtection": "ENABLED"
                    },
                    "name": "test-capacity-provider"
                  }
                },
                "constructInfo": {
                  "fqn": "constructs.Construct",
                  "version": "10.3.0"
                }
              }
            },
            "constructInfo": {
              "fqn": "constructs.Construct",
              "version": "10.3.0"
            }
          },
          "ALBECSServiceWithCommandEntryPoint": {
            "id": "ALBECSServiceWithCommandEntryPoint",
            "path": "aws-ecs-integ-alb-ec2-cmd-entrypoint/ALBECSServiceWithCommandEntryPoint",
            "children": {
              "LB": {
                "id": "LB",
                "path": "aws-ecs-integ-alb-ec2-cmd-entrypoint/ALBECSServiceWithCommandEntryPoint/LB",
                "children": {
                  "Resource": {
                    "id": "Resource",
                    "path": "aws-ecs-integ-alb-ec2-cmd-entrypoint/ALBECSServiceWithCommandEntryPoint/LB/Resource",
                    "attributes": {
                      "aws:cdk:cloudformation:type": "AWS::ElasticLoadBalancingV2::LoadBalancer",
                      "aws:cdk:cloudformation:props": {
                        "loadBalancerAttributes": [
                          {
                            "key": "deletion_protection.enabled",
                            "value": "false"
                          }
                        ],
                        "scheme": "internet-facing",
                        "securityGroups": [
                          {
                            "Fn::GetAtt": [
                              "ALBECSServiceWithCommandEntryPointLBSecurityGroupBA7F6FB5",
                              "GroupId"
                            ]
                          },
                          {
                            "Fn::GetAtt": [
                              "SecurityGroupDD263621",
                              "GroupId"
                            ]
                          }
                        ],
                        "subnets": [
                          {
                            "Ref": "VpcPublicSubnet1Subnet5C2D37C4"
                          },
                          {
                            "Ref": "VpcPublicSubnet2Subnet691E08A3"
                          }
                        ],
                        "type": "application"
                      }
                    },
                    "constructInfo": {
                      "fqn": "constructs.Construct",
                      "version": "10.3.0"
                    }
                  },
                  "SecurityGroup": {
                    "id": "SecurityGroup",
                    "path": "aws-ecs-integ-alb-ec2-cmd-entrypoint/ALBECSServiceWithCommandEntryPoint/LB/SecurityGroup",
                    "children": {
                      "Resource": {
                        "id": "Resource",
                        "path": "aws-ecs-integ-alb-ec2-cmd-entrypoint/ALBECSServiceWithCommandEntryPoint/LB/SecurityGroup/Resource",
                        "attributes": {
                          "aws:cdk:cloudformation:type": "AWS::EC2::SecurityGroup",
                          "aws:cdk:cloudformation:props": {
                            "groupDescription": "Automatically created Security Group for ELB awsecsintegalbec2cmdentrypointALBECSServiceWithCommandEntryPointLB36B044C3",
                            "securityGroupEgress": [
                              {
                                "cidrIp": "255.255.255.255/32",
                                "description": "Disallow all traffic",
                                "ipProtocol": "icmp",
                                "fromPort": 252,
                                "toPort": 86
                              }
                            ],
                            "securityGroupIngress": [
                              {
                                "cidrIp": "0.0.0.0/0",
                                "ipProtocol": "tcp",
                                "fromPort": 80,
                                "toPort": 80,
                                "description": "Allow from anyone on port 80"
                              }
                            ],
                            "vpcId": {
                              "Ref": "Vpc8378EB38"
                            }
                          }
                        },
                        "constructInfo": {
                          "fqn": "constructs.Construct",
                          "version": "10.3.0"
                        }
                      }
                    },
                    "constructInfo": {
                      "fqn": "constructs.Construct",
                      "version": "10.3.0"
                    }
                  },
                  "PublicListener": {
                    "id": "PublicListener",
                    "path": "aws-ecs-integ-alb-ec2-cmd-entrypoint/ALBECSServiceWithCommandEntryPoint/LB/PublicListener",
                    "children": {
                      "Resource": {
                        "id": "Resource",
                        "path": "aws-ecs-integ-alb-ec2-cmd-entrypoint/ALBECSServiceWithCommandEntryPoint/LB/PublicListener/Resource",
                        "attributes": {
                          "aws:cdk:cloudformation:type": "AWS::ElasticLoadBalancingV2::Listener",
                          "aws:cdk:cloudformation:props": {
                            "defaultActions": [
                              {
                                "type": "forward",
                                "targetGroupArn": {
                                  "Ref": "ALBECSServiceWithCommandEntryPointLBPublicListenerECSGroup7271102D"
                                }
                              }
                            ],
                            "loadBalancerArn": {
                              "Ref": "ALBECSServiceWithCommandEntryPointLB2FFE407F"
                            },
                            "port": 80,
                            "protocol": "HTTP"
                          }
                        },
                        "constructInfo": {
                          "fqn": "constructs.Construct",
                          "version": "10.3.0"
                        }
                      },
                      "ECSGroup": {
                        "id": "ECSGroup",
                        "path": "aws-ecs-integ-alb-ec2-cmd-entrypoint/ALBECSServiceWithCommandEntryPoint/LB/PublicListener/ECSGroup",
                        "children": {
                          "Resource": {
                            "id": "Resource",
                            "path": "aws-ecs-integ-alb-ec2-cmd-entrypoint/ALBECSServiceWithCommandEntryPoint/LB/PublicListener/ECSGroup/Resource",
                            "attributes": {
                              "aws:cdk:cloudformation:type": "AWS::ElasticLoadBalancingV2::TargetGroup",
                              "aws:cdk:cloudformation:props": {
                                "port": 80,
                                "protocol": "HTTP",
                                "targetGroupAttributes": [
                                  {
                                    "key": "stickiness.enabled",
                                    "value": "false"
                                  }
                                ],
                                "targetType": "instance",
                                "vpcId": {
                                  "Ref": "Vpc8378EB38"
                                }
                              }
                            },
                            "constructInfo": {
                              "fqn": "constructs.Construct",
                              "version": "10.3.0"
                            }
                          }
                        },
                        "constructInfo": {
                          "fqn": "constructs.Construct",
                          "version": "10.3.0"
                        }
                      }
                    },
                    "constructInfo": {
                      "fqn": "constructs.Construct",
                      "version": "10.3.0"
                    }
                  }
                },
                "constructInfo": {
                  "fqn": "constructs.Construct",
                  "version": "10.3.0"
                }
              },
              "LoadBalancerDNS": {
                "id": "LoadBalancerDNS",
                "path": "aws-ecs-integ-alb-ec2-cmd-entrypoint/ALBECSServiceWithCommandEntryPoint/LoadBalancerDNS",
                "constructInfo": {
                  "fqn": "constructs.Construct",
                  "version": "10.3.0"
                }
              },
              "ServiceURL": {
                "id": "ServiceURL",
                "path": "aws-ecs-integ-alb-ec2-cmd-entrypoint/ALBECSServiceWithCommandEntryPoint/ServiceURL",
                "constructInfo": {
                  "fqn": "constructs.Construct",
                  "version": "10.3.0"
                }
              },
              "TaskDef": {
                "id": "TaskDef",
                "path": "aws-ecs-integ-alb-ec2-cmd-entrypoint/ALBECSServiceWithCommandEntryPoint/TaskDef",
                "children": {
                  "TaskRole": {
                    "id": "TaskRole",
                    "path": "aws-ecs-integ-alb-ec2-cmd-entrypoint/ALBECSServiceWithCommandEntryPoint/TaskDef/TaskRole",
                    "children": {
                      "ImportTaskRole": {
                        "id": "ImportTaskRole",
                        "path": "aws-ecs-integ-alb-ec2-cmd-entrypoint/ALBECSServiceWithCommandEntryPoint/TaskDef/TaskRole/ImportTaskRole",
                        "constructInfo": {
                          "fqn": "constructs.Construct",
                          "version": "10.3.0"
                        }
                      },
                      "Resource": {
                        "id": "Resource",
                        "path": "aws-ecs-integ-alb-ec2-cmd-entrypoint/ALBECSServiceWithCommandEntryPoint/TaskDef/TaskRole/Resource",
                        "attributes": {
                          "aws:cdk:cloudformation:type": "AWS::IAM::Role",
                          "aws:cdk:cloudformation:props": {
                            "assumeRolePolicyDocument": {
                              "Statement": [
                                {
                                  "Action": "sts:AssumeRole",
                                  "Effect": "Allow",
                                  "Principal": {
                                    "Service": "ecs-tasks.amazonaws.com"
                                  }
                                }
                              ],
                              "Version": "2012-10-17"
                            }
                          }
                        },
                        "constructInfo": {
                          "fqn": "constructs.Construct",
                          "version": "10.3.0"
                        }
                      }
                    },
                    "constructInfo": {
                      "fqn": "constructs.Construct",
                      "version": "10.3.0"
                    }
                  },
                  "Resource": {
                    "id": "Resource",
                    "path": "aws-ecs-integ-alb-ec2-cmd-entrypoint/ALBECSServiceWithCommandEntryPoint/TaskDef/Resource",
                    "attributes": {
                      "aws:cdk:cloudformation:type": "AWS::ECS::TaskDefinition",
                      "aws:cdk:cloudformation:props": {
                        "containerDefinitions": [
                          {
                            "command": [
                              "/bin/sh -c \"echo '<html><h1>Amazon ECS Sample App</h1></html>' >  /usr/local/apache2/htdocs/index.html && httpd-foreground\""
                            ],
                            "cpu": 256,
                            "entryPoint": [
                              "sh",
                              "-c"
                            ],
                            "essential": true,
                            "image": "public.ecr.aws/docker/library/httpd:2.4",
                            "memory": 512,
                            "name": "web",
                            "portMappings": [
                              {
                                "containerPort": 80,
                                "hostPort": 0,
                                "protocol": "tcp"
                              }
                            ],
                            "logConfiguration": {
                              "logDriver": "awslogs",
                              "options": {
                                "awslogs-group": {
                                  "Ref": "ALBECSServiceWithCommandEntryPointTaskDefwebLogGroup9AC53F6D"
                                },
                                "awslogs-stream-prefix": "ALBECSServiceWithCommandEntryPoint",
                                "awslogs-region": {
                                  "Ref": "AWS::Region"
                                }
                              }
                            }
                          }
                        ],
                        "executionRoleArn": {
                          "Fn::GetAtt": [
                            "ALBECSServiceWithCommandEntryPointTaskDefExecutionRoleEF46B196",
                            "Arn"
                          ]
                        },
                        "family": "awsecsintegalbec2cmdentrypointALBECSServiceWithCommandEntryPointTaskDef8556E5D8",
                        "networkMode": "bridge",
                        "requiresCompatibilities": [
                          "EC2"
                        ],
                        "taskRoleArn": {
                          "Fn::GetAtt": [
                            "ALBECSServiceWithCommandEntryPointTaskDefTaskRoleD0EE621C",
                            "Arn"
                          ]
                        }
                      }
                    },
                    "constructInfo": {
                      "fqn": "constructs.Construct",
                      "version": "10.3.0"
                    }
                  },
                  "web": {
                    "id": "web",
                    "path": "aws-ecs-integ-alb-ec2-cmd-entrypoint/ALBECSServiceWithCommandEntryPoint/TaskDef/web",
                    "children": {
                      "LogGroup": {
                        "id": "LogGroup",
                        "path": "aws-ecs-integ-alb-ec2-cmd-entrypoint/ALBECSServiceWithCommandEntryPoint/TaskDef/web/LogGroup",
                        "children": {
                          "Resource": {
                            "id": "Resource",
                            "path": "aws-ecs-integ-alb-ec2-cmd-entrypoint/ALBECSServiceWithCommandEntryPoint/TaskDef/web/LogGroup/Resource",
                            "attributes": {
                              "aws:cdk:cloudformation:type": "AWS::Logs::LogGroup",
                              "aws:cdk:cloudformation:props": {}
                            },
                            "constructInfo": {
                              "fqn": "constructs.Construct",
                              "version": "10.3.0"
                            }
                          }
                        },
                        "constructInfo": {
                          "fqn": "constructs.Construct",
                          "version": "10.3.0"
                        }
                      }
                    },
                    "constructInfo": {
                      "fqn": "constructs.Construct",
                      "version": "10.3.0"
                    }
                  },
                  "ExecutionRole": {
                    "id": "ExecutionRole",
                    "path": "aws-ecs-integ-alb-ec2-cmd-entrypoint/ALBECSServiceWithCommandEntryPoint/TaskDef/ExecutionRole",
                    "children": {
                      "ImportExecutionRole": {
                        "id": "ImportExecutionRole",
                        "path": "aws-ecs-integ-alb-ec2-cmd-entrypoint/ALBECSServiceWithCommandEntryPoint/TaskDef/ExecutionRole/ImportExecutionRole",
                        "constructInfo": {
                          "fqn": "constructs.Construct",
                          "version": "10.3.0"
                        }
                      },
                      "Resource": {
                        "id": "Resource",
                        "path": "aws-ecs-integ-alb-ec2-cmd-entrypoint/ALBECSServiceWithCommandEntryPoint/TaskDef/ExecutionRole/Resource",
                        "attributes": {
                          "aws:cdk:cloudformation:type": "AWS::IAM::Role",
                          "aws:cdk:cloudformation:props": {
                            "assumeRolePolicyDocument": {
                              "Statement": [
                                {
                                  "Action": "sts:AssumeRole",
                                  "Effect": "Allow",
                                  "Principal": {
                                    "Service": "ecs-tasks.amazonaws.com"
                                  }
                                }
                              ],
                              "Version": "2012-10-17"
                            }
                          }
                        },
                        "constructInfo": {
                          "fqn": "constructs.Construct",
                          "version": "10.3.0"
                        }
                      },
                      "DefaultPolicy": {
                        "id": "DefaultPolicy",
                        "path": "aws-ecs-integ-alb-ec2-cmd-entrypoint/ALBECSServiceWithCommandEntryPoint/TaskDef/ExecutionRole/DefaultPolicy",
                        "children": {
                          "Resource": {
                            "id": "Resource",
                            "path": "aws-ecs-integ-alb-ec2-cmd-entrypoint/ALBECSServiceWithCommandEntryPoint/TaskDef/ExecutionRole/DefaultPolicy/Resource",
                            "attributes": {
                              "aws:cdk:cloudformation:type": "AWS::IAM::Policy",
                              "aws:cdk:cloudformation:props": {
                                "policyDocument": {
                                  "Statement": [
                                    {
                                      "Action": [
                                        "logs:CreateLogStream",
                                        "logs:PutLogEvents"
                                      ],
                                      "Effect": "Allow",
                                      "Resource": {
                                        "Fn::GetAtt": [
                                          "ALBECSServiceWithCommandEntryPointTaskDefwebLogGroup9AC53F6D",
                                          "Arn"
                                        ]
                                      }
                                    }
                                  ],
                                  "Version": "2012-10-17"
                                },
                                "policyName": "ALBECSServiceWithCommandEntryPointTaskDefExecutionRoleDefaultPolicyD8110F3F",
                                "roles": [
                                  {
                                    "Ref": "ALBECSServiceWithCommandEntryPointTaskDefExecutionRoleEF46B196"
                                  }
                                ]
                              }
                            },
                            "constructInfo": {
                              "fqn": "constructs.Construct",
                              "version": "10.3.0"
                            }
                          }
                        },
                        "constructInfo": {
                          "fqn": "constructs.Construct",
                          "version": "10.3.0"
                        }
                      }
                    },
                    "constructInfo": {
                      "fqn": "constructs.Construct",
                      "version": "10.3.0"
                    }
                  }
                },
                "constructInfo": {
                  "fqn": "constructs.Construct",
                  "version": "10.3.0"
                }
              },
              "Service": {
                "id": "Service",
                "path": "aws-ecs-integ-alb-ec2-cmd-entrypoint/ALBECSServiceWithCommandEntryPoint/Service",
                "children": {
                  "Service": {
                    "id": "Service",
                    "path": "aws-ecs-integ-alb-ec2-cmd-entrypoint/ALBECSServiceWithCommandEntryPoint/Service/Service",
                    "attributes": {
                      "aws:cdk:cloudformation:type": "AWS::ECS::Service",
                      "aws:cdk:cloudformation:props": {
                        "capacityProviderStrategy": [
                          {
                            "capacityProvider": {
                              "Ref": "CapacityProvier480DE32F"
                            },
                            "base": 1,
                            "weight": 1
                          }
                        ],
                        "cluster": {
                          "Ref": "Ec2ClusterEE43E89D"
                        },
                        "deploymentConfiguration": {
                          "maximumPercent": 200,
                          "minimumHealthyPercent": 50
                        },
                        "enableEcsManagedTags": false,
                        "healthCheckGracePeriodSeconds": 60,
                        "loadBalancers": [
                          {
                            "targetGroupArn": {
                              "Ref": "ALBECSServiceWithCommandEntryPointLBPublicListenerECSGroup7271102D"
                            },
                            "containerName": "web",
                            "containerPort": 80
                          }
                        ],
                        "schedulingStrategy": "REPLICA",
                        "taskDefinition": {
                          "Ref": "ALBECSServiceWithCommandEntryPointTaskDef63271EC5"
                        }
                      }
                    },
                    "constructInfo": {
                      "fqn": "constructs.Construct",
                      "version": "10.3.0"
                    }
                  }
                },
                "constructInfo": {
                  "fqn": "constructs.Construct",
                  "version": "10.3.0"
                }
              }
            },
            "constructInfo": {
              "fqn": "constructs.Construct",
              "version": "10.3.0"
            }
          },
          "BootstrapVersion": {
            "id": "BootstrapVersion",
            "path": "aws-ecs-integ-alb-ec2-cmd-entrypoint/BootstrapVersion",
            "constructInfo": {
              "fqn": "constructs.Construct",
              "version": "10.3.0"
            }
          },
          "CheckBootstrapVersion": {
            "id": "CheckBootstrapVersion",
            "path": "aws-ecs-integ-alb-ec2-cmd-entrypoint/CheckBootstrapVersion",
            "constructInfo": {
              "fqn": "constructs.Construct",
              "version": "10.3.0"
            }
          }
        },
        "constructInfo": {
          "fqn": "constructs.Construct",
          "version": "10.3.0"
        }
      },
      "AlbEc2ServiceWithCommandAndEntryPoint": {
        "id": "AlbEc2ServiceWithCommandAndEntryPoint",
        "path": "AlbEc2ServiceWithCommandAndEntryPoint",
        "children": {
          "DefaultTest": {
            "id": "DefaultTest",
            "path": "AlbEc2ServiceWithCommandAndEntryPoint/DefaultTest",
            "children": {
              "Default": {
                "id": "Default",
                "path": "AlbEc2ServiceWithCommandAndEntryPoint/DefaultTest/Default",
                "constructInfo": {
                  "fqn": "constructs.Construct",
                  "version": "10.3.0"
                }
              },
              "DeployAssert": {
                "id": "DeployAssert",
                "path": "AlbEc2ServiceWithCommandAndEntryPoint/DefaultTest/DeployAssert",
                "children": {
                  "BootstrapVersion": {
                    "id": "BootstrapVersion",
                    "path": "AlbEc2ServiceWithCommandAndEntryPoint/DefaultTest/DeployAssert/BootstrapVersion",
                    "constructInfo": {
                      "fqn": "constructs.Construct",
                      "version": "10.3.0"
                    }
                  },
                  "CheckBootstrapVersion": {
                    "id": "CheckBootstrapVersion",
                    "path": "AlbEc2ServiceWithCommandAndEntryPoint/DefaultTest/DeployAssert/CheckBootstrapVersion",
                    "constructInfo": {
                      "fqn": "constructs.Construct",
                      "version": "10.3.0"
                    }
                  }
                },
                "constructInfo": {
                  "fqn": "constructs.Construct",
                  "version": "10.3.0"
                }
              }
            },
            "constructInfo": {
              "fqn": "@aws-cdk/integ-tests-alpha.IntegTestCase",
              "version": "0.0.0"
            }
          }
        },
        "constructInfo": {
          "fqn": "@aws-cdk/integ-tests-alpha.IntegTest",
          "version": "0.0.0"
        }
      },
      "Tree": {
        "id": "Tree",
        "path": "Tree",
        "constructInfo": {
          "fqn": "constructs.Construct",
          "version": "10.3.0"
        }
      }
    },
    "constructInfo": {
      "fqn": "constructs.Construct",
      "version": "10.3.0"
    }
  }
}<|MERGE_RESOLUTION|>--- conflicted
+++ resolved
@@ -712,12 +712,6 @@
                         "description": "Allow all outbound traffic by default",
                         "ipProtocol": "-1"
                       }
-<<<<<<< HEAD
-                    },
-                    "constructInfo": {
-                      "fqn": "constructs.Construct",
-                      "version": "10.3.0"
-=======
                     ],
                     "securityGroupIngress": [
                       {
@@ -730,18 +724,12 @@
                     ],
                     "vpcId": {
                       "Ref": "Vpc8378EB38"
->>>>>>> ffe46b54
-                    }
-                  }
-                },
-                "constructInfo": {
-<<<<<<< HEAD
-                  "fqn": "constructs.Construct",
-                  "version": "10.3.0"
-=======
+                    }
+                  }
+                },
+                "constructInfo": {
                   "fqn": "aws-cdk-lib.aws_ec2.CfnSecurityGroup",
                   "version": "0.0.0"
->>>>>>> ffe46b54
                 }
               }
             },
@@ -897,35 +885,6 @@
                   "version": "10.3.0"
                 }
               },
-<<<<<<< HEAD
-              "LaunchConfig": {
-                "id": "LaunchConfig",
-                "path": "aws-ecs-integ-alb-ec2-cmd-entrypoint/AutoScalingGroup/LaunchConfig",
-                "attributes": {
-                  "aws:cdk:cloudformation:type": "AWS::AutoScaling::LaunchConfiguration",
-                  "aws:cdk:cloudformation:props": {
-                    "iamInstanceProfile": {
-                      "Ref": "AutoScalingGroupInstanceProfile342FAC7C"
-                    },
-                    "imageId": {
-                      "Ref": "SsmParameterValueawsserviceecsoptimizedamiamazonlinux2recommendedimageidC96584B6F00A464EAD1953AFF4B05118Parameter"
-                    },
-                    "instanceType": "t2.micro",
-                    "securityGroups": [
-                      {
-                        "Fn::GetAtt": [
-                          "AutoScalingGroupInstanceSecurityGroup9D2E0C5E",
-                          "GroupId"
-                        ]
-                      }
-                    ],
-                    "userData": {
-                      "Fn::Base64": {
-                        "Fn::Join": [
-                          "",
-                          [
-                            "#!/bin/bash\necho ECS_CLUSTER=",
-=======
               "ImportedInstanceProfile": {
                 "id": "ImportedInstanceProfile",
                 "path": "aws-ecs-integ-alb-ec2-cmd-entrypoint/AutoScalingGroup/ImportedInstanceProfile",
@@ -961,7 +920,6 @@
                             "enabled": false
                           },
                           "securityGroupIds": [
->>>>>>> ffe46b54
                             {
                               "Fn::GetAtt": [
                                 "SecurityGroupDD263621",
@@ -1024,13 +982,8 @@
                   }
                 },
                 "constructInfo": {
-<<<<<<< HEAD
-                  "fqn": "constructs.Construct",
-                  "version": "10.3.0"
-=======
                   "fqn": "aws-cdk-lib.aws_ec2.LaunchTemplate",
                   "version": "0.0.0"
->>>>>>> ffe46b54
                 }
               },
               "ASG": {
@@ -1039,10 +992,6 @@
                 "attributes": {
                   "aws:cdk:cloudformation:type": "AWS::AutoScaling::AutoScalingGroup",
                   "aws:cdk:cloudformation:props": {
-<<<<<<< HEAD
-                    "launchConfigurationName": {
-                      "Ref": "AutoScalingGroupLaunchConfigDEEB160C"
-=======
                     "launchTemplate": {
                       "launchTemplateId": {
                         "Ref": "AutoScalingGroupLaunchTemplateCE2B3AFE"
@@ -1053,7 +1002,6 @@
                           "LatestVersionNumber"
                         ]
                       }
->>>>>>> ffe46b54
                     },
                     "maxSize": "1",
                     "minSize": "1",
