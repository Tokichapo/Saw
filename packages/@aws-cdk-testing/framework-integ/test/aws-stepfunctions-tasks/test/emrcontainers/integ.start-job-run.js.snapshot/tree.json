{
  "version": "tree-0.1",
  "tree": {
    "id": "App",
    "path": "",
    "children": {
      "aws-stepfunctions-tasks-emr-containers-start-job-run-test": {
        "id": "aws-stepfunctions-tasks-emr-containers-start-job-run-test",
        "path": "aws-stepfunctions-tasks-emr-containers-start-job-run-test",
        "children": {
          "integration-test-eks-cluster": {
            "id": "integration-test-eks-cluster",
            "path": "aws-stepfunctions-tasks-emr-containers-start-job-run-test/integration-test-eks-cluster",
            "children": {
              "DefaultVpc": {
                "id": "DefaultVpc",
                "path": "aws-stepfunctions-tasks-emr-containers-start-job-run-test/integration-test-eks-cluster/DefaultVpc",
                "children": {
                  "Resource": {
                    "id": "Resource",
                    "path": "aws-stepfunctions-tasks-emr-containers-start-job-run-test/integration-test-eks-cluster/DefaultVpc/Resource",
                    "attributes": {
                      "aws:cdk:cloudformation:type": "AWS::EC2::VPC",
                      "aws:cdk:cloudformation:props": {
                        "cidrBlock": "10.0.0.0/16",
                        "enableDnsHostnames": true,
                        "enableDnsSupport": true,
                        "instanceTenancy": "default",
                        "tags": [
                          {
                            "key": "Name",
                            "value": "aws-stepfunctions-tasks-emr-containers-start-job-run-test/integration-test-eks-cluster/DefaultVpc"
                          }
                        ]
                      }
                    },
                    "constructInfo": {
                      "fqn": "constructs.Construct",
                      "version": "10.1.270"
                    }
                  },
                  "PublicSubnet1": {
                    "id": "PublicSubnet1",
                    "path": "aws-stepfunctions-tasks-emr-containers-start-job-run-test/integration-test-eks-cluster/DefaultVpc/PublicSubnet1",
                    "children": {
                      "Subnet": {
                        "id": "Subnet",
                        "path": "aws-stepfunctions-tasks-emr-containers-start-job-run-test/integration-test-eks-cluster/DefaultVpc/PublicSubnet1/Subnet",
                        "attributes": {
                          "aws:cdk:cloudformation:type": "AWS::EC2::Subnet",
                          "aws:cdk:cloudformation:props": {
                            "vpcId": {
                              "Ref": "integrationtesteksclusterDefaultVpc395E1A86"
                            },
                            "availabilityZone": {
                              "Fn::Select": [
                                0,
                                {
                                  "Fn::GetAZs": ""
                                }
                              ]
                            },
                            "cidrBlock": "10.0.0.0/18",
                            "mapPublicIpOnLaunch": true,
                            "tags": [
                              {
                                "key": "aws-cdk:subnet-name",
                                "value": "Public"
                              },
                              {
                                "key": "aws-cdk:subnet-type",
                                "value": "Public"
                              },
                              {
                                "key": "kubernetes.io/role/elb",
                                "value": "1"
                              },
                              {
                                "key": "Name",
                                "value": "aws-stepfunctions-tasks-emr-containers-start-job-run-test/integration-test-eks-cluster/DefaultVpc/PublicSubnet1"
                              }
                            ]
                          }
                        },
                        "constructInfo": {
                          "fqn": "constructs.Construct",
                          "version": "10.1.270"
                        }
                      },
                      "Acl": {
                        "id": "Acl",
                        "path": "aws-stepfunctions-tasks-emr-containers-start-job-run-test/integration-test-eks-cluster/DefaultVpc/PublicSubnet1/Acl",
                        "constructInfo": {
                          "fqn": "constructs.Construct",
                          "version": "10.1.270"
                        }
                      },
                      "RouteTable": {
                        "id": "RouteTable",
                        "path": "aws-stepfunctions-tasks-emr-containers-start-job-run-test/integration-test-eks-cluster/DefaultVpc/PublicSubnet1/RouteTable",
                        "attributes": {
                          "aws:cdk:cloudformation:type": "AWS::EC2::RouteTable",
                          "aws:cdk:cloudformation:props": {
                            "vpcId": {
                              "Ref": "integrationtesteksclusterDefaultVpc395E1A86"
                            },
                            "tags": [
                              {
                                "key": "kubernetes.io/role/elb",
                                "value": "1"
                              },
                              {
                                "key": "Name",
                                "value": "aws-stepfunctions-tasks-emr-containers-start-job-run-test/integration-test-eks-cluster/DefaultVpc/PublicSubnet1"
                              }
                            ]
                          }
                        },
                        "constructInfo": {
                          "fqn": "constructs.Construct",
                          "version": "10.1.270"
                        }
                      },
                      "RouteTableAssociation": {
                        "id": "RouteTableAssociation",
                        "path": "aws-stepfunctions-tasks-emr-containers-start-job-run-test/integration-test-eks-cluster/DefaultVpc/PublicSubnet1/RouteTableAssociation",
                        "attributes": {
                          "aws:cdk:cloudformation:type": "AWS::EC2::SubnetRouteTableAssociation",
                          "aws:cdk:cloudformation:props": {
                            "routeTableId": {
                              "Ref": "integrationtesteksclusterDefaultVpcPublicSubnet1RouteTable1D5A7569"
                            },
                            "subnetId": {
                              "Ref": "integrationtesteksclusterDefaultVpcPublicSubnet1Subnet58061317"
                            }
                          }
                        },
                        "constructInfo": {
                          "fqn": "constructs.Construct",
                          "version": "10.1.270"
                        }
                      },
                      "DefaultRoute": {
                        "id": "DefaultRoute",
                        "path": "aws-stepfunctions-tasks-emr-containers-start-job-run-test/integration-test-eks-cluster/DefaultVpc/PublicSubnet1/DefaultRoute",
                        "attributes": {
                          "aws:cdk:cloudformation:type": "AWS::EC2::Route",
                          "aws:cdk:cloudformation:props": {
                            "routeTableId": {
                              "Ref": "integrationtesteksclusterDefaultVpcPublicSubnet1RouteTable1D5A7569"
                            },
                            "destinationCidrBlock": "0.0.0.0/0",
                            "gatewayId": {
                              "Ref": "integrationtesteksclusterDefaultVpcIGW9ADAFE6F"
                            }
                          }
                        },
                        "constructInfo": {
                          "fqn": "constructs.Construct",
                          "version": "10.1.270"
                        }
                      },
                      "EIP": {
                        "id": "EIP",
                        "path": "aws-stepfunctions-tasks-emr-containers-start-job-run-test/integration-test-eks-cluster/DefaultVpc/PublicSubnet1/EIP",
                        "attributes": {
                          "aws:cdk:cloudformation:type": "AWS::EC2::EIP",
                          "aws:cdk:cloudformation:props": {
                            "domain": "vpc",
                            "tags": [
                              {
                                "key": "kubernetes.io/role/elb",
                                "value": "1"
                              },
                              {
                                "key": "Name",
                                "value": "aws-stepfunctions-tasks-emr-containers-start-job-run-test/integration-test-eks-cluster/DefaultVpc/PublicSubnet1"
                              }
                            ]
                          }
                        },
                        "constructInfo": {
                          "fqn": "constructs.Construct",
                          "version": "10.1.270"
                        }
                      },
                      "NATGateway": {
                        "id": "NATGateway",
                        "path": "aws-stepfunctions-tasks-emr-containers-start-job-run-test/integration-test-eks-cluster/DefaultVpc/PublicSubnet1/NATGateway",
                        "attributes": {
                          "aws:cdk:cloudformation:type": "AWS::EC2::NatGateway",
                          "aws:cdk:cloudformation:props": {
                            "subnetId": {
                              "Ref": "integrationtesteksclusterDefaultVpcPublicSubnet1Subnet58061317"
                            },
                            "allocationId": {
                              "Fn::GetAtt": [
                                "integrationtesteksclusterDefaultVpcPublicSubnet1EIP62A0A17B",
                                "AllocationId"
                              ]
                            },
                            "tags": [
                              {
                                "key": "kubernetes.io/role/elb",
                                "value": "1"
                              },
                              {
                                "key": "Name",
                                "value": "aws-stepfunctions-tasks-emr-containers-start-job-run-test/integration-test-eks-cluster/DefaultVpc/PublicSubnet1"
                              }
                            ]
                          }
                        },
                        "constructInfo": {
                          "fqn": "constructs.Construct",
                          "version": "10.1.270"
                        }
                      }
                    },
                    "constructInfo": {
                      "fqn": "constructs.Construct",
                      "version": "10.1.270"
                    }
                  },
                  "PublicSubnet2": {
                    "id": "PublicSubnet2",
                    "path": "aws-stepfunctions-tasks-emr-containers-start-job-run-test/integration-test-eks-cluster/DefaultVpc/PublicSubnet2",
                    "children": {
                      "Subnet": {
                        "id": "Subnet",
                        "path": "aws-stepfunctions-tasks-emr-containers-start-job-run-test/integration-test-eks-cluster/DefaultVpc/PublicSubnet2/Subnet",
                        "attributes": {
                          "aws:cdk:cloudformation:type": "AWS::EC2::Subnet",
                          "aws:cdk:cloudformation:props": {
                            "vpcId": {
                              "Ref": "integrationtesteksclusterDefaultVpc395E1A86"
                            },
                            "availabilityZone": {
                              "Fn::Select": [
                                1,
                                {
                                  "Fn::GetAZs": ""
                                }
                              ]
                            },
                            "cidrBlock": "10.0.64.0/18",
                            "mapPublicIpOnLaunch": true,
                            "tags": [
                              {
                                "key": "aws-cdk:subnet-name",
                                "value": "Public"
                              },
                              {
                                "key": "aws-cdk:subnet-type",
                                "value": "Public"
                              },
                              {
                                "key": "kubernetes.io/role/elb",
                                "value": "1"
                              },
                              {
                                "key": "Name",
                                "value": "aws-stepfunctions-tasks-emr-containers-start-job-run-test/integration-test-eks-cluster/DefaultVpc/PublicSubnet2"
                              }
                            ]
                          }
                        },
                        "constructInfo": {
                          "fqn": "constructs.Construct",
                          "version": "10.1.270"
                        }
                      },
                      "Acl": {
                        "id": "Acl",
                        "path": "aws-stepfunctions-tasks-emr-containers-start-job-run-test/integration-test-eks-cluster/DefaultVpc/PublicSubnet2/Acl",
                        "constructInfo": {
                          "fqn": "constructs.Construct",
                          "version": "10.1.270"
                        }
                      },
                      "RouteTable": {
                        "id": "RouteTable",
                        "path": "aws-stepfunctions-tasks-emr-containers-start-job-run-test/integration-test-eks-cluster/DefaultVpc/PublicSubnet2/RouteTable",
                        "attributes": {
                          "aws:cdk:cloudformation:type": "AWS::EC2::RouteTable",
                          "aws:cdk:cloudformation:props": {
                            "vpcId": {
                              "Ref": "integrationtesteksclusterDefaultVpc395E1A86"
                            },
                            "tags": [
                              {
                                "key": "kubernetes.io/role/elb",
                                "value": "1"
                              },
                              {
                                "key": "Name",
                                "value": "aws-stepfunctions-tasks-emr-containers-start-job-run-test/integration-test-eks-cluster/DefaultVpc/PublicSubnet2"
                              }
                            ]
                          }
                        },
                        "constructInfo": {
                          "fqn": "constructs.Construct",
                          "version": "10.1.270"
                        }
                      },
                      "RouteTableAssociation": {
                        "id": "RouteTableAssociation",
                        "path": "aws-stepfunctions-tasks-emr-containers-start-job-run-test/integration-test-eks-cluster/DefaultVpc/PublicSubnet2/RouteTableAssociation",
                        "attributes": {
                          "aws:cdk:cloudformation:type": "AWS::EC2::SubnetRouteTableAssociation",
                          "aws:cdk:cloudformation:props": {
                            "routeTableId": {
                              "Ref": "integrationtesteksclusterDefaultVpcPublicSubnet2RouteTableA4C7B327"
                            },
                            "subnetId": {
                              "Ref": "integrationtesteksclusterDefaultVpcPublicSubnet2Subnet68EAAF11"
                            }
                          }
                        },
                        "constructInfo": {
                          "fqn": "constructs.Construct",
                          "version": "10.1.270"
                        }
                      },
                      "DefaultRoute": {
                        "id": "DefaultRoute",
                        "path": "aws-stepfunctions-tasks-emr-containers-start-job-run-test/integration-test-eks-cluster/DefaultVpc/PublicSubnet2/DefaultRoute",
                        "attributes": {
                          "aws:cdk:cloudformation:type": "AWS::EC2::Route",
                          "aws:cdk:cloudformation:props": {
                            "routeTableId": {
                              "Ref": "integrationtesteksclusterDefaultVpcPublicSubnet2RouteTableA4C7B327"
                            },
                            "destinationCidrBlock": "0.0.0.0/0",
                            "gatewayId": {
                              "Ref": "integrationtesteksclusterDefaultVpcIGW9ADAFE6F"
                            }
                          }
                        },
                        "constructInfo": {
                          "fqn": "constructs.Construct",
                          "version": "10.1.270"
                        }
                      },
                      "EIP": {
                        "id": "EIP",
                        "path": "aws-stepfunctions-tasks-emr-containers-start-job-run-test/integration-test-eks-cluster/DefaultVpc/PublicSubnet2/EIP",
                        "attributes": {
                          "aws:cdk:cloudformation:type": "AWS::EC2::EIP",
                          "aws:cdk:cloudformation:props": {
                            "domain": "vpc",
                            "tags": [
                              {
                                "key": "kubernetes.io/role/elb",
                                "value": "1"
                              },
                              {
                                "key": "Name",
                                "value": "aws-stepfunctions-tasks-emr-containers-start-job-run-test/integration-test-eks-cluster/DefaultVpc/PublicSubnet2"
                              }
                            ]
                          }
                        },
                        "constructInfo": {
                          "fqn": "constructs.Construct",
                          "version": "10.1.270"
                        }
                      },
                      "NATGateway": {
                        "id": "NATGateway",
                        "path": "aws-stepfunctions-tasks-emr-containers-start-job-run-test/integration-test-eks-cluster/DefaultVpc/PublicSubnet2/NATGateway",
                        "attributes": {
                          "aws:cdk:cloudformation:type": "AWS::EC2::NatGateway",
                          "aws:cdk:cloudformation:props": {
                            "subnetId": {
                              "Ref": "integrationtesteksclusterDefaultVpcPublicSubnet2Subnet68EAAF11"
                            },
                            "allocationId": {
                              "Fn::GetAtt": [
                                "integrationtesteksclusterDefaultVpcPublicSubnet2EIPFC53AC43",
                                "AllocationId"
                              ]
                            },
                            "tags": [
                              {
                                "key": "kubernetes.io/role/elb",
                                "value": "1"
                              },
                              {
                                "key": "Name",
                                "value": "aws-stepfunctions-tasks-emr-containers-start-job-run-test/integration-test-eks-cluster/DefaultVpc/PublicSubnet2"
                              }
                            ]
                          }
                        },
                        "constructInfo": {
                          "fqn": "constructs.Construct",
                          "version": "10.1.270"
                        }
                      }
                    },
                    "constructInfo": {
                      "fqn": "constructs.Construct",
                      "version": "10.1.270"
                    }
                  },
                  "PrivateSubnet1": {
                    "id": "PrivateSubnet1",
                    "path": "aws-stepfunctions-tasks-emr-containers-start-job-run-test/integration-test-eks-cluster/DefaultVpc/PrivateSubnet1",
                    "children": {
                      "Subnet": {
                        "id": "Subnet",
                        "path": "aws-stepfunctions-tasks-emr-containers-start-job-run-test/integration-test-eks-cluster/DefaultVpc/PrivateSubnet1/Subnet",
                        "attributes": {
                          "aws:cdk:cloudformation:type": "AWS::EC2::Subnet",
                          "aws:cdk:cloudformation:props": {
                            "vpcId": {
                              "Ref": "integrationtesteksclusterDefaultVpc395E1A86"
                            },
                            "availabilityZone": {
                              "Fn::Select": [
                                0,
                                {
                                  "Fn::GetAZs": ""
                                }
                              ]
                            },
                            "cidrBlock": "10.0.128.0/18",
                            "mapPublicIpOnLaunch": false,
                            "tags": [
                              {
                                "key": "aws-cdk:subnet-name",
                                "value": "Private"
                              },
                              {
                                "key": "aws-cdk:subnet-type",
                                "value": "Private"
                              },
                              {
                                "key": "kubernetes.io/role/internal-elb",
                                "value": "1"
                              },
                              {
                                "key": "Name",
                                "value": "aws-stepfunctions-tasks-emr-containers-start-job-run-test/integration-test-eks-cluster/DefaultVpc/PrivateSubnet1"
                              }
                            ]
                          }
                        },
                        "constructInfo": {
                          "fqn": "constructs.Construct",
                          "version": "10.1.270"
                        }
                      },
                      "Acl": {
                        "id": "Acl",
                        "path": "aws-stepfunctions-tasks-emr-containers-start-job-run-test/integration-test-eks-cluster/DefaultVpc/PrivateSubnet1/Acl",
                        "constructInfo": {
                          "fqn": "constructs.Construct",
                          "version": "10.1.270"
                        }
                      },
                      "RouteTable": {
                        "id": "RouteTable",
                        "path": "aws-stepfunctions-tasks-emr-containers-start-job-run-test/integration-test-eks-cluster/DefaultVpc/PrivateSubnet1/RouteTable",
                        "attributes": {
                          "aws:cdk:cloudformation:type": "AWS::EC2::RouteTable",
                          "aws:cdk:cloudformation:props": {
                            "vpcId": {
                              "Ref": "integrationtesteksclusterDefaultVpc395E1A86"
                            },
                            "tags": [
                              {
                                "key": "kubernetes.io/role/internal-elb",
                                "value": "1"
                              },
                              {
                                "key": "Name",
                                "value": "aws-stepfunctions-tasks-emr-containers-start-job-run-test/integration-test-eks-cluster/DefaultVpc/PrivateSubnet1"
                              }
                            ]
                          }
                        },
                        "constructInfo": {
                          "fqn": "constructs.Construct",
                          "version": "10.1.270"
                        }
                      },
                      "RouteTableAssociation": {
                        "id": "RouteTableAssociation",
                        "path": "aws-stepfunctions-tasks-emr-containers-start-job-run-test/integration-test-eks-cluster/DefaultVpc/PrivateSubnet1/RouteTableAssociation",
                        "attributes": {
                          "aws:cdk:cloudformation:type": "AWS::EC2::SubnetRouteTableAssociation",
                          "aws:cdk:cloudformation:props": {
                            "routeTableId": {
                              "Ref": "integrationtesteksclusterDefaultVpcPrivateSubnet1RouteTable4A47F4AC"
                            },
                            "subnetId": {
                              "Ref": "integrationtesteksclusterDefaultVpcPrivateSubnet1Subnet4E00CAFB"
                            }
                          }
                        },
                        "constructInfo": {
                          "fqn": "constructs.Construct",
                          "version": "10.1.270"
                        }
                      },
                      "DefaultRoute": {
                        "id": "DefaultRoute",
                        "path": "aws-stepfunctions-tasks-emr-containers-start-job-run-test/integration-test-eks-cluster/DefaultVpc/PrivateSubnet1/DefaultRoute",
                        "attributes": {
                          "aws:cdk:cloudformation:type": "AWS::EC2::Route",
                          "aws:cdk:cloudformation:props": {
                            "routeTableId": {
                              "Ref": "integrationtesteksclusterDefaultVpcPrivateSubnet1RouteTable4A47F4AC"
                            },
                            "destinationCidrBlock": "0.0.0.0/0",
                            "natGatewayId": {
                              "Ref": "integrationtesteksclusterDefaultVpcPublicSubnet1NATGatewayC9C984F9"
                            }
                          }
                        },
                        "constructInfo": {
                          "fqn": "constructs.Construct",
                          "version": "10.1.270"
                        }
                      }
                    },
                    "constructInfo": {
                      "fqn": "constructs.Construct",
                      "version": "10.1.270"
                    }
                  },
                  "PrivateSubnet2": {
                    "id": "PrivateSubnet2",
                    "path": "aws-stepfunctions-tasks-emr-containers-start-job-run-test/integration-test-eks-cluster/DefaultVpc/PrivateSubnet2",
                    "children": {
                      "Subnet": {
                        "id": "Subnet",
                        "path": "aws-stepfunctions-tasks-emr-containers-start-job-run-test/integration-test-eks-cluster/DefaultVpc/PrivateSubnet2/Subnet",
                        "attributes": {
                          "aws:cdk:cloudformation:type": "AWS::EC2::Subnet",
                          "aws:cdk:cloudformation:props": {
                            "vpcId": {
                              "Ref": "integrationtesteksclusterDefaultVpc395E1A86"
                            },
                            "availabilityZone": {
                              "Fn::Select": [
                                1,
                                {
                                  "Fn::GetAZs": ""
                                }
                              ]
                            },
                            "cidrBlock": "10.0.192.0/18",
                            "mapPublicIpOnLaunch": false,
                            "tags": [
                              {
                                "key": "aws-cdk:subnet-name",
                                "value": "Private"
                              },
                              {
                                "key": "aws-cdk:subnet-type",
                                "value": "Private"
                              },
                              {
                                "key": "kubernetes.io/role/internal-elb",
                                "value": "1"
                              },
                              {
                                "key": "Name",
                                "value": "aws-stepfunctions-tasks-emr-containers-start-job-run-test/integration-test-eks-cluster/DefaultVpc/PrivateSubnet2"
                              }
                            ]
                          }
                        },
                        "constructInfo": {
                          "fqn": "constructs.Construct",
                          "version": "10.1.270"
                        }
                      },
                      "Acl": {
                        "id": "Acl",
                        "path": "aws-stepfunctions-tasks-emr-containers-start-job-run-test/integration-test-eks-cluster/DefaultVpc/PrivateSubnet2/Acl",
                        "constructInfo": {
                          "fqn": "constructs.Construct",
                          "version": "10.1.270"
                        }
                      },
                      "RouteTable": {
                        "id": "RouteTable",
                        "path": "aws-stepfunctions-tasks-emr-containers-start-job-run-test/integration-test-eks-cluster/DefaultVpc/PrivateSubnet2/RouteTable",
                        "attributes": {
                          "aws:cdk:cloudformation:type": "AWS::EC2::RouteTable",
                          "aws:cdk:cloudformation:props": {
                            "vpcId": {
                              "Ref": "integrationtesteksclusterDefaultVpc395E1A86"
                            },
                            "tags": [
                              {
                                "key": "kubernetes.io/role/internal-elb",
                                "value": "1"
                              },
                              {
                                "key": "Name",
                                "value": "aws-stepfunctions-tasks-emr-containers-start-job-run-test/integration-test-eks-cluster/DefaultVpc/PrivateSubnet2"
                              }
                            ]
                          }
                        },
                        "constructInfo": {
                          "fqn": "constructs.Construct",
                          "version": "10.1.270"
                        }
                      },
                      "RouteTableAssociation": {
                        "id": "RouteTableAssociation",
                        "path": "aws-stepfunctions-tasks-emr-containers-start-job-run-test/integration-test-eks-cluster/DefaultVpc/PrivateSubnet2/RouteTableAssociation",
                        "attributes": {
                          "aws:cdk:cloudformation:type": "AWS::EC2::SubnetRouteTableAssociation",
                          "aws:cdk:cloudformation:props": {
                            "routeTableId": {
                              "Ref": "integrationtesteksclusterDefaultVpcPrivateSubnet2RouteTableD7E59903"
                            },
                            "subnetId": {
                              "Ref": "integrationtesteksclusterDefaultVpcPrivateSubnet2Subnet0C3539A8"
                            }
                          }
                        },
                        "constructInfo": {
                          "fqn": "constructs.Construct",
                          "version": "10.1.270"
                        }
                      },
                      "DefaultRoute": {
                        "id": "DefaultRoute",
                        "path": "aws-stepfunctions-tasks-emr-containers-start-job-run-test/integration-test-eks-cluster/DefaultVpc/PrivateSubnet2/DefaultRoute",
                        "attributes": {
                          "aws:cdk:cloudformation:type": "AWS::EC2::Route",
                          "aws:cdk:cloudformation:props": {
                            "routeTableId": {
                              "Ref": "integrationtesteksclusterDefaultVpcPrivateSubnet2RouteTableD7E59903"
                            },
                            "destinationCidrBlock": "0.0.0.0/0",
                            "natGatewayId": {
                              "Ref": "integrationtesteksclusterDefaultVpcPublicSubnet2NATGatewayE109B761"
                            }
                          }
                        },
                        "constructInfo": {
                          "fqn": "constructs.Construct",
                          "version": "10.1.270"
                        }
                      }
                    },
                    "constructInfo": {
                      "fqn": "constructs.Construct",
                      "version": "10.1.270"
                    }
                  },
                  "IGW": {
                    "id": "IGW",
                    "path": "aws-stepfunctions-tasks-emr-containers-start-job-run-test/integration-test-eks-cluster/DefaultVpc/IGW",
                    "attributes": {
                      "aws:cdk:cloudformation:type": "AWS::EC2::InternetGateway",
                      "aws:cdk:cloudformation:props": {
                        "tags": [
                          {
                            "key": "Name",
                            "value": "aws-stepfunctions-tasks-emr-containers-start-job-run-test/integration-test-eks-cluster/DefaultVpc"
                          }
                        ]
                      }
                    },
                    "constructInfo": {
                      "fqn": "constructs.Construct",
                      "version": "10.1.270"
                    }
                  },
                  "VPCGW": {
                    "id": "VPCGW",
                    "path": "aws-stepfunctions-tasks-emr-containers-start-job-run-test/integration-test-eks-cluster/DefaultVpc/VPCGW",
                    "attributes": {
                      "aws:cdk:cloudformation:type": "AWS::EC2::VPCGatewayAttachment",
                      "aws:cdk:cloudformation:props": {
                        "vpcId": {
                          "Ref": "integrationtesteksclusterDefaultVpc395E1A86"
                        },
                        "internetGatewayId": {
                          "Ref": "integrationtesteksclusterDefaultVpcIGW9ADAFE6F"
                        }
                      }
                    },
                    "constructInfo": {
                      "fqn": "constructs.Construct",
                      "version": "10.1.270"
                    }
                  }
                },
                "constructInfo": {
                  "fqn": "constructs.Construct",
                  "version": "10.1.270"
                }
              },
              "Role": {
                "id": "Role",
                "path": "aws-stepfunctions-tasks-emr-containers-start-job-run-test/integration-test-eks-cluster/Role",
                "children": {
                  "ImportRole": {
                    "id": "ImportRole",
                    "path": "aws-stepfunctions-tasks-emr-containers-start-job-run-test/integration-test-eks-cluster/Role/ImportRole",
                    "constructInfo": {
                      "fqn": "constructs.Construct",
                      "version": "10.1.270"
                    }
                  },
                  "Resource": {
                    "id": "Resource",
                    "path": "aws-stepfunctions-tasks-emr-containers-start-job-run-test/integration-test-eks-cluster/Role/Resource",
                    "attributes": {
                      "aws:cdk:cloudformation:type": "AWS::IAM::Role",
                      "aws:cdk:cloudformation:props": {
                        "assumeRolePolicyDocument": {
                          "Statement": [
                            {
                              "Action": "sts:AssumeRole",
                              "Effect": "Allow",
                              "Principal": {
                                "Service": "eks.amazonaws.com"
                              }
                            }
                          ],
                          "Version": "2012-10-17"
                        },
                        "managedPolicyArns": [
                          {
                            "Fn::Join": [
                              "",
                              [
                                "arn:",
                                {
                                  "Ref": "AWS::Partition"
                                },
                                ":iam::aws:policy/AmazonEKSClusterPolicy"
                              ]
                            ]
                          }
                        ]
                      }
                    },
                    "constructInfo": {
                      "fqn": "constructs.Construct",
                      "version": "10.1.270"
                    }
                  }
                },
                "constructInfo": {
                  "fqn": "constructs.Construct",
                  "version": "10.1.270"
                }
              },
              "ControlPlaneSecurityGroup": {
                "id": "ControlPlaneSecurityGroup",
                "path": "aws-stepfunctions-tasks-emr-containers-start-job-run-test/integration-test-eks-cluster/ControlPlaneSecurityGroup",
                "children": {
                  "Resource": {
                    "id": "Resource",
                    "path": "aws-stepfunctions-tasks-emr-containers-start-job-run-test/integration-test-eks-cluster/ControlPlaneSecurityGroup/Resource",
                    "attributes": {
                      "aws:cdk:cloudformation:type": "AWS::EC2::SecurityGroup",
                      "aws:cdk:cloudformation:props": {
                        "groupDescription": "EKS Control Plane Security Group",
                        "securityGroupEgress": [
                          {
                            "cidrIp": "0.0.0.0/0",
                            "description": "Allow all outbound traffic by default",
                            "ipProtocol": "-1"
                          }
                        ],
                        "vpcId": {
                          "Ref": "integrationtesteksclusterDefaultVpc395E1A86"
                        }
                      }
                    },
                    "constructInfo": {
                      "fqn": "constructs.Construct",
                      "version": "10.1.270"
                    }
                  }
                },
                "constructInfo": {
                  "fqn": "constructs.Construct",
                  "version": "10.1.270"
                }
              },
              "Resource": {
                "id": "Resource",
                "path": "aws-stepfunctions-tasks-emr-containers-start-job-run-test/integration-test-eks-cluster/Resource",
                "children": {
                  "CreationRole": {
                    "id": "CreationRole",
                    "path": "aws-stepfunctions-tasks-emr-containers-start-job-run-test/integration-test-eks-cluster/Resource/CreationRole",
                    "children": {
                      "ImportCreationRole": {
                        "id": "ImportCreationRole",
                        "path": "aws-stepfunctions-tasks-emr-containers-start-job-run-test/integration-test-eks-cluster/Resource/CreationRole/ImportCreationRole",
                        "constructInfo": {
                          "fqn": "constructs.Construct",
                          "version": "10.1.270"
                        }
                      },
                      "Resource": {
                        "id": "Resource",
                        "path": "aws-stepfunctions-tasks-emr-containers-start-job-run-test/integration-test-eks-cluster/Resource/CreationRole/Resource",
                        "attributes": {
                          "aws:cdk:cloudformation:type": "AWS::IAM::Role",
                          "aws:cdk:cloudformation:props": {
                            "assumeRolePolicyDocument": {
                              "Statement": [
                                {
                                  "Action": "sts:AssumeRole",
                                  "Effect": "Allow",
                                  "Principal": {
                                    "AWS": [
                                      {
                                        "Fn::GetAtt": [
                                          "KubectlHandlerRoleD25EBD08",
                                          "Arn"
                                        ]
                                      },
                                      {
                                        "Fn::GetAtt": [
                                          "awscdkawseksClusterResourceProviderNestedStackawscdkawseksClusterResourceProviderNestedStackResource9827C454",
                                          "Outputs.awsstepfunctionstasksemrcontainersstartjobruntestawscdkawseksClusterResourceProviderIsCompleteHandlerServiceRole43FB9134Arn"
                                        ]
                                      },
                                      {
                                        "Fn::GetAtt": [
                                          "awscdkawseksClusterResourceProviderNestedStackawscdkawseksClusterResourceProviderNestedStackResource9827C454",
                                          "Outputs.awsstepfunctionstasksemrcontainersstartjobruntestawscdkawseksClusterResourceProviderOnEventHandlerServiceRole663D4CFBArn"
                                        ]
                                      }
                                    ]
                                  }
                                }
                              ],
                              "Version": "2012-10-17"
                            }
                          }
                        },
                        "constructInfo": {
                          "fqn": "constructs.Construct",
                          "version": "10.1.270"
                        }
                      },
                      "DefaultPolicy": {
                        "id": "DefaultPolicy",
                        "path": "aws-stepfunctions-tasks-emr-containers-start-job-run-test/integration-test-eks-cluster/Resource/CreationRole/DefaultPolicy",
                        "children": {
                          "Resource": {
                            "id": "Resource",
                            "path": "aws-stepfunctions-tasks-emr-containers-start-job-run-test/integration-test-eks-cluster/Resource/CreationRole/DefaultPolicy/Resource",
                            "attributes": {
                              "aws:cdk:cloudformation:type": "AWS::IAM::Policy",
                              "aws:cdk:cloudformation:props": {
                                "policyDocument": {
                                  "Statement": [
                                    {
                                      "Action": "iam:PassRole",
                                      "Effect": "Allow",
                                      "Resource": {
                                        "Fn::GetAtt": [
                                          "integrationtesteksclusterRole03F70AF0",
                                          "Arn"
                                        ]
                                      }
                                    },
                                    {
                                      "Action": [
                                        "eks:CreateCluster",
                                        "eks:CreateFargateProfile",
                                        "eks:DeleteCluster",
                                        "eks:DescribeCluster",
                                        "eks:DescribeUpdate",
                                        "eks:TagResource",
                                        "eks:UntagResource",
                                        "eks:UpdateClusterConfig",
                                        "eks:UpdateClusterVersion"
                                      ],
                                      "Effect": "Allow",
                                      "Resource": "*"
                                    },
                                    {
                                      "Action": [
                                        "eks:DeleteFargateProfile",
                                        "eks:DescribeFargateProfile"
                                      ],
                                      "Effect": "Allow",
                                      "Resource": "*"
                                    },
                                    {
                                      "Action": [
                                        "ec2:DescribeDhcpOptions",
                                        "ec2:DescribeInstances",
                                        "ec2:DescribeNetworkInterfaces",
                                        "ec2:DescribeRouteTables",
                                        "ec2:DescribeSecurityGroups",
                                        "ec2:DescribeSubnets",
                                        "ec2:DescribeVpcs",
                                        "iam:CreateServiceLinkedRole",
                                        "iam:GetRole",
                                        "iam:listAttachedRolePolicies"
                                      ],
                                      "Effect": "Allow",
                                      "Resource": "*"
                                    }
                                  ],
                                  "Version": "2012-10-17"
                                },
                                "policyName": "integrationtesteksclusterCreationRoleDefaultPolicy5417802D",
                                "roles": [
                                  {
                                    "Ref": "integrationtesteksclusterCreationRoleB98FE02A"
                                  }
                                ]
                              }
                            },
                            "constructInfo": {
                              "fqn": "constructs.Construct",
                              "version": "10.1.270"
                            }
                          }
                        },
                        "constructInfo": {
                          "fqn": "constructs.Construct",
                          "version": "10.1.270"
                        }
                      }
                    },
                    "constructInfo": {
                      "fqn": "constructs.Construct",
                      "version": "10.1.270"
                    }
                  },
                  "Resource": {
                    "id": "Resource",
                    "path": "aws-stepfunctions-tasks-emr-containers-start-job-run-test/integration-test-eks-cluster/Resource/Resource",
                    "children": {
                      "Default": {
                        "id": "Default",
                        "path": "aws-stepfunctions-tasks-emr-containers-start-job-run-test/integration-test-eks-cluster/Resource/Resource/Default",
                        "constructInfo": {
                          "fqn": "constructs.Construct",
                          "version": "10.1.270"
                        }
                      }
                    },
                    "constructInfo": {
                      "fqn": "constructs.Construct",
                      "version": "10.1.270"
                    }
                  }
                },
                "constructInfo": {
                  "fqn": "constructs.Construct",
                  "version": "10.1.270"
                }
              },
              "KubectlReadyBarrier": {
                "id": "KubectlReadyBarrier",
                "path": "aws-stepfunctions-tasks-emr-containers-start-job-run-test/integration-test-eks-cluster/KubectlReadyBarrier",
                "constructInfo": {
                  "fqn": "constructs.Construct",
                  "version": "10.1.270"
                }
              },
              "ClusterSecurityGroup": {
                "id": "ClusterSecurityGroup",
                "path": "aws-stepfunctions-tasks-emr-containers-start-job-run-test/integration-test-eks-cluster/ClusterSecurityGroup",
                "constructInfo": {
                  "fqn": "constructs.Construct",
                  "version": "10.1.270"
                }
              },
              "MastersRole": {
                "id": "MastersRole",
                "path": "aws-stepfunctions-tasks-emr-containers-start-job-run-test/integration-test-eks-cluster/MastersRole",
                "children": {
                  "ImportMastersRole": {
                    "id": "ImportMastersRole",
                    "path": "aws-stepfunctions-tasks-emr-containers-start-job-run-test/integration-test-eks-cluster/MastersRole/ImportMastersRole",
                    "constructInfo": {
                      "fqn": "constructs.Construct",
                      "version": "10.1.270"
                    }
                  },
                  "Resource": {
                    "id": "Resource",
                    "path": "aws-stepfunctions-tasks-emr-containers-start-job-run-test/integration-test-eks-cluster/MastersRole/Resource",
                    "attributes": {
                      "aws:cdk:cloudformation:type": "AWS::IAM::Role",
                      "aws:cdk:cloudformation:props": {
                        "assumeRolePolicyDocument": {
                          "Statement": [
                            {
                              "Action": "sts:AssumeRole",
                              "Effect": "Allow",
                              "Principal": {
                                "AWS": {
                                  "Fn::Join": [
                                    "",
                                    [
                                      "arn:",
                                      {
                                        "Ref": "AWS::Partition"
                                      },
                                      ":iam::",
                                      {
                                        "Ref": "AWS::AccountId"
                                      },
                                      ":root"
                                    ]
                                  ]
                                }
                              }
                            }
                          ],
                          "Version": "2012-10-17"
                        }
                      }
                    },
                    "constructInfo": {
                      "fqn": "constructs.Construct",
                      "version": "10.1.270"
                    }
                  }
                },
                "constructInfo": {
                  "fqn": "constructs.Construct",
                  "version": "10.1.270"
                }
              },
              "AwsAuth": {
                "id": "AwsAuth",
                "path": "aws-stepfunctions-tasks-emr-containers-start-job-run-test/integration-test-eks-cluster/AwsAuth",
                "children": {
                  "manifest": {
                    "id": "manifest",
                    "path": "aws-stepfunctions-tasks-emr-containers-start-job-run-test/integration-test-eks-cluster/AwsAuth/manifest",
                    "children": {
                      "Resource": {
                        "id": "Resource",
                        "path": "aws-stepfunctions-tasks-emr-containers-start-job-run-test/integration-test-eks-cluster/AwsAuth/manifest/Resource",
                        "children": {
                          "Default": {
                            "id": "Default",
                            "path": "aws-stepfunctions-tasks-emr-containers-start-job-run-test/integration-test-eks-cluster/AwsAuth/manifest/Resource/Default",
                            "constructInfo": {
                              "fqn": "constructs.Construct",
                              "version": "10.1.270"
                            }
                          }
                        },
                        "constructInfo": {
                          "fqn": "constructs.Construct",
                          "version": "10.1.270"
                        }
                      }
                    },
                    "constructInfo": {
                      "fqn": "constructs.Construct",
                      "version": "10.1.270"
                    }
                  }
                },
                "constructInfo": {
                  "fqn": "constructs.Construct",
                  "version": "10.1.270"
                }
              },
              "NodegroupDefaultCapacity": {
                "id": "NodegroupDefaultCapacity",
                "path": "aws-stepfunctions-tasks-emr-containers-start-job-run-test/integration-test-eks-cluster/NodegroupDefaultCapacity",
                "children": {
                  "NodeGroupRole": {
                    "id": "NodeGroupRole",
                    "path": "aws-stepfunctions-tasks-emr-containers-start-job-run-test/integration-test-eks-cluster/NodegroupDefaultCapacity/NodeGroupRole",
                    "children": {
                      "ImportNodeGroupRole": {
                        "id": "ImportNodeGroupRole",
                        "path": "aws-stepfunctions-tasks-emr-containers-start-job-run-test/integration-test-eks-cluster/NodegroupDefaultCapacity/NodeGroupRole/ImportNodeGroupRole",
                        "constructInfo": {
                          "fqn": "constructs.Construct",
                          "version": "10.1.270"
                        }
                      },
                      "Resource": {
                        "id": "Resource",
                        "path": "aws-stepfunctions-tasks-emr-containers-start-job-run-test/integration-test-eks-cluster/NodegroupDefaultCapacity/NodeGroupRole/Resource",
                        "attributes": {
                          "aws:cdk:cloudformation:type": "AWS::IAM::Role",
                          "aws:cdk:cloudformation:props": {
                            "assumeRolePolicyDocument": {
                              "Statement": [
                                {
                                  "Action": "sts:AssumeRole",
                                  "Effect": "Allow",
                                  "Principal": {
                                    "Service": "ec2.amazonaws.com"
                                  }
                                }
                              ],
                              "Version": "2012-10-17"
                            },
                            "managedPolicyArns": [
                              {
                                "Fn::Join": [
                                  "",
                                  [
                                    "arn:",
                                    {
                                      "Ref": "AWS::Partition"
                                    },
                                    ":iam::aws:policy/AmazonEKSWorkerNodePolicy"
                                  ]
                                ]
                              },
                              {
                                "Fn::Join": [
                                  "",
                                  [
                                    "arn:",
                                    {
                                      "Ref": "AWS::Partition"
                                    },
                                    ":iam::aws:policy/AmazonEKS_CNI_Policy"
                                  ]
                                ]
                              },
                              {
                                "Fn::Join": [
                                  "",
                                  [
                                    "arn:",
                                    {
                                      "Ref": "AWS::Partition"
                                    },
                                    ":iam::aws:policy/AmazonEC2ContainerRegistryReadOnly"
                                  ]
                                ]
                              }
                            ]
                          }
                        },
                        "constructInfo": {
                          "fqn": "constructs.Construct",
                          "version": "10.1.270"
                        }
                      }
                    },
                    "constructInfo": {
                      "fqn": "constructs.Construct",
                      "version": "10.1.270"
                    }
                  },
                  "Resource": {
                    "id": "Resource",
                    "path": "aws-stepfunctions-tasks-emr-containers-start-job-run-test/integration-test-eks-cluster/NodegroupDefaultCapacity/Resource",
                    "attributes": {
                      "aws:cdk:cloudformation:type": "AWS::EKS::Nodegroup",
                      "aws:cdk:cloudformation:props": {
                        "clusterName": {
                          "Ref": "integrationtesteksclusterE5C0ED98"
                        },
                        "nodeRole": {
                          "Fn::GetAtt": [
                            "integrationtesteksclusterNodegroupDefaultCapacityNodeGroupRole75D45BA7",
                            "Arn"
                          ]
                        },
                        "subnets": [
                          {
                            "Ref": "integrationtesteksclusterDefaultVpcPrivateSubnet1Subnet4E00CAFB"
                          },
                          {
                            "Ref": "integrationtesteksclusterDefaultVpcPrivateSubnet2Subnet0C3539A8"
                          }
                        ],
                        "amiType": "AL2_x86_64",
                        "forceUpdateEnabled": true,
                        "instanceTypes": [
                          "m5.xlarge"
                        ],
                        "scalingConfig": {
                          "desiredSize": 3,
                          "maxSize": 3,
                          "minSize": 3
                        }
                      }
                    },
                    "constructInfo": {
                      "fqn": "constructs.Construct",
                      "version": "10.1.270"
                    }
                  }
                },
                "constructInfo": {
                  "fqn": "constructs.Construct",
                  "version": "10.1.270"
                }
              },
              "ConfigCommand": {
                "id": "ConfigCommand",
                "path": "aws-stepfunctions-tasks-emr-containers-start-job-run-test/integration-test-eks-cluster/ConfigCommand",
                "constructInfo": {
                  "fqn": "constructs.Construct",
                  "version": "10.1.270"
                }
              },
              "GetTokenCommand": {
                "id": "GetTokenCommand",
                "path": "aws-stepfunctions-tasks-emr-containers-start-job-run-test/integration-test-eks-cluster/GetTokenCommand",
                "constructInfo": {
                  "fqn": "constructs.Construct",
                  "version": "10.1.270"
                }
              },
              "manifest-emrRole": {
                "id": "manifest-emrRole",
                "path": "aws-stepfunctions-tasks-emr-containers-start-job-run-test/integration-test-eks-cluster/manifest-emrRole",
                "children": {
                  "Resource": {
                    "id": "Resource",
                    "path": "aws-stepfunctions-tasks-emr-containers-start-job-run-test/integration-test-eks-cluster/manifest-emrRole/Resource",
                    "children": {
                      "Default": {
                        "id": "Default",
                        "path": "aws-stepfunctions-tasks-emr-containers-start-job-run-test/integration-test-eks-cluster/manifest-emrRole/Resource/Default",
                        "constructInfo": {
                          "fqn": "constructs.Construct",
                          "version": "10.1.270"
                        }
                      }
                    },
                    "constructInfo": {
                      "fqn": "constructs.Construct",
                      "version": "10.1.270"
                    }
                  }
                },
                "constructInfo": {
                  "fqn": "constructs.Construct",
                  "version": "10.1.270"
                }
              },
              "manifest-emrRoleBind": {
                "id": "manifest-emrRoleBind",
                "path": "aws-stepfunctions-tasks-emr-containers-start-job-run-test/integration-test-eks-cluster/manifest-emrRoleBind",
                "children": {
                  "Resource": {
                    "id": "Resource",
                    "path": "aws-stepfunctions-tasks-emr-containers-start-job-run-test/integration-test-eks-cluster/manifest-emrRoleBind/Resource",
                    "children": {
                      "Default": {
                        "id": "Default",
                        "path": "aws-stepfunctions-tasks-emr-containers-start-job-run-test/integration-test-eks-cluster/manifest-emrRoleBind/Resource/Default",
                        "constructInfo": {
                          "fqn": "constructs.Construct",
                          "version": "10.1.270"
                        }
                      }
                    },
                    "constructInfo": {
                      "fqn": "constructs.Construct",
                      "version": "10.1.270"
                    }
                  }
                },
                "constructInfo": {
                  "fqn": "constructs.Construct",
                  "version": "10.1.270"
                }
              }
            },
            "constructInfo": {
              "fqn": "constructs.Construct",
              "version": "10.1.270"
            }
          },
          "@aws-cdk--aws-eks.ClusterResourceProvider": {
            "id": "@aws-cdk--aws-eks.ClusterResourceProvider",
            "path": "aws-stepfunctions-tasks-emr-containers-start-job-run-test/@aws-cdk--aws-eks.ClusterResourceProvider",
            "children": {
              "NodeProxyAgentLayer": {
                "id": "NodeProxyAgentLayer",
                "path": "aws-stepfunctions-tasks-emr-containers-start-job-run-test/@aws-cdk--aws-eks.ClusterResourceProvider/NodeProxyAgentLayer",
                "children": {
                  "Code": {
                    "id": "Code",
                    "path": "aws-stepfunctions-tasks-emr-containers-start-job-run-test/@aws-cdk--aws-eks.ClusterResourceProvider/NodeProxyAgentLayer/Code",
                    "children": {
                      "Stage": {
                        "id": "Stage",
                        "path": "aws-stepfunctions-tasks-emr-containers-start-job-run-test/@aws-cdk--aws-eks.ClusterResourceProvider/NodeProxyAgentLayer/Code/Stage",
                        "constructInfo": {
                          "fqn": "constructs.Construct",
                          "version": "10.1.270"
                        }
                      },
                      "AssetBucket": {
                        "id": "AssetBucket",
                        "path": "aws-stepfunctions-tasks-emr-containers-start-job-run-test/@aws-cdk--aws-eks.ClusterResourceProvider/NodeProxyAgentLayer/Code/AssetBucket",
                        "constructInfo": {
                          "fqn": "constructs.Construct",
                          "version": "10.1.270"
                        }
                      }
                    },
                    "constructInfo": {
                      "fqn": "constructs.Construct",
                      "version": "10.1.270"
                    }
                  },
                  "Resource": {
                    "id": "Resource",
                    "path": "aws-stepfunctions-tasks-emr-containers-start-job-run-test/@aws-cdk--aws-eks.ClusterResourceProvider/NodeProxyAgentLayer/Resource",
                    "attributes": {
                      "aws:cdk:cloudformation:type": "AWS::Lambda::LayerVersion",
                      "aws:cdk:cloudformation:props": {
                        "content": {
                          "s3Bucket": {
                            "Fn::Sub": "cdk-hnb659fds-assets-${AWS::AccountId}-${AWS::Region}"
                          },
                          "s3Key": "ad44c2b0638f04871c889d78e71dea90ffae67b9cc4aa4366d5102db42435ee1.zip"
                        },
                        "description": "/opt/nodejs/node_modules/proxy-agent"
                      }
                    },
                    "constructInfo": {
                      "fqn": "constructs.Construct",
                      "version": "10.1.270"
                    }
                  }
                },
                "constructInfo": {
                  "fqn": "constructs.Construct",
                  "version": "10.1.270"
                }
              },
              "OnEventHandler": {
                "id": "OnEventHandler",
                "path": "aws-stepfunctions-tasks-emr-containers-start-job-run-test/@aws-cdk--aws-eks.ClusterResourceProvider/OnEventHandler",
                "children": {
                  "ServiceRole": {
                    "id": "ServiceRole",
                    "path": "aws-stepfunctions-tasks-emr-containers-start-job-run-test/@aws-cdk--aws-eks.ClusterResourceProvider/OnEventHandler/ServiceRole",
                    "children": {
                      "ImportServiceRole": {
                        "id": "ImportServiceRole",
                        "path": "aws-stepfunctions-tasks-emr-containers-start-job-run-test/@aws-cdk--aws-eks.ClusterResourceProvider/OnEventHandler/ServiceRole/ImportServiceRole",
                        "constructInfo": {
                          "fqn": "constructs.Construct",
                          "version": "10.1.270"
                        }
                      },
                      "Resource": {
                        "id": "Resource",
                        "path": "aws-stepfunctions-tasks-emr-containers-start-job-run-test/@aws-cdk--aws-eks.ClusterResourceProvider/OnEventHandler/ServiceRole/Resource",
                        "attributes": {
                          "aws:cdk:cloudformation:type": "AWS::IAM::Role",
                          "aws:cdk:cloudformation:props": {
                            "assumeRolePolicyDocument": {
                              "Statement": [
                                {
                                  "Action": "sts:AssumeRole",
                                  "Effect": "Allow",
                                  "Principal": {
                                    "Service": "lambda.amazonaws.com"
                                  }
                                }
                              ],
                              "Version": "2012-10-17"
                            },
                            "managedPolicyArns": [
                              {
                                "Fn::Join": [
                                  "",
                                  [
                                    "arn:",
                                    {
                                      "Ref": "AWS::Partition"
                                    },
                                    ":iam::aws:policy/service-role/AWSLambdaBasicExecutionRole"
                                  ]
                                ]
                              }
                            ]
                          }
                        },
                        "constructInfo": {
                          "fqn": "constructs.Construct",
                          "version": "10.1.270"
                        }
                      }
                    },
                    "constructInfo": {
                      "fqn": "constructs.Construct",
                      "version": "10.1.270"
                    }
                  },
                  "Code": {
                    "id": "Code",
                    "path": "aws-stepfunctions-tasks-emr-containers-start-job-run-test/@aws-cdk--aws-eks.ClusterResourceProvider/OnEventHandler/Code",
                    "children": {
                      "Stage": {
                        "id": "Stage",
                        "path": "aws-stepfunctions-tasks-emr-containers-start-job-run-test/@aws-cdk--aws-eks.ClusterResourceProvider/OnEventHandler/Code/Stage",
                        "constructInfo": {
                          "fqn": "constructs.Construct",
                          "version": "10.1.270"
                        }
                      },
                      "AssetBucket": {
                        "id": "AssetBucket",
                        "path": "aws-stepfunctions-tasks-emr-containers-start-job-run-test/@aws-cdk--aws-eks.ClusterResourceProvider/OnEventHandler/Code/AssetBucket",
                        "constructInfo": {
                          "fqn": "constructs.Construct",
                          "version": "10.1.270"
                        }
                      }
                    },
                    "constructInfo": {
                      "fqn": "constructs.Construct",
                      "version": "10.1.270"
                    }
                  },
                  "Resource": {
                    "id": "Resource",
                    "path": "aws-stepfunctions-tasks-emr-containers-start-job-run-test/@aws-cdk--aws-eks.ClusterResourceProvider/OnEventHandler/Resource",
                    "attributes": {
                      "aws:cdk:cloudformation:type": "AWS::Lambda::Function",
                      "aws:cdk:cloudformation:props": {
                        "code": {
                          "s3Bucket": {
                            "Fn::Sub": "cdk-hnb659fds-assets-${AWS::AccountId}-${AWS::Region}"
                          },
                          "s3Key": "c76cba5201c73b483bfeb094cefd05c4055e68c2fb84cce3fad769d21f00ed89.zip"
                        },
                        "role": {
                          "Fn::GetAtt": [
                            "OnEventHandlerServiceRole15A26729",
                            "Arn"
                          ]
                        },
                        "description": "onEvent handler for EKS cluster resource provider",
                        "environment": {
                          "variables": {
                            "AWS_STS_REGIONAL_ENDPOINTS": "regional"
                          }
                        },
                        "handler": "index.onEvent",
                        "layers": [
                          {
                            "Ref": "NodeProxyAgentLayer924C1971"
                          }
                        ],
                        "runtime": "nodejs14.x",
                        "timeout": 60
                      }
                    },
                    "constructInfo": {
                      "fqn": "constructs.Construct",
                      "version": "10.1.270"
                    }
                  }
                },
                "constructInfo": {
                  "fqn": "constructs.Construct",
                  "version": "10.1.270"
                }
              },
              "IsCompleteHandler": {
                "id": "IsCompleteHandler",
                "path": "aws-stepfunctions-tasks-emr-containers-start-job-run-test/@aws-cdk--aws-eks.ClusterResourceProvider/IsCompleteHandler",
                "children": {
                  "ServiceRole": {
                    "id": "ServiceRole",
                    "path": "aws-stepfunctions-tasks-emr-containers-start-job-run-test/@aws-cdk--aws-eks.ClusterResourceProvider/IsCompleteHandler/ServiceRole",
                    "children": {
                      "ImportServiceRole": {
                        "id": "ImportServiceRole",
                        "path": "aws-stepfunctions-tasks-emr-containers-start-job-run-test/@aws-cdk--aws-eks.ClusterResourceProvider/IsCompleteHandler/ServiceRole/ImportServiceRole",
                        "constructInfo": {
                          "fqn": "constructs.Construct",
                          "version": "10.1.270"
                        }
                      },
                      "Resource": {
                        "id": "Resource",
                        "path": "aws-stepfunctions-tasks-emr-containers-start-job-run-test/@aws-cdk--aws-eks.ClusterResourceProvider/IsCompleteHandler/ServiceRole/Resource",
                        "attributes": {
                          "aws:cdk:cloudformation:type": "AWS::IAM::Role",
                          "aws:cdk:cloudformation:props": {
                            "assumeRolePolicyDocument": {
                              "Statement": [
                                {
                                  "Action": "sts:AssumeRole",
                                  "Effect": "Allow",
                                  "Principal": {
                                    "Service": "lambda.amazonaws.com"
                                  }
                                }
                              ],
                              "Version": "2012-10-17"
                            },
                            "managedPolicyArns": [
                              {
                                "Fn::Join": [
                                  "",
                                  [
                                    "arn:",
                                    {
                                      "Ref": "AWS::Partition"
                                    },
                                    ":iam::aws:policy/service-role/AWSLambdaBasicExecutionRole"
                                  ]
                                ]
                              }
                            ]
                          }
                        },
                        "constructInfo": {
                          "fqn": "constructs.Construct",
                          "version": "10.1.270"
                        }
                      }
                    },
                    "constructInfo": {
                      "fqn": "constructs.Construct",
                      "version": "10.1.270"
                    }
                  },
                  "Code": {
                    "id": "Code",
                    "path": "aws-stepfunctions-tasks-emr-containers-start-job-run-test/@aws-cdk--aws-eks.ClusterResourceProvider/IsCompleteHandler/Code",
                    "children": {
                      "Stage": {
                        "id": "Stage",
                        "path": "aws-stepfunctions-tasks-emr-containers-start-job-run-test/@aws-cdk--aws-eks.ClusterResourceProvider/IsCompleteHandler/Code/Stage",
                        "constructInfo": {
                          "fqn": "constructs.Construct",
                          "version": "10.1.270"
                        }
                      },
                      "AssetBucket": {
                        "id": "AssetBucket",
                        "path": "aws-stepfunctions-tasks-emr-containers-start-job-run-test/@aws-cdk--aws-eks.ClusterResourceProvider/IsCompleteHandler/Code/AssetBucket",
                        "constructInfo": {
                          "fqn": "constructs.Construct",
                          "version": "10.1.270"
                        }
                      }
                    },
                    "constructInfo": {
                      "fqn": "constructs.Construct",
                      "version": "10.1.270"
                    }
                  },
                  "Resource": {
                    "id": "Resource",
                    "path": "aws-stepfunctions-tasks-emr-containers-start-job-run-test/@aws-cdk--aws-eks.ClusterResourceProvider/IsCompleteHandler/Resource",
                    "attributes": {
                      "aws:cdk:cloudformation:type": "AWS::Lambda::Function",
                      "aws:cdk:cloudformation:props": {
                        "code": {
                          "s3Bucket": {
                            "Fn::Sub": "cdk-hnb659fds-assets-${AWS::AccountId}-${AWS::Region}"
                          },
                          "s3Key": "c76cba5201c73b483bfeb094cefd05c4055e68c2fb84cce3fad769d21f00ed89.zip"
                        },
                        "role": {
                          "Fn::GetAtt": [
                            "IsCompleteHandlerServiceRole5810CC58",
                            "Arn"
                          ]
                        },
                        "description": "isComplete handler for EKS cluster resource provider",
                        "environment": {
                          "variables": {
                            "AWS_STS_REGIONAL_ENDPOINTS": "regional"
                          }
                        },
                        "handler": "index.isComplete",
                        "layers": [
                          {
                            "Ref": "NodeProxyAgentLayer924C1971"
                          }
                        ],
                        "runtime": "nodejs14.x",
                        "timeout": 60
                      }
                    },
                    "constructInfo": {
                      "fqn": "constructs.Construct",
                      "version": "10.1.270"
                    }
                  }
                },
                "constructInfo": {
                  "fqn": "constructs.Construct",
                  "version": "10.1.270"
                }
              },
              "Provider": {
                "id": "Provider",
                "path": "aws-stepfunctions-tasks-emr-containers-start-job-run-test/@aws-cdk--aws-eks.ClusterResourceProvider/Provider",
                "children": {
                  "framework-onEvent": {
                    "id": "framework-onEvent",
                    "path": "aws-stepfunctions-tasks-emr-containers-start-job-run-test/@aws-cdk--aws-eks.ClusterResourceProvider/Provider/framework-onEvent",
                    "children": {
                      "ServiceRole": {
                        "id": "ServiceRole",
                        "path": "aws-stepfunctions-tasks-emr-containers-start-job-run-test/@aws-cdk--aws-eks.ClusterResourceProvider/Provider/framework-onEvent/ServiceRole",
                        "children": {
                          "ImportServiceRole": {
                            "id": "ImportServiceRole",
                            "path": "aws-stepfunctions-tasks-emr-containers-start-job-run-test/@aws-cdk--aws-eks.ClusterResourceProvider/Provider/framework-onEvent/ServiceRole/ImportServiceRole",
                            "constructInfo": {
                              "fqn": "constructs.Construct",
                              "version": "10.1.270"
                            }
                          },
                          "Resource": {
                            "id": "Resource",
                            "path": "aws-stepfunctions-tasks-emr-containers-start-job-run-test/@aws-cdk--aws-eks.ClusterResourceProvider/Provider/framework-onEvent/ServiceRole/Resource",
                            "attributes": {
                              "aws:cdk:cloudformation:type": "AWS::IAM::Role",
                              "aws:cdk:cloudformation:props": {
                                "assumeRolePolicyDocument": {
                                  "Statement": [
                                    {
                                      "Action": "sts:AssumeRole",
                                      "Effect": "Allow",
                                      "Principal": {
                                        "Service": "lambda.amazonaws.com"
                                      }
                                    }
                                  ],
                                  "Version": "2012-10-17"
                                },
                                "managedPolicyArns": [
                                  {
                                    "Fn::Join": [
                                      "",
                                      [
                                        "arn:",
                                        {
                                          "Ref": "AWS::Partition"
                                        },
                                        ":iam::aws:policy/service-role/AWSLambdaBasicExecutionRole"
                                      ]
                                    ]
                                  }
                                ]
                              }
                            },
                            "constructInfo": {
                              "fqn": "constructs.Construct",
                              "version": "10.1.270"
                            }
                          },
                          "DefaultPolicy": {
                            "id": "DefaultPolicy",
                            "path": "aws-stepfunctions-tasks-emr-containers-start-job-run-test/@aws-cdk--aws-eks.ClusterResourceProvider/Provider/framework-onEvent/ServiceRole/DefaultPolicy",
                            "children": {
                              "Resource": {
                                "id": "Resource",
                                "path": "aws-stepfunctions-tasks-emr-containers-start-job-run-test/@aws-cdk--aws-eks.ClusterResourceProvider/Provider/framework-onEvent/ServiceRole/DefaultPolicy/Resource",
                                "attributes": {
                                  "aws:cdk:cloudformation:type": "AWS::IAM::Policy",
                                  "aws:cdk:cloudformation:props": {
                                    "policyDocument": {
                                      "Statement": [
                                        {
                                          "Action": "lambda:InvokeFunction",
                                          "Effect": "Allow",
                                          "Resource": [
                                            {
                                              "Fn::GetAtt": [
                                                "IsCompleteHandler7073F4DA",
                                                "Arn"
                                              ]
                                            },
                                            {
                                              "Fn::GetAtt": [
                                                "OnEventHandler42BEBAE0",
                                                "Arn"
                                              ]
                                            },
                                            {
                                              "Fn::Join": [
                                                "",
                                                [
                                                  {
                                                    "Fn::GetAtt": [
                                                      "IsCompleteHandler7073F4DA",
                                                      "Arn"
                                                    ]
                                                  },
                                                  ":*"
                                                ]
                                              ]
                                            },
                                            {
                                              "Fn::Join": [
                                                "",
                                                [
                                                  {
                                                    "Fn::GetAtt": [
                                                      "OnEventHandler42BEBAE0",
                                                      "Arn"
                                                    ]
                                                  },
                                                  ":*"
                                                ]
                                              ]
                                            }
                                          ]
                                        },
                                        {
                                          "Action": "states:StartExecution",
                                          "Effect": "Allow",
                                          "Resource": {
                                            "Ref": "Providerwaiterstatemachine5D4A9DF0"
                                          }
                                        }
                                      ],
                                      "Version": "2012-10-17"
                                    },
                                    "policyName": "ProviderframeworkonEventServiceRoleDefaultPolicy48CD2133",
                                    "roles": [
                                      {
                                        "Ref": "ProviderframeworkonEventServiceRole9FF04296"
                                      }
                                    ]
                                  }
                                },
                                "constructInfo": {
                                  "fqn": "constructs.Construct",
                                  "version": "10.1.270"
                                }
                              }
                            },
                            "constructInfo": {
                              "fqn": "constructs.Construct",
                              "version": "10.1.270"
                            }
                          }
                        },
                        "constructInfo": {
                          "fqn": "constructs.Construct",
                          "version": "10.1.270"
                        }
                      },
                      "Code": {
                        "id": "Code",
                        "path": "aws-stepfunctions-tasks-emr-containers-start-job-run-test/@aws-cdk--aws-eks.ClusterResourceProvider/Provider/framework-onEvent/Code",
                        "children": {
                          "Stage": {
                            "id": "Stage",
                            "path": "aws-stepfunctions-tasks-emr-containers-start-job-run-test/@aws-cdk--aws-eks.ClusterResourceProvider/Provider/framework-onEvent/Code/Stage",
                            "constructInfo": {
                              "fqn": "constructs.Construct",
                              "version": "10.1.270"
                            }
                          },
                          "AssetBucket": {
                            "id": "AssetBucket",
                            "path": "aws-stepfunctions-tasks-emr-containers-start-job-run-test/@aws-cdk--aws-eks.ClusterResourceProvider/Provider/framework-onEvent/Code/AssetBucket",
                            "constructInfo": {
                              "fqn": "constructs.Construct",
                              "version": "10.1.270"
                            }
                          }
                        },
                        "constructInfo": {
                          "fqn": "constructs.Construct",
                          "version": "10.1.270"
                        }
                      },
                      "Resource": {
                        "id": "Resource",
                        "path": "aws-stepfunctions-tasks-emr-containers-start-job-run-test/@aws-cdk--aws-eks.ClusterResourceProvider/Provider/framework-onEvent/Resource",
                        "attributes": {
                          "aws:cdk:cloudformation:type": "AWS::Lambda::Function",
                          "aws:cdk:cloudformation:props": {
                            "code": {
                              "s3Bucket": {
                                "Fn::Sub": "cdk-hnb659fds-assets-${AWS::AccountId}-${AWS::Region}"
                              },
                              "s3Key": "45017ac1fb5b50dac36a255c328b0fe125f18a8e6d3689e188eab5e3a1bf8146.zip"
                            },
                            "role": {
                              "Fn::GetAtt": [
                                "ProviderframeworkonEventServiceRole9FF04296",
                                "Arn"
                              ]
                            },
                            "description": "AWS CDK resource provider framework - onEvent (aws-stepfunctions-tasks-emr-containers-start-job-run-test/@aws-cdk--aws-eks.ClusterResourceProvider/Provider)",
                            "environment": {
                              "variables": {
                                "USER_ON_EVENT_FUNCTION_ARN": {
                                  "Fn::GetAtt": [
                                    "OnEventHandler42BEBAE0",
                                    "Arn"
                                  ]
                                },
                                "USER_IS_COMPLETE_FUNCTION_ARN": {
                                  "Fn::GetAtt": [
                                    "IsCompleteHandler7073F4DA",
                                    "Arn"
                                  ]
                                },
                                "WAITER_STATE_MACHINE_ARN": {
                                  "Ref": "Providerwaiterstatemachine5D4A9DF0"
                                }
                              }
                            },
                            "handler": "framework.onEvent",
                            "runtime": "nodejs14.x",
                            "timeout": 900
                          }
                        },
                        "constructInfo": {
                          "fqn": "constructs.Construct",
                          "version": "10.1.270"
                        }
                      }
                    },
                    "constructInfo": {
                      "fqn": "constructs.Construct",
                      "version": "10.1.270"
                    }
                  },
                  "framework-isComplete": {
                    "id": "framework-isComplete",
                    "path": "aws-stepfunctions-tasks-emr-containers-start-job-run-test/@aws-cdk--aws-eks.ClusterResourceProvider/Provider/framework-isComplete",
                    "children": {
                      "ServiceRole": {
                        "id": "ServiceRole",
                        "path": "aws-stepfunctions-tasks-emr-containers-start-job-run-test/@aws-cdk--aws-eks.ClusterResourceProvider/Provider/framework-isComplete/ServiceRole",
                        "children": {
                          "ImportServiceRole": {
                            "id": "ImportServiceRole",
                            "path": "aws-stepfunctions-tasks-emr-containers-start-job-run-test/@aws-cdk--aws-eks.ClusterResourceProvider/Provider/framework-isComplete/ServiceRole/ImportServiceRole",
                            "constructInfo": {
                              "fqn": "constructs.Construct",
                              "version": "10.1.270"
                            }
                          },
                          "Resource": {
                            "id": "Resource",
                            "path": "aws-stepfunctions-tasks-emr-containers-start-job-run-test/@aws-cdk--aws-eks.ClusterResourceProvider/Provider/framework-isComplete/ServiceRole/Resource",
                            "attributes": {
                              "aws:cdk:cloudformation:type": "AWS::IAM::Role",
                              "aws:cdk:cloudformation:props": {
                                "assumeRolePolicyDocument": {
                                  "Statement": [
                                    {
                                      "Action": "sts:AssumeRole",
                                      "Effect": "Allow",
                                      "Principal": {
                                        "Service": "lambda.amazonaws.com"
                                      }
                                    }
                                  ],
                                  "Version": "2012-10-17"
                                },
                                "managedPolicyArns": [
                                  {
                                    "Fn::Join": [
                                      "",
                                      [
                                        "arn:",
                                        {
                                          "Ref": "AWS::Partition"
                                        },
                                        ":iam::aws:policy/service-role/AWSLambdaBasicExecutionRole"
                                      ]
                                    ]
                                  }
                                ]
                              }
                            },
                            "constructInfo": {
                              "fqn": "constructs.Construct",
                              "version": "10.1.270"
                            }
                          },
                          "DefaultPolicy": {
                            "id": "DefaultPolicy",
                            "path": "aws-stepfunctions-tasks-emr-containers-start-job-run-test/@aws-cdk--aws-eks.ClusterResourceProvider/Provider/framework-isComplete/ServiceRole/DefaultPolicy",
                            "children": {
                              "Resource": {
                                "id": "Resource",
                                "path": "aws-stepfunctions-tasks-emr-containers-start-job-run-test/@aws-cdk--aws-eks.ClusterResourceProvider/Provider/framework-isComplete/ServiceRole/DefaultPolicy/Resource",
                                "attributes": {
                                  "aws:cdk:cloudformation:type": "AWS::IAM::Policy",
                                  "aws:cdk:cloudformation:props": {
                                    "policyDocument": {
                                      "Statement": [
                                        {
                                          "Action": "lambda:InvokeFunction",
                                          "Effect": "Allow",
                                          "Resource": [
                                            {
                                              "Fn::GetAtt": [
                                                "IsCompleteHandler7073F4DA",
                                                "Arn"
                                              ]
                                            },
                                            {
                                              "Fn::GetAtt": [
                                                "OnEventHandler42BEBAE0",
                                                "Arn"
                                              ]
                                            },
                                            {
                                              "Fn::Join": [
                                                "",
                                                [
                                                  {
                                                    "Fn::GetAtt": [
                                                      "IsCompleteHandler7073F4DA",
                                                      "Arn"
                                                    ]
                                                  },
                                                  ":*"
                                                ]
                                              ]
                                            },
                                            {
                                              "Fn::Join": [
                                                "",
                                                [
                                                  {
                                                    "Fn::GetAtt": [
                                                      "OnEventHandler42BEBAE0",
                                                      "Arn"
                                                    ]
                                                  },
                                                  ":*"
                                                ]
                                              ]
                                            }
                                          ]
                                        }
                                      ],
                                      "Version": "2012-10-17"
                                    },
                                    "policyName": "ProviderframeworkisCompleteServiceRoleDefaultPolicy2E7140AC",
                                    "roles": [
                                      {
                                        "Ref": "ProviderframeworkisCompleteServiceRoleB1087139"
                                      }
                                    ]
                                  }
                                },
                                "constructInfo": {
                                  "fqn": "constructs.Construct",
                                  "version": "10.1.270"
                                }
                              }
                            },
                            "constructInfo": {
                              "fqn": "constructs.Construct",
                              "version": "10.1.270"
                            }
                          }
                        },
                        "constructInfo": {
                          "fqn": "constructs.Construct",
                          "version": "10.1.270"
                        }
                      },
                      "Code": {
                        "id": "Code",
                        "path": "aws-stepfunctions-tasks-emr-containers-start-job-run-test/@aws-cdk--aws-eks.ClusterResourceProvider/Provider/framework-isComplete/Code",
                        "children": {
                          "Stage": {
                            "id": "Stage",
                            "path": "aws-stepfunctions-tasks-emr-containers-start-job-run-test/@aws-cdk--aws-eks.ClusterResourceProvider/Provider/framework-isComplete/Code/Stage",
                            "constructInfo": {
                              "fqn": "constructs.Construct",
                              "version": "10.1.270"
                            }
                          },
                          "AssetBucket": {
                            "id": "AssetBucket",
                            "path": "aws-stepfunctions-tasks-emr-containers-start-job-run-test/@aws-cdk--aws-eks.ClusterResourceProvider/Provider/framework-isComplete/Code/AssetBucket",
                            "constructInfo": {
                              "fqn": "constructs.Construct",
                              "version": "10.1.270"
                            }
                          }
                        },
                        "constructInfo": {
                          "fqn": "constructs.Construct",
                          "version": "10.1.270"
                        }
                      },
                      "Resource": {
                        "id": "Resource",
                        "path": "aws-stepfunctions-tasks-emr-containers-start-job-run-test/@aws-cdk--aws-eks.ClusterResourceProvider/Provider/framework-isComplete/Resource",
                        "attributes": {
                          "aws:cdk:cloudformation:type": "AWS::Lambda::Function",
                          "aws:cdk:cloudformation:props": {
                            "code": {
                              "s3Bucket": {
                                "Fn::Sub": "cdk-hnb659fds-assets-${AWS::AccountId}-${AWS::Region}"
                              },
                              "s3Key": "45017ac1fb5b50dac36a255c328b0fe125f18a8e6d3689e188eab5e3a1bf8146.zip"
                            },
                            "role": {
                              "Fn::GetAtt": [
                                "ProviderframeworkisCompleteServiceRoleB1087139",
                                "Arn"
                              ]
                            },
                            "description": "AWS CDK resource provider framework - isComplete (aws-stepfunctions-tasks-emr-containers-start-job-run-test/@aws-cdk--aws-eks.ClusterResourceProvider/Provider)",
                            "environment": {
                              "variables": {
                                "USER_ON_EVENT_FUNCTION_ARN": {
                                  "Fn::GetAtt": [
                                    "OnEventHandler42BEBAE0",
                                    "Arn"
                                  ]
                                },
                                "USER_IS_COMPLETE_FUNCTION_ARN": {
                                  "Fn::GetAtt": [
                                    "IsCompleteHandler7073F4DA",
                                    "Arn"
                                  ]
                                }
                              }
                            },
                            "handler": "framework.isComplete",
                            "runtime": "nodejs14.x",
                            "timeout": 900
                          }
                        },
                        "constructInfo": {
                          "fqn": "constructs.Construct",
                          "version": "10.1.270"
                        }
                      }
                    },
                    "constructInfo": {
                      "fqn": "constructs.Construct",
                      "version": "10.1.270"
                    }
                  },
                  "framework-onTimeout": {
                    "id": "framework-onTimeout",
                    "path": "aws-stepfunctions-tasks-emr-containers-start-job-run-test/@aws-cdk--aws-eks.ClusterResourceProvider/Provider/framework-onTimeout",
                    "children": {
                      "ServiceRole": {
                        "id": "ServiceRole",
                        "path": "aws-stepfunctions-tasks-emr-containers-start-job-run-test/@aws-cdk--aws-eks.ClusterResourceProvider/Provider/framework-onTimeout/ServiceRole",
                        "children": {
                          "ImportServiceRole": {
                            "id": "ImportServiceRole",
                            "path": "aws-stepfunctions-tasks-emr-containers-start-job-run-test/@aws-cdk--aws-eks.ClusterResourceProvider/Provider/framework-onTimeout/ServiceRole/ImportServiceRole",
                            "constructInfo": {
                              "fqn": "constructs.Construct",
                              "version": "10.1.270"
                            }
                          },
                          "Resource": {
                            "id": "Resource",
                            "path": "aws-stepfunctions-tasks-emr-containers-start-job-run-test/@aws-cdk--aws-eks.ClusterResourceProvider/Provider/framework-onTimeout/ServiceRole/Resource",
                            "attributes": {
                              "aws:cdk:cloudformation:type": "AWS::IAM::Role",
                              "aws:cdk:cloudformation:props": {
                                "assumeRolePolicyDocument": {
                                  "Statement": [
                                    {
                                      "Action": "sts:AssumeRole",
                                      "Effect": "Allow",
                                      "Principal": {
                                        "Service": "lambda.amazonaws.com"
                                      }
                                    }
                                  ],
                                  "Version": "2012-10-17"
                                },
                                "managedPolicyArns": [
                                  {
                                    "Fn::Join": [
                                      "",
                                      [
                                        "arn:",
                                        {
                                          "Ref": "AWS::Partition"
                                        },
                                        ":iam::aws:policy/service-role/AWSLambdaBasicExecutionRole"
                                      ]
                                    ]
                                  }
                                ]
                              }
                            },
                            "constructInfo": {
                              "fqn": "constructs.Construct",
                              "version": "10.1.270"
                            }
                          },
                          "DefaultPolicy": {
                            "id": "DefaultPolicy",
                            "path": "aws-stepfunctions-tasks-emr-containers-start-job-run-test/@aws-cdk--aws-eks.ClusterResourceProvider/Provider/framework-onTimeout/ServiceRole/DefaultPolicy",
                            "children": {
                              "Resource": {
                                "id": "Resource",
                                "path": "aws-stepfunctions-tasks-emr-containers-start-job-run-test/@aws-cdk--aws-eks.ClusterResourceProvider/Provider/framework-onTimeout/ServiceRole/DefaultPolicy/Resource",
                                "attributes": {
                                  "aws:cdk:cloudformation:type": "AWS::IAM::Policy",
                                  "aws:cdk:cloudformation:props": {
                                    "policyDocument": {
                                      "Statement": [
                                        {
                                          "Action": "lambda:InvokeFunction",
                                          "Effect": "Allow",
                                          "Resource": [
                                            {
                                              "Fn::GetAtt": [
                                                "IsCompleteHandler7073F4DA",
                                                "Arn"
                                              ]
                                            },
                                            {
                                              "Fn::GetAtt": [
                                                "OnEventHandler42BEBAE0",
                                                "Arn"
                                              ]
                                            },
                                            {
                                              "Fn::Join": [
                                                "",
                                                [
                                                  {
                                                    "Fn::GetAtt": [
                                                      "IsCompleteHandler7073F4DA",
                                                      "Arn"
                                                    ]
                                                  },
                                                  ":*"
                                                ]
                                              ]
                                            },
                                            {
                                              "Fn::Join": [
                                                "",
                                                [
                                                  {
                                                    "Fn::GetAtt": [
                                                      "OnEventHandler42BEBAE0",
                                                      "Arn"
                                                    ]
                                                  },
                                                  ":*"
                                                ]
                                              ]
                                            }
                                          ]
                                        }
                                      ],
                                      "Version": "2012-10-17"
                                    },
                                    "policyName": "ProviderframeworkonTimeoutServiceRoleDefaultPolicy2688969F",
                                    "roles": [
                                      {
                                        "Ref": "ProviderframeworkonTimeoutServiceRole28643D26"
                                      }
                                    ]
                                  }
                                },
                                "constructInfo": {
                                  "fqn": "constructs.Construct",
                                  "version": "10.1.270"
                                }
                              }
                            },
                            "constructInfo": {
                              "fqn": "constructs.Construct",
                              "version": "10.1.270"
                            }
                          }
                        },
                        "constructInfo": {
                          "fqn": "constructs.Construct",
                          "version": "10.1.270"
                        }
                      },
                      "Code": {
                        "id": "Code",
                        "path": "aws-stepfunctions-tasks-emr-containers-start-job-run-test/@aws-cdk--aws-eks.ClusterResourceProvider/Provider/framework-onTimeout/Code",
                        "children": {
                          "Stage": {
                            "id": "Stage",
                            "path": "aws-stepfunctions-tasks-emr-containers-start-job-run-test/@aws-cdk--aws-eks.ClusterResourceProvider/Provider/framework-onTimeout/Code/Stage",
                            "constructInfo": {
                              "fqn": "constructs.Construct",
                              "version": "10.1.270"
                            }
                          },
                          "AssetBucket": {
                            "id": "AssetBucket",
                            "path": "aws-stepfunctions-tasks-emr-containers-start-job-run-test/@aws-cdk--aws-eks.ClusterResourceProvider/Provider/framework-onTimeout/Code/AssetBucket",
                            "constructInfo": {
                              "fqn": "constructs.Construct",
                              "version": "10.1.270"
                            }
                          }
                        },
                        "constructInfo": {
                          "fqn": "constructs.Construct",
                          "version": "10.1.270"
                        }
                      },
                      "Resource": {
                        "id": "Resource",
                        "path": "aws-stepfunctions-tasks-emr-containers-start-job-run-test/@aws-cdk--aws-eks.ClusterResourceProvider/Provider/framework-onTimeout/Resource",
                        "attributes": {
                          "aws:cdk:cloudformation:type": "AWS::Lambda::Function",
                          "aws:cdk:cloudformation:props": {
                            "code": {
                              "s3Bucket": {
                                "Fn::Sub": "cdk-hnb659fds-assets-${AWS::AccountId}-${AWS::Region}"
                              },
                              "s3Key": "45017ac1fb5b50dac36a255c328b0fe125f18a8e6d3689e188eab5e3a1bf8146.zip"
                            },
                            "role": {
                              "Fn::GetAtt": [
                                "ProviderframeworkonTimeoutServiceRole28643D26",
                                "Arn"
                              ]
                            },
                            "description": "AWS CDK resource provider framework - onTimeout (aws-stepfunctions-tasks-emr-containers-start-job-run-test/@aws-cdk--aws-eks.ClusterResourceProvider/Provider)",
                            "environment": {
                              "variables": {
                                "USER_ON_EVENT_FUNCTION_ARN": {
                                  "Fn::GetAtt": [
                                    "OnEventHandler42BEBAE0",
                                    "Arn"
                                  ]
                                },
                                "USER_IS_COMPLETE_FUNCTION_ARN": {
                                  "Fn::GetAtt": [
                                    "IsCompleteHandler7073F4DA",
                                    "Arn"
                                  ]
                                }
                              }
                            },
                            "handler": "framework.onTimeout",
                            "runtime": "nodejs14.x",
                            "timeout": 900
                          }
                        },
                        "constructInfo": {
                          "fqn": "constructs.Construct",
                          "version": "10.1.270"
                        }
                      }
                    },
                    "constructInfo": {
                      "fqn": "constructs.Construct",
                      "version": "10.1.270"
                    }
                  },
                  "waiter-state-machine": {
                    "id": "waiter-state-machine",
                    "path": "aws-stepfunctions-tasks-emr-containers-start-job-run-test/@aws-cdk--aws-eks.ClusterResourceProvider/Provider/waiter-state-machine",
                    "children": {
                      "Role": {
                        "id": "Role",
                        "path": "aws-stepfunctions-tasks-emr-containers-start-job-run-test/@aws-cdk--aws-eks.ClusterResourceProvider/Provider/waiter-state-machine/Role",
                        "children": {
                          "ImportRole": {
                            "id": "ImportRole",
                            "path": "aws-stepfunctions-tasks-emr-containers-start-job-run-test/@aws-cdk--aws-eks.ClusterResourceProvider/Provider/waiter-state-machine/Role/ImportRole",
                            "constructInfo": {
                              "fqn": "constructs.Construct",
                              "version": "10.1.270"
                            }
                          },
                          "Resource": {
                            "id": "Resource",
                            "path": "aws-stepfunctions-tasks-emr-containers-start-job-run-test/@aws-cdk--aws-eks.ClusterResourceProvider/Provider/waiter-state-machine/Role/Resource",
                            "attributes": {
                              "aws:cdk:cloudformation:type": "AWS::IAM::Role",
                              "aws:cdk:cloudformation:props": {
                                "assumeRolePolicyDocument": {
                                  "Statement": [
                                    {
                                      "Action": "sts:AssumeRole",
                                      "Effect": "Allow",
                                      "Principal": {
                                        "Service": "states.amazonaws.com"
                                      }
                                    }
                                  ],
                                  "Version": "2012-10-17"
                                }
                              }
                            },
                            "constructInfo": {
                              "fqn": "constructs.Construct",
                              "version": "10.1.270"
                            }
                          },
                          "DefaultPolicy": {
                            "id": "DefaultPolicy",
                            "path": "aws-stepfunctions-tasks-emr-containers-start-job-run-test/@aws-cdk--aws-eks.ClusterResourceProvider/Provider/waiter-state-machine/Role/DefaultPolicy",
                            "children": {
                              "Resource": {
                                "id": "Resource",
                                "path": "aws-stepfunctions-tasks-emr-containers-start-job-run-test/@aws-cdk--aws-eks.ClusterResourceProvider/Provider/waiter-state-machine/Role/DefaultPolicy/Resource",
                                "attributes": {
                                  "aws:cdk:cloudformation:type": "AWS::IAM::Policy",
                                  "aws:cdk:cloudformation:props": {
                                    "policyDocument": {
                                      "Statement": [
                                        {
                                          "Action": "lambda:InvokeFunction",
                                          "Effect": "Allow",
                                          "Resource": [
                                            {
                                              "Fn::GetAtt": [
                                                "ProviderframeworkisComplete26D7B0CB",
                                                "Arn"
                                              ]
                                            },
                                            {
                                              "Fn::GetAtt": [
                                                "ProviderframeworkonTimeout0B47CA38",
                                                "Arn"
                                              ]
                                            },
                                            {
                                              "Fn::Join": [
                                                "",
                                                [
                                                  {
                                                    "Fn::GetAtt": [
                                                      "ProviderframeworkisComplete26D7B0CB",
                                                      "Arn"
                                                    ]
                                                  },
                                                  ":*"
                                                ]
                                              ]
                                            },
                                            {
                                              "Fn::Join": [
                                                "",
                                                [
                                                  {
                                                    "Fn::GetAtt": [
                                                      "ProviderframeworkonTimeout0B47CA38",
                                                      "Arn"
                                                    ]
                                                  },
                                                  ":*"
                                                ]
                                              ]
                                            }
                                          ]
                                        }
                                      ],
                                      "Version": "2012-10-17"
                                    },
                                    "policyName": "ProviderwaiterstatemachineRoleDefaultPolicyD3C3DA1A",
                                    "roles": [
                                      {
                                        "Ref": "ProviderwaiterstatemachineRole0C7159F9"
                                      }
                                    ]
                                  }
                                },
                                "constructInfo": {
                                  "fqn": "constructs.Construct",
                                  "version": "10.1.270"
                                }
                              }
                            },
                            "constructInfo": {
                              "fqn": "constructs.Construct",
                              "version": "10.1.270"
                            }
                          }
                        },
                        "constructInfo": {
                          "fqn": "constructs.Construct",
                          "version": "10.1.270"
                        }
                      },
                      "Resource": {
                        "id": "Resource",
                        "path": "aws-stepfunctions-tasks-emr-containers-start-job-run-test/@aws-cdk--aws-eks.ClusterResourceProvider/Provider/waiter-state-machine/Resource",
                        "constructInfo": {
                          "fqn": "constructs.Construct",
                          "version": "10.1.270"
                        }
                      }
                    },
                    "constructInfo": {
                      "fqn": "constructs.Construct",
                      "version": "10.1.270"
                    }
                  }
                },
                "constructInfo": {
                  "fqn": "constructs.Construct",
                  "version": "10.1.270"
                }
              },
              "awsstepfunctionstasksemrcontainersstartjobruntestawscdkawseksClusterResourceProviderOnEventHandlerServiceRole663D4CFBArn": {
                "id": "awsstepfunctionstasksemrcontainersstartjobruntestawscdkawseksClusterResourceProviderOnEventHandlerServiceRole663D4CFBArn",
                "path": "aws-stepfunctions-tasks-emr-containers-start-job-run-test/@aws-cdk--aws-eks.ClusterResourceProvider/awsstepfunctionstasksemrcontainersstartjobruntestawscdkawseksClusterResourceProviderOnEventHandlerServiceRole663D4CFBArn",
                "constructInfo": {
                  "fqn": "constructs.Construct",
                  "version": "10.1.270"
                }
              },
              "awsstepfunctionstasksemrcontainersstartjobruntestawscdkawseksClusterResourceProviderIsCompleteHandlerServiceRole43FB9134Arn": {
                "id": "awsstepfunctionstasksemrcontainersstartjobruntestawscdkawseksClusterResourceProviderIsCompleteHandlerServiceRole43FB9134Arn",
                "path": "aws-stepfunctions-tasks-emr-containers-start-job-run-test/@aws-cdk--aws-eks.ClusterResourceProvider/awsstepfunctionstasksemrcontainersstartjobruntestawscdkawseksClusterResourceProviderIsCompleteHandlerServiceRole43FB9134Arn",
                "constructInfo": {
                  "fqn": "constructs.Construct",
                  "version": "10.1.270"
                }
              },
              "awsstepfunctionstasksemrcontainersstartjobruntestawscdkawseksClusterResourceProviderframeworkonEventD72B3ABCArn": {
                "id": "awsstepfunctionstasksemrcontainersstartjobruntestawscdkawseksClusterResourceProviderframeworkonEventD72B3ABCArn",
                "path": "aws-stepfunctions-tasks-emr-containers-start-job-run-test/@aws-cdk--aws-eks.ClusterResourceProvider/awsstepfunctionstasksemrcontainersstartjobruntestawscdkawseksClusterResourceProviderframeworkonEventD72B3ABCArn",
                "constructInfo": {
                  "fqn": "constructs.Construct",
                  "version": "10.1.270"
                }
              }
            },
            "constructInfo": {
              "fqn": "constructs.Construct",
              "version": "10.1.270"
            }
          },
          "@aws-cdk--aws-eks.ClusterResourceProvider.NestedStack": {
            "id": "@aws-cdk--aws-eks.ClusterResourceProvider.NestedStack",
            "path": "aws-stepfunctions-tasks-emr-containers-start-job-run-test/@aws-cdk--aws-eks.ClusterResourceProvider.NestedStack",
            "children": {
              "@aws-cdk--aws-eks.ClusterResourceProvider.NestedStackResource": {
                "id": "@aws-cdk--aws-eks.ClusterResourceProvider.NestedStackResource",
                "path": "aws-stepfunctions-tasks-emr-containers-start-job-run-test/@aws-cdk--aws-eks.ClusterResourceProvider.NestedStack/@aws-cdk--aws-eks.ClusterResourceProvider.NestedStackResource",
                "attributes": {
                  "aws:cdk:cloudformation:type": "AWS::CloudFormation::Stack",
                  "aws:cdk:cloudformation:props": {
                    "templateUrl": {
                      "Fn::Join": [
                        "",
                        [
                          "https://s3.",
                          {
                            "Ref": "AWS::Region"
                          },
                          ".",
                          {
                            "Ref": "AWS::URLSuffix"
                          },
                          "/",
                          {
                            "Fn::Sub": "cdk-hnb659fds-assets-${AWS::AccountId}-${AWS::Region}"
                          },
<<<<<<< HEAD
                          "/1efe669f1bde29ad28d7099b40b1891fd8952bf51c1a0c1f5a0c83227bb98c5b.json"
=======
                          "/86334bf3a85f82e56adc33619675e28205a4064287e144003bc515fa085ecadb.json"
>>>>>>> 2f1a4dda
                        ]
                      ]
                    }
                  }
                },
                "constructInfo": {
                  "fqn": "constructs.Construct",
                  "version": "10.1.270"
                }
              }
            },
            "constructInfo": {
              "fqn": "constructs.Construct",
              "version": "10.1.270"
            }
          },
          "@aws-cdk--aws-eks.KubectlProvider": {
            "id": "@aws-cdk--aws-eks.KubectlProvider",
            "path": "aws-stepfunctions-tasks-emr-containers-start-job-run-test/@aws-cdk--aws-eks.KubectlProvider",
            "children": {
              "Handler": {
                "id": "Handler",
                "path": "aws-stepfunctions-tasks-emr-containers-start-job-run-test/@aws-cdk--aws-eks.KubectlProvider/Handler",
                "children": {
                  "Code": {
                    "id": "Code",
                    "path": "aws-stepfunctions-tasks-emr-containers-start-job-run-test/@aws-cdk--aws-eks.KubectlProvider/Handler/Code",
                    "children": {
                      "Stage": {
                        "id": "Stage",
                        "path": "aws-stepfunctions-tasks-emr-containers-start-job-run-test/@aws-cdk--aws-eks.KubectlProvider/Handler/Code/Stage",
                        "constructInfo": {
<<<<<<< HEAD
                          "fqn": "constructs.Construct",
                          "version": "10.1.270"
=======
                          "fqn": "aws-cdk-lib.Resource",
                          "version": "0.0.0"
                        }
                      },
                      "Resource": {
                        "id": "Resource",
                        "path": "aws-stepfunctions-tasks-emr-containers-start-job-run-test/@aws-cdk--aws-eks.KubectlProvider/Handler/ServiceRole/Resource",
                        "attributes": {
                          "aws:cdk:cloudformation:type": "AWS::IAM::Role",
                          "aws:cdk:cloudformation:props": {
                            "assumeRolePolicyDocument": {
                              "Statement": [
                                {
                                  "Action": "sts:AssumeRole",
                                  "Effect": "Allow",
                                  "Principal": {
                                    "Service": "lambda.amazonaws.com"
                                  }
                                }
                              ],
                              "Version": "2012-10-17"
                            },
                            "managedPolicyArns": [
                              {
                                "Fn::Join": [
                                  "",
                                  [
                                    "arn:",
                                    {
                                      "Ref": "AWS::Partition"
                                    },
                                    ":iam::aws:policy/service-role/AWSLambdaBasicExecutionRole"
                                  ]
                                ]
                              },
                              {
                                "Fn::Join": [
                                  "",
                                  [
                                    "arn:",
                                    {
                                      "Ref": "AWS::Partition"
                                    },
                                    ":iam::aws:policy/service-role/AWSLambdaVPCAccessExecutionRole"
                                  ]
                                ]
                              },
                              {
                                "Fn::Join": [
                                  "",
                                  [
                                    "arn:",
                                    {
                                      "Ref": "AWS::Partition"
                                    },
                                    ":iam::aws:policy/AmazonEC2ContainerRegistryReadOnly"
                                  ]
                                ]
                              },
                              {
                                "Fn::If": [
                                  "HasEcrPublic",
                                  {
                                    "Fn::Join": [
                                      "",
                                      [
                                        "arn:",
                                        {
                                          "Ref": "AWS::Partition"
                                        },
                                        ":iam::aws:policy/AmazonElasticContainerRegistryPublicReadOnly"
                                      ]
                                    ]
                                  },
                                  {
                                    "Ref": "AWS::NoValue"
                                  }
                                ]
                              }
                            ]
                          }
                        },
                        "constructInfo": {
                          "fqn": "aws-cdk-lib.aws_iam.CfnRole",
                          "version": "0.0.0"
                        }
                      },
                      "DefaultPolicy": {
                        "id": "DefaultPolicy",
                        "path": "aws-stepfunctions-tasks-emr-containers-start-job-run-test/@aws-cdk--aws-eks.KubectlProvider/Handler/ServiceRole/DefaultPolicy",
                        "children": {
                          "Resource": {
                            "id": "Resource",
                            "path": "aws-stepfunctions-tasks-emr-containers-start-job-run-test/@aws-cdk--aws-eks.KubectlProvider/Handler/ServiceRole/DefaultPolicy/Resource",
                            "attributes": {
                              "aws:cdk:cloudformation:type": "AWS::IAM::Policy",
                              "aws:cdk:cloudformation:props": {
                                "policyDocument": {
                                  "Statement": [
                                    {
                                      "Action": "eks:DescribeCluster",
                                      "Effect": "Allow",
                                      "Resource": {
                                        "Ref": "referencetoawsstepfunctionstasksemrcontainersstartjobruntestintegrationtesteksclusterA295C017Arn"
                                      }
                                    },
                                    {
                                      "Action": "sts:AssumeRole",
                                      "Effect": "Allow",
                                      "Resource": {
                                        "Ref": "referencetoawsstepfunctionstasksemrcontainersstartjobruntestintegrationtesteksclusterCreationRole8CE5CEE6Arn"
                                      }
                                    }
                                  ],
                                  "Version": "2012-10-17"
                                },
                                "policyName": "HandlerServiceRoleDefaultPolicyCBD0CC91",
                                "roles": [
                                  {
                                    "Ref": "HandlerServiceRoleFCDC14AE"
                                  }
                                ]
                              }
                            },
                            "constructInfo": {
                              "fqn": "aws-cdk-lib.aws_iam.CfnPolicy",
                              "version": "0.0.0"
                            }
                          }
                        },
                        "constructInfo": {
                          "fqn": "aws-cdk-lib.aws_iam.Policy",
                          "version": "0.0.0"
                        }
                      }
                    },
                    "constructInfo": {
                      "fqn": "aws-cdk-lib.aws_iam.Role",
                      "version": "0.0.0"
                    }
                  },
                  "Code": {
                    "id": "Code",
                    "path": "aws-stepfunctions-tasks-emr-containers-start-job-run-test/@aws-cdk--aws-eks.KubectlProvider/Handler/Code",
                    "children": {
                      "Stage": {
                        "id": "Stage",
                        "path": "aws-stepfunctions-tasks-emr-containers-start-job-run-test/@aws-cdk--aws-eks.KubectlProvider/Handler/Code/Stage",
                        "constructInfo": {
                          "fqn": "aws-cdk-lib.AssetStaging",
                          "version": "0.0.0"
>>>>>>> 2f1a4dda
                        }
                      },
                      "AssetBucket": {
                        "id": "AssetBucket",
                        "path": "aws-stepfunctions-tasks-emr-containers-start-job-run-test/@aws-cdk--aws-eks.KubectlProvider/Handler/Code/AssetBucket",
                        "constructInfo": {
                          "fqn": "constructs.Construct",
                          "version": "10.1.270"
                        }
                      }
                    },
                    "constructInfo": {
                      "fqn": "constructs.Construct",
                      "version": "10.1.270"
                    }
                  },
                  "Resource": {
                    "id": "Resource",
                    "path": "aws-stepfunctions-tasks-emr-containers-start-job-run-test/@aws-cdk--aws-eks.KubectlProvider/Handler/Resource",
                    "attributes": {
                      "aws:cdk:cloudformation:type": "AWS::Lambda::Function",
                      "aws:cdk:cloudformation:props": {
                        "code": {
                          "s3Bucket": {
                            "Fn::Sub": "cdk-hnb659fds-assets-${AWS::AccountId}-${AWS::Region}"
                          },
                          "s3Key": "9017774b84ae2457b1b2ad6fcbb4860d8ce2537062c77010b24d9b156ced5a1b.zip"
                        },
                        "role": {
                          "Ref": "referencetoawsstepfunctionstasksemrcontainersstartjobruntestKubectlHandlerRoleD068EED8Arn"
                        },
                        "description": "onEvent handler for EKS kubectl resource provider",
                        "handler": "index.handler",
                        "layers": [
                          {
                            "Ref": "AwsCliLayerF44AAF94"
                          },
                          {
                            "Ref": "KubectlLayer600207B5"
                          }
                        ],
                        "memorySize": 1024,
                        "runtime": "python3.7",
                        "timeout": 900,
                        "vpcConfig": {
                          "subnetIds": [
                            {
                              "Ref": "referencetoawsstepfunctionstasksemrcontainersstartjobruntestintegrationtesteksclusterDefaultVpcPrivateSubnet1Subnet3A5831F1Ref"
                            },
                            {
                              "Ref": "referencetoawsstepfunctionstasksemrcontainersstartjobruntestintegrationtesteksclusterDefaultVpcPrivateSubnet2Subnet38594BA0Ref"
                            }
                          ],
                          "securityGroupIds": [
                            {
                              "Ref": "referencetoawsstepfunctionstasksemrcontainersstartjobruntestintegrationtesteksclusterA295C017ClusterSecurityGroupId"
                            }
                          ]
                        }
                      }
                    },
                    "constructInfo": {
                      "fqn": "constructs.Construct",
                      "version": "10.1.270"
                    }
                  }
                },
                "constructInfo": {
                  "fqn": "constructs.Construct",
                  "version": "10.1.270"
                }
              },
              "AwsCliLayer": {
                "id": "AwsCliLayer",
                "path": "aws-stepfunctions-tasks-emr-containers-start-job-run-test/@aws-cdk--aws-eks.KubectlProvider/AwsCliLayer",
                "children": {
                  "Code": {
                    "id": "Code",
                    "path": "aws-stepfunctions-tasks-emr-containers-start-job-run-test/@aws-cdk--aws-eks.KubectlProvider/AwsCliLayer/Code",
                    "children": {
                      "Stage": {
                        "id": "Stage",
                        "path": "aws-stepfunctions-tasks-emr-containers-start-job-run-test/@aws-cdk--aws-eks.KubectlProvider/AwsCliLayer/Code/Stage",
                        "constructInfo": {
                          "fqn": "constructs.Construct",
                          "version": "10.1.270"
                        }
                      },
                      "AssetBucket": {
                        "id": "AssetBucket",
                        "path": "aws-stepfunctions-tasks-emr-containers-start-job-run-test/@aws-cdk--aws-eks.KubectlProvider/AwsCliLayer/Code/AssetBucket",
                        "constructInfo": {
                          "fqn": "constructs.Construct",
                          "version": "10.1.270"
                        }
                      }
                    },
                    "constructInfo": {
                      "fqn": "constructs.Construct",
                      "version": "10.1.270"
                    }
                  },
                  "Resource": {
                    "id": "Resource",
                    "path": "aws-stepfunctions-tasks-emr-containers-start-job-run-test/@aws-cdk--aws-eks.KubectlProvider/AwsCliLayer/Resource",
                    "attributes": {
                      "aws:cdk:cloudformation:type": "AWS::Lambda::LayerVersion",
                      "aws:cdk:cloudformation:props": {
                        "content": {
                          "s3Bucket": {
                            "Fn::Sub": "cdk-hnb659fds-assets-${AWS::AccountId}-${AWS::Region}"
                          },
                          "s3Key": "68b22621fff135f9e3f225bad7ff80fdf2f45c3d9910af601206a0d9b279933a.zip"
                        },
                        "description": "/opt/awscli/aws"
                      }
                    },
                    "constructInfo": {
                      "fqn": "constructs.Construct",
                      "version": "10.1.270"
                    }
                  }
                },
                "constructInfo": {
                  "fqn": "constructs.Construct",
                  "version": "10.1.270"
                }
              },
              "KubectlLayer": {
                "id": "KubectlLayer",
                "path": "aws-stepfunctions-tasks-emr-containers-start-job-run-test/@aws-cdk--aws-eks.KubectlProvider/KubectlLayer",
                "children": {
                  "Code": {
                    "id": "Code",
                    "path": "aws-stepfunctions-tasks-emr-containers-start-job-run-test/@aws-cdk--aws-eks.KubectlProvider/KubectlLayer/Code",
                    "children": {
                      "Stage": {
                        "id": "Stage",
                        "path": "aws-stepfunctions-tasks-emr-containers-start-job-run-test/@aws-cdk--aws-eks.KubectlProvider/KubectlLayer/Code/Stage",
                        "constructInfo": {
                          "fqn": "constructs.Construct",
                          "version": "10.1.270"
                        }
                      },
                      "AssetBucket": {
                        "id": "AssetBucket",
                        "path": "aws-stepfunctions-tasks-emr-containers-start-job-run-test/@aws-cdk--aws-eks.KubectlProvider/KubectlLayer/Code/AssetBucket",
                        "constructInfo": {
                          "fqn": "constructs.Construct",
                          "version": "10.1.270"
                        }
                      }
                    },
                    "constructInfo": {
                      "fqn": "constructs.Construct",
                      "version": "10.1.270"
                    }
                  },
                  "Resource": {
                    "id": "Resource",
                    "path": "aws-stepfunctions-tasks-emr-containers-start-job-run-test/@aws-cdk--aws-eks.KubectlProvider/KubectlLayer/Resource",
                    "attributes": {
                      "aws:cdk:cloudformation:type": "AWS::Lambda::LayerVersion",
                      "aws:cdk:cloudformation:props": {
                        "content": {
                          "s3Bucket": {
                            "Fn::Sub": "cdk-hnb659fds-assets-${AWS::AccountId}-${AWS::Region}"
                          },
                          "s3Key": "7e5f48d1e79c915595d938c932b6f0101715a162780d01a55845367e014fbcda.zip"
                        },
                        "description": "/opt/kubectl/kubectl and /opt/helm/helm"
                      }
                    },
                    "constructInfo": {
                      "fqn": "constructs.Construct",
                      "version": "10.1.270"
                    }
                  }
                },
                "constructInfo": {
                  "fqn": "constructs.Construct",
                  "version": "10.1.270"
                }
              },
              "ConditionalPolicyArn": {
                "id": "ConditionalPolicyArn",
                "path": "aws-stepfunctions-tasks-emr-containers-start-job-run-test/@aws-cdk--aws-eks.KubectlProvider/ConditionalPolicyArn",
                "constructInfo": {
                  "fqn": "constructs.Construct",
                  "version": "10.1.270"
                }
              },
              "conditionalPolicy": {
                "id": "conditionalPolicy",
                "path": "aws-stepfunctions-tasks-emr-containers-start-job-run-test/@aws-cdk--aws-eks.KubectlProvider/conditionalPolicy",
                "constructInfo": {
                  "fqn": "constructs.Construct",
                  "version": "10.1.270"
                }
              },
              "ConditionalPolicyArn": {
                "id": "ConditionalPolicyArn",
                "path": "aws-stepfunctions-tasks-emr-containers-start-job-run-test/@aws-cdk--aws-eks.KubectlProvider/ConditionalPolicyArn",
                "constructInfo": {
                  "fqn": "aws-cdk-lib.Resource",
                  "version": "0.0.0"
                }
              },
              "conditionalPolicy": {
                "id": "conditionalPolicy",
                "path": "aws-stepfunctions-tasks-emr-containers-start-job-run-test/@aws-cdk--aws-eks.KubectlProvider/conditionalPolicy",
                "constructInfo": {
                  "fqn": "aws-cdk-lib.Resource",
                  "version": "0.0.0"
                }
              },
              "Provider": {
                "id": "Provider",
                "path": "aws-stepfunctions-tasks-emr-containers-start-job-run-test/@aws-cdk--aws-eks.KubectlProvider/Provider",
                "children": {
                  "framework-onEvent": {
                    "id": "framework-onEvent",
                    "path": "aws-stepfunctions-tasks-emr-containers-start-job-run-test/@aws-cdk--aws-eks.KubectlProvider/Provider/framework-onEvent",
                    "children": {
                      "ServiceRole": {
                        "id": "ServiceRole",
                        "path": "aws-stepfunctions-tasks-emr-containers-start-job-run-test/@aws-cdk--aws-eks.KubectlProvider/Provider/framework-onEvent/ServiceRole",
                        "children": {
                          "ImportServiceRole": {
                            "id": "ImportServiceRole",
                            "path": "aws-stepfunctions-tasks-emr-containers-start-job-run-test/@aws-cdk--aws-eks.KubectlProvider/Provider/framework-onEvent/ServiceRole/ImportServiceRole",
                            "constructInfo": {
                              "fqn": "constructs.Construct",
                              "version": "10.1.270"
                            }
                          },
                          "Resource": {
                            "id": "Resource",
                            "path": "aws-stepfunctions-tasks-emr-containers-start-job-run-test/@aws-cdk--aws-eks.KubectlProvider/Provider/framework-onEvent/ServiceRole/Resource",
                            "attributes": {
                              "aws:cdk:cloudformation:type": "AWS::IAM::Role",
                              "aws:cdk:cloudformation:props": {
                                "assumeRolePolicyDocument": {
                                  "Statement": [
                                    {
                                      "Action": "sts:AssumeRole",
                                      "Effect": "Allow",
                                      "Principal": {
                                        "Service": "lambda.amazonaws.com"
                                      }
                                    }
                                  ],
                                  "Version": "2012-10-17"
                                },
                                "managedPolicyArns": [
                                  {
                                    "Fn::Join": [
                                      "",
                                      [
                                        "arn:",
                                        {
                                          "Ref": "AWS::Partition"
                                        },
                                        ":iam::aws:policy/service-role/AWSLambdaBasicExecutionRole"
                                      ]
                                    ]
                                  },
                                  {
                                    "Fn::Join": [
                                      "",
                                      [
                                        "arn:",
                                        {
                                          "Ref": "AWS::Partition"
                                        },
                                        ":iam::aws:policy/service-role/AWSLambdaVPCAccessExecutionRole"
                                      ]
                                    ]
                                  }
                                ]
                              }
                            },
                            "constructInfo": {
                              "fqn": "constructs.Construct",
                              "version": "10.1.270"
                            }
                          },
                          "DefaultPolicy": {
                            "id": "DefaultPolicy",
                            "path": "aws-stepfunctions-tasks-emr-containers-start-job-run-test/@aws-cdk--aws-eks.KubectlProvider/Provider/framework-onEvent/ServiceRole/DefaultPolicy",
                            "children": {
                              "Resource": {
                                "id": "Resource",
                                "path": "aws-stepfunctions-tasks-emr-containers-start-job-run-test/@aws-cdk--aws-eks.KubectlProvider/Provider/framework-onEvent/ServiceRole/DefaultPolicy/Resource",
                                "attributes": {
                                  "aws:cdk:cloudformation:type": "AWS::IAM::Policy",
                                  "aws:cdk:cloudformation:props": {
                                    "policyDocument": {
                                      "Statement": [
                                        {
                                          "Action": "lambda:InvokeFunction",
                                          "Effect": "Allow",
                                          "Resource": [
                                            {
                                              "Fn::GetAtt": [
                                                "Handler886CB40B",
                                                "Arn"
                                              ]
                                            },
                                            {
                                              "Fn::Join": [
                                                "",
                                                [
                                                  {
                                                    "Fn::GetAtt": [
                                                      "Handler886CB40B",
                                                      "Arn"
                                                    ]
                                                  },
                                                  ":*"
                                                ]
                                              ]
                                            }
                                          ]
                                        }
                                      ],
                                      "Version": "2012-10-17"
                                    },
                                    "policyName": "ProviderframeworkonEventServiceRoleDefaultPolicy48CD2133",
                                    "roles": [
                                      {
                                        "Ref": "ProviderframeworkonEventServiceRole9FF04296"
                                      }
                                    ]
                                  }
                                },
                                "constructInfo": {
                                  "fqn": "constructs.Construct",
                                  "version": "10.1.270"
                                }
                              }
                            },
                            "constructInfo": {
                              "fqn": "constructs.Construct",
                              "version": "10.1.270"
                            }
                          }
                        },
                        "constructInfo": {
                          "fqn": "constructs.Construct",
                          "version": "10.1.270"
                        }
                      },
                      "Code": {
                        "id": "Code",
                        "path": "aws-stepfunctions-tasks-emr-containers-start-job-run-test/@aws-cdk--aws-eks.KubectlProvider/Provider/framework-onEvent/Code",
                        "children": {
                          "Stage": {
                            "id": "Stage",
                            "path": "aws-stepfunctions-tasks-emr-containers-start-job-run-test/@aws-cdk--aws-eks.KubectlProvider/Provider/framework-onEvent/Code/Stage",
                            "constructInfo": {
                              "fqn": "constructs.Construct",
                              "version": "10.1.270"
                            }
                          },
                          "AssetBucket": {
                            "id": "AssetBucket",
                            "path": "aws-stepfunctions-tasks-emr-containers-start-job-run-test/@aws-cdk--aws-eks.KubectlProvider/Provider/framework-onEvent/Code/AssetBucket",
                            "constructInfo": {
                              "fqn": "constructs.Construct",
                              "version": "10.1.270"
                            }
                          }
                        },
                        "constructInfo": {
                          "fqn": "constructs.Construct",
                          "version": "10.1.270"
                        }
                      },
                      "Resource": {
                        "id": "Resource",
                        "path": "aws-stepfunctions-tasks-emr-containers-start-job-run-test/@aws-cdk--aws-eks.KubectlProvider/Provider/framework-onEvent/Resource",
                        "attributes": {
                          "aws:cdk:cloudformation:type": "AWS::Lambda::Function",
                          "aws:cdk:cloudformation:props": {
                            "code": {
                              "s3Bucket": {
                                "Fn::Sub": "cdk-hnb659fds-assets-${AWS::AccountId}-${AWS::Region}"
                              },
                              "s3Key": "45017ac1fb5b50dac36a255c328b0fe125f18a8e6d3689e188eab5e3a1bf8146.zip"
                            },
                            "role": {
                              "Fn::GetAtt": [
                                "ProviderframeworkonEventServiceRole9FF04296",
                                "Arn"
                              ]
                            },
                            "description": "AWS CDK resource provider framework - onEvent (aws-stepfunctions-tasks-emr-containers-start-job-run-test/@aws-cdk--aws-eks.KubectlProvider/Provider)",
                            "environment": {
                              "variables": {
                                "USER_ON_EVENT_FUNCTION_ARN": {
                                  "Fn::GetAtt": [
                                    "Handler886CB40B",
                                    "Arn"
                                  ]
                                }
                              }
                            },
                            "handler": "framework.onEvent",
                            "runtime": "nodejs14.x",
                            "timeout": 900,
                            "vpcConfig": {
                              "subnetIds": [
                                {
                                  "Ref": "referencetoawsstepfunctionstasksemrcontainersstartjobruntestintegrationtesteksclusterDefaultVpcPrivateSubnet1Subnet3A5831F1Ref"
                                },
                                {
                                  "Ref": "referencetoawsstepfunctionstasksemrcontainersstartjobruntestintegrationtesteksclusterDefaultVpcPrivateSubnet2Subnet38594BA0Ref"
                                }
                              ],
                              "securityGroupIds": [
                                {
                                  "Ref": "referencetoawsstepfunctionstasksemrcontainersstartjobruntestintegrationtesteksclusterA295C017ClusterSecurityGroupId"
                                }
                              ]
                            }
                          }
                        },
                        "constructInfo": {
                          "fqn": "constructs.Construct",
                          "version": "10.1.270"
                        }
                      }
                    },
                    "constructInfo": {
                      "fqn": "constructs.Construct",
                      "version": "10.1.270"
                    }
                  }
                },
                "constructInfo": {
                  "fqn": "constructs.Construct",
                  "version": "10.1.270"
                }
              },
              "awsstepfunctionstasksemrcontainersstartjobruntestawscdkawseksKubectlProviderframeworkonEvent3B4C1982Arn": {
                "id": "awsstepfunctionstasksemrcontainersstartjobruntestawscdkawseksKubectlProviderframeworkonEvent3B4C1982Arn",
                "path": "aws-stepfunctions-tasks-emr-containers-start-job-run-test/@aws-cdk--aws-eks.KubectlProvider/awsstepfunctionstasksemrcontainersstartjobruntestawscdkawseksKubectlProviderframeworkonEvent3B4C1982Arn",
                "constructInfo": {
                  "fqn": "constructs.Construct",
                  "version": "10.1.270"
                }
              },
              "reference-to-awsstepfunctionstasksemrcontainersstartjobruntestKubectlHandlerRoleD068EED8Arn": {
                "id": "reference-to-awsstepfunctionstasksemrcontainersstartjobruntestKubectlHandlerRoleD068EED8Arn",
                "path": "aws-stepfunctions-tasks-emr-containers-start-job-run-test/@aws-cdk--aws-eks.KubectlProvider/reference-to-awsstepfunctionstasksemrcontainersstartjobruntestKubectlHandlerRoleD068EED8Arn",
                "constructInfo": {
                  "fqn": "constructs.Construct",
                  "version": "10.1.270"
                }
              },
              "reference-to-awsstepfunctionstasksemrcontainersstartjobruntestintegrationtesteksclusterDefaultVpcPrivateSubnet1Subnet3A5831F1Ref": {
                "id": "reference-to-awsstepfunctionstasksemrcontainersstartjobruntestintegrationtesteksclusterDefaultVpcPrivateSubnet1Subnet3A5831F1Ref",
                "path": "aws-stepfunctions-tasks-emr-containers-start-job-run-test/@aws-cdk--aws-eks.KubectlProvider/reference-to-awsstepfunctionstasksemrcontainersstartjobruntestintegrationtesteksclusterDefaultVpcPrivateSubnet1Subnet3A5831F1Ref",
                "constructInfo": {
                  "fqn": "constructs.Construct",
                  "version": "10.1.270"
                }
              },
              "reference-to-awsstepfunctionstasksemrcontainersstartjobruntestintegrationtesteksclusterDefaultVpcPrivateSubnet2Subnet38594BA0Ref": {
                "id": "reference-to-awsstepfunctionstasksemrcontainersstartjobruntestintegrationtesteksclusterDefaultVpcPrivateSubnet2Subnet38594BA0Ref",
                "path": "aws-stepfunctions-tasks-emr-containers-start-job-run-test/@aws-cdk--aws-eks.KubectlProvider/reference-to-awsstepfunctionstasksemrcontainersstartjobruntestintegrationtesteksclusterDefaultVpcPrivateSubnet2Subnet38594BA0Ref",
                "constructInfo": {
                  "fqn": "constructs.Construct",
                  "version": "10.1.270"
                }
              },
              "reference-to-awsstepfunctionstasksemrcontainersstartjobruntestintegrationtesteksclusterA295C017ClusterSecurityGroupId": {
                "id": "reference-to-awsstepfunctionstasksemrcontainersstartjobruntestintegrationtesteksclusterA295C017ClusterSecurityGroupId",
                "path": "aws-stepfunctions-tasks-emr-containers-start-job-run-test/@aws-cdk--aws-eks.KubectlProvider/reference-to-awsstepfunctionstasksemrcontainersstartjobruntestintegrationtesteksclusterA295C017ClusterSecurityGroupId",
                "constructInfo": {
                  "fqn": "constructs.Construct",
                  "version": "10.1.270"
                }
              }
            },
            "constructInfo": {
              "fqn": "constructs.Construct",
              "version": "10.1.270"
            }
          },
          "@aws-cdk--aws-eks.KubectlProvider.NestedStack": {
            "id": "@aws-cdk--aws-eks.KubectlProvider.NestedStack",
            "path": "aws-stepfunctions-tasks-emr-containers-start-job-run-test/@aws-cdk--aws-eks.KubectlProvider.NestedStack",
            "children": {
              "@aws-cdk--aws-eks.KubectlProvider.NestedStackResource": {
                "id": "@aws-cdk--aws-eks.KubectlProvider.NestedStackResource",
                "path": "aws-stepfunctions-tasks-emr-containers-start-job-run-test/@aws-cdk--aws-eks.KubectlProvider.NestedStack/@aws-cdk--aws-eks.KubectlProvider.NestedStackResource",
                "attributes": {
                  "aws:cdk:cloudformation:type": "AWS::CloudFormation::Stack",
                  "aws:cdk:cloudformation:props": {
                    "templateUrl": {
                      "Fn::Join": [
                        "",
                        [
                          "https://s3.",
                          {
                            "Ref": "AWS::Region"
                          },
                          ".",
                          {
                            "Ref": "AWS::URLSuffix"
                          },
                          "/",
                          {
                            "Fn::Sub": "cdk-hnb659fds-assets-${AWS::AccountId}-${AWS::Region}"
                          },
<<<<<<< HEAD
                          "/518cc655cfe3de80d5c33de51c62dff521eb2ed20e19e0d865f6d2ab84555079.json"
=======
                          "/f03d61a2c93b212783204abf6ce82577ce0ac02b4526df11b1c4c1fe48d9d8e5.json"
>>>>>>> 2f1a4dda
                        ]
                      ]
                    },
                    "parameters": {
                      "referencetoawsstepfunctionstasksemrcontainersstartjobruntestKubectlHandlerRoleD068EED8Arn": {
                        "Fn::GetAtt": [
                          "KubectlHandlerRoleD25EBD08",
                          "Arn"
                        ]
                      },
                      "referencetoawsstepfunctionstasksemrcontainersstartjobruntestintegrationtesteksclusterDefaultVpcPrivateSubnet1Subnet3A5831F1Ref": {
                        "Ref": "integrationtesteksclusterDefaultVpcPrivateSubnet1Subnet4E00CAFB"
                      },
                      "referencetoawsstepfunctionstasksemrcontainersstartjobruntestintegrationtesteksclusterDefaultVpcPrivateSubnet2Subnet38594BA0Ref": {
                        "Ref": "integrationtesteksclusterDefaultVpcPrivateSubnet2Subnet0C3539A8"
                      },
                      "referencetoawsstepfunctionstasksemrcontainersstartjobruntestintegrationtesteksclusterA295C017ClusterSecurityGroupId": {
                        "Fn::GetAtt": [
                          "integrationtesteksclusterE5C0ED98",
                          "ClusterSecurityGroupId"
                        ]
                      }
                    }
                  }
                },
                "constructInfo": {
                  "fqn": "constructs.Construct",
                  "version": "10.1.270"
                }
              }
            },
            "constructInfo": {
              "fqn": "constructs.Construct",
              "version": "10.1.270"
            }
          },
          "KubectlHandlerRole": {
            "id": "KubectlHandlerRole",
            "path": "aws-stepfunctions-tasks-emr-containers-start-job-run-test/KubectlHandlerRole",
            "children": {
              "ImportKubectlHandlerRole": {
                "id": "ImportKubectlHandlerRole",
                "path": "aws-stepfunctions-tasks-emr-containers-start-job-run-test/KubectlHandlerRole/ImportKubectlHandlerRole",
                "constructInfo": {
                  "fqn": "constructs.Construct",
                  "version": "10.1.270"
                }
              },
              "Resource": {
                "id": "Resource",
                "path": "aws-stepfunctions-tasks-emr-containers-start-job-run-test/KubectlHandlerRole/Resource",
                "attributes": {
                  "aws:cdk:cloudformation:type": "AWS::IAM::Role",
                  "aws:cdk:cloudformation:props": {
                    "assumeRolePolicyDocument": {
                      "Statement": [
                        {
                          "Action": "sts:AssumeRole",
                          "Effect": "Allow",
                          "Principal": {
                            "Service": "lambda.amazonaws.com"
                          }
                        }
                      ],
                      "Version": "2012-10-17"
                    },
                    "managedPolicyArns": [
                      {
                        "Fn::Join": [
                          "",
                          [
                            "arn:",
                            {
                              "Ref": "AWS::Partition"
                            },
                            ":iam::aws:policy/service-role/AWSLambdaBasicExecutionRole"
                          ]
                        ]
                      },
                      {
                        "Fn::Join": [
                          "",
                          [
                            "arn:",
                            {
                              "Ref": "AWS::Partition"
                            },
                            ":iam::aws:policy/service-role/AWSLambdaVPCAccessExecutionRole"
                          ]
                        ]
                      },
                      {
                        "Fn::Join": [
                          "",
                          [
                            "arn:",
                            {
                              "Ref": "AWS::Partition"
                            },
                            ":iam::aws:policy/AmazonEC2ContainerRegistryReadOnly"
                          ]
                        ]
                      },
                      {
                        "Fn::If": [
                          "HasEcrPublic",
                          {
                            "Fn::Join": [
                              "",
                              [
                                "arn:",
                                {
                                  "Ref": "AWS::Partition"
                                },
                                ":iam::aws:policy/AmazonElasticContainerRegistryPublicReadOnly"
                              ]
                            ]
                          },
                          {
                            "Ref": "AWS::NoValue"
                          }
                        ]
                      }
                    ]
                  }
                },
                "constructInfo": {
                  "fqn": "constructs.Construct",
                  "version": "10.1.270"
                }
              },
              "DefaultPolicy": {
                "id": "DefaultPolicy",
                "path": "aws-stepfunctions-tasks-emr-containers-start-job-run-test/KubectlHandlerRole/DefaultPolicy",
                "children": {
                  "Resource": {
                    "id": "Resource",
                    "path": "aws-stepfunctions-tasks-emr-containers-start-job-run-test/KubectlHandlerRole/DefaultPolicy/Resource",
                    "attributes": {
                      "aws:cdk:cloudformation:type": "AWS::IAM::Policy",
                      "aws:cdk:cloudformation:props": {
                        "policyDocument": {
                          "Statement": [
                            {
                              "Action": "eks:DescribeCluster",
                              "Effect": "Allow",
                              "Resource": {
                                "Fn::GetAtt": [
                                  "integrationtesteksclusterE5C0ED98",
                                  "Arn"
                                ]
                              }
                            }
                          ],
                          "Version": "2012-10-17"
                        },
                        "policyName": "KubectlHandlerRoleDefaultPolicyA09B4223",
                        "roles": [
                          {
                            "Ref": "KubectlHandlerRoleD25EBD08"
                          }
                        ]
                      }
                    },
                    "constructInfo": {
                      "fqn": "constructs.Construct",
                      "version": "10.1.270"
                    }
                  }
                },
                "constructInfo": {
                  "fqn": "constructs.Construct",
                  "version": "10.1.270"
                }
              }
            },
            "constructInfo": {
              "fqn": "constructs.Construct",
              "version": "10.1.270"
            }
          },
          "HasEcrPublic": {
            "id": "HasEcrPublic",
            "path": "aws-stepfunctions-tasks-emr-containers-start-job-run-test/HasEcrPublic",
            "constructInfo": {
              "fqn": "constructs.Construct",
              "version": "10.1.270"
            }
          },
          "Virtual Cluster": {
            "id": "Virtual Cluster",
            "path": "aws-stepfunctions-tasks-emr-containers-start-job-run-test/Virtual Cluster",
            "constructInfo": {
              "fqn": "constructs.Construct",
              "version": "10.1.270"
            }
          },
          "emrServiceRole": {
            "id": "emrServiceRole",
            "path": "aws-stepfunctions-tasks-emr-containers-start-job-run-test/emrServiceRole",
            "constructInfo": {
              "fqn": "constructs.Construct",
              "version": "10.1.270"
            }
          },
          "Start a Job Run": {
            "id": "Start a Job Run",
            "path": "aws-stepfunctions-tasks-emr-containers-start-job-run-test/Start a Job Run",
            "children": {
              "Job-Execution-Role": {
                "id": "Job-Execution-Role",
                "path": "aws-stepfunctions-tasks-emr-containers-start-job-run-test/Start a Job Run/Job-Execution-Role",
                "children": {
                  "ImportJob-Execution-Role": {
                    "id": "ImportJob-Execution-Role",
                    "path": "aws-stepfunctions-tasks-emr-containers-start-job-run-test/Start a Job Run/Job-Execution-Role/ImportJob-Execution-Role",
                    "constructInfo": {
                      "fqn": "constructs.Construct",
                      "version": "10.1.270"
                    }
                  },
                  "Resource": {
                    "id": "Resource",
                    "path": "aws-stepfunctions-tasks-emr-containers-start-job-run-test/Start a Job Run/Job-Execution-Role/Resource",
                    "attributes": {
                      "aws:cdk:cloudformation:type": "AWS::IAM::Role",
                      "aws:cdk:cloudformation:props": {
                        "assumeRolePolicyDocument": {
                          "Statement": [
                            {
                              "Action": "sts:AssumeRole",
                              "Effect": "Allow",
                              "Principal": {
                                "Service": [
                                  "emr-containers.amazonaws.com",
                                  "states.amazonaws.com"
                                ]
                              }
                            }
                          ],
                          "Version": "2012-10-17"
                        }
                      }
                    },
                    "constructInfo": {
                      "fqn": "constructs.Construct",
                      "version": "10.1.270"
                    }
                  },
                  "DefaultPolicy": {
                    "id": "DefaultPolicy",
                    "path": "aws-stepfunctions-tasks-emr-containers-start-job-run-test/Start a Job Run/Job-Execution-Role/DefaultPolicy",
                    "children": {
                      "Resource": {
                        "id": "Resource",
                        "path": "aws-stepfunctions-tasks-emr-containers-start-job-run-test/Start a Job Run/Job-Execution-Role/DefaultPolicy/Resource",
                        "attributes": {
                          "aws:cdk:cloudformation:type": "AWS::IAM::Policy",
                          "aws:cdk:cloudformation:props": {
                            "policyDocument": {
                              "Statement": [
                                {
                                  "Action": "logs:DescribeLogGroups",
                                  "Effect": "Allow",
                                  "Resource": {
                                    "Fn::Join": [
                                      "",
                                      [
                                        "arn:",
                                        {
                                          "Ref": "AWS::Partition"
                                        },
                                        ":logs:",
                                        {
                                          "Ref": "AWS::Region"
                                        },
                                        ":",
                                        {
                                          "Ref": "AWS::AccountId"
                                        },
                                        ":*"
                                      ]
                                    ]
                                  }
                                }
                              ],
                              "Version": "2012-10-17"
                            },
                            "policyName": "StartaJobRunJobExecutionRoleDefaultPolicyEA7882C0",
                            "roles": [
                              {
                                "Ref": "StartaJobRunJobExecutionRole157B6BE1"
                              }
                            ]
                          }
                        },
                        "constructInfo": {
                          "fqn": "constructs.Construct",
                          "version": "10.1.270"
                        }
                      }
                    },
                    "constructInfo": {
                      "fqn": "constructs.Construct",
                      "version": "10.1.270"
                    }
                  }
                },
                "constructInfo": {
                  "fqn": "constructs.Construct",
                  "version": "10.1.270"
                }
              },
              "GetEksClusterInfo": {
                "id": "GetEksClusterInfo",
                "path": "aws-stepfunctions-tasks-emr-containers-start-job-run-test/Start a Job Run/GetEksClusterInfo",
                "children": {
                  "Provider": {
                    "id": "Provider",
                    "path": "aws-stepfunctions-tasks-emr-containers-start-job-run-test/Start a Job Run/GetEksClusterInfo/Provider",
                    "constructInfo": {
                      "fqn": "constructs.Construct",
                      "version": "10.1.270"
                    }
                  },
                  "Resource": {
                    "id": "Resource",
                    "path": "aws-stepfunctions-tasks-emr-containers-start-job-run-test/Start a Job Run/GetEksClusterInfo/Resource",
                    "children": {
                      "Default": {
                        "id": "Default",
                        "path": "aws-stepfunctions-tasks-emr-containers-start-job-run-test/Start a Job Run/GetEksClusterInfo/Resource/Default",
                        "constructInfo": {
                          "fqn": "constructs.Construct",
                          "version": "10.1.270"
                        }
                      }
                    },
                    "constructInfo": {
                      "fqn": "constructs.Construct",
                      "version": "10.1.270"
                    }
                  },
                  "CustomResourcePolicy": {
                    "id": "CustomResourcePolicy",
                    "path": "aws-stepfunctions-tasks-emr-containers-start-job-run-test/Start a Job Run/GetEksClusterInfo/CustomResourcePolicy",
                    "children": {
                      "Resource": {
                        "id": "Resource",
                        "path": "aws-stepfunctions-tasks-emr-containers-start-job-run-test/Start a Job Run/GetEksClusterInfo/CustomResourcePolicy/Resource",
                        "attributes": {
                          "aws:cdk:cloudformation:type": "AWS::IAM::Policy",
                          "aws:cdk:cloudformation:props": {
                            "policyDocument": {
                              "Statement": [
                                {
                                  "Action": "emr-containers:DescribeVirtualCluster",
                                  "Effect": "Allow",
                                  "Resource": "*"
                                }
                              ],
                              "Version": "2012-10-17"
                            },
                            "policyName": "StartaJobRunGetEksClusterInfoCustomResourcePolicy7AA7B106",
                            "roles": [
                              {
                                "Ref": "AWS679f53fac002430cb0da5b7982bd2287ServiceRoleC1EA0FF2"
                              }
                            ]
                          }
                        },
                        "constructInfo": {
                          "fqn": "constructs.Construct",
                          "version": "10.1.270"
                        }
                      }
                    },
                    "constructInfo": {
                      "fqn": "constructs.Construct",
                      "version": "10.1.270"
                    }
                  }
                },
                "constructInfo": {
                  "fqn": "constructs.Construct",
                  "version": "10.1.270"
                }
              },
              "awsclilayer": {
                "id": "awsclilayer",
                "path": "aws-stepfunctions-tasks-emr-containers-start-job-run-test/Start a Job Run/awsclilayer",
                "children": {
                  "Code": {
                    "id": "Code",
                    "path": "aws-stepfunctions-tasks-emr-containers-start-job-run-test/Start a Job Run/awsclilayer/Code",
                    "children": {
                      "Stage": {
                        "id": "Stage",
                        "path": "aws-stepfunctions-tasks-emr-containers-start-job-run-test/Start a Job Run/awsclilayer/Code/Stage",
                        "constructInfo": {
                          "fqn": "constructs.Construct",
                          "version": "10.1.270"
                        }
                      },
                      "AssetBucket": {
                        "id": "AssetBucket",
                        "path": "aws-stepfunctions-tasks-emr-containers-start-job-run-test/Start a Job Run/awsclilayer/Code/AssetBucket",
                        "constructInfo": {
                          "fqn": "constructs.Construct",
                          "version": "10.1.270"
                        }
                      }
                    },
                    "constructInfo": {
                      "fqn": "constructs.Construct",
                      "version": "10.1.270"
                    }
                  },
                  "Resource": {
                    "id": "Resource",
                    "path": "aws-stepfunctions-tasks-emr-containers-start-job-run-test/Start a Job Run/awsclilayer/Resource",
                    "attributes": {
                      "aws:cdk:cloudformation:type": "AWS::Lambda::LayerVersion",
                      "aws:cdk:cloudformation:props": {
                        "content": {
                          "s3Bucket": {
                            "Fn::Sub": "cdk-hnb659fds-assets-${AWS::AccountId}-${AWS::Region}"
                          },
                          "s3Key": "68b22621fff135f9e3f225bad7ff80fdf2f45c3d9910af601206a0d9b279933a.zip"
                        },
                        "description": "/opt/awscli/aws"
                      }
                    },
                    "constructInfo": {
                      "fqn": "constructs.Construct",
                      "version": "10.1.270"
                    }
                  }
                },
                "constructInfo": {
                  "fqn": "constructs.Construct",
                  "version": "10.1.270"
                }
              },
              "Call Update-Role-Trust-Policy": {
                "id": "Call Update-Role-Trust-Policy",
                "path": "aws-stepfunctions-tasks-emr-containers-start-job-run-test/Start a Job Run/Call Update-Role-Trust-Policy",
                "constructInfo": {
                  "fqn": "constructs.Construct",
                  "version": "10.1.270"
                }
              },
              "CustomResourceProvider": {
                "id": "CustomResourceProvider",
                "path": "aws-stepfunctions-tasks-emr-containers-start-job-run-test/Start a Job Run/CustomResourceProvider",
                "children": {
                  "framework-onEvent": {
                    "id": "framework-onEvent",
                    "path": "aws-stepfunctions-tasks-emr-containers-start-job-run-test/Start a Job Run/CustomResourceProvider/framework-onEvent",
                    "children": {
                      "ServiceRole": {
                        "id": "ServiceRole",
                        "path": "aws-stepfunctions-tasks-emr-containers-start-job-run-test/Start a Job Run/CustomResourceProvider/framework-onEvent/ServiceRole",
                        "children": {
                          "ImportServiceRole": {
                            "id": "ImportServiceRole",
                            "path": "aws-stepfunctions-tasks-emr-containers-start-job-run-test/Start a Job Run/CustomResourceProvider/framework-onEvent/ServiceRole/ImportServiceRole",
                            "constructInfo": {
                              "fqn": "constructs.Construct",
                              "version": "10.1.270"
                            }
                          },
                          "Resource": {
                            "id": "Resource",
                            "path": "aws-stepfunctions-tasks-emr-containers-start-job-run-test/Start a Job Run/CustomResourceProvider/framework-onEvent/ServiceRole/Resource",
                            "attributes": {
                              "aws:cdk:cloudformation:type": "AWS::IAM::Role",
                              "aws:cdk:cloudformation:props": {
                                "assumeRolePolicyDocument": {
                                  "Statement": [
                                    {
                                      "Action": "sts:AssumeRole",
                                      "Effect": "Allow",
                                      "Principal": {
                                        "Service": "lambda.amazonaws.com"
                                      }
                                    }
                                  ],
                                  "Version": "2012-10-17"
                                },
                                "managedPolicyArns": [
                                  {
                                    "Fn::Join": [
                                      "",
                                      [
                                        "arn:",
                                        {
                                          "Ref": "AWS::Partition"
                                        },
                                        ":iam::aws:policy/service-role/AWSLambdaBasicExecutionRole"
                                      ]
                                    ]
                                  }
                                ]
                              }
                            },
                            "constructInfo": {
                              "fqn": "constructs.Construct",
                              "version": "10.1.270"
                            }
                          },
                          "DefaultPolicy": {
                            "id": "DefaultPolicy",
                            "path": "aws-stepfunctions-tasks-emr-containers-start-job-run-test/Start a Job Run/CustomResourceProvider/framework-onEvent/ServiceRole/DefaultPolicy",
                            "children": {
                              "Resource": {
                                "id": "Resource",
                                "path": "aws-stepfunctions-tasks-emr-containers-start-job-run-test/Start a Job Run/CustomResourceProvider/framework-onEvent/ServiceRole/DefaultPolicy/Resource",
                                "attributes": {
                                  "aws:cdk:cloudformation:type": "AWS::IAM::Policy",
                                  "aws:cdk:cloudformation:props": {
                                    "policyDocument": {
                                      "Statement": [
                                        {
                                          "Action": "lambda:InvokeFunction",
                                          "Effect": "Allow",
                                          "Resource": [
                                            {
                                              "Fn::GetAtt": [
                                                "SingletonLambda8693BB64968944B69AAFB0CC9EB8757CB6182A5B",
                                                "Arn"
                                              ]
                                            },
                                            {
                                              "Fn::Join": [
                                                "",
                                                [
                                                  {
                                                    "Fn::GetAtt": [
                                                      "SingletonLambda8693BB64968944B69AAFB0CC9EB8757CB6182A5B",
                                                      "Arn"
                                                    ]
                                                  },
                                                  ":*"
                                                ]
                                              ]
                                            }
                                          ]
                                        }
                                      ],
                                      "Version": "2012-10-17"
                                    },
                                    "policyName": "StartaJobRunCustomResourceProviderframeworkonEventServiceRoleDefaultPolicy95FB1565",
                                    "roles": [
                                      {
                                        "Ref": "StartaJobRunCustomResourceProviderframeworkonEventServiceRole1D6E2464"
                                      }
                                    ]
                                  }
                                },
                                "constructInfo": {
                                  "fqn": "constructs.Construct",
                                  "version": "10.1.270"
                                }
                              }
                            },
                            "constructInfo": {
                              "fqn": "constructs.Construct",
                              "version": "10.1.270"
                            }
                          }
                        },
                        "constructInfo": {
                          "fqn": "constructs.Construct",
                          "version": "10.1.270"
                        }
                      },
                      "Code": {
                        "id": "Code",
                        "path": "aws-stepfunctions-tasks-emr-containers-start-job-run-test/Start a Job Run/CustomResourceProvider/framework-onEvent/Code",
                        "children": {
                          "Stage": {
                            "id": "Stage",
                            "path": "aws-stepfunctions-tasks-emr-containers-start-job-run-test/Start a Job Run/CustomResourceProvider/framework-onEvent/Code/Stage",
                            "constructInfo": {
                              "fqn": "constructs.Construct",
                              "version": "10.1.270"
                            }
                          },
                          "AssetBucket": {
                            "id": "AssetBucket",
                            "path": "aws-stepfunctions-tasks-emr-containers-start-job-run-test/Start a Job Run/CustomResourceProvider/framework-onEvent/Code/AssetBucket",
                            "constructInfo": {
                              "fqn": "constructs.Construct",
                              "version": "10.1.270"
                            }
                          }
                        },
                        "constructInfo": {
                          "fqn": "constructs.Construct",
                          "version": "10.1.270"
                        }
                      },
                      "Resource": {
                        "id": "Resource",
                        "path": "aws-stepfunctions-tasks-emr-containers-start-job-run-test/Start a Job Run/CustomResourceProvider/framework-onEvent/Resource",
                        "attributes": {
                          "aws:cdk:cloudformation:type": "AWS::Lambda::Function",
                          "aws:cdk:cloudformation:props": {
                            "code": {
                              "s3Bucket": {
                                "Fn::Sub": "cdk-hnb659fds-assets-${AWS::AccountId}-${AWS::Region}"
                              },
                              "s3Key": "45017ac1fb5b50dac36a255c328b0fe125f18a8e6d3689e188eab5e3a1bf8146.zip"
                            },
                            "role": {
                              "Fn::GetAtt": [
                                "StartaJobRunCustomResourceProviderframeworkonEventServiceRole1D6E2464",
                                "Arn"
                              ]
                            },
                            "description": "AWS CDK resource provider framework - onEvent (aws-stepfunctions-tasks-emr-containers-start-job-run-test/Start a Job Run/CustomResourceProvider)",
                            "environment": {
                              "variables": {
                                "USER_ON_EVENT_FUNCTION_ARN": {
                                  "Fn::GetAtt": [
                                    "SingletonLambda8693BB64968944B69AAFB0CC9EB8757CB6182A5B",
                                    "Arn"
                                  ]
                                }
                              }
                            },
                            "handler": "framework.onEvent",
                            "runtime": "nodejs14.x",
                            "timeout": 900
                          }
                        },
                        "constructInfo": {
                          "fqn": "constructs.Construct",
                          "version": "10.1.270"
                        }
                      }
                    },
                    "constructInfo": {
                      "fqn": "constructs.Construct",
                      "version": "10.1.270"
                    }
                  }
                },
                "constructInfo": {
                  "fqn": "constructs.Construct",
                  "version": "10.1.270"
                }
              },
              "Custom Resource": {
                "id": "Custom Resource",
                "path": "aws-stepfunctions-tasks-emr-containers-start-job-run-test/Start a Job Run/Custom Resource",
                "children": {
                  "Default": {
                    "id": "Default",
                    "path": "aws-stepfunctions-tasks-emr-containers-start-job-run-test/Start a Job Run/Custom Resource/Default",
                    "constructInfo": {
                      "fqn": "constructs.Construct",
                      "version": "10.1.270"
                    }
                  }
                },
                "constructInfo": {
                  "fqn": "constructs.Construct",
                  "version": "10.1.270"
                }
              }
            },
            "constructInfo": {
              "fqn": "constructs.Construct",
              "version": "10.1.270"
            }
          },
          "DefaultCrNodeVersionMap": {
            "id": "DefaultCrNodeVersionMap",
            "path": "aws-stepfunctions-tasks-emr-containers-start-job-run-test/DefaultCrNodeVersionMap",
            "constructInfo": {
              "fqn": "aws-cdk-lib.CfnMapping",
              "version": "0.0.0"
            }
          },
          "AWS679f53fac002430cb0da5b7982bd2287": {
            "id": "AWS679f53fac002430cb0da5b7982bd2287",
            "path": "aws-stepfunctions-tasks-emr-containers-start-job-run-test/AWS679f53fac002430cb0da5b7982bd2287",
            "children": {
              "ServiceRole": {
                "id": "ServiceRole",
                "path": "aws-stepfunctions-tasks-emr-containers-start-job-run-test/AWS679f53fac002430cb0da5b7982bd2287/ServiceRole",
                "children": {
                  "ImportServiceRole": {
                    "id": "ImportServiceRole",
                    "path": "aws-stepfunctions-tasks-emr-containers-start-job-run-test/AWS679f53fac002430cb0da5b7982bd2287/ServiceRole/ImportServiceRole",
                    "constructInfo": {
                      "fqn": "constructs.Construct",
                      "version": "10.1.270"
                    }
                  },
                  "Resource": {
                    "id": "Resource",
                    "path": "aws-stepfunctions-tasks-emr-containers-start-job-run-test/AWS679f53fac002430cb0da5b7982bd2287/ServiceRole/Resource",
                    "attributes": {
                      "aws:cdk:cloudformation:type": "AWS::IAM::Role",
                      "aws:cdk:cloudformation:props": {
                        "assumeRolePolicyDocument": {
                          "Statement": [
                            {
                              "Action": "sts:AssumeRole",
                              "Effect": "Allow",
                              "Principal": {
                                "Service": "lambda.amazonaws.com"
                              }
                            }
                          ],
                          "Version": "2012-10-17"
                        },
                        "managedPolicyArns": [
                          {
                            "Fn::Join": [
                              "",
                              [
                                "arn:",
                                {
                                  "Ref": "AWS::Partition"
                                },
                                ":iam::aws:policy/service-role/AWSLambdaBasicExecutionRole"
                              ]
                            ]
                          }
                        ]
                      }
                    },
                    "constructInfo": {
                      "fqn": "constructs.Construct",
                      "version": "10.1.270"
                    }
                  }
                },
                "constructInfo": {
                  "fqn": "constructs.Construct",
                  "version": "10.1.270"
                }
              },
              "Code": {
                "id": "Code",
                "path": "aws-stepfunctions-tasks-emr-containers-start-job-run-test/AWS679f53fac002430cb0da5b7982bd2287/Code",
                "children": {
                  "Stage": {
                    "id": "Stage",
                    "path": "aws-stepfunctions-tasks-emr-containers-start-job-run-test/AWS679f53fac002430cb0da5b7982bd2287/Code/Stage",
                    "constructInfo": {
                      "fqn": "constructs.Construct",
                      "version": "10.1.270"
                    }
                  },
                  "AssetBucket": {
                    "id": "AssetBucket",
                    "path": "aws-stepfunctions-tasks-emr-containers-start-job-run-test/AWS679f53fac002430cb0da5b7982bd2287/Code/AssetBucket",
                    "constructInfo": {
                      "fqn": "constructs.Construct",
                      "version": "10.1.270"
                    }
                  }
                },
                "constructInfo": {
                  "fqn": "constructs.Construct",
                  "version": "10.1.270"
                }
              },
              "Resource": {
                "id": "Resource",
                "path": "aws-stepfunctions-tasks-emr-containers-start-job-run-test/AWS679f53fac002430cb0da5b7982bd2287/Resource",
                "attributes": {
                  "aws:cdk:cloudformation:type": "AWS::Lambda::Function",
                  "aws:cdk:cloudformation:props": {
                    "code": {
                      "s3Bucket": {
                        "Fn::Sub": "cdk-hnb659fds-assets-${AWS::AccountId}-${AWS::Region}"
                      },
                      "s3Key": "a9d3d4d1afa000946b9863b3e7578a5a5ad86d88274b3639938aa2baebf822ce.zip"
                    },
                    "role": {
                      "Fn::GetAtt": [
                        "AWS679f53fac002430cb0da5b7982bd2287ServiceRoleC1EA0FF2",
                        "Arn"
                      ]
                    },
                    "handler": "index.handler",
                    "runtime": {
                      "Fn::FindInMap": [
                        "DefaultCrNodeVersionMap",
                        {
                          "Ref": "AWS::Region"
                        },
                        "value"
                      ]
                    },
                    "timeout": 120
                  }
                },
                "constructInfo": {
                  "fqn": "constructs.Construct",
                  "version": "10.1.270"
                }
              }
            },
            "constructInfo": {
              "fqn": "constructs.Construct",
              "version": "10.1.270"
            }
          },
          "SingletonLambda8693BB64968944B69AAFB0CC9EB8757C": {
            "id": "SingletonLambda8693BB64968944B69AAFB0CC9EB8757C",
            "path": "aws-stepfunctions-tasks-emr-containers-start-job-run-test/SingletonLambda8693BB64968944B69AAFB0CC9EB8757C",
            "children": {
              "ServiceRole": {
                "id": "ServiceRole",
                "path": "aws-stepfunctions-tasks-emr-containers-start-job-run-test/SingletonLambda8693BB64968944B69AAFB0CC9EB8757C/ServiceRole",
                "children": {
                  "ImportServiceRole": {
                    "id": "ImportServiceRole",
                    "path": "aws-stepfunctions-tasks-emr-containers-start-job-run-test/SingletonLambda8693BB64968944B69AAFB0CC9EB8757C/ServiceRole/ImportServiceRole",
                    "constructInfo": {
                      "fqn": "constructs.Construct",
                      "version": "10.1.270"
                    }
                  },
                  "Resource": {
                    "id": "Resource",
                    "path": "aws-stepfunctions-tasks-emr-containers-start-job-run-test/SingletonLambda8693BB64968944B69AAFB0CC9EB8757C/ServiceRole/Resource",
                    "attributes": {
                      "aws:cdk:cloudformation:type": "AWS::IAM::Role",
                      "aws:cdk:cloudformation:props": {
                        "assumeRolePolicyDocument": {
                          "Statement": [
                            {
                              "Action": "sts:AssumeRole",
                              "Effect": "Allow",
                              "Principal": {
                                "Service": "lambda.amazonaws.com"
                              }
                            }
                          ],
                          "Version": "2012-10-17"
                        },
                        "managedPolicyArns": [
                          {
                            "Fn::Join": [
                              "",
                              [
                                "arn:",
                                {
                                  "Ref": "AWS::Partition"
                                },
                                ":iam::aws:policy/service-role/AWSLambdaBasicExecutionRole"
                              ]
                            ]
                          }
                        ]
                      }
                    },
                    "constructInfo": {
                      "fqn": "constructs.Construct",
                      "version": "10.1.270"
                    }
                  },
                  "DefaultPolicy": {
                    "id": "DefaultPolicy",
                    "path": "aws-stepfunctions-tasks-emr-containers-start-job-run-test/SingletonLambda8693BB64968944B69AAFB0CC9EB8757C/ServiceRole/DefaultPolicy",
                    "children": {
                      "Resource": {
                        "id": "Resource",
                        "path": "aws-stepfunctions-tasks-emr-containers-start-job-run-test/SingletonLambda8693BB64968944B69AAFB0CC9EB8757C/ServiceRole/DefaultPolicy/Resource",
                        "attributes": {
                          "aws:cdk:cloudformation:type": "AWS::IAM::Policy",
                          "aws:cdk:cloudformation:props": {
                            "policyDocument": {
                              "Statement": [
                                {
                                  "Action": "eks:DescribeCluster",
                                  "Effect": "Allow",
                                  "Resource": {
                                    "Fn::Join": [
                                      "",
                                      [
                                        "arn:",
                                        {
                                          "Ref": "AWS::Partition"
                                        },
                                        ":eks:",
                                        {
                                          "Ref": "AWS::Region"
                                        },
                                        ":",
                                        {
                                          "Ref": "AWS::AccountId"
                                        },
                                        ":cluster/",
                                        {
                                          "Fn::GetAtt": [
                                            "StartaJobRunGetEksClusterInfoD0E31373",
                                            "virtualCluster.containerProvider.id"
                                          ]
                                        }
                                      ]
                                    ]
                                  }
                                },
                                {
                                  "Action": [
                                    "iam:GetRole",
                                    "iam:UpdateAssumeRolePolicy"
                                  ],
                                  "Effect": "Allow",
                                  "Resource": {
                                    "Fn::GetAtt": [
                                      "StartaJobRunJobExecutionRole157B6BE1",
                                      "Arn"
                                    ]
                                  }
                                }
                              ],
                              "Version": "2012-10-17"
                            },
                            "policyName": "SingletonLambda8693BB64968944B69AAFB0CC9EB8757CServiceRoleDefaultPolicy87B52EEA",
                            "roles": [
                              {
                                "Ref": "SingletonLambda8693BB64968944B69AAFB0CC9EB8757CServiceRoleF99BDB4C"
                              }
                            ]
                          }
                        },
                        "constructInfo": {
                          "fqn": "constructs.Construct",
                          "version": "10.1.270"
                        }
                      }
                    },
                    "constructInfo": {
                      "fqn": "constructs.Construct",
                      "version": "10.1.270"
                    }
                  }
                },
                "constructInfo": {
                  "fqn": "constructs.Construct",
                  "version": "10.1.270"
                }
              },
              "Code": {
                "id": "Code",
                "path": "aws-stepfunctions-tasks-emr-containers-start-job-run-test/SingletonLambda8693BB64968944B69AAFB0CC9EB8757C/Code",
                "children": {
                  "Stage": {
                    "id": "Stage",
                    "path": "aws-stepfunctions-tasks-emr-containers-start-job-run-test/SingletonLambda8693BB64968944B69AAFB0CC9EB8757C/Code/Stage",
                    "constructInfo": {
                      "fqn": "constructs.Construct",
                      "version": "10.1.270"
                    }
                  },
                  "AssetBucket": {
                    "id": "AssetBucket",
                    "path": "aws-stepfunctions-tasks-emr-containers-start-job-run-test/SingletonLambda8693BB64968944B69AAFB0CC9EB8757C/Code/AssetBucket",
                    "constructInfo": {
                      "fqn": "constructs.Construct",
                      "version": "10.1.270"
                    }
                  }
                },
                "constructInfo": {
                  "fqn": "constructs.Construct",
                  "version": "10.1.270"
                }
              },
              "Resource": {
                "id": "Resource",
                "path": "aws-stepfunctions-tasks-emr-containers-start-job-run-test/SingletonLambda8693BB64968944B69AAFB0CC9EB8757C/Resource",
                "attributes": {
                  "aws:cdk:cloudformation:type": "AWS::Lambda::Function",
                  "aws:cdk:cloudformation:props": {
                    "code": {
                      "s3Bucket": {
                        "Fn::Sub": "cdk-hnb659fds-assets-${AWS::AccountId}-${AWS::Region}"
                      },
                      "s3Key": "3c25783c134c6817b53033bdc57fc404bda6ba93392fcc7d3ca4d92bd072351f.zip"
                    },
                    "role": {
                      "Fn::GetAtt": [
                        "SingletonLambda8693BB64968944B69AAFB0CC9EB8757CServiceRoleF99BDB4C",
                        "Arn"
                      ]
                    },
                    "handler": "index.handler",
                    "layers": [
                      {
                        "Ref": "StartaJobRunawsclilayer110EEF0B"
                      }
                    ],
                    "memorySize": 256,
                    "runtime": "python3.9",
                    "timeout": 30
                  }
                },
                "constructInfo": {
                  "fqn": "constructs.Construct",
                  "version": "10.1.270"
                }
              }
            },
            "constructInfo": {
              "fqn": "constructs.Construct",
              "version": "10.1.270"
            }
          },
          "StateMachine": {
            "id": "StateMachine",
            "path": "aws-stepfunctions-tasks-emr-containers-start-job-run-test/StateMachine",
            "children": {
              "Role": {
                "id": "Role",
                "path": "aws-stepfunctions-tasks-emr-containers-start-job-run-test/StateMachine/Role",
                "children": {
                  "ImportRole": {
                    "id": "ImportRole",
                    "path": "aws-stepfunctions-tasks-emr-containers-start-job-run-test/StateMachine/Role/ImportRole",
                    "constructInfo": {
                      "fqn": "constructs.Construct",
                      "version": "10.1.270"
                    }
                  },
                  "Resource": {
                    "id": "Resource",
                    "path": "aws-stepfunctions-tasks-emr-containers-start-job-run-test/StateMachine/Role/Resource",
                    "attributes": {
                      "aws:cdk:cloudformation:type": "AWS::IAM::Role",
                      "aws:cdk:cloudformation:props": {
                        "assumeRolePolicyDocument": {
                          "Statement": [
                            {
                              "Action": "sts:AssumeRole",
                              "Effect": "Allow",
                              "Principal": {
                                "Service": "states.amazonaws.com"
                              }
                            }
                          ],
                          "Version": "2012-10-17"
                        }
                      }
                    },
                    "constructInfo": {
                      "fqn": "constructs.Construct",
                      "version": "10.1.270"
                    }
                  },
                  "DefaultPolicy": {
                    "id": "DefaultPolicy",
                    "path": "aws-stepfunctions-tasks-emr-containers-start-job-run-test/StateMachine/Role/DefaultPolicy",
                    "children": {
                      "Resource": {
                        "id": "Resource",
                        "path": "aws-stepfunctions-tasks-emr-containers-start-job-run-test/StateMachine/Role/DefaultPolicy/Resource",
                        "attributes": {
                          "aws:cdk:cloudformation:type": "AWS::IAM::Policy",
                          "aws:cdk:cloudformation:props": {
                            "policyDocument": {
                              "Statement": [
                                {
                                  "Action": "emr-containers:StartJobRun",
                                  "Condition": {
                                    "StringEquals": {
                                      "emr-containers:ExecutionRoleArn": {
                                        "Fn::GetAtt": [
                                          "StartaJobRunJobExecutionRole157B6BE1",
                                          "Arn"
                                        ]
                                      }
                                    }
                                  },
                                  "Effect": "Allow",
                                  "Resource": {
                                    "Fn::Join": [
                                      "",
                                      [
                                        "arn:",
                                        {
                                          "Ref": "AWS::Partition"
                                        },
                                        ":emr-containers:",
                                        {
                                          "Ref": "AWS::Region"
                                        },
                                        ":",
                                        {
                                          "Ref": "AWS::AccountId"
                                        },
                                        ":/virtualclusters/",
                                        {
                                          "Fn::GetAtt": [
                                            "VirtualCluster",
                                            "Id"
                                          ]
                                        }
                                      ]
                                    ]
                                  }
                                },
                                {
                                  "Action": [
                                    "emr-containers:CancelJobRun",
                                    "emr-containers:DescribeJobRun"
                                  ],
                                  "Effect": "Allow",
                                  "Resource": {
                                    "Fn::Join": [
                                      "",
                                      [
                                        "arn:",
                                        {
                                          "Ref": "AWS::Partition"
                                        },
                                        ":emr-containers:",
                                        {
                                          "Ref": "AWS::Region"
                                        },
                                        ":",
                                        {
                                          "Ref": "AWS::AccountId"
                                        },
                                        ":/virtualclusters/",
                                        {
                                          "Fn::GetAtt": [
                                            "VirtualCluster",
                                            "Id"
                                          ]
                                        },
                                        "/jobruns/*"
                                      ]
                                    ]
                                  }
                                }
                              ],
                              "Version": "2012-10-17"
                            },
                            "policyName": "StateMachineRoleDefaultPolicyDF1E6607",
                            "roles": [
                              {
                                "Ref": "StateMachineRoleB840431D"
                              }
                            ]
                          }
                        },
                        "constructInfo": {
                          "fqn": "constructs.Construct",
                          "version": "10.1.270"
                        }
                      }
                    },
                    "constructInfo": {
                      "fqn": "constructs.Construct",
                      "version": "10.1.270"
                    }
                  }
                },
                "constructInfo": {
                  "fqn": "constructs.Construct",
                  "version": "10.1.270"
                }
              },
              "Resource": {
                "id": "Resource",
                "path": "aws-stepfunctions-tasks-emr-containers-start-job-run-test/StateMachine/Resource",
                "attributes": {
                  "aws:cdk:cloudformation:type": "AWS::StepFunctions::StateMachine",
                  "aws:cdk:cloudformation:props": {
                    "roleArn": {
                      "Fn::GetAtt": [
                        "StateMachineRoleB840431D",
                        "Arn"
                      ]
                    },
                    "definitionString": {
                      "Fn::Join": [
                        "",
                        [
                          "{\"StartAt\":\"Start a Job Run\",\"States\":{\"Start a Job Run\":{\"End\":true,\"Type\":\"Task\",\"Resource\":\"arn:",
                          {
                            "Ref": "AWS::Partition"
                          },
                          ":states:::emr-containers:startJobRun.sync\",\"Parameters\":{\"VirtualClusterId\":\"",
                          {
                            "Fn::GetAtt": [
                              "VirtualCluster",
                              "Id"
                            ]
                          },
                          "\",\"Name\":\"EMR-Containers-Job\",\"ExecutionRoleArn\":\"",
                          {
                            "Fn::GetAtt": [
                              "StartaJobRunJobExecutionRole157B6BE1",
                              "Arn"
                            ]
                          },
                          "\",\"ReleaseLabel\":\"emr-6.2.0-latest\",\"JobDriver\":{\"SparkSubmitJobDriver\":{\"EntryPoint\":\"local:///usr/lib/spark/examples/src/main/python/pi.py\",\"EntryPointArguments\":[\"2\"],\"SparkSubmitParameters\":\"--conf spark.driver.memory=512M --conf spark.kubernetes.driver.request.cores=0.2 --conf spark.kubernetes.executor.request.cores=0.2 --conf spark.sql.shuffle.partitions=60 --conf spark.dynamicAllocation.enabled=false\"}},\"ConfigurationOverrides\":{\"MonitoringConfiguration\":{\"PersistentAppUI\":\"ENABLED\"}}}}},\"TimeoutSeconds\":1000}"
                        ]
                      ]
                    }
                  }
                },
                "constructInfo": {
                  "fqn": "constructs.Construct",
                  "version": "10.1.270"
                }
              }
            },
            "constructInfo": {
              "fqn": "constructs.Construct",
              "version": "10.1.270"
            }
          },
          "stateMachineArn": {
            "id": "stateMachineArn",
            "path": "aws-stepfunctions-tasks-emr-containers-start-job-run-test/stateMachineArn",
            "constructInfo": {
              "fqn": "constructs.Construct",
              "version": "10.1.270"
            }
          },
          "BootstrapVersion": {
            "id": "BootstrapVersion",
            "path": "aws-stepfunctions-tasks-emr-containers-start-job-run-test/BootstrapVersion",
            "constructInfo": {
              "fqn": "constructs.Construct",
              "version": "10.1.270"
            }
          },
          "CheckBootstrapVersion": {
            "id": "CheckBootstrapVersion",
            "path": "aws-stepfunctions-tasks-emr-containers-start-job-run-test/CheckBootstrapVersion",
            "constructInfo": {
              "fqn": "constructs.Construct",
              "version": "10.1.270"
            }
          }
        },
        "constructInfo": {
          "fqn": "constructs.Construct",
          "version": "10.1.270"
        }
      },
      "aws-stepfunctions-tasks-emr-containers-start-job-run": {
        "id": "aws-stepfunctions-tasks-emr-containers-start-job-run",
        "path": "aws-stepfunctions-tasks-emr-containers-start-job-run",
        "children": {
          "DefaultTest": {
            "id": "DefaultTest",
            "path": "aws-stepfunctions-tasks-emr-containers-start-job-run/DefaultTest",
            "children": {
              "Default": {
                "id": "Default",
                "path": "aws-stepfunctions-tasks-emr-containers-start-job-run/DefaultTest/Default",
                "constructInfo": {
                  "fqn": "constructs.Construct",
                  "version": "10.1.270"
                }
              },
              "DeployAssert": {
                "id": "DeployAssert",
                "path": "aws-stepfunctions-tasks-emr-containers-start-job-run/DefaultTest/DeployAssert",
                "children": {
                  "BootstrapVersion": {
                    "id": "BootstrapVersion",
                    "path": "aws-stepfunctions-tasks-emr-containers-start-job-run/DefaultTest/DeployAssert/BootstrapVersion",
                    "constructInfo": {
                      "fqn": "constructs.Construct",
                      "version": "10.1.270"
                    }
                  },
                  "CheckBootstrapVersion": {
                    "id": "CheckBootstrapVersion",
                    "path": "aws-stepfunctions-tasks-emr-containers-start-job-run/DefaultTest/DeployAssert/CheckBootstrapVersion",
                    "constructInfo": {
                      "fqn": "constructs.Construct",
                      "version": "10.1.270"
                    }
                  }
                },
                "constructInfo": {
                  "fqn": "constructs.Construct",
                  "version": "10.1.270"
                }
              }
            },
            "constructInfo": {
              "fqn": "@aws-cdk/integ-tests-alpha.IntegTestCase",
              "version": "0.0.0"
            }
          }
        },
        "constructInfo": {
          "fqn": "@aws-cdk/integ-tests-alpha.IntegTest",
          "version": "0.0.0"
        }
      },
      "Tree": {
        "id": "Tree",
        "path": "Tree",
        "constructInfo": {
          "fqn": "constructs.Construct",
          "version": "10.1.270"
        }
      }
    },
    "constructInfo": {
      "fqn": "constructs.Construct",
      "version": "10.1.270"
    }
  }
}<|MERGE_RESOLUTION|>--- conflicted
+++ resolved
@@ -2483,11 +2483,7 @@
                           {
                             "Fn::Sub": "cdk-hnb659fds-assets-${AWS::AccountId}-${AWS::Region}"
                           },
-<<<<<<< HEAD
                           "/1efe669f1bde29ad28d7099b40b1891fd8952bf51c1a0c1f5a0c83227bb98c5b.json"
-=======
-                          "/86334bf3a85f82e56adc33619675e28205a4064287e144003bc515fa085ecadb.json"
->>>>>>> 2f1a4dda
                         ]
                       ]
                     }
@@ -2520,162 +2516,8 @@
                         "id": "Stage",
                         "path": "aws-stepfunctions-tasks-emr-containers-start-job-run-test/@aws-cdk--aws-eks.KubectlProvider/Handler/Code/Stage",
                         "constructInfo": {
-<<<<<<< HEAD
-                          "fqn": "constructs.Construct",
-                          "version": "10.1.270"
-=======
-                          "fqn": "aws-cdk-lib.Resource",
-                          "version": "0.0.0"
-                        }
-                      },
-                      "Resource": {
-                        "id": "Resource",
-                        "path": "aws-stepfunctions-tasks-emr-containers-start-job-run-test/@aws-cdk--aws-eks.KubectlProvider/Handler/ServiceRole/Resource",
-                        "attributes": {
-                          "aws:cdk:cloudformation:type": "AWS::IAM::Role",
-                          "aws:cdk:cloudformation:props": {
-                            "assumeRolePolicyDocument": {
-                              "Statement": [
-                                {
-                                  "Action": "sts:AssumeRole",
-                                  "Effect": "Allow",
-                                  "Principal": {
-                                    "Service": "lambda.amazonaws.com"
-                                  }
-                                }
-                              ],
-                              "Version": "2012-10-17"
-                            },
-                            "managedPolicyArns": [
-                              {
-                                "Fn::Join": [
-                                  "",
-                                  [
-                                    "arn:",
-                                    {
-                                      "Ref": "AWS::Partition"
-                                    },
-                                    ":iam::aws:policy/service-role/AWSLambdaBasicExecutionRole"
-                                  ]
-                                ]
-                              },
-                              {
-                                "Fn::Join": [
-                                  "",
-                                  [
-                                    "arn:",
-                                    {
-                                      "Ref": "AWS::Partition"
-                                    },
-                                    ":iam::aws:policy/service-role/AWSLambdaVPCAccessExecutionRole"
-                                  ]
-                                ]
-                              },
-                              {
-                                "Fn::Join": [
-                                  "",
-                                  [
-                                    "arn:",
-                                    {
-                                      "Ref": "AWS::Partition"
-                                    },
-                                    ":iam::aws:policy/AmazonEC2ContainerRegistryReadOnly"
-                                  ]
-                                ]
-                              },
-                              {
-                                "Fn::If": [
-                                  "HasEcrPublic",
-                                  {
-                                    "Fn::Join": [
-                                      "",
-                                      [
-                                        "arn:",
-                                        {
-                                          "Ref": "AWS::Partition"
-                                        },
-                                        ":iam::aws:policy/AmazonElasticContainerRegistryPublicReadOnly"
-                                      ]
-                                    ]
-                                  },
-                                  {
-                                    "Ref": "AWS::NoValue"
-                                  }
-                                ]
-                              }
-                            ]
-                          }
-                        },
-                        "constructInfo": {
-                          "fqn": "aws-cdk-lib.aws_iam.CfnRole",
-                          "version": "0.0.0"
-                        }
-                      },
-                      "DefaultPolicy": {
-                        "id": "DefaultPolicy",
-                        "path": "aws-stepfunctions-tasks-emr-containers-start-job-run-test/@aws-cdk--aws-eks.KubectlProvider/Handler/ServiceRole/DefaultPolicy",
-                        "children": {
-                          "Resource": {
-                            "id": "Resource",
-                            "path": "aws-stepfunctions-tasks-emr-containers-start-job-run-test/@aws-cdk--aws-eks.KubectlProvider/Handler/ServiceRole/DefaultPolicy/Resource",
-                            "attributes": {
-                              "aws:cdk:cloudformation:type": "AWS::IAM::Policy",
-                              "aws:cdk:cloudformation:props": {
-                                "policyDocument": {
-                                  "Statement": [
-                                    {
-                                      "Action": "eks:DescribeCluster",
-                                      "Effect": "Allow",
-                                      "Resource": {
-                                        "Ref": "referencetoawsstepfunctionstasksemrcontainersstartjobruntestintegrationtesteksclusterA295C017Arn"
-                                      }
-                                    },
-                                    {
-                                      "Action": "sts:AssumeRole",
-                                      "Effect": "Allow",
-                                      "Resource": {
-                                        "Ref": "referencetoawsstepfunctionstasksemrcontainersstartjobruntestintegrationtesteksclusterCreationRole8CE5CEE6Arn"
-                                      }
-                                    }
-                                  ],
-                                  "Version": "2012-10-17"
-                                },
-                                "policyName": "HandlerServiceRoleDefaultPolicyCBD0CC91",
-                                "roles": [
-                                  {
-                                    "Ref": "HandlerServiceRoleFCDC14AE"
-                                  }
-                                ]
-                              }
-                            },
-                            "constructInfo": {
-                              "fqn": "aws-cdk-lib.aws_iam.CfnPolicy",
-                              "version": "0.0.0"
-                            }
-                          }
-                        },
-                        "constructInfo": {
-                          "fqn": "aws-cdk-lib.aws_iam.Policy",
-                          "version": "0.0.0"
-                        }
-                      }
-                    },
-                    "constructInfo": {
-                      "fqn": "aws-cdk-lib.aws_iam.Role",
-                      "version": "0.0.0"
-                    }
-                  },
-                  "Code": {
-                    "id": "Code",
-                    "path": "aws-stepfunctions-tasks-emr-containers-start-job-run-test/@aws-cdk--aws-eks.KubectlProvider/Handler/Code",
-                    "children": {
-                      "Stage": {
-                        "id": "Stage",
-                        "path": "aws-stepfunctions-tasks-emr-containers-start-job-run-test/@aws-cdk--aws-eks.KubectlProvider/Handler/Code/Stage",
-                        "constructInfo": {
-                          "fqn": "aws-cdk-lib.AssetStaging",
-                          "version": "0.0.0"
->>>>>>> 2f1a4dda
+                          "fqn": "constructs.Construct",
+                          "version": "10.1.270"
                         }
                       },
                       "AssetBucket": {
@@ -3193,11 +3035,7 @@
                           {
                             "Fn::Sub": "cdk-hnb659fds-assets-${AWS::AccountId}-${AWS::Region}"
                           },
-<<<<<<< HEAD
                           "/518cc655cfe3de80d5c33de51c62dff521eb2ed20e19e0d865f6d2ab84555079.json"
-=======
-                          "/f03d61a2c93b212783204abf6ce82577ce0ac02b4526df11b1c4c1fe48d9d8e5.json"
->>>>>>> 2f1a4dda
                         ]
                       ]
                     },
