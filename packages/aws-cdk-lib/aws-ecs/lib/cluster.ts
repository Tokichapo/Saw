--- conflicted
+++ resolved
@@ -1,8 +1,3 @@
-import { Construct, IConstruct } from 'constructs';
-import { BottleRocketImage, EcsOptimizedAmi } from './amis';
-import { InstanceDrainHook } from './drain-hook/instance-drain-hook';
-import { ECSMetrics } from './ecs-canned-metrics.generated';
-import { CfnCluster, CfnCapacityProvider, CfnClusterCapacityProviderAssociations } from './ecs.generated';
 import * as autoscaling from '../../aws-autoscaling';
 import * as cloudwatch from '../../aws-cloudwatch';
 import * as ec2 from '../../aws-ec2';
@@ -11,9 +6,6 @@
 import * as logs from '../../aws-logs';
 import * as s3 from '../../aws-s3';
 import * as cloudmap from '../../aws-servicediscovery';
-<<<<<<< HEAD
-import { Duration, IResource, Resource, Stack, Aspects, ArnFormat, IAspect } from '../../core';
-=======
 import { Duration, IResource, Resource, Stack, Aspects, ArnFormat, IAspect, FeatureFlags } from '../../core';
 import * as cxapi from '../../cx-api';
 import { Construct, IConstruct } from 'constructs';
@@ -21,7 +13,7 @@
 import { InstanceDrainHook } from './drain-hook/instance-drain-hook';
 import { ECSMetrics } from './ecs-canned-metrics.generated';
 import { CfnCluster, CfnCapacityProvider, CfnClusterCapacityProviderAssociations } from './ecs.generated';
->>>>>>> a3ec0618
+
 
 const CLUSTER_SYMBOL = Symbol.for('@aws-cdk/aws-ecs/lib/cluster.Cluster');
 
