--- conflicted
+++ resolved
@@ -105,11 +105,7 @@
         }
       }
     },
-<<<<<<< HEAD
-    "a42494408e6695cc6be213f1c9c6e51e3e92899669f4a376593b751eadac3622": {
-=======
     "56d32a23a20460722b6c4ddfe19a3fca824e35b790713d105a0b63a3e0be4153": {
->>>>>>> 5347369f
       "source": {
         "path": "awsstepfunctionstasksemrcontainersstartjobrunawscdkawseksClusterResourceProviderD9D7D7CE.nested.template.json",
         "packaging": "file"
@@ -117,11 +113,7 @@
       "destinations": {
         "current_account-current_region": {
           "bucketName": "cdk-hnb659fds-assets-${AWS::AccountId}-${AWS::Region}",
-<<<<<<< HEAD
-          "objectKey": "a42494408e6695cc6be213f1c9c6e51e3e92899669f4a376593b751eadac3622.json",
-=======
           "objectKey": "56d32a23a20460722b6c4ddfe19a3fca824e35b790713d105a0b63a3e0be4153.json",
->>>>>>> 5347369f
           "assumeRoleArn": "arn:${AWS::Partition}:iam::${AWS::AccountId}:role/cdk-hnb659fds-file-publishing-role-${AWS::AccountId}-${AWS::Region}"
         }
       }
@@ -139,11 +131,7 @@
         }
       }
     },
-<<<<<<< HEAD
-    "e1f7d134177665ada57919ebd77d502e269e43c930f0170e7a954d437f34c7d5": {
-=======
     "a7ff5c76923d5934c3ba2b7046161db7b0a2f295a6c42dd5d2f351c93552812b": {
->>>>>>> 5347369f
       "source": {
         "path": "aws-stepfunctions-tasks-emr-containers-start-job-run.template.json",
         "packaging": "file"
@@ -151,11 +139,7 @@
       "destinations": {
         "current_account-current_region": {
           "bucketName": "cdk-hnb659fds-assets-${AWS::AccountId}-${AWS::Region}",
-<<<<<<< HEAD
-          "objectKey": "e1f7d134177665ada57919ebd77d502e269e43c930f0170e7a954d437f34c7d5.json",
-=======
           "objectKey": "a7ff5c76923d5934c3ba2b7046161db7b0a2f295a6c42dd5d2f351c93552812b.json",
->>>>>>> 5347369f
           "assumeRoleArn": "arn:${AWS::Partition}:iam::${AWS::AccountId}:role/cdk-hnb659fds-file-publishing-role-${AWS::AccountId}-${AWS::Region}"
         }
       }
