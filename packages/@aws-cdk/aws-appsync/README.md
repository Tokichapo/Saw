## AWS AppSync Construct Library
<!--BEGIN STABILITY BANNER-->
---

![cfn-resources: Stable](https://img.shields.io/badge/cfn--resources-stable-success.svg?style=for-the-badge)

> All classes with the `Cfn` prefix in this module ([CFN Resources](https://docs.aws.amazon.com/cdk/latest/guide/constructs.html#constructs_lib)) are always stable and safe to use.

![cdk-constructs: Experimental](https://img.shields.io/badge/cdk--constructs-experimental-important.svg?style=for-the-badge)

> The APIs of higher level constructs in this module are experimental and under active development. They are subject to non-backward compatible changes or removal in any future version. These are not subject to the [Semantic Versioning](https://semver.org/) model and breaking changes will be announced in the release notes. This means that while you may use them, you may need to update your source code when upgrading to a newer version of this package.

---
<!--END STABILITY BANNER-->

The `@aws-cdk/aws-appsync` package contains constructs for building flexible
APIs that use GraphQL. 

### Example

Example of a GraphQL API with `AWS_IAM` authorization resolving into a DynamoDb
backend data source. 

GraphQL schema file `schema.graphql`:

```gql
type demo {
  id: String!
  version: String!
}
type Query {
  getDemos: [ test! ]
}
input DemoInput {
  version: String!
}
type Mutation {
  addDemo(input: DemoInput!): demo
}
```

CDK stack file `app-stack.ts`:

```ts
import * as appsync from '@aws-cdk/aws-appsync';
import * as db from '@aws-cdk/aws-dynamodb';

const api = new appsync.GraphQLApi(stack, 'Api', {
  name: 'demo',
  schemaDefinition: appsync.SchemaDefinition.FILE,
  schemaDefinitionFile: join(__dirname, 'schema.graphql'),
  authorizationConfig: {
    defaultAuthorization: {
      authorizationType: appsync.AuthorizationType.IAM
    },
  },
  xrayEnabled: true,
});

const demoTable = new db.Table(stack, 'DemoTable', {
  partitionKey: {
    name: 'id',
    type: db.AttributeType.STRING,
  },
});

const demoDS = api.addDynamoDbDataSource('demoDataSource', demoTable);

// Resolver for the Query "getDemos" that scans the DyanmoDb table and returns the entire list.
demoDS.createResolver({
  typeName: 'Query',
  fieldName: 'getDemos',
  requestMappingTemplate: MappingTemplate.dynamoDbScanTable(),
  responseMappingTemplate: MappingTemplate.dynamoDbResultList(),
});

// Resolver for the Mutation "addDemo" that puts the item into the DynamoDb table.
demoDS.createResolver({
  typeName: 'Mutation',
  fieldName: 'addDemo',
  requestMappingTemplate: MappingTemplate.dynamoDbPutItem(PrimaryKey.partition('id').auto(), Values.projecting('demo')),
  responseMappingTemplate: MappingTemplate.dynamoDbResultItem(),
});
```

## Imports

Any GraphQL Api that has been created outside the stack can be imported from 
another stack into your CDK app. Utilizing the `fromXxx` function, you have 
the ability to add data sources and resolvers through a `IGraphQLApi` interface.

```ts
const importedApi = appsync.GraphQLApi.fromGraphQLApiAttributes(stack, 'IApi', {
  graphqlApiId: api.apiId,
  graphqlArn: api.arn,
});
importedApi.addDynamoDbDataSource('TableDataSource', table);
```

If you don't specify `graphqlArn` in `fromXxxAttributes`, CDK will autogenerate
the expected `arn` for the imported api, given the `apiId`. For creating data 
sources and resolvers, an `apiId` is sufficient.

## Permissions

When using `AWS_IAM` as the authorization type for GraphQL API, an IAM Role
with correct permissions must be used for access to API.

When configuring permissions, you can specify specific resources to only be
accessible by `IAM` authorization. For example, if you want to only allow mutability
for `IAM` authorized access you would configure the following.

In `schema.graphql`:
```ts
type Mutation {
  updateExample(...): ...
    @aws_iam
}
```

In `IAM`:
```json
{
   "Version": "2012-10-17",
   "Statement": [
      {
         "Effect": "Allow",
         "Action": [
            "appsync:GraphQL"
         ],
         "Resource": [
            "arn:aws:appsync:REGION:ACCOUNT_ID:apis/GRAPHQL_ID/types/Mutation/fields/updateExample"
         ]
      }
   ]
}
```

See [documentation](https://docs.aws.amazon.com/appsync/latest/devguide/security.html#aws-iam-authorization) for more details.

To make this easier, CDK provides `grant` API.

Use the `grant` function for more granular authorization.

```ts
const role = new iam.Role(stack, 'Role', {
  assumedBy: new iam.ServicePrincipal('lambda.amazonaws.com'),
});
const api = new appsync.GraphQLApi(stack, 'API', {
  definition
});

api.grant(role, appsync.IamResource.custom('types/Mutation/fields/updateExample'), 'appsync:GraphQL')
```

### IamResource

In order to use the `grant` functions, you need to use the class `IamResource`.

- `IamResource.custom(...arns)` permits custom ARNs and requires an argument.

- `IamResouce.ofType(type, ...fields)` permits ARNs for types and their fields.

- `IamResource.all()` permits ALL resources.

### Generic Permissions

Alternatively, you can use more generic `grant` functions to accomplish the same usage.

These include:
- grantMutation (use to grant access to Mutation fields)
- grantQuery (use to grant access to Query fields)
- grantSubscription (use to grant access to Subscription fields)

```ts
// For generic types
api.grantMutation(role, 'updateExample');

// For custom types and granular design
api.grant(role, appsync.IamResource.ofType('Mutation', 'updateExample'), 'appsync:GraphQL');
```

### Code-First Schema

CDK offers the ability to generate your schema in a code-first approach. 
A code-first approach offers a developer workflow with:
- **modularity**: organizing schema type definitions into different files
- **reusability**: simplifying down boilerplate/repetitive code
- **consistency**: resolvers and schema definition will always be synced

<<<<<<< HEAD
The code-first approach allows for **dynamic** schema generation. You can generate your schema based on variables and templates to reduce code duplication.

#### Code-First Example

To showcase the code-first approach. Let's try to model the following schema segment.

```gql
interface Node {
  id: String
}

type Query {
  allFilms(after: String, first: Int, before: String, last: Int): FilmConnection
}

type FilmNode implements Node {
  filmName: String
}

type FilmConnection {
  edges: [FilmEdge]
  films: [Film]
  totalCount: Int
}

type FilmEdge {
  node: Film 
  cursor: String
}
```

Above we see a schema that allows for generating paginated responses. For example,
we can query `allFilms(first: 100)` since `FilmConnection` acts as an intermediary
for holding `FilmEdges` we can write a resolver to return the first 100 films.

In a separate file, we can declare our scalar types: `scalar-types.ts`.

```ts
import { GraphqlType } from '@aws-cdk/aws-appsync';

export const string = appsync.GraphqlType.string();
export const int = appsync.GraphqlType.int();
```

In another separate file, we can declare our object types and related functions.
We will call this file `object-types.ts` and we will have created it in a way that
allows us to generate other `XxxConnection` and `XxxEdges` in the future. 

```ts
const pluralize = require('pluralize');
import * as scalar from './scalar-types.ts';
import * as appsync from '@aws-cdk/aws-appsync';

export const args = {
  after: scalar.string, 
  first: scalar.int,
  before: scalar.string,
  last: scalar.int,
};

export const Node = new appsync.InterfaceType('Node', {
  definition: { id: scalar.string }
});
export const FilmNode = new appsync.ObjectType.implementInterface('FilmNode', {
  interfaceTypes: [Node],
  definition: { filmName: scalar.string }
});

export function generateEdgeAndConnection(base: appsync.ObjectType) {
  const edge = new appsync.ObjectType(`${base.name}Edge`, {
    definition: { node: base.attribute(), cursor: scalar.string }
  });
  const connection = new appsync.ObjectType(`${base.name}Connection`, {
    definition: {
      edges: edges.attribute({ isList: true }),
      [pluralize(base.name)]: base.attribute({ isList: true }),
      totalCount: scalar.int,
    }
  });
  return { edge: edge, connection: connection };
}
```

Finally, we will go to our `cdk-stack` and combine everything together
to generate our schema.

```ts
import * as appsync from '@aws-cdk/aws-appsync';
import * as schema from './object-types';
=======
The code-first approach allows for dynamic schema generation. You can generate your schema based on variables and templates to reduce code duplication.

#### Code-First Example

We are going to reference the [example](#Example) through a code-first approach.

```ts
import * as appsync from '@aws-cdk/aws-appsync';
import * as db from '@aws-cdk/aws-dynamodb';
>>>>>>> 6f1782fa

const api = new appsync.GraphQLApi(stack, 'Api', {
  name: 'demo',
  schemaDefinition: appsync.SchemaDefinition.CODE,
<<<<<<< HEAD
});

this.objectTypes = [ schema.Node, schema.Film ];

const filmConnections = schema.generateEdgeAndConnection(schema.Film);

api.addType('Query', {
  definition: {
    allFilms: new appsync.ResolvableField(filmConnections.connection.attribute(), dummyDataSource, {
      args: schema.args,
      requestMappingTemplate: dummyRequest,
      responseMappingTemplate: dummyResponse,
    },
  }
  });
})

this.objectTypes.map((t) => api.appendToSchema(t));
Object.keys(filmConnections).forEach((key) => api.appendToSchema(filmConnections[key]));
```

Notice how we can utilize the `generateEdgeAndConnection` function to generate
Object Types. In the future, if we wanted to create more Object Types, we can simply
create the base Object Type (i.e. Film) and from there we can generate its respective
`Connections` and `Edges`.

Check out a more in-depth example [here](https://github.com/BryanPan342/starwars-code-first).

=======
  authorizationConfig: {
    defaultAuthorization: {
      authorizationType: appsync.AuthorizationType.IAM
    },
  },
});

const demoTable = new db.Table(stack, 'DemoTable', {
  partitionKey: {
    name: 'id',
    type: db.AttributeType.STRING,
  },
});

const demoDS = api.addDynamoDbDataSource('demoDataSource', 'Table for Demos', demoTable);

// Schema Definition starts here

const demo = api.addType('demo', {
  definition: {
    id: appsync.GraphqlType.string({ isRequired: true }),
    version: appsync.GraphqlType.string({ isRequired: true }),
  },
});

```

>>>>>>> 6f1782fa
#### GraphQL Types

One of the benefits of GraphQL is its strongly typed nature. We define the 
types within an object, query, mutation, interface, etc. as **GraphQL Types**. 

GraphQL Types are the building blocks of types, whether they are scalar, objects, 
interfaces, etc. GraphQL Types can be:
- [**Scalar Types**](https://docs.aws.amazon.com/appsync/latest/devguide/scalars.html): Id, Int, String, AWSDate, etc. 
- **Object Types**: types that you generate (i.e. `demo` from the example above)
- **Interface Types**: abstract types that define the base implementation of other 
Intermediate Types

More concretely, GraphQL Types are simply the types appended to variables. 
Referencing the object type `Demo` in the previous example, the GraphQL Types 
is `String!` and is applied to both the names `id` and `version`.

#### Intermediate Types

Intermediate Types are abstractions above Scalar Types. They have a set of defined 
fields, where each field corresponds to another type in the system. Intermediate 
Types will be the meat of your GraphQL Schema as they are the types defined by you.

Intermediate Types include:
- [**Interface Types**](#Interface-Types)
- [**Object Types**](#Object-Types)

#### Interface Types

**Interface Types** are abstract types that define the implementation of other
intermediate types. They are useful for eliminating duplication and can be used
to generate Object Types with less work.

You can create Interface Types ***externally***.
```ts
const node = new appsync.InterfaceType('Node', {
  definition: {
    id: appsync.GraphqlType.string({ isRequired: true }),
  },
});
```

#### Object Types

**Object Types** are types that you declare. For example, in the [code-first example](#code-first-example)
the `demo` variable is an **Object Type**. **Object Types** are defined by 
GraphQL Types and are only usable when linked to a GraphQL Api.

You can create Object Types in three ways:

1. Object Types can be created ***externally***.
    ```ts
    const api = new appsync.GraphQLApi(stack, 'Api', {
      name: 'demo',
      schemaDefinition: appsync.SchemaDefinition.CODE,
    });
    const demo = new appsync.ObjectType('Demo', {
      defintion: {
        id: appsync.GraphqlType.string({ isRequired: true }),
        version: appsync.GraphqlType.string({ isRequired: true }),
      },
    });

    api.appendToSchema(object.toString());
    ```
    > This method allows for reusability and modularity, ideal for larger projects. 
    For example, imagine moving all Object Type definition outside the stack.

    `scalar-types.ts` - a file for scalar type definitions
    ```ts
    export const required_string = new appsync.GraphqlType.string({ isRequired: true });
    ```

    `object-types.ts` - a file for object type definitions
    ```ts
    import { required_string } from './scalar-types';
    export const demo = new appsync.ObjectType('Demo', {
      defintion: {
        id: required_string,
        version: required_string,
      },
    });
    ```

    `cdk-stack.ts` - a file containing our cdk stack
    ```ts
    import { demo } from './object-types';
    api.appendToSchema(demo.toString());
    ```

2. Object Types can be created ***externally*** from an Interface Type.
    ```ts
    const node = new appsync.InterfaceType('Node', {
      definition: {
        id: appsync.GraphqlType.string({ isRequired: true }),
      },
    });
    const demo = new appsync.ObjectType.implementInterface('Demo', {
      interfaceTypes: [ node ],
      defintion: {
        version: appsync.GraphqlType.string({ isRequired: true }),
      },
    });
    ```
    > This method allows for reusability and modularity, ideal for reducing code duplication. 

3. Object Types can be created ***internally*** within the GraphQL API.
    ```ts
    const api = new appsync.GraphQLApi(stack, 'Api', {
      name: 'demo',
      schemaDefinition: appsync.SchemaDefinition.CODE,
    });
    api.addType('Demo', {
      defintion: {
        id: appsync.GraphqlType.string({ isRequired: true }),
        version: appsync.GraphqlType.string({ isRequired: true }),
      },
    });
    ```
    > This method provides easy use and is ideal for smaller projects.
    <|MERGE_RESOLUTION|>--- conflicted
+++ resolved
@@ -188,7 +188,6 @@
 - **reusability**: simplifying down boilerplate/repetitive code
 - **consistency**: resolvers and schema definition will always be synced
 
-<<<<<<< HEAD
 The code-first approach allows for **dynamic** schema generation. You can generate your schema based on variables and templates to reduce code duplication.
 
 #### Code-First Example
@@ -278,22 +277,10 @@
 ```ts
 import * as appsync from '@aws-cdk/aws-appsync';
 import * as schema from './object-types';
-=======
-The code-first approach allows for dynamic schema generation. You can generate your schema based on variables and templates to reduce code duplication.
-
-#### Code-First Example
-
-We are going to reference the [example](#Example) through a code-first approach.
-
-```ts
-import * as appsync from '@aws-cdk/aws-appsync';
-import * as db from '@aws-cdk/aws-dynamodb';
->>>>>>> 6f1782fa
 
 const api = new appsync.GraphQLApi(stack, 'Api', {
   name: 'demo',
   schemaDefinition: appsync.SchemaDefinition.CODE,
-<<<<<<< HEAD
 });
 
 this.objectTypes = [ schema.Node, schema.Film ];
@@ -322,35 +309,6 @@
 
 Check out a more in-depth example [here](https://github.com/BryanPan342/starwars-code-first).
 
-=======
-  authorizationConfig: {
-    defaultAuthorization: {
-      authorizationType: appsync.AuthorizationType.IAM
-    },
-  },
-});
-
-const demoTable = new db.Table(stack, 'DemoTable', {
-  partitionKey: {
-    name: 'id',
-    type: db.AttributeType.STRING,
-  },
-});
-
-const demoDS = api.addDynamoDbDataSource('demoDataSource', 'Table for Demos', demoTable);
-
-// Schema Definition starts here
-
-const demo = api.addType('demo', {
-  definition: {
-    id: appsync.GraphqlType.string({ isRequired: true }),
-    version: appsync.GraphqlType.string({ isRequired: true }),
-  },
-});
-
-```
-
->>>>>>> 6f1782fa
 #### GraphQL Types
 
 One of the benefits of GraphQL is its strongly typed nature. We define the 
