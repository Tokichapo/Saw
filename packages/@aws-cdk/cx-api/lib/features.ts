--- conflicted
+++ resolved
@@ -560,7 +560,6 @@
     introducedIn: { v2: '2.51.0' },
     recommendedValue: true,
   },
-<<<<<<< HEAD
 
   //////////////////////////////////////////////////////////////////////
   [IAM_IMPORTED_ROLE_STACK_SAFE_DEFAULT_POLICY_NAME]: {
@@ -573,7 +572,10 @@
 
       This new implementation creates default policy names based on the constructs node path in their stack.
       `,
-=======
+    introducedIn: { v2: 'V2NEXT' },
+    recommendedValue: true,
+  },
+
   //////////////////////////////////////////////////////////////////////
   [S3_SERVER_ACCESS_LOGS_USE_BUCKET_POLICY]: {
     type: FlagType.BugFix,
@@ -588,7 +590,6 @@
 
       @see https://docs.aws.amazon.com/AmazonS3/latest/userguide/enable-server-access-logging.html
     `,
->>>>>>> 89818dff
     introducedIn: { v2: 'V2NEXT' },
     recommendedValue: true,
   },
