--- conflicted
+++ resolved
@@ -1,15 +1,8 @@
-<<<<<<< HEAD
-import SDK = require('aws-sdk');
-import AWS = require('aws-sdk-mock');
-import fs = require('fs-extra');
-import nock = require('nock');
-import sinon = require('sinon');
-=======
 import * as SDK from 'aws-sdk';
 import * as AWS from 'aws-sdk-mock';
+import * as fs from 'fs-extra';
 import * as nock from 'nock';
 import * as sinon from 'sinon';
->>>>>>> ff1fa684
 import { AwsSdkCall } from '../../lib';
 import { flatten, handler } from '../../lib/aws-custom-resource/runtime';
 
