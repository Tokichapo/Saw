import ec2 = require('@aws-cdk/aws-ec2');
import cdk = require('@aws-cdk/cdk');
import { HostedZoneAttributes, IHostedZone } from './hosted-zone-ref';
import { CfnHostedZone, HostedZoneNameServers } from './route53.generated';
import { validateZoneName } from './util';

/**
 * Properties of a new hosted zone
 */
export interface PublicHostedZoneProps {
  /**
   * The fully qualified domain name for the hosted zone
   */
  zoneName: string;

  /**
   * Any comments that you want to include about the hosted zone.
   *
   * @default no comment
   */
  comment?: string;

  /**
   * The Amazon Resource Name (ARN) for the log group that you want Amazon Route 53 to send query logs to.
   *
   * @default no DNS query logging
   */
  queryLogsLogGroupArn?: string;
}

export abstract class HostedZone extends cdk.Construct implements IHostedZone {
  public static import(parent: cdk.Construct, name: string, props: HostedZoneAttributes): IHostedZone {
    return new ImportedHostedZone(parent, name, props);
  }

  public abstract hostedZoneId: string;
  public abstract zoneName: string;

  public export(): HostedZoneAttributes {
    return {
      hostedZoneId: new cdk.Output(this, 'HostedZoneId', { value: this.hostedZoneId }).makeImportValue().toString(),
      zoneName: this.zoneName,
    };
  }
}

/**
 * Create a Route53 public hosted zone.
 */
export class PublicHostedZone extends HostedZone {
  /**
   * Identifier of this hosted zone
   */
  public readonly hostedZoneId: string;

  /**
   * Fully qualified domain name for the hosted zone
   */
  public readonly zoneName: string;

  /**
   * Nameservers for this public hosted zone
   */
  public readonly nameServers: HostedZoneNameServers;

  constructor(parent: cdk.Construct, name: string, props: PublicHostedZoneProps) {
    super(parent, name);

    validateZoneName(props.zoneName);

    const hostedZone = new CfnHostedZone(this, 'Resource', {
      ...determineHostedZoneProps(props)
    });

    this.hostedZoneId = hostedZone.ref;
    this.nameServers = hostedZone.hostedZoneNameServers;
    this.zoneName = props.zoneName;
  }
}

/**
 * Properties for a private hosted zone.
 */
export interface PrivateHostedZoneProps extends PublicHostedZoneProps {
  /**
   * One VPC that you want to associate with this hosted zone.
   */
  vpc: ec2.IVpcNetwork;
}

/**
 * Create a Route53 private hosted zone for use in one or more VPCs.
 *
 * Note that `enableDnsHostnames` and `enableDnsSupport` must have been enabled
 * for the VPC you're configuring for private hosted zones.
 */
export class PrivateHostedZone extends HostedZone {
  /**
   * Identifier of this hosted zone
   */
  public readonly hostedZoneId: string;

  /**
   * Fully qualified domain name for the hosted zone
   */
  public readonly zoneName: string;

  /**
   * VPCs to which this hosted zone will be added
   */
  private readonly vpcs: CfnHostedZone.VPCProperty[] = [];

  constructor(parent: cdk.Construct, name: string, props: PrivateHostedZoneProps) {
    super(parent, name);

    validateZoneName(props.zoneName);

    const hostedZone = new CfnHostedZone(this, 'Resource', {
      vpcs: new cdk.Token(() => this.vpcs ? this.vpcs : undefined),
      ...determineHostedZoneProps(props)
    });

    this.hostedZoneId = hostedZone.ref;
    this.zoneName = props.zoneName;

    this.addVpc(props.vpc);
  }

  /**
   * Add another VPC to this private hosted zone.
   *
   * @param vpc the other VPC to add.
   */
  public addVpc(vpc: ec2.IVpcNetwork) {
    this.vpcs.push(toVpcProperty(vpc));
  }
}

<<<<<<< HEAD
function toVpcProperty(vpc: ec2.IVpcNetwork): CfnHostedZone.VPCProperty {
  return { vpcId: vpc.vpcId, vpcRegion: cdk.Aws.region };
=======
function toVpcProperty(vpc: ec2.VpcNetworkRef): CfnHostedZone.VPCProperty {
  return { vpcId: vpc.vpcId, vpcRegion: new cdk.AwsRegion() };
>>>>>>> e967937e
}

function determineHostedZoneProps(props: PublicHostedZoneProps) {
  const name = props.zoneName + '.';
  const hostedZoneConfig = props.comment ? { comment: props.comment } : undefined;
  const queryLoggingConfig = props.queryLogsLogGroupArn ? { cloudWatchLogsLogGroupArn: props.queryLogsLogGroupArn } : undefined;

  return { name, hostedZoneConfig, queryLoggingConfig };
}

/**
 * Imported hosted zone
 */
class ImportedHostedZone extends cdk.Construct implements IHostedZone {
  public readonly hostedZoneId: string;

  public readonly zoneName: string;

  constructor(parent: cdk.Construct, name: string, private readonly props: HostedZoneAttributes) {
    super(parent, name);

    this.hostedZoneId = props.hostedZoneId;
    this.zoneName = props.zoneName;
  }

  public export() {
    return this.props;
  }
}<|MERGE_RESOLUTION|>--- conflicted
+++ resolved
@@ -136,13 +136,8 @@
   }
 }
 
-<<<<<<< HEAD
 function toVpcProperty(vpc: ec2.IVpcNetwork): CfnHostedZone.VPCProperty {
-  return { vpcId: vpc.vpcId, vpcRegion: cdk.Aws.region };
-=======
-function toVpcProperty(vpc: ec2.VpcNetworkRef): CfnHostedZone.VPCProperty {
   return { vpcId: vpc.vpcId, vpcRegion: new cdk.AwsRegion() };
->>>>>>> e967937e
 }
 
 function determineHostedZoneProps(props: PublicHostedZoneProps) {
