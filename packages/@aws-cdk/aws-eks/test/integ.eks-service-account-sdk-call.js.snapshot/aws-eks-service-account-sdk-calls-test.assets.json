{
  "version": "21.0.0",
  "files": {
    "4288ebb3652acdf2d828b7db7ca44a7162a401ace50ebb4026e84b18a02a06ee": {
      "source": {
        "path": "asset.4288ebb3652acdf2d828b7db7ca44a7162a401ace50ebb4026e84b18a02a06ee.zip",
        "packaging": "file"
      },
      "destinations": {
        "current_account-current_region": {
          "bucketName": "cdk-hnb659fds-assets-${AWS::AccountId}-${AWS::Region}",
          "objectKey": "4288ebb3652acdf2d828b7db7ca44a7162a401ace50ebb4026e84b18a02a06ee.zip",
          "assumeRoleArn": "arn:${AWS::Partition}:iam::${AWS::AccountId}:role/cdk-hnb659fds-file-publishing-role-${AWS::AccountId}-${AWS::Region}"
        }
      }
    },
    "73edfa4462023915a2f13bf570acae05c5111817c606f9837f832152920ba517": {
      "source": {
        "path": "asset.73edfa4462023915a2f13bf570acae05c5111817c606f9837f832152920ba517",
        "packaging": "zip"
      },
      "destinations": {
        "current_account-current_region": {
          "bucketName": "cdk-hnb659fds-assets-${AWS::AccountId}-${AWS::Region}",
          "objectKey": "73edfa4462023915a2f13bf570acae05c5111817c606f9837f832152920ba517.zip",
          "assumeRoleArn": "arn:${AWS::Partition}:iam::${AWS::AccountId}:role/cdk-hnb659fds-file-publishing-role-${AWS::AccountId}-${AWS::Region}"
        }
      }
    },
    "7215c88dd3e638d28329d4538b36cdbfb54233a4d972181795814f8b904d1037": {
      "source": {
        "path": "asset.7215c88dd3e638d28329d4538b36cdbfb54233a4d972181795814f8b904d1037",
        "packaging": "zip"
      },
      "destinations": {
        "current_account-current_region": {
          "bucketName": "cdk-hnb659fds-assets-${AWS::AccountId}-${AWS::Region}",
          "objectKey": "7215c88dd3e638d28329d4538b36cdbfb54233a4d972181795814f8b904d1037.zip",
          "assumeRoleArn": "arn:${AWS::Partition}:iam::${AWS::AccountId}:role/cdk-hnb659fds-file-publishing-role-${AWS::AccountId}-${AWS::Region}"
        }
      }
    },
    "1f175bea1cef6137d882d0090f49e27e44bbb46a678a86fd5d6fb29ade070a33": {
      "source": {
        "path": "asset.1f175bea1cef6137d882d0090f49e27e44bbb46a678a86fd5d6fb29ade070a33",
        "packaging": "zip"
      },
      "destinations": {
        "current_account-current_region": {
          "bucketName": "cdk-hnb659fds-assets-${AWS::AccountId}-${AWS::Region}",
          "objectKey": "1f175bea1cef6137d882d0090f49e27e44bbb46a678a86fd5d6fb29ade070a33.zip",
          "assumeRoleArn": "arn:${AWS::Partition}:iam::${AWS::AccountId}:role/cdk-hnb659fds-file-publishing-role-${AWS::AccountId}-${AWS::Region}"
        }
      }
    },
    "c409e6c5845f1f349df8cd84e160bf6f1c35d2b060b63e1f032f9bd39d4542cc": {
      "source": {
        "path": "asset.c409e6c5845f1f349df8cd84e160bf6f1c35d2b060b63e1f032f9bd39d4542cc.zip",
        "packaging": "file"
      },
      "destinations": {
        "current_account-current_region": {
          "bucketName": "cdk-hnb659fds-assets-${AWS::AccountId}-${AWS::Region}",
          "objectKey": "c409e6c5845f1f349df8cd84e160bf6f1c35d2b060b63e1f032f9bd39d4542cc.zip",
          "assumeRoleArn": "arn:${AWS::Partition}:iam::${AWS::AccountId}:role/cdk-hnb659fds-file-publishing-role-${AWS::AccountId}-${AWS::Region}"
        }
      }
    },
    "c6964dbf0c556ec82ce09622e99ad6f6d4e488cdaac0ef9e8492e078ec61ffed": {
      "source": {
        "path": "asset.c6964dbf0c556ec82ce09622e99ad6f6d4e488cdaac0ef9e8492e078ec61ffed.zip",
        "packaging": "file"
      },
      "destinations": {
        "current_account-current_region": {
          "bucketName": "cdk-hnb659fds-assets-${AWS::AccountId}-${AWS::Region}",
          "objectKey": "c6964dbf0c556ec82ce09622e99ad6f6d4e488cdaac0ef9e8492e078ec61ffed.zip",
          "assumeRoleArn": "arn:${AWS::Partition}:iam::${AWS::AccountId}:role/cdk-hnb659fds-file-publishing-role-${AWS::AccountId}-${AWS::Region}"
        }
      }
    },
<<<<<<< HEAD
<<<<<<< HEAD
    "b461123ee060208a85a3dbdaa41982700ad24caf5f4c4af2f625986b92ac60c3": {
      "source": {
        "path": "asset.b461123ee060208a85a3dbdaa41982700ad24caf5f4c4af2f625986b92ac60c3",
=======
    "8a0a8c03b198919a101198f32c18622186aec532054cb63937cc769635f8e7ef": {
      "source": {
        "path": "asset.8a0a8c03b198919a101198f32c18622186aec532054cb63937cc769635f8e7ef",
>>>>>>> chore(eks): Integ Test for OIDCP Certificate Retrieval (#22608)
=======
    "b461123ee060208a85a3dbdaa41982700ad24caf5f4c4af2f625986b92ac60c3": {
      "source": {
        "path": "asset.b461123ee060208a85a3dbdaa41982700ad24caf5f4c4af2f625986b92ac60c3",
>>>>>>> 1ae800cd
        "packaging": "zip"
      },
      "destinations": {
        "current_account-current_region": {
          "bucketName": "cdk-hnb659fds-assets-${AWS::AccountId}-${AWS::Region}",
<<<<<<< HEAD
<<<<<<< HEAD
          "objectKey": "b461123ee060208a85a3dbdaa41982700ad24caf5f4c4af2f625986b92ac60c3.zip",
=======
          "objectKey": "8a0a8c03b198919a101198f32c18622186aec532054cb63937cc769635f8e7ef.zip",
>>>>>>> chore(eks): Integ Test for OIDCP Certificate Retrieval (#22608)
=======
          "objectKey": "b461123ee060208a85a3dbdaa41982700ad24caf5f4c4af2f625986b92ac60c3.zip",
>>>>>>> 1ae800cd
          "assumeRoleArn": "arn:${AWS::Partition}:iam::${AWS::AccountId}:role/cdk-hnb659fds-file-publishing-role-${AWS::AccountId}-${AWS::Region}"
        }
      }
    },
    "f4599f463f56c5c9d584a8aca5b607b7bb0cead0b089b8ccd66b69f00b5ee98a": {
      "source": {
        "path": "asset.f4599f463f56c5c9d584a8aca5b607b7bb0cead0b089b8ccd66b69f00b5ee98a",
        "packaging": "zip"
      },
      "destinations": {
        "current_account-current_region": {
          "bucketName": "cdk-hnb659fds-assets-${AWS::AccountId}-${AWS::Region}",
          "objectKey": "f4599f463f56c5c9d584a8aca5b607b7bb0cead0b089b8ccd66b69f00b5ee98a.zip",
          "assumeRoleArn": "arn:${AWS::Partition}:iam::${AWS::AccountId}:role/cdk-hnb659fds-file-publishing-role-${AWS::AccountId}-${AWS::Region}"
        }
      }
    },
    "d75a212991386411deef17a64b16165f25a2fd42daf48824455a47f1c25c3f22": {
      "source": {
        "path": "asset.d75a212991386411deef17a64b16165f25a2fd42daf48824455a47f1c25c3f22",
        "packaging": "zip"
      },
      "destinations": {
        "current_account-current_region": {
          "bucketName": "cdk-hnb659fds-assets-${AWS::AccountId}-${AWS::Region}",
          "objectKey": "d75a212991386411deef17a64b16165f25a2fd42daf48824455a47f1c25c3f22.zip",
          "assumeRoleArn": "arn:${AWS::Partition}:iam::${AWS::AccountId}:role/cdk-hnb659fds-file-publishing-role-${AWS::AccountId}-${AWS::Region}"
        }
      }
    },
    "628389eb68738c7d2f97a8bf4bd1e25459c441d6d253c2342a58b233b3095ed1": {
      "source": {
        "path": "awseksserviceaccountsdkcallstestawscdkawseksClusterResourceProvider7862DD6A.nested.template.json",
        "packaging": "file"
      },
      "destinations": {
        "current_account-current_region": {
          "bucketName": "cdk-hnb659fds-assets-${AWS::AccountId}-${AWS::Region}",
          "objectKey": "628389eb68738c7d2f97a8bf4bd1e25459c441d6d253c2342a58b233b3095ed1.json",
          "assumeRoleArn": "arn:${AWS::Partition}:iam::${AWS::AccountId}:role/cdk-hnb659fds-file-publishing-role-${AWS::AccountId}-${AWS::Region}"
        }
      }
    },
    "43282bb612fbe7b4fd592a9a5265e33f7e3a9f258887baf499c13a55aca0d383": {
      "source": {
        "path": "awseksserviceaccountsdkcallstestawscdkawseksKubectlProvider62B779F7.nested.template.json",
        "packaging": "file"
      },
      "destinations": {
        "current_account-current_region": {
          "bucketName": "cdk-hnb659fds-assets-${AWS::AccountId}-${AWS::Region}",
          "objectKey": "43282bb612fbe7b4fd592a9a5265e33f7e3a9f258887baf499c13a55aca0d383.json",
          "assumeRoleArn": "arn:${AWS::Partition}:iam::${AWS::AccountId}:role/cdk-hnb659fds-file-publishing-role-${AWS::AccountId}-${AWS::Region}"
        }
      }
    },
<<<<<<< HEAD
<<<<<<< HEAD
    "34a99f3d829847b33fc4e08ecc5885bcd56839e42d0da51284c3b7387d699134": {
=======
    "d263340aa5fe5d22093e50ee4d716318129c29970cdfd19fd44a053c4fd9893f": {
>>>>>>> chore(eks): Integ Test for OIDCP Certificate Retrieval (#22608)
=======
    "34a99f3d829847b33fc4e08ecc5885bcd56839e42d0da51284c3b7387d699134": {
>>>>>>> 1ae800cd
      "source": {
        "path": "aws-eks-service-account-sdk-calls-test.template.json",
        "packaging": "file"
      },
      "destinations": {
        "current_account-current_region": {
          "bucketName": "cdk-hnb659fds-assets-${AWS::AccountId}-${AWS::Region}",
<<<<<<< HEAD
<<<<<<< HEAD
          "objectKey": "34a99f3d829847b33fc4e08ecc5885bcd56839e42d0da51284c3b7387d699134.json",
=======
          "objectKey": "d263340aa5fe5d22093e50ee4d716318129c29970cdfd19fd44a053c4fd9893f.json",
>>>>>>> chore(eks): Integ Test for OIDCP Certificate Retrieval (#22608)
=======
          "objectKey": "34a99f3d829847b33fc4e08ecc5885bcd56839e42d0da51284c3b7387d699134.json",
>>>>>>> 1ae800cd
          "assumeRoleArn": "arn:${AWS::Partition}:iam::${AWS::AccountId}:role/cdk-hnb659fds-file-publishing-role-${AWS::AccountId}-${AWS::Region}"
        }
      }
    }
  },
  "dockerImages": {
    "54dbb3f011fe4c24c9876a0e58b7c3a9105f6b00d3f7d011c87fc70dc6300472": {
      "source": {
        "directory": "asset.54dbb3f011fe4c24c9876a0e58b7c3a9105f6b00d3f7d011c87fc70dc6300472"
      },
      "destinations": {
        "current_account-current_region": {
          "repositoryName": "cdk-hnb659fds-container-assets-${AWS::AccountId}-${AWS::Region}",
          "imageTag": "54dbb3f011fe4c24c9876a0e58b7c3a9105f6b00d3f7d011c87fc70dc6300472",
          "assumeRoleArn": "arn:${AWS::Partition}:iam::${AWS::AccountId}:role/cdk-hnb659fds-image-publishing-role-${AWS::AccountId}-${AWS::Region}"
        }
      }
    }
  }
}<|MERGE_RESOLUTION|>--- conflicted
+++ resolved
@@ -79,35 +79,19 @@
         }
       }
     },
-<<<<<<< HEAD
-<<<<<<< HEAD
     "b461123ee060208a85a3dbdaa41982700ad24caf5f4c4af2f625986b92ac60c3": {
       "source": {
         "path": "asset.b461123ee060208a85a3dbdaa41982700ad24caf5f4c4af2f625986b92ac60c3",
-=======
     "8a0a8c03b198919a101198f32c18622186aec532054cb63937cc769635f8e7ef": {
       "source": {
         "path": "asset.8a0a8c03b198919a101198f32c18622186aec532054cb63937cc769635f8e7ef",
->>>>>>> chore(eks): Integ Test for OIDCP Certificate Retrieval (#22608)
-=======
-    "b461123ee060208a85a3dbdaa41982700ad24caf5f4c4af2f625986b92ac60c3": {
-      "source": {
-        "path": "asset.b461123ee060208a85a3dbdaa41982700ad24caf5f4c4af2f625986b92ac60c3",
->>>>>>> 1ae800cd
         "packaging": "zip"
       },
       "destinations": {
         "current_account-current_region": {
           "bucketName": "cdk-hnb659fds-assets-${AWS::AccountId}-${AWS::Region}",
-<<<<<<< HEAD
-<<<<<<< HEAD
           "objectKey": "b461123ee060208a85a3dbdaa41982700ad24caf5f4c4af2f625986b92ac60c3.zip",
-=======
           "objectKey": "8a0a8c03b198919a101198f32c18622186aec532054cb63937cc769635f8e7ef.zip",
->>>>>>> chore(eks): Integ Test for OIDCP Certificate Retrieval (#22608)
-=======
-          "objectKey": "b461123ee060208a85a3dbdaa41982700ad24caf5f4c4af2f625986b92ac60c3.zip",
->>>>>>> 1ae800cd
           "assumeRoleArn": "arn:${AWS::Partition}:iam::${AWS::AccountId}:role/cdk-hnb659fds-file-publishing-role-${AWS::AccountId}-${AWS::Region}"
         }
       }
@@ -164,15 +148,8 @@
         }
       }
     },
-<<<<<<< HEAD
-<<<<<<< HEAD
     "34a99f3d829847b33fc4e08ecc5885bcd56839e42d0da51284c3b7387d699134": {
-=======
     "d263340aa5fe5d22093e50ee4d716318129c29970cdfd19fd44a053c4fd9893f": {
->>>>>>> chore(eks): Integ Test for OIDCP Certificate Retrieval (#22608)
-=======
-    "34a99f3d829847b33fc4e08ecc5885bcd56839e42d0da51284c3b7387d699134": {
->>>>>>> 1ae800cd
       "source": {
         "path": "aws-eks-service-account-sdk-calls-test.template.json",
         "packaging": "file"
@@ -180,15 +157,8 @@
       "destinations": {
         "current_account-current_region": {
           "bucketName": "cdk-hnb659fds-assets-${AWS::AccountId}-${AWS::Region}",
-<<<<<<< HEAD
-<<<<<<< HEAD
           "objectKey": "34a99f3d829847b33fc4e08ecc5885bcd56839e42d0da51284c3b7387d699134.json",
-=======
           "objectKey": "d263340aa5fe5d22093e50ee4d716318129c29970cdfd19fd44a053c4fd9893f.json",
->>>>>>> chore(eks): Integ Test for OIDCP Certificate Retrieval (#22608)
-=======
-          "objectKey": "34a99f3d829847b33fc4e08ecc5885bcd56839e42d0da51284c3b7387d699134.json",
->>>>>>> 1ae800cd
           "assumeRoleArn": "arn:${AWS::Partition}:iam::${AWS::AccountId}:role/cdk-hnb659fds-file-publishing-role-${AWS::AccountId}-${AWS::Region}"
         }
       }
