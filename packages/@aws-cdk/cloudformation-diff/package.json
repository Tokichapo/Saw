{
  "name": "@aws-cdk/cloudformation-diff",
  "version": "999.0.0",
  "description": "Utilities to diff CDK stacks against CloudFormation templates",
  "main": "lib/index.js",
  "types": "lib/index.d.ts",
  "scripts": {
    "build": "cdk-build",
    "watch": "cdk-watch",
    "lint": "cdk-lint",
    "test": "cdk-test",
    "pkglint": "pkglint -f",
    "package": "cdk-package",
    "build+test+package": "npm run build+test && npm run package",
    "build+test": "npm run build && npm test"
  },
  "jest": {
    "coverageThreshold": {
      "global": {
        "statements": 60,
        "lines": 60,
        "branches": 55
      }
    }
  },
  "author": {
    "name": "Amazon Web Services",
    "url": "https://aws.amazon.com",
    "organization": true
  },
  "license": "Apache-2.0",
  "dependencies": {
<<<<<<< HEAD
    "@aws-cdk/cfnspec": "1.25.0",
=======
    "@aws-cdk/cfnspec": "999.0.0",
    "@aws-cdk/cx-api": "999.0.0",
>>>>>>> 77b998fe
    "colors": "^1.4.0",
    "diff": "^4.0.2",
    "fast-deep-equal": "^3.1.1",
    "string-width": "^4.2.0",
    "table": "^5.4.6"
  },
  "devDependencies": {
    "@types/jest": "^25.1.2",
    "@types/string-width": "^4.0.1",
    "@types/table": "^4.0.7",
    "cdk-build-tools": "999.0.0",
    "fast-check": "^1.22.2",
    "jest": "^24.9.0",
    "pkglint": "999.0.0",
    "ts-jest": "^25.2.0"
  },
  "repository": {
    "url": "https://github.com/aws/aws-cdk.git",
    "type": "git",
    "directory": "packages/@aws-cdk/cloudformation-diff"
  },
  "keywords": [
    "aws",
    "cdk"
  ],
  "homepage": "https://github.com/aws/aws-cdk",
  "engines": {
    "node": ">= 10.3.0"
  },
  "stability": "experimental"
}<|MERGE_RESOLUTION|>--- conflicted
+++ resolved
@@ -30,12 +30,7 @@
   },
   "license": "Apache-2.0",
   "dependencies": {
-<<<<<<< HEAD
-    "@aws-cdk/cfnspec": "1.25.0",
-=======
     "@aws-cdk/cfnspec": "999.0.0",
-    "@aws-cdk/cx-api": "999.0.0",
->>>>>>> 77b998fe
     "colors": "^1.4.0",
     "diff": "^4.0.2",
     "fast-deep-equal": "^3.1.1",
