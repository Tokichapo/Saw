--- conflicted
+++ resolved
@@ -1,5 +1,5 @@
 {
-  "version": "34.0.0",
+  "version": "35.0.0",
   "artifacts": {
     "aws-cdk-dynamodb-global-replicas-provisioned.assets": {
       "type": "cdk:asset-manifest",
@@ -18,11 +18,7 @@
         "validateOnSynth": false,
         "assumeRoleArn": "arn:${AWS::Partition}:iam::${AWS::AccountId}:role/cdk-hnb659fds-deploy-role-${AWS::AccountId}-${AWS::Region}",
         "cloudFormationExecutionRoleArn": "arn:${AWS::Partition}:iam::${AWS::AccountId}:role/cdk-hnb659fds-cfn-exec-role-${AWS::AccountId}-${AWS::Region}",
-<<<<<<< HEAD
-        "stackTemplateAssetObjectUrl": "s3://cdk-hnb659fds-assets-${AWS::AccountId}-${AWS::Region}/14afe634418e0f1cc0c0465c67264cd937f0f6bb2ff739e85be036c8e4ed2295.json",
-=======
-        "stackTemplateAssetObjectUrl": "s3://cdk-hnb659fds-assets-${AWS::AccountId}-${AWS::Region}/8acdd84b9ba2e657f9880baf917bc86a7e481431ad16d325511eb470ba2ad246.json",
->>>>>>> 116b9332
+        "stackTemplateAssetObjectUrl": "s3://cdk-hnb659fds-assets-${AWS::AccountId}-${AWS::Region}/7ab873497a9dd5123d486305fd788a4079a4e0ce76e88538e5b68bd9828fc537.json",
         "requiresBootstrapStackVersion": 6,
         "bootstrapStackVersionSsmParameter": "/cdk-bootstrap/hnb659fds/version",
         "additionalDependencies": [
