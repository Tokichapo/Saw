{
 "Resources": {
  "AwsApiCallEventBridgeputEvents9a20df3f29597ff1b9e82b1f34c42383": {
   "Type": "Custom::DeployAssert@SdkCallEventBridgeputEvents",
   "Properties": {
    "ServiceToken": {
     "Fn::GetAtt": [
      "SingletonFunction1488541a7b23466481b69b4408076b81HandlerCD40AE9F",
      "Arn"
     ]
    },
    "service": "EventBridge",
    "api": "putEvents",
    "parameters": {
     "Entries": "[{\"Detail\":\"{\\\"foo\\\":\\\"bar\\\"}\",\"DetailType\":\"cdk-integ-custom-rule\",\"Source\":\"cdk-lambda-integ\"}]"
    },
    "flattenResponse": "false",
<<<<<<< HEAD
    "salt": "1694690518080"
=======
    "salt": "1694442661835"
>>>>>>> 06ff2055
   },
   "UpdateReplacePolicy": "Delete",
   "DeletionPolicy": "Delete"
  },
  "SingletonFunction1488541a7b23466481b69b4408076b81Role37ABCE73": {
   "Type": "AWS::IAM::Role",
   "Properties": {
    "AssumeRolePolicyDocument": {
     "Version": "2012-10-17",
     "Statement": [
      {
       "Action": "sts:AssumeRole",
       "Effect": "Allow",
       "Principal": {
        "Service": "lambda.amazonaws.com"
       }
      }
     ]
    },
    "ManagedPolicyArns": [
     {
      "Fn::Sub": "arn:${AWS::Partition}:iam::aws:policy/service-role/AWSLambdaBasicExecutionRole"
     }
    ],
    "Policies": [
     {
      "PolicyName": "Inline",
      "PolicyDocument": {
       "Version": "2012-10-17",
       "Statement": [
        {
         "Action": [
          "eventbridge:PutEvents"
         ],
         "Effect": "Allow",
         "Resource": [
          "*"
         ]
        },
        {
         "Effect": "Allow",
         "Action": [
          "events:PutEvents"
         ],
         "Resource": [
          "*"
         ]
        },
        {
         "Action": [
          "sqs:ReceiveMessage"
         ],
         "Effect": "Allow",
         "Resource": [
          "*"
         ]
        }
       ]
      }
     }
    ]
   }
  },
  "SingletonFunction1488541a7b23466481b69b4408076b81HandlerCD40AE9F": {
   "Type": "AWS::Lambda::Function",
   "Properties": {
    "Runtime": "nodejs18.x",
    "Code": {
     "S3Bucket": {
      "Fn::Sub": "cdk-hnb659fds-assets-${AWS::AccountId}-${AWS::Region}"
     },
<<<<<<< HEAD
     "S3Key": "15b826083d3ca07e86de329bd3da205c08a798b81eedf4ce1bbc45851f871f7b.zip"
=======
     "S3Key": "77997674c0a10fbb65169124ad6c0d7a664b6162ad44f9abfa22fd006b33f754.zip"
>>>>>>> 06ff2055
    },
    "Timeout": 120,
    "Handler": "index.handler",
    "Role": {
     "Fn::GetAtt": [
      "SingletonFunction1488541a7b23466481b69b4408076b81Role37ABCE73",
      "Arn"
     ]
    }
   }
  },
  "AwsApiCallSQSreceiveMessage3913742af0f68967ecd340999fcff4d0": {
   "Type": "Custom::DeployAssert@SdkCallSQSreceiveMessage",
   "Properties": {
    "ServiceToken": {
     "Fn::GetAtt": [
      "SingletonFunction1488541a7b23466481b69b4408076b81HandlerCD40AE9F",
      "Arn"
     ]
    },
    "service": "SQS",
    "api": "receiveMessage",
    "expected": "{\"$ObjectLike\":{\"Messages\":[{\"Body\":{\"$StringLike\":\"\\\"responsePayload\\\":\\\"success\\\"\"}}]}}",
    "parameters": {
     "QueueUrl": {
      "Fn::Join": [
       "",
       [
        "\"",
        {
         "Fn::ImportValue": "lambda-logssubscription-integ:ExportsOutputRefQueue4A7E3555425E8BD3"
        },
        "\""
       ]
      ]
     },
     "WaitTimeSeconds": "20"
    },
    "flattenResponse": "false",
<<<<<<< HEAD
    "salt": "1694690518081"
=======
    "salt": "1694442661836"
>>>>>>> 06ff2055
   },
   "UpdateReplacePolicy": "Delete",
   "DeletionPolicy": "Delete"
  }
 },
 "Outputs": {
  "AssertionResultsAwsApiCallSQSreceiveMessage3913742af0f68967ecd340999fcff4d0": {
   "Value": {
    "Fn::GetAtt": [
     "AwsApiCallSQSreceiveMessage3913742af0f68967ecd340999fcff4d0",
     "assertion"
    ]
   }
  }
 },
 "Parameters": {
  "BootstrapVersion": {
   "Type": "AWS::SSM::Parameter::Value<String>",
   "Default": "/cdk-bootstrap/hnb659fds/version",
   "Description": "Version of the CDK Bootstrap resources in this environment, automatically retrieved from SSM Parameter Store. [cdk:skip]"
  }
 },
 "Rules": {
  "CheckBootstrapVersion": {
   "Assertions": [
    {
     "Assert": {
      "Fn::Not": [
       {
        "Fn::Contains": [
         [
          "1",
          "2",
          "3",
          "4",
          "5"
         ],
         {
          "Ref": "BootstrapVersion"
         }
        ]
       }
      ]
     },
     "AssertDescription": "CDK bootstrap stack version 6 required. Please run 'cdk bootstrap' with a recent version of the CDK CLI."
    }
   ]
  }
 }
}<|MERGE_RESOLUTION|>--- conflicted
+++ resolved
@@ -15,11 +15,7 @@
      "Entries": "[{\"Detail\":\"{\\\"foo\\\":\\\"bar\\\"}\",\"DetailType\":\"cdk-integ-custom-rule\",\"Source\":\"cdk-lambda-integ\"}]"
     },
     "flattenResponse": "false",
-<<<<<<< HEAD
-    "salt": "1694690518080"
-=======
-    "salt": "1694442661835"
->>>>>>> 06ff2055
+    "salt": "1694695007181"
    },
    "UpdateReplacePolicy": "Delete",
    "DeletionPolicy": "Delete"
@@ -91,11 +87,7 @@
      "S3Bucket": {
       "Fn::Sub": "cdk-hnb659fds-assets-${AWS::AccountId}-${AWS::Region}"
      },
-<<<<<<< HEAD
-     "S3Key": "15b826083d3ca07e86de329bd3da205c08a798b81eedf4ce1bbc45851f871f7b.zip"
-=======
-     "S3Key": "77997674c0a10fbb65169124ad6c0d7a664b6162ad44f9abfa22fd006b33f754.zip"
->>>>>>> 06ff2055
+     "S3Key": "63ae5d5f48d3638501e722718b99b5f2fddb9ab73a15d7cb607215a500df19e1.zip"
     },
     "Timeout": 120,
     "Handler": "index.handler",
@@ -135,11 +127,7 @@
      "WaitTimeSeconds": "20"
     },
     "flattenResponse": "false",
-<<<<<<< HEAD
-    "salt": "1694690518081"
-=======
-    "salt": "1694442661836"
->>>>>>> 06ff2055
+    "salt": "1694695007182"
    },
    "UpdateReplacePolicy": "Delete",
    "DeletionPolicy": "Delete"
