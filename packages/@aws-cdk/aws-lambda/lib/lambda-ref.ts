import cloudwatch = require('@aws-cdk/aws-cloudwatch');
import codepipeline = require('@aws-cdk/aws-codepipeline-api');
import ec2 = require('@aws-cdk/aws-ec2');
import events = require('@aws-cdk/aws-events');
import iam = require('@aws-cdk/aws-iam');
import logs = require('@aws-cdk/aws-logs');
import s3n = require('@aws-cdk/aws-s3-notifications');
import stepfunctions = require('@aws-cdk/aws-stepfunctions');
import cdk = require('@aws-cdk/cdk');
import { IEventSource } from './event-source';
import { CfnPermission } from './lambda.generated';
import { Permission } from './permission';
import { CommonPipelineInvokeActionProps, PipelineInvokeAction } from './pipeline-action';

export interface IFunction extends cdk.IConstruct, events.IEventRuleTarget, logs.ILogSubscriptionDestination,
  s3n.IBucketNotificationDestination, ec2.IConnectable, stepfunctions.IStepFunctionsTaskResource {

  /**
   * Logical ID of this Function.
   */
  readonly id: string;

  /**
   * The name of the function.
   */
  readonly functionName: string;

  /**
   * The ARN fo the function.
   */
  readonly functionArn: string;

  /**
   * The IAM role associated with this function.
   */
  readonly role?: iam.Role;

  /**
   * Whether or not this Lambda function was bound to a VPC
   *
   * If this is is `false`, trying to access the `connections` object will fail.
   */
  readonly isBoundToVpc: boolean;

  /**
   * Adds a permission to the Lambda resource policy.
   * @param id The id ƒor the permission construct
   */
  addPermission(id: string, permission: Permission): void;

  /**
   * Convenience method for creating a new {@link PipelineInvokeAction},
   * and adding it to the given Stage.
   *
   * @param stage the Pipeline Stage to add the new Action to
   * @param name the name of the newly created Action
   * @param props the properties of the new Action
   * @returns the newly created {@link PipelineInvokeAction}
   */
  addToPipeline(stage: codepipeline.IStage, name: string, props?: CommonPipelineInvokeActionProps): PipelineInvokeAction;

  addToRolePolicy(statement: iam.PolicyStatement): void;

  /**
   * Grant the given identity permissions to invoke this Lambda
   */
  grantInvoke(identity?: iam.IPrincipal): void;

  /**
   * Return the given named metric for this Lambda
   */
  metric(metricName: string, props?: cloudwatch.MetricCustomization): cloudwatch.Metric;

  /**
   * Metric for the Errors executing this Lambda
   *
   * @default sum over 5 minutes
   */
  metricErrors(props?: cloudwatch.MetricCustomization): cloudwatch.Metric;

  /**
   * Metric for the Duration of this Lambda
   *
   * @default average over 5 minutes
   */
  metricDuration(props?: cloudwatch.MetricCustomization): cloudwatch.Metric;

  /**
   * Metric for the number of invocations of this Lambda
   *
   * @default sum over 5 minutes
   */
  metricInvocations(props?: cloudwatch.MetricCustomization): cloudwatch.Metric;

  /**
   * Metric for the number of throttled invocations of this Lambda
   *
   * @default sum over 5 minutes
   */
  metricThrottles(props?: cloudwatch.MetricCustomization): cloudwatch.Metric;

  /**
   * Export this Function (without the role)
   */
  export(): FunctionImportProps;

  addEventSource(source: IEventSource): void;
}

/**
 * Represents a Lambda function defined outside of this stack.
 */
export interface FunctionImportProps {
  /**
   * The ARN of the Lambda function.
   *
   * Format: arn:<partition>:lambda:<region>:<account-id>:function:<function-name>
   */
  functionArn: string;

  /**
   * The IAM execution role associated with this function.
   *
   * If the role is not specified, any role-related operations will no-op.
   */
  role?: iam.Role;

  /**
   * Id of the securityGroup for this Lambda, if in a VPC.
   *
   * This needs to be given in order to support allowing connections
   * to this Lambda.
   */
  securityGroupId?: string;
}

export abstract class FunctionBase extends cdk.Construct implements IFunction  {

  /**
   * The name of the function.
   */
  public abstract readonly functionName: string;

  /**
   * The ARN fo the function.
   */
  public abstract readonly functionArn: string;

  /**
   * The IAM role associated with this function.
   */
  public abstract readonly role?: iam.Role;

  /**
   * Whether the addPermission() call adds any permissions
   *
   * True for new Lambdas, false for imported Lambdas (they might live in different accounts).
   */
  protected abstract readonly canCreatePermissions: boolean;

  /**
   * Actual connections object for this Lambda
   *
   * May be unset, in which case this Lambda is not configured use in a VPC.
   */
  protected _connections?: ec2.Connections;

  /**
   * Indicates if the policy that allows CloudWatch logs to publish to this lambda has been added.
   */
  private logSubscriptionDestinationPolicyAddedFor: string[] = [];

  /**
   * Adds a permission to the Lambda resource policy.
   * @param id The id ƒor the permission construct
   */
  public addPermission(id: string, permission: Permission) {
    if (!this.canCreatePermissions) {
      // FIXME: Report metadata
      return;
    }

    const principal = this.parsePermissionPrincipal(permission.principal);
    const action = permission.action || 'lambda:InvokeFunction';

    new CfnPermission(this, id, {
      action,
      principal,
      functionName: this.functionName,
      eventSourceToken: permission.eventSourceToken,
      sourceAccount: permission.sourceAccount,
      sourceArn: permission.sourceArn,
    });
  }

  public get id() {
    return this.node.id;
  }

  /**
   * Convenience method for creating a new {@link PipelineInvokeAction},
   * and adding it to the given Stage.
   *
   * @param stage the Pipeline Stage to add the new Action to
   * @param name the name of the newly created Action
   * @param props the properties of the new Action
   * @returns the newly created {@link PipelineInvokeAction}
   */
  public addToPipeline(stage: codepipeline.IStage, name: string, props: CommonPipelineInvokeActionProps = {}): PipelineInvokeAction {
    return new PipelineInvokeAction(this, name, {
      stage,
      lambda: this,
      ...props,
    });
  }

  public addToRolePolicy(statement: iam.PolicyStatement) {
    if (!this.role) {
      return;
    }

    this.role.addToPolicy(statement);
  }

  /**
   * Access the Connections object
   *
   * Will fail if not a VPC-enabled Lambda Function
   */
  public get connections(): ec2.Connections {
    if (!this._connections) {
      // tslint:disable-next-line:max-line-length
      throw new Error('Only VPC-associated Lambda Functions have security groups to manage. Supply the "vpc" parameter when creating the Lambda, or "securityGroupId" when importing it.');
    }
    return this._connections;
  }

  /**
   * Whether or not this Lambda function was bound to a VPC
   *
   * If this is is `false`, trying to access the `connections` object will fail.
   */
  public get isBoundToVpc(): boolean {
    return !!this._connections;
  }

  /**
   * Returns a RuleTarget that can be used to trigger this Lambda as a
   * result from a CloudWatch event.
   */
  public asEventRuleTarget(ruleArn: string, ruleId: string): events.EventRuleTargetProps {
    const permissionId = `AllowEventRule${ruleId}`;
    if (!this.node.tryFindChild(permissionId)) {
      this.addPermission(permissionId, {
        action: 'lambda:InvokeFunction',
        principal: new iam.ServicePrincipal('events.amazonaws.com'),
        sourceArn: ruleArn
      });
    }

    return {
      id: this.node.id,
      arn: this.functionArn,
    };
  }

  /**
   * Grant the given identity permissions to invoke this Lambda
   */
  public grantInvoke(identity?: iam.IPrincipal) {
    if (identity) {
      identity.addToPolicy(new iam.PolicyStatement()
        .addAction('lambda:InvokeFunction')
        .addResource(this.functionArn));
    }
  }

  /**
   * Return the given named metric for this Lambda
   */
  public metric(metricName: string, props?: cloudwatch.MetricCustomization): cloudwatch.Metric {
    return new cloudwatch.Metric({
      namespace: 'AWS/Lambda',
      metricName,
      dimensions: { FunctionName: this.functionName },
      ...props
    });
  }

  /**
   * Metric for the Errors executing this Lambda
   *
   * @default sum over 5 minutes
   */
  public metricErrors(props?: cloudwatch.MetricCustomization): cloudwatch.Metric {
    return this.metric('Errors', { statistic: 'sum', ...props });
  }

  /**
   * Metric for the Duration of this Lambda
   *
   * @default average over 5 minutes
   */
  public metricDuration(props?: cloudwatch.MetricCustomization): cloudwatch.Metric {
    return this.metric('Duration', props);
  }

  /**
   * Metric for the number of invocations of this Lambda
   *
   * @default sum over 5 minutes
   */
  public metricInvocations(props?: cloudwatch.MetricCustomization): cloudwatch.Metric {
    return this.metric('Invocations', { statistic: 'sum', ...props });
  }

  /**
   * Metric for the number of throttled invocations of this Lambda
   *
   * @default sum over 5 minutes
   */
  public metricThrottles(props?: cloudwatch.MetricCustomization): cloudwatch.Metric {
    return this.metric('Throttles', { statistic: 'sum', ...props });
  }

  public logSubscriptionDestination(sourceLogGroup: logs.ILogGroup): logs.LogSubscriptionDestination {
    const arn = sourceLogGroup.logGroupArn;

    if (this.logSubscriptionDestinationPolicyAddedFor.indexOf(arn) === -1) {
      const stack = cdk.Stack.find(this);
      // NOTE: the use of {AWS::Region} limits this to the same region, which shouldn't really be an issue,
      // since the Lambda must be in the same region as the SubscriptionFilter anyway.
      //
      // (Wildcards in principals are unfortunately not supported.
      this.addPermission('InvokedByCloudWatchLogs', {
        principal: new iam.ServicePrincipal(`logs.${stack.region}.amazonaws.com`),
        sourceArn: arn
      });
      this.logSubscriptionDestinationPolicyAddedFor.push(arn);
    }
    return { arn: this.functionArn };
  }

  /**
   * Export this Function (without the role)
   */
  public abstract export(): FunctionImportProps;

  /**
   * Allows this Lambda to be used as a destination for bucket notifications.
   * Use `bucket.onEvent(lambda)` to subscribe.
   */
  public asBucketNotificationDestination(bucketArn: string, bucketId: string): s3n.BucketNotificationDestinationProps {
    const permissionId = `AllowBucketNotificationsFrom${bucketId}`;
<<<<<<< HEAD
    const stack = cdk.Stack.find(this);
    if (!this.tryFindChild(permissionId)) {
=======
    if (!this.node.tryFindChild(permissionId)) {
>>>>>>> 9f457836
      this.addPermission(permissionId, {
        sourceAccount: stack.accountId,
        principal: new iam.ServicePrincipal('s3.amazonaws.com'),
        sourceArn: bucketArn,
      });
    }

    // if we have a permission resource for this relationship, add it as a dependency
    // to the bucket notifications resource, so it will be created first.
    const permission = this.node.tryFindChild(permissionId) as cdk.Resource;

    return {
      type: s3n.BucketNotificationDestinationType.Lambda,
      arn: this.functionArn,
      dependencies: permission ? [ permission ] : undefined
    };
  }

  public asStepFunctionsTaskResource(_callingTask: stepfunctions.Task): stepfunctions.StepFunctionsTaskResourceProps {
    return {
      resourceArn: this.functionArn,
      metricPrefixSingular: 'LambdaFunction',
      metricPrefixPlural: 'LambdaFunctions',
      metricDimensions: { LambdaFunctionArn: this.functionArn },
      policyStatements: [new iam.PolicyStatement()
        .addResource(this.functionArn)
        .addActions("lambda:InvokeFunction")
      ]
    };
  }

  /**
   * Adds an event source to this function.
   *
   * Event sources are implemented in the @aws-cdk/aws-lambda-event-sources module.
   *
   * The following example adds an SQS Queue as an event source:
   *
   *     import { SqsEventSource } from '@aws-cdk/aws-lambda-event-sources';
   *     myFunction.addEventSource(new SqsEventSource(myQueue));
   *
   * @param source The event source to bind to this function
   */
  public addEventSource(source: IEventSource) {
    source.bind(this);
  }

  private parsePermissionPrincipal(principal?: iam.PolicyPrincipal) {
    if (!principal) {
      return undefined;
    }

    // use duck-typing, not instance of

    if ('accountId' in principal) {
      return (principal as iam.AccountPrincipal).accountId;
    }

    if (`service` in principal) {
      return (principal as iam.ServicePrincipal).service;
    }

    throw new Error(`Invalid principal type for Lambda permission statement: ${JSON.stringify(cdk.resolve(principal))}. ` +
      'Supported: AccountPrincipal, ServicePrincipal');
  }
}<|MERGE_RESOLUTION|>--- conflicted
+++ resolved
@@ -352,12 +352,8 @@
    */
   public asBucketNotificationDestination(bucketArn: string, bucketId: string): s3n.BucketNotificationDestinationProps {
     const permissionId = `AllowBucketNotificationsFrom${bucketId}`;
-<<<<<<< HEAD
     const stack = cdk.Stack.find(this);
-    if (!this.tryFindChild(permissionId)) {
-=======
     if (!this.node.tryFindChild(permissionId)) {
->>>>>>> 9f457836
       this.addPermission(permissionId, {
         sourceAccount: stack.accountId,
         principal: new iam.ServicePrincipal('s3.amazonaws.com'),
