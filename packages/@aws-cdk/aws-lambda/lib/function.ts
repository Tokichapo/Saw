--- conflicted
+++ resolved
@@ -555,20 +555,18 @@
    * @param provisionedExecutions A provisioned concurrency configuration for a function's version.
    * @returns A new Version object.
    */
-<<<<<<< HEAD
-  public addVersion(name: string, codeSha256?: string, description?: string, asyncInvokeConfig: EventInvokeConfigOptions = {}): Version {
-=======
-  public addVersion(name: string, codeSha256?: string, description?: string, provisionedExecutions?: number): Version {
->>>>>>> 2d216002
+  public addVersion(
+    name: string,
+    codeSha256?: string,
+    description?: string,
+    provisionedExecutions?: number,
+    asyncInvokeConfig: EventInvokeConfigOptions = {}): Version {
     return new Version(this, 'Version' + name, {
       lambda: this,
       codeSha256,
       description,
-<<<<<<< HEAD
+      provisionedConcurrentExecutions: provisionedExecutions,
       ...asyncInvokeConfig,
-=======
-      provisionedConcurrentExecutions: provisionedExecutions,
->>>>>>> 2d216002
     });
   }
 
