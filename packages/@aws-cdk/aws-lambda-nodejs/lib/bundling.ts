import { spawnSync } from 'child_process';
import * as fs from 'fs';
import * as os from 'os';
import * as path from 'path';
import * as lambda from '@aws-cdk/aws-lambda';
import * as cdk from '@aws-cdk/core';
import { PackageJsonManager } from './package-json-manager';
import { exec, findUp } from './util';

/**
 * Base options for Parcel bundling
 */
export interface ParcelBaseOptions {
  /**
   * Whether to minify files when bundling.
   *
   * @default false
   */
  readonly minify?: boolean;

  /**
   * Whether to include source maps when bundling.
   *
   * @default false
   */
  readonly sourceMaps?: boolean;

  /**
   * The cache directory (relative to the project root)
   *
   * Parcel uses a filesystem cache for fast rebuilds.
   *
   * @default - `.parcel-cache` in the working directory
   */
  readonly cacheDir?: string;

  /**
   * The root of the project. This will be used as the source for the volume
   * mounted in the Docker container. If you specify this prop, ensure that
   * this path includes `entry` and any module/dependencies used by your
   * function otherwise bundling will not be possible.
   *
   * @default - the closest path containing a .git folder
   */
  readonly projectRoot?: string;

  /**
   * Environment variables defined when Parcel runs.
   *
   * @default - no environment variables are defined.
   */
  readonly parcelEnvironment?: { [key: string]: string; };

  /**
   * A list of modules that should be considered as externals (already available
   * in the runtime).
   *
   * @default ['aws-sdk']
   */
  readonly externalModules?: string[];

  /**
   * A list of modules that should be installed instead of bundled. Modules are
   * installed in a Lambda compatible environnment.
   *
   * @default - all modules are bundled
   */
  readonly nodeModules?: string[];

  /**
   * The version of Parcel to use.
   *
   * @default - 2.0.0-beta.1
   */
  readonly parcelVersion?: string;

  /**
   * Build arguments to pass when building the bundling image.
   *
   * @default - no build arguments are passed
   */
  readonly buildArgs?: { [key:string] : string };

  /**
   * Force bundling in a Docker container even if local bundling is
   * possible. This is useful when installing node modules with
   * native dependencies.
   *
   * @default false
   */
  readonly forceDockerBundling?: boolean;
}

/**
 * Options for Parcel bundling
 */
export interface ParcelOptions extends ParcelBaseOptions {
  /**
   * Entry file
   */
  readonly entry: string;

  /**
   * The runtime of the lambda function
   */
  readonly runtime: lambda.Runtime;
}

/**
 * Bundling
 */
export class Bundling {
  /**
   * Parcel bundled Lambda asset code
   */
  public static parcel(options: ParcelOptions): lambda.AssetCode {
    // Find project root
    const projectRoot = options.projectRoot ?? findUp(`.git${path.sep}`);
    if (!projectRoot) {
      throw new Error('Cannot find project root. Please specify it with `projectRoot`.');
    }
    const relativeEntryPath = path.relative(projectRoot, path.resolve(options.entry));

    const packageJsonManager = new PackageJsonManager(path.dirname(options.entry));

    // Collect external and install modules
    let includeNodeModules: { [key: string]: boolean } | undefined;
    let dependencies: { [key: string]: string } | undefined;
    const externalModules = options.externalModules ?? ['aws-sdk'];
    if (externalModules || options.nodeModules) {
      const modules = [...externalModules, ...options.nodeModules ?? []];
      includeNodeModules = {};
      for (const mod of modules) {
        includeNodeModules[mod] = false;
      }
      if (options.nodeModules) {
        dependencies = packageJsonManager.getVersions(options.nodeModules);
      }
    }

    let installer = Installer.NPM;
    let lockFile: LockFile | undefined;
    if (dependencies) {
      // Use npm unless we have a yarn.lock.
      if (fs.existsSync(path.join(projectRoot, LockFile.YARN))) {
        installer = Installer.YARN;
        lockFile = LockFile.YARN;
      } else if (fs.existsSync(path.join(projectRoot, LockFile.NPM))) {
        lockFile = LockFile.NPM;
      }
    }


    // Configure target in package.json for Parcel
    packageJsonManager.update({
      targets: {
        'cdk-lambda': {
          context: 'node',
          includeNodeModules: includeNodeModules ?? true,
          sourceMap: options.sourceMaps ?? false,
          minify: options.minify ?? false,
          engines: {
            node: `>= ${runtimeVersion(options.runtime)}`,
          },
        },
      },
    });

<<<<<<< HEAD
    // Local
    let localBundler: cdk.ILocalBundling | undefined;
    if (!options.forceDockerBundling) {
      localBundler = new LocalBundler({
        projectRoot,
        relativeEntryPath,
        parcelOptions: options,
        dependencies,
        installer,
        lockFile,
      });
=======
    // Entry file path relative to container path
    const containerEntryPath = path.join(cdk.AssetStaging.BUNDLING_INPUT_DIR, path.relative(projectRoot, path.resolve(options.entry)));
    const distFile = path.basename(options.entry).replace(/\.ts$/, '.js');
    const parcelCommand = chain([
      [
        '$(node -p "require.resolve(\'parcel\')")', // Parcel is not globally installed, find its "bin"
        'build', containerEntryPath.replace(/\\/g, '/'), // Always use POSIX paths in the container
        '--target', 'cdk-lambda',
        '--dist-dir', cdk.AssetStaging.BUNDLING_OUTPUT_DIR, // Output bundle in /asset-output (will have the same name as the entry)
        '--no-autoinstall',
        '--no-scope-hoist',
        ...options.cacheDir
          ? ['--cache-dir', '/parcel-cache']
          : [],
      ].join(' '),
      // Always rename dist file to index.js because Lambda doesn't support filenames
      // with multiple dots and we can end up with multiple dots when using automatic
      // entry lookup
      distFile !== 'index.js' ? `mv ${cdk.AssetStaging.BUNDLING_OUTPUT_DIR}/${distFile} ${cdk.AssetStaging.BUNDLING_OUTPUT_DIR}/index.js` : '',
    ]);

    let installer = Installer.NPM;
    let lockfile: string | undefined;
    let depsCommand = '';

    if (dependencies) {
      // Create a dummy package.json for dependencies that we need to install
      fs.writeFileSync(
        path.join(projectRoot, '.package.json'),
        JSON.stringify({ dependencies }),
      );

      // Use npm unless we have a yarn.lock.
      if (fs.existsSync(path.join(projectRoot, LockFile.YARN))) {
        installer = Installer.YARN;
        lockfile = LockFile.YARN;
      } else if (fs.existsSync(path.join(projectRoot, LockFile.NPM))) {
        lockfile = LockFile.NPM;
      }

      // Move dummy package.json and lock file then install
      depsCommand = chain([
        `mv ${cdk.AssetStaging.BUNDLING_INPUT_DIR}/.package.json ${cdk.AssetStaging.BUNDLING_OUTPUT_DIR}/package.json`,
        lockfile ? `cp ${cdk.AssetStaging.BUNDLING_INPUT_DIR}/${lockfile} ${cdk.AssetStaging.BUNDLING_OUTPUT_DIR}/${lockfile}` : '',
        `cd ${cdk.AssetStaging.BUNDLING_OUTPUT_DIR} && ${installer} install`,
      ]);
>>>>>>> effdd3ce
    }

    // Docker
    const dockerBundler = new DockerBundler({
      relativeEntryPath,
      parcelOptions: options,
      dependencies,
      installer,
      lockFile,
    });

    return lambda.Code.fromAsset(projectRoot, {
      assetHashType: cdk.AssetHashType.BUNDLE,
      bundling: {
        local: localBundler,
        ...dockerBundler.bundlingOptions,
      },
    });
  }
}

interface BundlerProps {
  relativeEntryPath: string;
  parcelOptions: ParcelOptions;
  dependencies?: { [key: string]: string };
  installer: Installer;
  lockFile?: LockFile;
}

interface LocalBundlerProps extends BundlerProps {
  projectRoot: string;
}

/**
 * Local Parcel bundler
 */
class LocalBundler implements cdk.ILocalBundling {
  public static get runsLocally(): boolean {
    if (LocalBundler._runsLocally !== undefined) {
      return LocalBundler._runsLocally;
    }
    if (os.platform() === 'win32') { // TODO: add Windows support
      return false;
    }
    try {
      const parcel = spawnSync(require.resolve('parcel'), ['--version']);
      LocalBundler._runsLocally = /^2/.test(parcel.stdout.toString().trim()); // Cache result to avoid unnecessary spawns
      return LocalBundler._runsLocally;
    } catch {
      return false;
    }
  }

  private static _runsLocally?: boolean;

  constructor(private readonly props: LocalBundlerProps) {}

  public tryBundle(outputDir: string) {
    if (!LocalBundler.runsLocally) {
      return false;
    }

    const localCommand = createBundlingCommand({
      projectRoot: this.props.projectRoot,
      relativeEntryPath: this.props.relativeEntryPath,
      outputDir,
      dependencies: this.props.dependencies,
      installer: this.props.installer,
      lockFile: this.props.lockFile,
      parcelOptions: this.props.parcelOptions,
    });

    exec('bash', ['-c', localCommand], {
      env: { ...process.env, ...this.props.parcelOptions.parcelEnvironment ?? {} },
      stdio: [ // show output
        'ignore', // ignore stdio
        process.stderr, // redirect stdout to stderr
        'inherit', // inherit stderr
      ],
    });
    return true;
  }
}

/**
 * Docker bundler
 */
class DockerBundler {
  public readonly bundlingOptions: cdk.BundlingOptions;

  constructor(props: BundlerProps) {
    const image = LocalBundler.runsLocally && !props.parcelOptions.forceDockerBundling // Do not build an entire image if we run locally
      ? cdk.BundlingDockerImage.fromRegistry('dummy')
      : cdk.BundlingDockerImage.fromAsset(path.join(__dirname, '../parcel'), {
        buildArgs: {
          ...props.parcelOptions.buildArgs ?? {},
          IMAGE: props.parcelOptions.runtime.bundlingDockerImage.image,
          PARCEL_VERSION: props.parcelOptions.parcelVersion ?? '2.0.0-beta.1',
        },
      });

    const command = createBundlingCommand({
      projectRoot: cdk.AssetStaging.BUNDLING_INPUT_DIR, // project root is mounted at /asset-input
      relativeEntryPath: props.relativeEntryPath,
      outputDir: cdk.AssetStaging.BUNDLING_OUTPUT_DIR,
      installer: props.installer,
      lockFile: props.lockFile,
      dependencies: props.dependencies,
      parcelOptions: props.parcelOptions,
    });

    this.bundlingOptions = {
      image,
      command: ['bash', '-c', command],
      environment: props.parcelOptions.parcelEnvironment,
      workingDirectory: path.dirname(path.join(cdk.AssetStaging.BUNDLING_INPUT_DIR, props.relativeEntryPath)),
    };
  }
}

interface BundlingCommandOptions extends LocalBundlerProps {
  outputDir: string;
}

/**
 * Generates bundling command
 */
function createBundlingCommand(options: BundlingCommandOptions): string {
  const entryPath = path.join(options.projectRoot, options.relativeEntryPath);
  const distFile = path.basename(options.parcelOptions.entry).replace(/\.ts$/, '.js');
  const parcelCommand: string = chain([
    [
      '$(node -p "require.resolve(\'parcel\')")', // Parcel is not globally installed, find its "bin"
      'build', entryPath.replace(/\\/g, '/'), // Always use POSIX paths in the container
      '--target', 'cdk-lambda',
      '--dist-dir', options.outputDir, // Output bundle in outputDir (will have the same name as the entry)
      '--no-autoinstall',
      '--no-scope-hoist',
      ...options.parcelOptions.cacheDir
        ? ['--cache-dir', path.join(options.projectRoot, options.parcelOptions.cacheDir)]
        : [],
    ].join(' '),
    // Always rename dist file to index.js because Lambda doesn't support filenames
    // with multiple dots and we can end up with multiple dots when using automatic
    // entry lookup
    `mv ${options.outputDir}/${distFile} ${options.outputDir}/index.js`,
  ]);

  let depsCommand = '';
  if (options.dependencies) {
    // create dummy package.json, move lock file and then install
    depsCommand = chain([
      `echo '${JSON.stringify({ dependencies: options.dependencies })}' > ${options.outputDir}/package.json`,
      options.lockFile ? `cp ${options.projectRoot}/${options.lockFile} ${options.outputDir}/${options.lockFile}` : '',
      `cd ${options.outputDir}`,
      `${options.installer} install`,
    ]);
  }

  return chain([parcelCommand, depsCommand]);
}

enum Installer {
  NPM = 'npm',
  YARN = 'yarn',
}

enum LockFile {
  NPM = 'package-lock.json',
  YARN = 'yarn.lock'
}

function runtimeVersion(runtime: lambda.Runtime): string {
  const match = runtime.name.match(/nodejs(\d+)/);

  if (!match) {
    throw new Error('Cannot extract version from runtime.');
  }

  return match[1];
}

function chain(commands: string[]): string {
  return commands.filter(c => !!c).join(' && ');
}<|MERGE_RESOLUTION|>--- conflicted
+++ resolved
@@ -166,7 +166,6 @@
       },
     });
 
-<<<<<<< HEAD
     // Local
     let localBundler: cdk.ILocalBundling | undefined;
     if (!options.forceDockerBundling) {
@@ -178,54 +177,6 @@
         installer,
         lockFile,
       });
-=======
-    // Entry file path relative to container path
-    const containerEntryPath = path.join(cdk.AssetStaging.BUNDLING_INPUT_DIR, path.relative(projectRoot, path.resolve(options.entry)));
-    const distFile = path.basename(options.entry).replace(/\.ts$/, '.js');
-    const parcelCommand = chain([
-      [
-        '$(node -p "require.resolve(\'parcel\')")', // Parcel is not globally installed, find its "bin"
-        'build', containerEntryPath.replace(/\\/g, '/'), // Always use POSIX paths in the container
-        '--target', 'cdk-lambda',
-        '--dist-dir', cdk.AssetStaging.BUNDLING_OUTPUT_DIR, // Output bundle in /asset-output (will have the same name as the entry)
-        '--no-autoinstall',
-        '--no-scope-hoist',
-        ...options.cacheDir
-          ? ['--cache-dir', '/parcel-cache']
-          : [],
-      ].join(' '),
-      // Always rename dist file to index.js because Lambda doesn't support filenames
-      // with multiple dots and we can end up with multiple dots when using automatic
-      // entry lookup
-      distFile !== 'index.js' ? `mv ${cdk.AssetStaging.BUNDLING_OUTPUT_DIR}/${distFile} ${cdk.AssetStaging.BUNDLING_OUTPUT_DIR}/index.js` : '',
-    ]);
-
-    let installer = Installer.NPM;
-    let lockfile: string | undefined;
-    let depsCommand = '';
-
-    if (dependencies) {
-      // Create a dummy package.json for dependencies that we need to install
-      fs.writeFileSync(
-        path.join(projectRoot, '.package.json'),
-        JSON.stringify({ dependencies }),
-      );
-
-      // Use npm unless we have a yarn.lock.
-      if (fs.existsSync(path.join(projectRoot, LockFile.YARN))) {
-        installer = Installer.YARN;
-        lockfile = LockFile.YARN;
-      } else if (fs.existsSync(path.join(projectRoot, LockFile.NPM))) {
-        lockfile = LockFile.NPM;
-      }
-
-      // Move dummy package.json and lock file then install
-      depsCommand = chain([
-        `mv ${cdk.AssetStaging.BUNDLING_INPUT_DIR}/.package.json ${cdk.AssetStaging.BUNDLING_OUTPUT_DIR}/package.json`,
-        lockfile ? `cp ${cdk.AssetStaging.BUNDLING_INPUT_DIR}/${lockfile} ${cdk.AssetStaging.BUNDLING_OUTPUT_DIR}/${lockfile}` : '',
-        `cd ${cdk.AssetStaging.BUNDLING_OUTPUT_DIR} && ${installer} install`,
-      ]);
->>>>>>> effdd3ce
     }
 
     // Docker
@@ -371,7 +322,7 @@
     // Always rename dist file to index.js because Lambda doesn't support filenames
     // with multiple dots and we can end up with multiple dots when using automatic
     // entry lookup
-    `mv ${options.outputDir}/${distFile} ${options.outputDir}/index.js`,
+    distFile !== 'index.js' ? `mv ${options.outputDir}/${distFile} ${options.outputDir}/index.js` : '',
   ]);
 
   let depsCommand = '';
