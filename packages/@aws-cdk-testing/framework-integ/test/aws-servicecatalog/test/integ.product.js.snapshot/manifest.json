{
  "version": "36.0.5",
  "artifacts": {
    "integ-servicecatalog-product.assets": {
      "type": "cdk:asset-manifest",
      "properties": {
        "file": "integ-servicecatalog-product.assets.json",
        "requiresBootstrapStackVersion": 6,
        "bootstrapStackVersionSsmParameter": "/cdk-bootstrap/hnb659fds/version"
      }
    },
    "integ-servicecatalog-product": {
      "type": "aws:cloudformation:stack",
      "environment": "aws://12345678/test-region",
      "properties": {
        "templateFile": "integ-servicecatalog-product.template.json",
        "terminationProtection": false,
        "validateOnSynth": false,
        "assumeRoleArn": "arn:${AWS::Partition}:iam::12345678:role/cdk-hnb659fds-deploy-role-12345678-test-region",
        "cloudFormationExecutionRoleArn": "arn:${AWS::Partition}:iam::12345678:role/cdk-hnb659fds-cfn-exec-role-12345678-test-region",
<<<<<<< HEAD
        "stackTemplateAssetObjectUrl": "s3://cdk-hnb659fds-assets-12345678-test-region/e6e9b36cbcd93621b7b6447a31b50119aeb491051252b9fc281c08ea57b6b58a.json",
=======
        "stackTemplateAssetObjectUrl": "s3://cdk-hnb659fds-assets-12345678-test-region/7bc8b5237fc5fc086423c4c76f2ccd27748c00af0c7c4e7caa76b3e1578afee4.json",
>>>>>>> 1726abdd
        "requiresBootstrapStackVersion": 6,
        "bootstrapStackVersionSsmParameter": "/cdk-bootstrap/hnb659fds/version",
        "additionalDependencies": [
          "integ-servicecatalog-product.assets"
        ],
        "lookupRole": {
          "arn": "arn:${AWS::Partition}:iam::12345678:role/cdk-hnb659fds-lookup-role-12345678-test-region",
          "requiresBootstrapStackVersion": 8,
          "bootstrapStackVersionSsmParameter": "/cdk-bootstrap/hnb659fds/version"
        }
      },
      "dependencies": [
        "integ-servicecatalog-product.assets"
      ],
      "metadata": {
        "/integ-servicecatalog-product/TestPortfolio/Resource": [
          {
            "type": "aws:cdk:logicalId",
            "data": "TestPortfolio4AC794EB"
          }
        ],
        "/integ-servicecatalog-product/TestPortfolio/PortfolioProductAssociation9c99ebba36fc": [
          {
            "type": "aws:cdk:logicalId",
            "data": "TestPortfolioPortfolioProductAssociation9c99ebba36fc70F2C75A"
          }
        ],
        "/integ-servicecatalog-product/TestAssetBucket/Resource": [
          {
            "type": "aws:cdk:logicalId",
            "data": "TestAssetBucket9434EFAE"
          }
        ],
        "/integ-servicecatalog-product/TestAssetBucket/Policy/Resource": [
          {
            "type": "aws:cdk:logicalId",
            "data": "TestAssetBucketPolicy62167ACB"
          }
        ],
        "/integ-servicecatalog-product/TestAssetBucket/AutoDeleteObjectsCustomResource/Default": [
          {
            "type": "aws:cdk:logicalId",
            "data": "TestAssetBucketAutoDeleteObjectsCustomResource5A0F8F22"
          }
        ],
        "/integ-servicecatalog-product/TestAssetBucket/ProductAssetsDeployment/AwsCliLayer/Resource": [
          {
            "type": "aws:cdk:logicalId",
            "data": "TestAssetBucketProductAssetsDeploymentAwsCliLayerD1E52C82"
          }
        ],
        "/integ-servicecatalog-product/TestAssetBucket/ProductAssetsDeployment/CustomResource/Default": [
          {
            "type": "aws:cdk:logicalId",
            "data": "TestAssetBucketProductAssetsDeploymentCustomResource5F81E30F"
          }
        ],
        "/integ-servicecatalog-product/Custom::S3AutoDeleteObjectsCustomResourceProvider": [
          {
            "type": "aws:cdk:is-custom-resource-handler-customResourceProvider",
            "data": true
          }
        ],
        "/integ-servicecatalog-product/Custom::S3AutoDeleteObjectsCustomResourceProvider/Role": [
          {
            "type": "aws:cdk:logicalId",
            "data": "CustomS3AutoDeleteObjectsCustomResourceProviderRole3B1BD092"
          }
        ],
        "/integ-servicecatalog-product/Custom::S3AutoDeleteObjectsCustomResourceProvider/Handler": [
          {
            "type": "aws:cdk:logicalId",
            "data": "CustomS3AutoDeleteObjectsCustomResourceProviderHandler9D90184F"
          }
        ],
        "/integ-servicecatalog-product/Custom::CDKBucketDeployment8693BB64968944B69AAFB0CC9EB8756C": [
          {
            "type": "aws:cdk:is-custom-resource-handler-singleton",
            "data": true
          }
        ],
        "/integ-servicecatalog-product/Custom::CDKBucketDeployment8693BB64968944B69AAFB0CC9EB8756C/ServiceRole/Resource": [
          {
            "type": "aws:cdk:logicalId",
            "data": "CustomCDKBucketDeployment8693BB64968944B69AAFB0CC9EB8756CServiceRole89A01265"
          }
        ],
        "/integ-servicecatalog-product/Custom::CDKBucketDeployment8693BB64968944B69AAFB0CC9EB8756C/ServiceRole/DefaultPolicy/Resource": [
          {
            "type": "aws:cdk:logicalId",
            "data": "CustomCDKBucketDeployment8693BB64968944B69AAFB0CC9EB8756CServiceRoleDefaultPolicy88902FDF"
          }
        ],
        "/integ-servicecatalog-product/Custom::CDKBucketDeployment8693BB64968944B69AAFB0CC9EB8756C/Resource": [
          {
            "type": "aws:cdk:logicalId",
            "data": "CustomCDKBucketDeployment8693BB64968944B69AAFB0CC9EB8756C81C01536"
          }
        ],
        "/integ-servicecatalog-product/TestProduct/Resource": [
          {
            "type": "aws:cdk:logicalId",
            "data": "TestProduct7606930B"
          }
        ],
        "/integ-servicecatalog-product/PortfolioId": [
          {
            "type": "aws:cdk:logicalId",
            "data": "PortfolioId"
          }
        ],
        "/integ-servicecatalog-product/BootstrapVersion": [
          {
            "type": "aws:cdk:logicalId",
            "data": "BootstrapVersion"
          }
        ],
        "/integ-servicecatalog-product/CheckBootstrapVersion": [
          {
            "type": "aws:cdk:logicalId",
            "data": "CheckBootstrapVersion"
          }
        ]
      },
      "displayName": "integ-servicecatalog-product"
    },
    "integproductDefaultTestDeployAssertEB23E2A9.assets": {
      "type": "cdk:asset-manifest",
      "properties": {
        "file": "integproductDefaultTestDeployAssertEB23E2A9.assets.json",
        "requiresBootstrapStackVersion": 6,
        "bootstrapStackVersionSsmParameter": "/cdk-bootstrap/hnb659fds/version"
      }
    },
    "integproductDefaultTestDeployAssertEB23E2A9": {
      "type": "aws:cloudformation:stack",
      "environment": "aws://unknown-account/unknown-region",
      "properties": {
        "templateFile": "integproductDefaultTestDeployAssertEB23E2A9.template.json",
        "terminationProtection": false,
        "validateOnSynth": false,
        "assumeRoleArn": "arn:${AWS::Partition}:iam::${AWS::AccountId}:role/cdk-hnb659fds-deploy-role-${AWS::AccountId}-${AWS::Region}",
        "cloudFormationExecutionRoleArn": "arn:${AWS::Partition}:iam::${AWS::AccountId}:role/cdk-hnb659fds-cfn-exec-role-${AWS::AccountId}-${AWS::Region}",
        "stackTemplateAssetObjectUrl": "s3://cdk-hnb659fds-assets-${AWS::AccountId}-${AWS::Region}/21fbb51d7b23f6a6c262b46a9caee79d744a3ac019fd45422d988b96d44b2a22.json",
        "requiresBootstrapStackVersion": 6,
        "bootstrapStackVersionSsmParameter": "/cdk-bootstrap/hnb659fds/version",
        "additionalDependencies": [
          "integproductDefaultTestDeployAssertEB23E2A9.assets"
        ],
        "lookupRole": {
          "arn": "arn:${AWS::Partition}:iam::${AWS::AccountId}:role/cdk-hnb659fds-lookup-role-${AWS::AccountId}-${AWS::Region}",
          "requiresBootstrapStackVersion": 8,
          "bootstrapStackVersionSsmParameter": "/cdk-bootstrap/hnb659fds/version"
        }
      },
      "dependencies": [
        "integproductDefaultTestDeployAssertEB23E2A9.assets"
      ],
      "metadata": {
        "/integ-product/DefaultTest/DeployAssert/BootstrapVersion": [
          {
            "type": "aws:cdk:logicalId",
            "data": "BootstrapVersion"
          }
        ],
        "/integ-product/DefaultTest/DeployAssert/CheckBootstrapVersion": [
          {
            "type": "aws:cdk:logicalId",
            "data": "CheckBootstrapVersion"
          }
        ]
      },
      "displayName": "integ-product/DefaultTest/DeployAssert"
    },
    "Tree": {
      "type": "cdk:tree",
      "properties": {
        "file": "tree.json"
      }
    }
  }
}<|MERGE_RESOLUTION|>--- conflicted
+++ resolved
@@ -18,11 +18,7 @@
         "validateOnSynth": false,
         "assumeRoleArn": "arn:${AWS::Partition}:iam::12345678:role/cdk-hnb659fds-deploy-role-12345678-test-region",
         "cloudFormationExecutionRoleArn": "arn:${AWS::Partition}:iam::12345678:role/cdk-hnb659fds-cfn-exec-role-12345678-test-region",
-<<<<<<< HEAD
-        "stackTemplateAssetObjectUrl": "s3://cdk-hnb659fds-assets-12345678-test-region/e6e9b36cbcd93621b7b6447a31b50119aeb491051252b9fc281c08ea57b6b58a.json",
-=======
         "stackTemplateAssetObjectUrl": "s3://cdk-hnb659fds-assets-12345678-test-region/7bc8b5237fc5fc086423c4c76f2ccd27748c00af0c7c4e7caa76b3e1578afee4.json",
->>>>>>> 1726abdd
         "requiresBootstrapStackVersion": 6,
         "bootstrapStackVersionSsmParameter": "/cdk-bootstrap/hnb659fds/version",
         "additionalDependencies": [
