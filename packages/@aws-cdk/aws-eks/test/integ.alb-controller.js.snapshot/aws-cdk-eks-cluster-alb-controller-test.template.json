--- conflicted
+++ resolved
@@ -790,13 +790,15 @@
     "ClientIDList": [
      "sts.amazonaws.com"
     ],
+    "ThumbprintList": [
+     "9e99a48a9960b14926bb7f3b02e22da2b0ab7280"
+    ],
     "Url": {
      "Fn::GetAtt": [
       "Cluster9EE0221C",
       "OpenIdConnectIssuerUrl"
      ]
-    },
-    "CodeHash": "56b85a7bb756e34ab12549549eb40d34151db41531599e8f2be6c04e8ae66057"
+    }
    },
    "UpdateReplacePolicy": "Delete",
    "DeletionPolicy": "Delete"
@@ -983,11 +985,7 @@
        {
         "Fn::Sub": "cdk-hnb659fds-assets-${AWS::AccountId}-${AWS::Region}"
        },
-<<<<<<< HEAD
-       "/7baaab68d4f5675b111b55e052f5b7fa3b9511384dd321f87ac63e30d8b8de77.json"
-=======
        "/659bcba3836b23ab198b568cc4c5995f1e99d96874f1e6b48cde199b86daf1e2.json"
->>>>>>> 65d8e3d7
       ]
      ]
     },
@@ -1492,7 +1490,7 @@
      "S3Bucket": {
       "Fn::Sub": "cdk-hnb659fds-assets-${AWS::AccountId}-${AWS::Region}"
      },
-     "S3Key": "56b85a7bb756e34ab12549549eb40d34151db41531599e8f2be6c04e8ae66057.zip"
+     "S3Key": "8a0a8c03b198919a101198f32c18622186aec532054cb63937cc769635f8e7ef.zip"
     },
     "Timeout": 900,
     "MemorySize": 128,
@@ -1503,7 +1501,7 @@
       "Arn"
      ]
     },
-    "Runtime": "nodejs16.x"
+    "Runtime": "nodejs14.x"
    },
    "DependsOn": [
     "CustomAWSCDKOpenIdConnectProviderCustomResourceProviderRole517FED65"
