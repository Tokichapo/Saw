--- conflicted
+++ resolved
@@ -1,11 +1,7 @@
 {
   "version": "31.0.0",
   "files": {
-<<<<<<< HEAD
-    "784c69f4010a5795408860d3e2cb6147547f6eb0eaedccb625f0a7d571382190": {
-=======
     "10bff152279ef3672b42fc5e451dfc88969fb7b89b060b3718d3b227e503c086": {
->>>>>>> 06b33d54
       "source": {
         "path": "aws-ecs-integ.template.json",
         "packaging": "file"
@@ -13,11 +9,7 @@
       "destinations": {
         "current_account-current_region": {
           "bucketName": "cdk-hnb659fds-assets-${AWS::AccountId}-${AWS::Region}",
-<<<<<<< HEAD
-          "objectKey": "784c69f4010a5795408860d3e2cb6147547f6eb0eaedccb625f0a7d571382190.json",
-=======
           "objectKey": "10bff152279ef3672b42fc5e451dfc88969fb7b89b060b3718d3b227e503c086.json",
->>>>>>> 06b33d54
           "assumeRoleArn": "arn:${AWS::Partition}:iam::${AWS::AccountId}:role/cdk-hnb659fds-file-publishing-role-${AWS::AccountId}-${AWS::Region}"
         }
       }
