{
 "Resources": {
  "KubectlLayer600207B5": {
   "Type": "AWS::Lambda::LayerVersion",
   "Properties": {
    "Content": {
     "S3Bucket": {
      "Fn::Sub": "cdk-hnb659fds-assets-${AWS::AccountId}-${AWS::Region}"
     },
     "S3Key": "c475180f5b1bbabac165414da13a9b843b111cd3b6d5fae9c954c006640c4064.zip"
    },
    "Description": "/opt/kubectl/kubectl 1.24; /opt/helm/helm 3.9",
    "LicenseInfo": "Apache-2.0"
   }
  },
  "FargateClusterDefaultVpcE69D3A13": {
   "Type": "AWS::EC2::VPC",
   "Properties": {
    "CidrBlock": "10.0.0.0/16",
    "EnableDnsHostnames": true,
    "EnableDnsSupport": true,
    "InstanceTenancy": "default",
    "Tags": [
     {
      "Key": "Name",
      "Value": "aws-cdk-eks-fargate-cluster-test/FargateCluster/DefaultVpc"
     }
    ]
   }
  },
  "FargateClusterDefaultVpcPublicSubnet1Subnet96AFDABC": {
   "Type": "AWS::EC2::Subnet",
   "Properties": {
    "AvailabilityZone": {
     "Fn::Select": [
      0,
      {
       "Fn::GetAZs": ""
      }
     ]
    },
    "CidrBlock": "10.0.0.0/18",
    "MapPublicIpOnLaunch": true,
    "Tags": [
     {
      "Key": "aws-cdk:subnet-name",
      "Value": "Public"
     },
     {
      "Key": "aws-cdk:subnet-type",
      "Value": "Public"
     },
     {
      "Key": "kubernetes.io/role/elb",
      "Value": "1"
     },
     {
      "Key": "Name",
      "Value": "aws-cdk-eks-fargate-cluster-test/FargateCluster/DefaultVpc/PublicSubnet1"
     }
    ],
    "VpcId": {
     "Ref": "FargateClusterDefaultVpcE69D3A13"
    }
   }
  },
  "FargateClusterDefaultVpcPublicSubnet1RouteTableC2D2B434": {
   "Type": "AWS::EC2::RouteTable",
   "Properties": {
    "Tags": [
     {
      "Key": "kubernetes.io/role/elb",
      "Value": "1"
     },
     {
      "Key": "Name",
      "Value": "aws-cdk-eks-fargate-cluster-test/FargateCluster/DefaultVpc/PublicSubnet1"
     }
    ],
    "VpcId": {
     "Ref": "FargateClusterDefaultVpcE69D3A13"
    }
   }
  },
  "FargateClusterDefaultVpcPublicSubnet1RouteTableAssociation43821F5B": {
   "Type": "AWS::EC2::SubnetRouteTableAssociation",
   "Properties": {
    "RouteTableId": {
     "Ref": "FargateClusterDefaultVpcPublicSubnet1RouteTableC2D2B434"
    },
    "SubnetId": {
     "Ref": "FargateClusterDefaultVpcPublicSubnet1Subnet96AFDABC"
    }
   }
  },
  "FargateClusterDefaultVpcPublicSubnet1DefaultRouteA0A93C70": {
   "Type": "AWS::EC2::Route",
   "Properties": {
    "DestinationCidrBlock": "0.0.0.0/0",
    "GatewayId": {
     "Ref": "FargateClusterDefaultVpcIGWFD9278DA"
    },
    "RouteTableId": {
     "Ref": "FargateClusterDefaultVpcPublicSubnet1RouteTableC2D2B434"
    }
   },
   "DependsOn": [
    "FargateClusterDefaultVpcVPCGWA7F012E1"
   ]
  },
  "FargateClusterDefaultVpcPublicSubnet1EIP0093A4E0": {
   "Type": "AWS::EC2::EIP",
   "Properties": {
    "Domain": "vpc",
    "Tags": [
     {
      "Key": "kubernetes.io/role/elb",
      "Value": "1"
     },
     {
      "Key": "Name",
      "Value": "aws-cdk-eks-fargate-cluster-test/FargateCluster/DefaultVpc/PublicSubnet1"
     }
    ]
   }
  },
  "FargateClusterDefaultVpcPublicSubnet1NATGatewayEC4DEB51": {
   "Type": "AWS::EC2::NatGateway",
   "Properties": {
    "AllocationId": {
     "Fn::GetAtt": [
      "FargateClusterDefaultVpcPublicSubnet1EIP0093A4E0",
      "AllocationId"
     ]
    },
    "SubnetId": {
     "Ref": "FargateClusterDefaultVpcPublicSubnet1Subnet96AFDABC"
    },
    "Tags": [
     {
      "Key": "kubernetes.io/role/elb",
      "Value": "1"
     },
     {
      "Key": "Name",
      "Value": "aws-cdk-eks-fargate-cluster-test/FargateCluster/DefaultVpc/PublicSubnet1"
     }
    ]
   },
   "DependsOn": [
    "FargateClusterDefaultVpcPublicSubnet1DefaultRouteA0A93C70",
    "FargateClusterDefaultVpcPublicSubnet1RouteTableAssociation43821F5B"
   ]
  },
  "FargateClusterDefaultVpcPublicSubnet2Subnet92A9CC93": {
   "Type": "AWS::EC2::Subnet",
   "Properties": {
    "AvailabilityZone": {
     "Fn::Select": [
      1,
      {
       "Fn::GetAZs": ""
      }
     ]
    },
    "CidrBlock": "10.0.64.0/18",
    "MapPublicIpOnLaunch": true,
    "Tags": [
     {
      "Key": "aws-cdk:subnet-name",
      "Value": "Public"
     },
     {
      "Key": "aws-cdk:subnet-type",
      "Value": "Public"
     },
     {
      "Key": "kubernetes.io/role/elb",
      "Value": "1"
     },
     {
      "Key": "Name",
      "Value": "aws-cdk-eks-fargate-cluster-test/FargateCluster/DefaultVpc/PublicSubnet2"
     }
    ],
    "VpcId": {
     "Ref": "FargateClusterDefaultVpcE69D3A13"
    }
   }
  },
  "FargateClusterDefaultVpcPublicSubnet2RouteTableEDDB89D9": {
   "Type": "AWS::EC2::RouteTable",
   "Properties": {
    "Tags": [
     {
      "Key": "kubernetes.io/role/elb",
      "Value": "1"
     },
     {
      "Key": "Name",
      "Value": "aws-cdk-eks-fargate-cluster-test/FargateCluster/DefaultVpc/PublicSubnet2"
     }
    ],
    "VpcId": {
     "Ref": "FargateClusterDefaultVpcE69D3A13"
    }
   }
  },
  "FargateClusterDefaultVpcPublicSubnet2RouteTableAssociationCF18C87A": {
   "Type": "AWS::EC2::SubnetRouteTableAssociation",
   "Properties": {
    "RouteTableId": {
     "Ref": "FargateClusterDefaultVpcPublicSubnet2RouteTableEDDB89D9"
    },
    "SubnetId": {
     "Ref": "FargateClusterDefaultVpcPublicSubnet2Subnet92A9CC93"
    }
   }
  },
  "FargateClusterDefaultVpcPublicSubnet2DefaultRouteABE51CF2": {
   "Type": "AWS::EC2::Route",
   "Properties": {
    "DestinationCidrBlock": "0.0.0.0/0",
    "GatewayId": {
     "Ref": "FargateClusterDefaultVpcIGWFD9278DA"
    },
    "RouteTableId": {
     "Ref": "FargateClusterDefaultVpcPublicSubnet2RouteTableEDDB89D9"
    }
   },
   "DependsOn": [
    "FargateClusterDefaultVpcVPCGWA7F012E1"
   ]
  },
  "FargateClusterDefaultVpcPublicSubnet2EIPA4C07B68": {
   "Type": "AWS::EC2::EIP",
   "Properties": {
    "Domain": "vpc",
    "Tags": [
     {
      "Key": "kubernetes.io/role/elb",
      "Value": "1"
     },
     {
      "Key": "Name",
      "Value": "aws-cdk-eks-fargate-cluster-test/FargateCluster/DefaultVpc/PublicSubnet2"
     }
    ]
   }
  },
  "FargateClusterDefaultVpcPublicSubnet2NATGateway77D6A579": {
   "Type": "AWS::EC2::NatGateway",
   "Properties": {
    "AllocationId": {
     "Fn::GetAtt": [
      "FargateClusterDefaultVpcPublicSubnet2EIPA4C07B68",
      "AllocationId"
     ]
    },
    "SubnetId": {
     "Ref": "FargateClusterDefaultVpcPublicSubnet2Subnet92A9CC93"
    },
    "Tags": [
     {
      "Key": "kubernetes.io/role/elb",
      "Value": "1"
     },
     {
      "Key": "Name",
      "Value": "aws-cdk-eks-fargate-cluster-test/FargateCluster/DefaultVpc/PublicSubnet2"
     }
    ]
   },
   "DependsOn": [
    "FargateClusterDefaultVpcPublicSubnet2DefaultRouteABE51CF2",
    "FargateClusterDefaultVpcPublicSubnet2RouteTableAssociationCF18C87A"
   ]
  },
  "FargateClusterDefaultVpcPrivateSubnet1Subnet50EA43AA": {
   "Type": "AWS::EC2::Subnet",
   "Properties": {
    "AvailabilityZone": {
     "Fn::Select": [
      0,
      {
       "Fn::GetAZs": ""
      }
     ]
    },
    "CidrBlock": "10.0.128.0/18",
    "MapPublicIpOnLaunch": false,
    "Tags": [
     {
      "Key": "aws-cdk:subnet-name",
      "Value": "Private"
     },
     {
      "Key": "aws-cdk:subnet-type",
      "Value": "Private"
     },
     {
      "Key": "kubernetes.io/role/internal-elb",
      "Value": "1"
     },
     {
      "Key": "Name",
      "Value": "aws-cdk-eks-fargate-cluster-test/FargateCluster/DefaultVpc/PrivateSubnet1"
     }
    ],
    "VpcId": {
     "Ref": "FargateClusterDefaultVpcE69D3A13"
    }
   }
  },
  "FargateClusterDefaultVpcPrivateSubnet1RouteTableA42013EB": {
   "Type": "AWS::EC2::RouteTable",
   "Properties": {
    "Tags": [
     {
      "Key": "kubernetes.io/role/internal-elb",
      "Value": "1"
     },
     {
      "Key": "Name",
      "Value": "aws-cdk-eks-fargate-cluster-test/FargateCluster/DefaultVpc/PrivateSubnet1"
     }
    ],
    "VpcId": {
     "Ref": "FargateClusterDefaultVpcE69D3A13"
    }
   }
  },
  "FargateClusterDefaultVpcPrivateSubnet1RouteTableAssociationDC34627F": {
   "Type": "AWS::EC2::SubnetRouteTableAssociation",
   "Properties": {
    "RouteTableId": {
     "Ref": "FargateClusterDefaultVpcPrivateSubnet1RouteTableA42013EB"
    },
    "SubnetId": {
     "Ref": "FargateClusterDefaultVpcPrivateSubnet1Subnet50EA43AA"
    }
   }
  },
  "FargateClusterDefaultVpcPrivateSubnet1DefaultRouteE93D7B93": {
   "Type": "AWS::EC2::Route",
   "Properties": {
    "DestinationCidrBlock": "0.0.0.0/0",
    "NatGatewayId": {
     "Ref": "FargateClusterDefaultVpcPublicSubnet1NATGatewayEC4DEB51"
    },
    "RouteTableId": {
     "Ref": "FargateClusterDefaultVpcPrivateSubnet1RouteTableA42013EB"
    }
   }
  },
  "FargateClusterDefaultVpcPrivateSubnet2Subnet0C9D6154": {
   "Type": "AWS::EC2::Subnet",
   "Properties": {
    "AvailabilityZone": {
     "Fn::Select": [
      1,
      {
       "Fn::GetAZs": ""
      }
     ]
    },
    "CidrBlock": "10.0.192.0/18",
    "MapPublicIpOnLaunch": false,
    "Tags": [
     {
      "Key": "aws-cdk:subnet-name",
      "Value": "Private"
     },
     {
      "Key": "aws-cdk:subnet-type",
      "Value": "Private"
     },
     {
      "Key": "kubernetes.io/role/internal-elb",
      "Value": "1"
     },
     {
      "Key": "Name",
      "Value": "aws-cdk-eks-fargate-cluster-test/FargateCluster/DefaultVpc/PrivateSubnet2"
     }
    ],
    "VpcId": {
     "Ref": "FargateClusterDefaultVpcE69D3A13"
    }
   }
  },
  "FargateClusterDefaultVpcPrivateSubnet2RouteTable1691B33C": {
   "Type": "AWS::EC2::RouteTable",
   "Properties": {
    "Tags": [
     {
      "Key": "kubernetes.io/role/internal-elb",
      "Value": "1"
     },
     {
      "Key": "Name",
      "Value": "aws-cdk-eks-fargate-cluster-test/FargateCluster/DefaultVpc/PrivateSubnet2"
     }
    ],
    "VpcId": {
     "Ref": "FargateClusterDefaultVpcE69D3A13"
    }
   }
  },
  "FargateClusterDefaultVpcPrivateSubnet2RouteTableAssociation6C0234FE": {
   "Type": "AWS::EC2::SubnetRouteTableAssociation",
   "Properties": {
    "RouteTableId": {
     "Ref": "FargateClusterDefaultVpcPrivateSubnet2RouteTable1691B33C"
    },
    "SubnetId": {
     "Ref": "FargateClusterDefaultVpcPrivateSubnet2Subnet0C9D6154"
    }
   }
  },
  "FargateClusterDefaultVpcPrivateSubnet2DefaultRouteABCE20FF": {
   "Type": "AWS::EC2::Route",
   "Properties": {
    "DestinationCidrBlock": "0.0.0.0/0",
    "NatGatewayId": {
     "Ref": "FargateClusterDefaultVpcPublicSubnet2NATGateway77D6A579"
    },
    "RouteTableId": {
     "Ref": "FargateClusterDefaultVpcPrivateSubnet2RouteTable1691B33C"
    }
   }
  },
  "FargateClusterDefaultVpcIGWFD9278DA": {
   "Type": "AWS::EC2::InternetGateway",
   "Properties": {
    "Tags": [
     {
      "Key": "Name",
      "Value": "aws-cdk-eks-fargate-cluster-test/FargateCluster/DefaultVpc"
     }
    ]
   }
  },
  "FargateClusterDefaultVpcVPCGWA7F012E1": {
   "Type": "AWS::EC2::VPCGatewayAttachment",
   "Properties": {
    "InternetGatewayId": {
     "Ref": "FargateClusterDefaultVpcIGWFD9278DA"
    },
    "VpcId": {
     "Ref": "FargateClusterDefaultVpcE69D3A13"
    }
   }
  },
  "FargateClusterKubectlHandlerRole93DCDA21": {
   "Type": "AWS::IAM::Role",
   "Properties": {
    "AssumeRolePolicyDocument": {
     "Statement": [
      {
       "Action": "sts:AssumeRole",
       "Effect": "Allow",
       "Principal": {
        "Service": "lambda.amazonaws.com"
       }
      }
     ],
     "Version": "2012-10-17"
    },
    "ManagedPolicyArns": [
     {
      "Fn::Join": [
       "",
       [
        "arn:",
        {
         "Ref": "AWS::Partition"
        },
        ":iam::aws:policy/service-role/AWSLambdaBasicExecutionRole"
       ]
      ]
     },
     {
      "Fn::Join": [
       "",
       [
        "arn:",
        {
         "Ref": "AWS::Partition"
        },
        ":iam::aws:policy/service-role/AWSLambdaVPCAccessExecutionRole"
       ]
      ]
     },
     {
      "Fn::Join": [
       "",
       [
        "arn:",
        {
         "Ref": "AWS::Partition"
        },
        ":iam::aws:policy/AmazonEC2ContainerRegistryReadOnly"
       ]
      ]
     },
     {
      "Fn::If": [
       "FargateClusterHasEcrPublic3641FEA6",
       {
        "Fn::Join": [
         "",
         [
          "arn:",
          {
           "Ref": "AWS::Partition"
          },
          ":iam::aws:policy/AmazonElasticContainerRegistryPublicReadOnly"
         ]
        ]
       },
       {
        "Ref": "AWS::NoValue"
       }
      ]
     }
    ]
   }
  },
  "FargateClusterKubectlHandlerRoleDefaultPolicy3F5DBBB0": {
   "Type": "AWS::IAM::Policy",
   "Properties": {
    "PolicyDocument": {
     "Statement": [
      {
       "Action": "eks:DescribeCluster",
       "Effect": "Allow",
       "Resource": {
        "Fn::GetAtt": [
         "FargateCluster019F03E8",
         "Arn"
        ]
       }
      },
      {
       "Action": "sts:AssumeRole",
       "Effect": "Allow",
       "Resource": {
        "Fn::GetAtt": [
         "FargateClusterCreationRole8C524AD8",
         "Arn"
        ]
       }
      }
     ],
     "Version": "2012-10-17"
    },
    "PolicyName": "FargateClusterKubectlHandlerRoleDefaultPolicy3F5DBBB0",
    "Roles": [
     {
      "Ref": "FargateClusterKubectlHandlerRole93DCDA21"
     }
    ]
   }
  },
  "FargateClusterRole8E36B33A": {
   "Type": "AWS::IAM::Role",
   "Properties": {
    "AssumeRolePolicyDocument": {
     "Statement": [
      {
       "Action": "sts:AssumeRole",
       "Effect": "Allow",
       "Principal": {
        "Service": "eks.amazonaws.com"
       }
      }
     ],
     "Version": "2012-10-17"
    },
    "ManagedPolicyArns": [
     {
      "Fn::Join": [
       "",
       [
        "arn:",
        {
         "Ref": "AWS::Partition"
        },
        ":iam::aws:policy/AmazonEKSClusterPolicy"
       ]
      ]
     }
    ]
   }
  },
  "FargateClusterControlPlaneSecurityGroup1021A150": {
   "Type": "AWS::EC2::SecurityGroup",
   "Properties": {
    "GroupDescription": "EKS Control Plane Security Group",
    "SecurityGroupEgress": [
     {
      "CidrIp": "0.0.0.0/0",
      "Description": "Allow all outbound traffic by default",
      "IpProtocol": "-1"
     }
    ],
    "VpcId": {
     "Ref": "FargateClusterDefaultVpcE69D3A13"
    }
   }
  },
  "FargateClusterCreationRole8C524AD8": {
   "Type": "AWS::IAM::Role",
   "Properties": {
    "AssumeRolePolicyDocument": {
     "Statement": [
      {
       "Action": "sts:AssumeRole",
       "Effect": "Allow",
       "Principal": {
        "AWS": [
         {
          "Fn::GetAtt": [
           "FargateClusterKubectlHandlerRole93DCDA21",
           "Arn"
          ]
         },
         {
          "Fn::GetAtt": [
           "awscdkawseksClusterResourceProviderNestedStackawscdkawseksClusterResourceProviderNestedStackResource9827C454",
           "Outputs.awscdkeksfargateclustertestawscdkawseksClusterResourceProviderIsCompleteHandlerServiceRoleAC5AFF2AArn"
          ]
         },
         {
          "Fn::GetAtt": [
           "awscdkawseksClusterResourceProviderNestedStackawscdkawseksClusterResourceProviderNestedStackResource9827C454",
           "Outputs.awscdkeksfargateclustertestawscdkawseksClusterResourceProviderOnEventHandlerServiceRoleB261F10EArn"
          ]
         }
        ]
       }
      }
     ],
     "Version": "2012-10-17"
    }
   },
   "DependsOn": [
    "FargateClusterDefaultVpcIGWFD9278DA",
    "FargateClusterDefaultVpcPrivateSubnet1DefaultRouteE93D7B93",
    "FargateClusterDefaultVpcPrivateSubnet1RouteTableA42013EB",
    "FargateClusterDefaultVpcPrivateSubnet1RouteTableAssociationDC34627F",
    "FargateClusterDefaultVpcPrivateSubnet1Subnet50EA43AA",
    "FargateClusterDefaultVpcPrivateSubnet2DefaultRouteABCE20FF",
    "FargateClusterDefaultVpcPrivateSubnet2RouteTable1691B33C",
    "FargateClusterDefaultVpcPrivateSubnet2RouteTableAssociation6C0234FE",
    "FargateClusterDefaultVpcPrivateSubnet2Subnet0C9D6154",
    "FargateClusterDefaultVpcPublicSubnet1DefaultRouteA0A93C70",
    "FargateClusterDefaultVpcPublicSubnet1EIP0093A4E0",
    "FargateClusterDefaultVpcPublicSubnet1NATGatewayEC4DEB51",
    "FargateClusterDefaultVpcPublicSubnet1RouteTableC2D2B434",
    "FargateClusterDefaultVpcPublicSubnet1RouteTableAssociation43821F5B",
    "FargateClusterDefaultVpcPublicSubnet1Subnet96AFDABC",
    "FargateClusterDefaultVpcPublicSubnet2DefaultRouteABE51CF2",
    "FargateClusterDefaultVpcPublicSubnet2EIPA4C07B68",
    "FargateClusterDefaultVpcPublicSubnet2NATGateway77D6A579",
    "FargateClusterDefaultVpcPublicSubnet2RouteTableEDDB89D9",
    "FargateClusterDefaultVpcPublicSubnet2RouteTableAssociationCF18C87A",
    "FargateClusterDefaultVpcPublicSubnet2Subnet92A9CC93",
    "FargateClusterDefaultVpcE69D3A13",
    "FargateClusterDefaultVpcVPCGWA7F012E1"
   ]
  },
  "FargateClusterCreationRoleDefaultPolicy629049D0": {
   "Type": "AWS::IAM::Policy",
   "Properties": {
    "PolicyDocument": {
     "Statement": [
      {
       "Action": "iam:PassRole",
       "Effect": "Allow",
       "Resource": [
        {
         "Fn::GetAtt": [
          "FargateClusterRole8E36B33A",
          "Arn"
         ]
        },
        {
         "Fn::GetAtt": [
          "FargateClusterfargateprofiledefaultPodExecutionRole66F2610E",
          "Arn"
         ]
        }
       ]
      },
      {
       "Action": [
        "eks:CreateCluster",
        "eks:CreateFargateProfile",
        "eks:DeleteCluster",
        "eks:DescribeCluster",
        "eks:DescribeUpdate",
        "eks:TagResource",
        "eks:UntagResource",
        "eks:UpdateClusterConfig",
        "eks:UpdateClusterVersion"
       ],
       "Effect": "Allow",
       "Resource": "*"
      },
      {
       "Action": [
        "eks:DeleteFargateProfile",
        "eks:DescribeFargateProfile"
       ],
       "Effect": "Allow",
       "Resource": "*"
      },
      {
       "Action": [
        "ec2:DescribeDhcpOptions",
        "ec2:DescribeInstances",
        "ec2:DescribeNetworkInterfaces",
        "ec2:DescribeRouteTables",
        "ec2:DescribeSecurityGroups",
        "ec2:DescribeSubnets",
        "ec2:DescribeVpcs",
        "iam:CreateServiceLinkedRole",
        "iam:GetRole",
        "iam:listAttachedRolePolicies"
       ],
       "Effect": "Allow",
       "Resource": "*"
      }
     ],
     "Version": "2012-10-17"
    },
    "PolicyName": "FargateClusterCreationRoleDefaultPolicy629049D0",
    "Roles": [
     {
      "Ref": "FargateClusterCreationRole8C524AD8"
     }
    ]
   },
   "DependsOn": [
    "FargateClusterDefaultVpcIGWFD9278DA",
    "FargateClusterDefaultVpcPrivateSubnet1DefaultRouteE93D7B93",
    "FargateClusterDefaultVpcPrivateSubnet1RouteTableA42013EB",
    "FargateClusterDefaultVpcPrivateSubnet1RouteTableAssociationDC34627F",
    "FargateClusterDefaultVpcPrivateSubnet1Subnet50EA43AA",
    "FargateClusterDefaultVpcPrivateSubnet2DefaultRouteABCE20FF",
    "FargateClusterDefaultVpcPrivateSubnet2RouteTable1691B33C",
    "FargateClusterDefaultVpcPrivateSubnet2RouteTableAssociation6C0234FE",
    "FargateClusterDefaultVpcPrivateSubnet2Subnet0C9D6154",
    "FargateClusterDefaultVpcPublicSubnet1DefaultRouteA0A93C70",
    "FargateClusterDefaultVpcPublicSubnet1EIP0093A4E0",
    "FargateClusterDefaultVpcPublicSubnet1NATGatewayEC4DEB51",
    "FargateClusterDefaultVpcPublicSubnet1RouteTableC2D2B434",
    "FargateClusterDefaultVpcPublicSubnet1RouteTableAssociation43821F5B",
    "FargateClusterDefaultVpcPublicSubnet1Subnet96AFDABC",
    "FargateClusterDefaultVpcPublicSubnet2DefaultRouteABE51CF2",
    "FargateClusterDefaultVpcPublicSubnet2EIPA4C07B68",
    "FargateClusterDefaultVpcPublicSubnet2NATGateway77D6A579",
    "FargateClusterDefaultVpcPublicSubnet2RouteTableEDDB89D9",
    "FargateClusterDefaultVpcPublicSubnet2RouteTableAssociationCF18C87A",
    "FargateClusterDefaultVpcPublicSubnet2Subnet92A9CC93",
    "FargateClusterDefaultVpcE69D3A13",
    "FargateClusterDefaultVpcVPCGWA7F012E1"
   ]
  },
  "FargateCluster019F03E8": {
   "Type": "Custom::AWSCDK-EKS-Cluster",
   "Properties": {
    "ServiceToken": {
     "Fn::GetAtt": [
      "awscdkawseksClusterResourceProviderNestedStackawscdkawseksClusterResourceProviderNestedStackResource9827C454",
      "Outputs.awscdkeksfargateclustertestawscdkawseksClusterResourceProviderframeworkonEventC85EBDF3Arn"
     ]
    },
    "Config": {
     "version": "1.24",
     "roleArn": {
      "Fn::GetAtt": [
       "FargateClusterRole8E36B33A",
       "Arn"
      ]
     },
     "kubernetesNetworkConfig": {
      "ipFamily": "ipv4"
     },
     "resourcesVpcConfig": {
      "subnetIds": [
       {
        "Ref": "FargateClusterDefaultVpcPublicSubnet1Subnet96AFDABC"
       },
       {
        "Ref": "FargateClusterDefaultVpcPublicSubnet2Subnet92A9CC93"
       },
       {
        "Ref": "FargateClusterDefaultVpcPrivateSubnet1Subnet50EA43AA"
       },
       {
        "Ref": "FargateClusterDefaultVpcPrivateSubnet2Subnet0C9D6154"
       }
      ],
      "securityGroupIds": [
       {
        "Fn::GetAtt": [
         "FargateClusterControlPlaneSecurityGroup1021A150",
         "GroupId"
        ]
       }
      ],
      "endpointPublicAccess": true,
      "endpointPrivateAccess": true
     }
    },
    "AssumeRoleArn": {
     "Fn::GetAtt": [
      "FargateClusterCreationRole8C524AD8",
      "Arn"
     ]
    },
    "AttributesRevision": 2
   },
   "DependsOn": [
    "FargateClusterDefaultVpcIGWFD9278DA",
    "FargateClusterDefaultVpcPrivateSubnet1DefaultRouteE93D7B93",
    "FargateClusterDefaultVpcPrivateSubnet1RouteTableA42013EB",
    "FargateClusterDefaultVpcPrivateSubnet1RouteTableAssociationDC34627F",
    "FargateClusterDefaultVpcPrivateSubnet1Subnet50EA43AA",
    "FargateClusterDefaultVpcPrivateSubnet2DefaultRouteABCE20FF",
    "FargateClusterDefaultVpcPrivateSubnet2RouteTable1691B33C",
    "FargateClusterDefaultVpcPrivateSubnet2RouteTableAssociation6C0234FE",
    "FargateClusterDefaultVpcPrivateSubnet2Subnet0C9D6154",
    "FargateClusterDefaultVpcPublicSubnet1DefaultRouteA0A93C70",
    "FargateClusterDefaultVpcPublicSubnet1EIP0093A4E0",
    "FargateClusterDefaultVpcPublicSubnet1NATGatewayEC4DEB51",
    "FargateClusterDefaultVpcPublicSubnet1RouteTableC2D2B434",
    "FargateClusterDefaultVpcPublicSubnet1RouteTableAssociation43821F5B",
    "FargateClusterDefaultVpcPublicSubnet1Subnet96AFDABC",
    "FargateClusterDefaultVpcPublicSubnet2DefaultRouteABE51CF2",
    "FargateClusterDefaultVpcPublicSubnet2EIPA4C07B68",
    "FargateClusterDefaultVpcPublicSubnet2NATGateway77D6A579",
    "FargateClusterDefaultVpcPublicSubnet2RouteTableEDDB89D9",
    "FargateClusterDefaultVpcPublicSubnet2RouteTableAssociationCF18C87A",
    "FargateClusterDefaultVpcPublicSubnet2Subnet92A9CC93",
    "FargateClusterDefaultVpcE69D3A13",
    "FargateClusterDefaultVpcVPCGWA7F012E1",
    "FargateClusterCreationRoleDefaultPolicy629049D0",
    "FargateClusterCreationRole8C524AD8"
   ],
   "UpdateReplacePolicy": "Delete",
   "DeletionPolicy": "Delete"
  },
  "FargateClusterKubectlReadyBarrier93746934": {
   "Type": "AWS::SSM::Parameter",
   "Properties": {
    "Type": "String",
    "Value": "aws:cdk:eks:kubectl-ready"
   },
   "DependsOn": [
    "FargateClusterfargateprofiledefaultPodExecutionRole66F2610E",
    "FargateClusterfargateprofiledefault10E54561",
    "FargateClusterCreationRoleDefaultPolicy629049D0",
    "FargateClusterCreationRole8C524AD8",
    "FargateCluster019F03E8"
   ]
  },
  "FargateClusterCoreDnsComputeTypePatch711BF1B2": {
   "Type": "Custom::AWSCDK-EKS-KubernetesPatch",
   "Properties": {
    "ServiceToken": {
     "Fn::GetAtt": [
      "awscdkawseksKubectlProviderNestedStackawscdkawseksKubectlProviderNestedStackResourceA7AEBA6B",
      "Outputs.awscdkeksfargateclustertestawscdkawseksKubectlProviderframeworkonEvent33B2ACA4Arn"
     ]
    },
    "ResourceName": "deployment/coredns",
    "ResourceNamespace": "kube-system",
    "ApplyPatchJson": "{\"spec\":{\"template\":{\"metadata\":{\"annotations\":{\"eks.amazonaws.com/compute-type\":\"fargate\"}}}}}",
    "RestorePatchJson": "{\"spec\":{\"template\":{\"metadata\":{\"annotations\":{\"eks.amazonaws.com/compute-type\":\"ec2\"}}}}}",
    "ClusterName": {
     "Ref": "FargateCluster019F03E8"
    },
    "RoleArn": {
     "Fn::GetAtt": [
      "FargateClusterCreationRole8C524AD8",
      "Arn"
     ]
    },
    "PatchType": "strategic"
   },
   "DependsOn": [
    "FargateClusterKubectlReadyBarrier93746934"
   ],
   "UpdateReplacePolicy": "Delete",
   "DeletionPolicy": "Delete"
  },
  "FargateClusterfargateprofiledefaultPodExecutionRole66F2610E": {
   "Type": "AWS::IAM::Role",
   "Properties": {
    "AssumeRolePolicyDocument": {
     "Statement": [
      {
       "Action": "sts:AssumeRole",
       "Effect": "Allow",
       "Principal": {
        "Service": "eks-fargate-pods.amazonaws.com"
       }
      }
     ],
     "Version": "2012-10-17"
    },
    "ManagedPolicyArns": [
     {
      "Fn::Join": [
       "",
       [
        "arn:",
        {
         "Ref": "AWS::Partition"
        },
        ":iam::aws:policy/AmazonEKSFargatePodExecutionRolePolicy"
       ]
      ]
     }
    ]
   }
  },
  "FargateClusterfargateprofiledefault10E54561": {
   "Type": "Custom::AWSCDK-EKS-FargateProfile",
   "Properties": {
    "ServiceToken": {
     "Fn::GetAtt": [
      "awscdkawseksClusterResourceProviderNestedStackawscdkawseksClusterResourceProviderNestedStackResource9827C454",
      "Outputs.awscdkeksfargateclustertestawscdkawseksClusterResourceProviderframeworkonEventC85EBDF3Arn"
     ]
    },
    "AssumeRoleArn": {
     "Fn::GetAtt": [
      "FargateClusterCreationRole8C524AD8",
      "Arn"
     ]
    },
    "Config": {
     "clusterName": {
      "Ref": "FargateCluster019F03E8"
     },
     "podExecutionRoleArn": {
      "Fn::GetAtt": [
       "FargateClusterfargateprofiledefaultPodExecutionRole66F2610E",
       "Arn"
      ]
     },
     "selectors": [
      {
       "namespace": "default"
      },
      {
       "namespace": "kube-system"
      }
     ]
    }
   },
   "UpdateReplacePolicy": "Delete",
   "DeletionPolicy": "Delete"
  },
  "FargateClusterAwsAuthmanifest1F7A5553": {
   "Type": "Custom::AWSCDK-EKS-KubernetesResource",
   "Properties": {
    "ServiceToken": {
     "Fn::GetAtt": [
      "awscdkawseksKubectlProviderNestedStackawscdkawseksKubectlProviderNestedStackResourceA7AEBA6B",
      "Outputs.awscdkeksfargateclustertestawscdkawseksKubectlProviderframeworkonEvent33B2ACA4Arn"
     ]
    },
    "Manifest": {
     "Fn::Join": [
      "",
      [
       "[{\"apiVersion\":\"v1\",\"kind\":\"ConfigMap\",\"metadata\":{\"name\":\"aws-auth\",\"namespace\":\"kube-system\"},\"data\":{\"mapRoles\":\"[{\\\"rolearn\\\":\\\"",
       {
        "Fn::GetAtt": [
         "FargateClusterfargateprofiledefaultPodExecutionRole66F2610E",
         "Arn"
        ]
       },
       "\\\",\\\"username\\\":\\\"system:node:{{SessionName}}\\\",\\\"groups\\\":[\\\"system:bootstrappers\\\",\\\"system:nodes\\\",\\\"system:node-proxier\\\"]}]\",\"mapUsers\":\"[]\",\"mapAccounts\":\"[]\"}}]"
      ]
     ]
    },
    "ClusterName": {
     "Ref": "FargateCluster019F03E8"
    },
    "RoleArn": {
     "Fn::GetAtt": [
      "FargateClusterCreationRole8C524AD8",
      "Arn"
     ]
    },
    "Overwrite": true
   },
   "DependsOn": [
    "FargateClusterKubectlReadyBarrier93746934"
   ],
   "UpdateReplacePolicy": "Delete",
   "DeletionPolicy": "Delete"
  },
  "awscdkawseksClusterResourceProviderNestedStackawscdkawseksClusterResourceProviderNestedStackResource9827C454": {
   "Type": "AWS::CloudFormation::Stack",
   "Properties": {
    "TemplateURL": {
     "Fn::Join": [
      "",
      [
       "https://s3.",
       {
        "Ref": "AWS::Region"
       },
       ".",
       {
        "Ref": "AWS::URLSuffix"
       },
       "/",
       {
        "Fn::Sub": "cdk-hnb659fds-assets-${AWS::AccountId}-${AWS::Region}"
       },
       "/82715ea785ee76101b617297033a4163e237c444a481a9ca9fde9c08dac51fd4.json"
      ]
     ]
    }
   },
   "UpdateReplacePolicy": "Delete",
   "DeletionPolicy": "Delete"
  },
  "awscdkawseksKubectlProviderNestedStackawscdkawseksKubectlProviderNestedStackResourceA7AEBA6B": {
   "Type": "AWS::CloudFormation::Stack",
   "Properties": {
<<<<<<< HEAD
    "TemplateURL": {
     "Fn::Join": [
      "",
      [
       "https://s3.",
       {
        "Ref": "AWS::Region"
       },
       ".",
       {
        "Ref": "AWS::URLSuffix"
       },
       "/",
       {
        "Fn::Sub": "cdk-hnb659fds-assets-${AWS::AccountId}-${AWS::Region}"
       },
       "/9f5d715ade59169299a1918a13646eee514d2b8a0ec34831d76a518221ab4a7c.json"
      ]
     ]
    },
=======
>>>>>>> c575dded
    "Parameters": {
     "referencetoawscdkeksfargateclustertestKubectlLayer821D4586Ref": {
      "Ref": "KubectlLayer600207B5"
     },
     "referencetoawscdkeksfargateclustertestFargateClusterKubectlHandlerRole4192664CArn": {
      "Fn::GetAtt": [
       "FargateClusterKubectlHandlerRole93DCDA21",
       "Arn"
      ]
     },
     "referencetoawscdkeksfargateclustertestFargateClusterDefaultVpcPrivateSubnet1Subnet0278E6BCRef": {
      "Ref": "FargateClusterDefaultVpcPrivateSubnet1Subnet50EA43AA"
     },
     "referencetoawscdkeksfargateclustertestFargateClusterDefaultVpcPrivateSubnet2Subnet1F1EC575Ref": {
      "Ref": "FargateClusterDefaultVpcPrivateSubnet2Subnet0C9D6154"
     },
     "referencetoawscdkeksfargateclustertestFargateCluster8588769EClusterSecurityGroupId": {
      "Fn::GetAtt": [
       "FargateCluster019F03E8",
       "ClusterSecurityGroupId"
      ]
     }
    },
    "TemplateURL": {
     "Fn::Join": [
      "",
      [
       "https://s3.",
       {
        "Ref": "AWS::Region"
       },
       ".",
       {
        "Ref": "AWS::URLSuffix"
       },
       "/",
       {
        "Fn::Sub": "cdk-hnb659fds-assets-${AWS::AccountId}-${AWS::Region}"
       },
       "/762af9a2a5af4cb340a1c0a540f210386fe9119cc7ba05dbfbc4391ae2fdeb1b.json"
      ]
     ]
    }
   },
   "DependsOn": [
    "FargateClusterDefaultVpcPrivateSubnet1DefaultRouteE93D7B93",
    "FargateClusterDefaultVpcPrivateSubnet1RouteTableAssociationDC34627F",
    "FargateClusterDefaultVpcPrivateSubnet2DefaultRouteABCE20FF",
    "FargateClusterDefaultVpcPrivateSubnet2RouteTableAssociation6C0234FE",
    "FargateClusterKubectlHandlerRoleDefaultPolicy3F5DBBB0",
    "FargateClusterKubectlHandlerRole93DCDA21"
   ],
   "UpdateReplacePolicy": "Delete",
   "DeletionPolicy": "Delete"
  }
 },
 "Conditions": {
  "FargateClusterHasEcrPublic3641FEA6": {
   "Fn::Equals": [
    {
     "Ref": "AWS::Partition"
    },
    "aws"
   ]
  }
 },
 "Parameters": {
  "BootstrapVersion": {
   "Type": "AWS::SSM::Parameter::Value<String>",
   "Default": "/cdk-bootstrap/hnb659fds/version",
   "Description": "Version of the CDK Bootstrap resources in this environment, automatically retrieved from SSM Parameter Store. [cdk:skip]"
  }
 },
 "Rules": {
  "CheckBootstrapVersion": {
   "Assertions": [
    {
     "Assert": {
      "Fn::Not": [
       {
        "Fn::Contains": [
         [
          "1",
          "2",
          "3",
          "4",
          "5"
         ],
         {
          "Ref": "BootstrapVersion"
         }
        ]
       }
      ]
     },
     "AssertDescription": "CDK bootstrap stack version 6 required. Please run 'cdk bootstrap' with a recent version of the CDK CLI."
    }
   ]
  }
 }
}<|MERGE_RESOLUTION|>--- conflicted
+++ resolved
@@ -1038,29 +1038,6 @@
   "awscdkawseksKubectlProviderNestedStackawscdkawseksKubectlProviderNestedStackResourceA7AEBA6B": {
    "Type": "AWS::CloudFormation::Stack",
    "Properties": {
-<<<<<<< HEAD
-    "TemplateURL": {
-     "Fn::Join": [
-      "",
-      [
-       "https://s3.",
-       {
-        "Ref": "AWS::Region"
-       },
-       ".",
-       {
-        "Ref": "AWS::URLSuffix"
-       },
-       "/",
-       {
-        "Fn::Sub": "cdk-hnb659fds-assets-${AWS::AccountId}-${AWS::Region}"
-       },
-       "/9f5d715ade59169299a1918a13646eee514d2b8a0ec34831d76a518221ab4a7c.json"
-      ]
-     ]
-    },
-=======
->>>>>>> c575dded
     "Parameters": {
      "referencetoawscdkeksfargateclustertestKubectlLayer821D4586Ref": {
       "Ref": "KubectlLayer600207B5"
