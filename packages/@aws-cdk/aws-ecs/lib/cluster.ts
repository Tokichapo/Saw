import autoscaling = require('@aws-cdk/aws-autoscaling');
import cloudwatch = require ('@aws-cdk/aws-cloudwatch');
import ec2 = require('@aws-cdk/aws-ec2');
import iam = require('@aws-cdk/aws-iam');
import cloudmap = require('@aws-cdk/aws-servicediscovery');
import cdk = require('@aws-cdk/cdk');
import { InstanceDrainHook } from './drain-hook/instance-drain-hook';
import { CfnCluster } from './ecs.generated';

/**
 * Properties to define an ECS cluster
 */
export interface ClusterProps {
  /**
   * A name for the cluster.
   *
   * @default CloudFormation-generated name
   */
  readonly clusterName?: string;

  /**
   * The VPC where your ECS instances will be running or your ENIs will be deployed
   */
  readonly vpc: ec2.IVpcNetwork;
}

/**
 * A container cluster that runs on your EC2 instances
 */
export class Cluster extends cdk.Construct implements ICluster {
  /**
   * Import an existing cluster
   */
  public static import(scope: cdk.Construct, id: string, props: ClusterImportProps): ICluster {
    return new ImportedCluster(scope, id, props);
  }

  /**
   * Connections manager for the EC2 cluster
   */
  public readonly connections: ec2.Connections = new ec2.Connections();

  /**
   * The VPC this cluster was created in.
   */
  public readonly vpc: ec2.IVpcNetwork;

  /**
   * The ARN of this cluster
   */
  public readonly clusterArn: string;

  /**
   * The name of this cluster
   */
  public readonly clusterName: string;

  /**
   * The service discovery namespace created in this cluster
   */
  private _defaultNamespace?: cloudmap.INamespace;

  /**
   * Whether the cluster has EC2 capacity associated with it
   */
  private _hasEc2Capacity: boolean = false;

  constructor(scope: cdk.Construct, id: string, props: ClusterProps) {
    super(scope, id);

    const cluster = new CfnCluster(this, 'Resource', {clusterName: props.clusterName});

    this.vpc = props.vpc;
    this.clusterArn = cluster.clusterArn;
    this.clusterName = cluster.clusterName;
  }

  /**
   * Add an AWS Cloud Map DNS namespace for this cluster.
   * NOTE: HttpNamespaces are not supported, as ECS always requires a DNSConfig when registering an instance to a Cloud
   * Map service.
   */
  public addDefaultCloudMapNamespace(options: NamespaceOptions): cloudmap.INamespace {
    if (this._defaultNamespace !== undefined) {
      throw new Error("Can only add default namespace once.");
    }

    const namespaceType = options.type !== undefined
      ? options.type
<<<<<<< HEAD
      : cloudmap.NamespaceType.DnsPrivate;

    const sdNamespace = namespaceType === cloudmap.NamespaceType.DnsPrivate ?
=======
      : NamespaceType.PrivateDns;

    const sdNamespace = namespaceType === NamespaceType.PrivateDns ?
>>>>>>> b73d2e90
      new cloudmap.PrivateDnsNamespace(this, 'DefaultServiceDiscoveryNamespace', {
        name: options.name,
        vpc: this.vpc
      }) :
      new cloudmap.PublicDnsNamespace(this, 'DefaultServiceDiscoveryNamespace', {
        name: options.name,
      });

    this._defaultNamespace = sdNamespace;

    return sdNamespace;
  }

  /**
   * Getter for namespace added to cluster
   */
  public defaultNamespace(): cloudmap.INamespace | undefined {
    return this._defaultNamespace;
  }

  /**
   * Add a default-configured AutoScalingGroup running the ECS-optimized AMI to this Cluster
   *
   * Returns the AutoScalingGroup so you can add autoscaling settings to it.
   */
  public addCapacity(id: string, options: AddCapacityOptions): autoscaling.AutoScalingGroup {
    const autoScalingGroup = new autoscaling.AutoScalingGroup(this, id, {
      ...options,
      vpc: this.vpc,
      machineImage: new EcsOptimizedAmi(),
      updateType: options.updateType || autoscaling.UpdateType.ReplacingUpdate,
      instanceType: options.instanceType,
    });

    this.addAutoScalingGroup(autoScalingGroup, options);

    return autoScalingGroup;
  }

  /**
   * Add compute capacity to this ECS cluster in the form of an AutoScalingGroup
   */
  public addAutoScalingGroup(autoScalingGroup: autoscaling.AutoScalingGroup, options: AddAutoScalingGroupCapacityOptions = {}) {
    this._hasEc2Capacity = true;
    this.connections.connections.addSecurityGroup(...autoScalingGroup.connections.securityGroups);

    // Tie instances to cluster
    autoScalingGroup.addUserData(`echo ECS_CLUSTER=${this.clusterName} >> /etc/ecs/ecs.config`);

    if (!options.containersAccessInstanceRole) {
      // Deny containers access to instance metadata service
      // Source: https://docs.aws.amazon.com/AmazonECS/latest/developerguide/instance_IAM_role.html
      autoScalingGroup.addUserData('sudo iptables --insert FORWARD 1 --in-interface docker+ --destination 169.254.169.254/32 --jump DROP');
      autoScalingGroup.addUserData('sudo service iptables save');
      // The following is only for AwsVpc networking mode, but doesn't hurt for the other modes.
      autoScalingGroup.addUserData('echo ECS_AWSVPC_BLOCK_IMDS=true >> /etc/ecs/ecs.config');
    }

    // ECS instances must be able to do these things
    // Source: https://docs.aws.amazon.com/AmazonECS/latest/developerguide/instance_IAM_role.html
    autoScalingGroup.addToRolePolicy(new iam.PolicyStatement().addActions(
      "ecs:CreateCluster",
      "ecs:DeregisterContainerInstance",
      "ecs:DiscoverPollEndpoint",
      "ecs:Poll",
      "ecs:RegisterContainerInstance",
      "ecs:StartTelemetrySession",
      "ecs:Submit*",
      "ecr:GetAuthorizationToken",
      "logs:CreateLogStream",
      "logs:PutLogEvents"
    ).addAllResources());

    // 0 disables, otherwise forward to underlying implementation which picks the sane default
    if (options.taskDrainTimeSeconds !== 0) {
      new InstanceDrainHook(autoScalingGroup, 'DrainECSHook', {
        autoScalingGroup,
        cluster: this,
        drainTimeSec: options.taskDrainTimeSeconds
      });
    }
  }

  /**
   * Whether the cluster has EC2 capacity associated with it
   */
  public get hasEc2Capacity(): boolean {
    return this._hasEc2Capacity;
  }

  /**
   * Export the Cluster
   */
  public export(): ClusterImportProps {
    return {
      clusterName: new cdk.CfnOutput(this, 'ClusterName', { value: this.clusterName }).makeImportValue().toString(),
      clusterArn: this.clusterArn,
      vpc: this.vpc.export(),
      securityGroups: this.connections.securityGroups.map(sg => sg.export()),
      hasEc2Capacity: this.hasEc2Capacity,
      defaultNamespace: this._defaultNamespace && this._defaultNamespace.export(),
    };
  }

  /**
   * Metric for cluster CPU reservation
   *
   * @default average over 5 minutes
   */
  public metricCpuReservation(props?: cloudwatch.MetricCustomization): cloudwatch.Metric {
    return this.metric('CPUReservation', props);
  }

  /**
   * Metric for cluster Memory reservation
   *
   * @default average over 5 minutes
   */
  public metricMemoryReservation(props?: cloudwatch.MetricCustomization): cloudwatch.Metric {
    return this.metric('MemoryReservation', props );
  }

  /**
   * Return the given named metric for this Cluster
   */
  public metric(metricName: string, props?: cloudwatch.MetricCustomization): cloudwatch.Metric {
    return new cloudwatch.Metric({
      namespace: 'AWS/ECS',
      metricName,
      dimensions: { ClusterName: this.clusterName },
      ...props
    });
  }
}

export interface EcsOptimizedAmiProps {
  /**
   * What generation of Amazon Linux to use
   *
   * @default AmazonLinux
   */
  readonly generation?: ec2.AmazonLinuxGeneration;
}

/**
 * Construct a Linux machine image from the latest ECS Optimized AMI published in SSM
 */
export class EcsOptimizedAmi implements ec2.IMachineImageSource {
  private readonly generation: ec2.AmazonLinuxGeneration;
  private readonly amiParameterName: string;

  constructor(props?: EcsOptimizedAmiProps) {
    this.generation = (props && props.generation) || ec2.AmazonLinuxGeneration.AmazonLinux;
    if (this.generation === ec2.AmazonLinuxGeneration.AmazonLinux2) {
      this.amiParameterName = "/aws/service/ecs/optimized-ami/amazon-linux-2/recommended";
    } else {
      this.amiParameterName = "/aws/service/ecs/optimized-ami/amazon-linux/recommended";
    }
  }

  /**
   * Return the correct image
   */
  public getImage(scope: cdk.Construct): ec2.MachineImage {
    const ssmProvider = new cdk.SSMParameterProvider(scope, {
      parameterName: this.amiParameterName
    });

    const json = ssmProvider.parameterValue("{\"image_id\": \"\"}");
    const ami = JSON.parse(json).image_id;

    return new ec2.MachineImage(ami, new ec2.LinuxOS());
  }
}

/**
 * An ECS cluster
 */
export interface ICluster extends cdk.IConstruct {
  /**
   * Name of the cluster
   */
  readonly clusterName: string;

  /**
   * The ARN of this cluster
   */
  readonly clusterArn: string;

  /**
   * VPC that the cluster instances are running in
   */
  readonly vpc: ec2.IVpcNetwork;

  /**
   * Connections manager of the cluster instances
   */
  readonly connections: ec2.Connections;

  /**
   * Whether the cluster has EC2 capacity associated with it
   */
  readonly hasEc2Capacity: boolean;

  /**
   * Getter for Cloudmap namespace created in the cluster
   */
  defaultNamespace(): cloudmap.INamespace | undefined;

  /**
   * Export the Cluster
   */
  export(): ClusterImportProps;
}

/**
 * Properties to import an ECS cluster
 */
export interface ClusterImportProps {
  /**
   * Name of the cluster
   */
  readonly clusterName: string;

  /**
   * ARN of the cluster
   *
   * @default Derived from clusterName
   */
  readonly clusterArn?: string;

  /**
   * VPC that the cluster instances are running in
   */
  readonly vpc: ec2.VpcNetworkImportProps;

  /**
   * Security group of the cluster instances
   */
  readonly securityGroups: ec2.SecurityGroupImportProps[];

  /**
   * Whether the given cluster has EC2 capacity
   *
   * @default true
   */
  readonly hasEc2Capacity?: boolean;

  /**
   * Default namespace properties
   *
   * @default - No default namespace
   */
  readonly defaultNamespace?: cloudmap.NamespaceImportProps;
}

/**
 * An Cluster that has been imported
 */
class ImportedCluster extends cdk.Construct implements ICluster {
  /**
   * Name of the cluster
   */
  public readonly clusterName: string;

  /**
   * ARN of the cluster
   */
  public readonly clusterArn: string;

  /**
   * VPC that the cluster instances are running in
   */
  public readonly vpc: ec2.IVpcNetwork;

  /**
   * Security group of the cluster instances
   */
  public readonly connections = new ec2.Connections();

  /**
   * Whether the cluster has EC2 capacity
   */
  public readonly hasEc2Capacity: boolean;

  /**
   * Cloudmap namespace created in the cluster
   */
<<<<<<< HEAD
  private _defaultNamespace?: cloudmap.INamespace;
=======
  private _defaultNamespace: cloudmap.INamespace;
>>>>>>> b73d2e90

  constructor(scope: cdk.Construct, id: string, private readonly props: ClusterImportProps) {
    super(scope, id);
    this.clusterName = props.clusterName;
    this.vpc = ec2.VpcNetwork.import(this, "vpc", props.vpc);
    this.hasEc2Capacity = props.hasEc2Capacity !== false;
    this._defaultNamespace = props.defaultNamespace && cloudmap.Namespace.import(this, 'Namespace', props.defaultNamespace);

    this.clusterArn = props.clusterArn !== undefined ? props.clusterArn : this.node.stack.formatArn({
      service: 'ecs',
      resource: 'cluster',
      resourceName: props.clusterName,
    });

    let i = 1;
    for (const sgProps of props.securityGroups) {
      this.connections.addSecurityGroup(ec2.SecurityGroup.import(this, `SecurityGroup${i}`, sgProps));
      i++;
    }
  }

  public defaultNamespace(): cloudmap.INamespace | undefined {
    return this._defaultNamespace;
  }

  public export() {
    return this.props;
  }
}

/**
 * Properties for adding an autoScalingGroup
 */
export interface AddAutoScalingGroupCapacityOptions {
  /**
   * Whether or not the containers can access the instance role
   *
   * @default false
   */
  readonly containersAccessInstanceRole?: boolean;

  /**
   * Give tasks this many seconds to complete when instances are being scaled in.
   *
   * Task draining adds a Lambda and a Lifecycle hook to your AutoScalingGroup
   * that will delay instance termination until all ECS tasks have drained from
   * the instance.
   *
   * Set to 0 to disable task draining.
   *
   * @default 300
   */
  readonly taskDrainTimeSeconds?: number;
}

/**
 * Properties for adding autoScalingGroup
 */
export interface AddCapacityOptions extends AddAutoScalingGroupCapacityOptions, autoscaling.CommonAutoScalingGroupProps {
  /**
   * The type of EC2 instance to launch into your Autoscaling Group
   */
  readonly instanceType: ec2.InstanceType;
}

export interface NamespaceOptions {
  /**
   * The domain name for the namespace, such as foo.com
   */
  readonly name: string;

  /**
   * The type of CloudMap Namespace to create in your cluster
   *
   * @default PrivateDns
   */
<<<<<<< HEAD
  readonly type?: cloudmap.NamespaceType.DnsPrivate | cloudmap.NamespaceType.DnsPublic;
=======
  readonly type?: NamespaceType
>>>>>>> b73d2e90

  /**
   * The Amazon VPC that you want to associate the namespace with. Required for Private DNS namespaces
   *
   * @default VPC of the cluster for Private DNS Namespace, otherwise none
   */
  readonly vpc?: ec2.IVpcNetwork;
<<<<<<< HEAD
=======
}

export enum NamespaceType {
  PrivateDns = cloudmap.NamespaceType.DnsPrivate,
  PublicDns = cloudmap.NamespaceType.DnsPublic
>>>>>>> b73d2e90
}<|MERGE_RESOLUTION|>--- conflicted
+++ resolved
@@ -87,15 +87,9 @@
 
     const namespaceType = options.type !== undefined
       ? options.type
-<<<<<<< HEAD
       : cloudmap.NamespaceType.DnsPrivate;
 
     const sdNamespace = namespaceType === cloudmap.NamespaceType.DnsPrivate ?
-=======
-      : NamespaceType.PrivateDns;
-
-    const sdNamespace = namespaceType === NamespaceType.PrivateDns ?
->>>>>>> b73d2e90
       new cloudmap.PrivateDnsNamespace(this, 'DefaultServiceDiscoveryNamespace', {
         name: options.name,
         vpc: this.vpc
@@ -112,7 +106,7 @@
   /**
    * Getter for namespace added to cluster
    */
-  public defaultNamespace(): cloudmap.INamespace | undefined {
+  public get defaultNamespace(): cloudmap.INamespace | undefined {
     return this._defaultNamespace;
   }
 
@@ -303,7 +297,7 @@
   /**
    * Getter for Cloudmap namespace created in the cluster
    */
-  defaultNamespace(): cloudmap.INamespace | undefined;
+  readonly defaultNamespace?: cloudmap.INamespace;
 
   /**
    * Export the Cluster
@@ -384,11 +378,7 @@
   /**
    * Cloudmap namespace created in the cluster
    */
-<<<<<<< HEAD
   private _defaultNamespace?: cloudmap.INamespace;
-=======
-  private _defaultNamespace: cloudmap.INamespace;
->>>>>>> b73d2e90
 
   constructor(scope: cdk.Construct, id: string, private readonly props: ClusterImportProps) {
     super(scope, id);
@@ -410,7 +400,7 @@
     }
   }
 
-  public defaultNamespace(): cloudmap.INamespace | undefined {
+  public get defaultNamespace(): cloudmap.INamespace | undefined {
     return this._defaultNamespace;
   }
 
@@ -465,11 +455,7 @@
    *
    * @default PrivateDns
    */
-<<<<<<< HEAD
-  readonly type?: cloudmap.NamespaceType.DnsPrivate | cloudmap.NamespaceType.DnsPublic;
-=======
-  readonly type?: NamespaceType
->>>>>>> b73d2e90
+  readonly type?: NamespaceType;
 
   /**
    * The Amazon VPC that you want to associate the namespace with. Required for Private DNS namespaces
@@ -477,12 +463,9 @@
    * @default VPC of the cluster for Private DNS Namespace, otherwise none
    */
   readonly vpc?: ec2.IVpcNetwork;
-<<<<<<< HEAD
-=======
 }
 
 export enum NamespaceType {
   PrivateDns = cloudmap.NamespaceType.DnsPrivate,
   PublicDns = cloudmap.NamespaceType.DnsPublic
->>>>>>> b73d2e90
 }