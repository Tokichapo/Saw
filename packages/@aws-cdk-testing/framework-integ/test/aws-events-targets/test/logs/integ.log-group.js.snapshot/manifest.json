{
  "version": "36.0.0",
  "artifacts": {
    "log-group-events.assets": {
      "type": "cdk:asset-manifest",
      "properties": {
        "file": "log-group-events.assets.json",
        "requiresBootstrapStackVersion": 6,
        "bootstrapStackVersionSsmParameter": "/cdk-bootstrap/hnb659fds/version"
      }
    },
    "log-group-events": {
      "type": "aws:cloudformation:stack",
      "environment": "aws://unknown-account/unknown-region",
      "properties": {
        "templateFile": "log-group-events.template.json",
        "terminationProtection": false,
        "validateOnSynth": false,
        "assumeRoleArn": "arn:${AWS::Partition}:iam::${AWS::AccountId}:role/cdk-hnb659fds-deploy-role-${AWS::AccountId}-${AWS::Region}",
        "cloudFormationExecutionRoleArn": "arn:${AWS::Partition}:iam::${AWS::AccountId}:role/cdk-hnb659fds-cfn-exec-role-${AWS::AccountId}-${AWS::Region}",
<<<<<<< HEAD
        "stackTemplateAssetObjectUrl": "s3://cdk-hnb659fds-assets-${AWS::AccountId}-${AWS::Region}/bbce399c50745bd336475c78e6df208cb4ebc7f17b4154c0e794d7305b57d98e.json",
=======
        "stackTemplateAssetObjectUrl": "s3://cdk-hnb659fds-assets-${AWS::AccountId}-${AWS::Region}/d8b977e61d208f873ba7c81d1f513c407dd23aefce23ff6dd4e9314a0cad9137.json",
>>>>>>> 65d4f1a7
        "requiresBootstrapStackVersion": 6,
        "bootstrapStackVersionSsmParameter": "/cdk-bootstrap/hnb659fds/version",
        "additionalDependencies": [
          "log-group-events.assets"
        ],
        "lookupRole": {
          "arn": "arn:${AWS::Partition}:iam::${AWS::AccountId}:role/cdk-hnb659fds-lookup-role-${AWS::AccountId}-${AWS::Region}",
          "requiresBootstrapStackVersion": 8,
          "bootstrapStackVersionSsmParameter": "/cdk-bootstrap/hnb659fds/version"
        }
      },
      "dependencies": [
        "log-group-events.assets"
      ],
      "metadata": {
        "/log-group-events/log-group/Resource": [
          {
            "type": "aws:cdk:logicalId",
            "data": "loggroupB02AAEB1"
          }
        ],
        "/log-group-events/log-group2/Resource": [
          {
            "type": "aws:cdk:logicalId",
            "data": "loggroup2F19C5C9B"
          }
        ],
        "/log-group-events/log-group-imported/Resource": [
          {
            "type": "aws:cdk:logicalId",
            "data": "loggroupimportedD91682B5"
          }
        ],
        "/log-group-events/Timer/Resource": [
          {
            "type": "aws:cdk:logicalId",
            "data": "TimerBF6F831F"
          }
        ],
        "/log-group-events/EventsLogGroupPolicyloggroupeventsTimerC63340B0": [
          {
            "type": "aws:cdk:warning",
            "data": "installLatestAwsSdk was not specified, and defaults to true. You probably do not want this. Set the global context flag '@aws-cdk/customresources:installLatestAwsSdkDefault' to false to switch this behavior off project-wide, or set the property explicitly to true if you know you need to call APIs that are not in Lambda's built-in SDK version. [ack: @aws-cdk/custom-resources:installLatestAwsSdkNotSpecified]"
          }
        ],
        "/log-group-events/EventsLogGroupPolicyloggroupeventsTimerC63340B0/Resource/Default": [
          {
            "type": "aws:cdk:logicalId",
            "data": "EventsLogGroupPolicyloggroupeventsTimerC63340B0C92153CD"
          }
        ],
        "/log-group-events/EventsLogGroupPolicyloggroupeventsTimerC63340B0/CustomResourcePolicy/Resource": [
          {
            "type": "aws:cdk:logicalId",
            "data": "EventsLogGroupPolicyloggroupeventsTimerC63340B0CustomResourcePolicy67B796AA"
          }
        ],
        "/log-group-events/LatestNodeRuntimeMap": [
          {
            "type": "aws:cdk:logicalId",
            "data": "LatestNodeRuntimeMap"
          }
        ],
        "/log-group-events/AWS679f53fac002430cb0da5b7982bd2287/ServiceRole/Resource": [
          {
            "type": "aws:cdk:logicalId",
            "data": "AWS679f53fac002430cb0da5b7982bd2287ServiceRoleC1EA0FF2"
          }
        ],
        "/log-group-events/AWS679f53fac002430cb0da5b7982bd2287/Resource": [
          {
            "type": "aws:cdk:logicalId",
            "data": "AWS679f53fac002430cb0da5b7982bd22872D164C4C"
          }
        ],
        "/log-group-events/CustomRule/Resource": [
          {
            "type": "aws:cdk:logicalId",
            "data": "CustomRuleB1CBBADE"
          }
        ],
        "/log-group-events/EventsLogGroupPolicyloggroupeventsCustomRule99E1EEF6": [
          {
            "type": "aws:cdk:warning",
            "data": "installLatestAwsSdk was not specified, and defaults to true. You probably do not want this. Set the global context flag '@aws-cdk/customresources:installLatestAwsSdkDefault' to false to switch this behavior off project-wide, or set the property explicitly to true if you know you need to call APIs that are not in Lambda's built-in SDK version. [ack: @aws-cdk/custom-resources:installLatestAwsSdkNotSpecified]"
          }
        ],
        "/log-group-events/EventsLogGroupPolicyloggroupeventsCustomRule99E1EEF6/Resource/Default": [
          {
            "type": "aws:cdk:logicalId",
            "data": "EventsLogGroupPolicyloggroupeventsCustomRule99E1EEF6C647CDBC"
          }
        ],
        "/log-group-events/EventsLogGroupPolicyloggroupeventsCustomRule99E1EEF6/CustomResourcePolicy/Resource": [
          {
            "type": "aws:cdk:logicalId",
            "data": "EventsLogGroupPolicyloggroupeventsCustomRule99E1EEF6CustomResourcePolicy361E9A96"
          }
        ],
        "/log-group-events/dlq/Resource": [
          {
            "type": "aws:cdk:logicalId",
            "data": "dlq09C78ACC"
          }
        ],
        "/log-group-events/Timer3/Resource": [
          {
            "type": "aws:cdk:logicalId",
            "data": "Timer30894E3BB"
          }
        ],
        "/log-group-events/EventsLogGroupPolicyloggroupeventsTimer37DF74C17": [
          {
            "type": "aws:cdk:warning",
            "data": "installLatestAwsSdk was not specified, and defaults to true. You probably do not want this. Set the global context flag '@aws-cdk/customresources:installLatestAwsSdkDefault' to false to switch this behavior off project-wide, or set the property explicitly to true if you know you need to call APIs that are not in Lambda's built-in SDK version. [ack: @aws-cdk/custom-resources:installLatestAwsSdkNotSpecified]"
          }
        ],
        "/log-group-events/EventsLogGroupPolicyloggroupeventsTimer37DF74C17/Resource/Default": [
          {
            "type": "aws:cdk:logicalId",
            "data": "EventsLogGroupPolicyloggroupeventsTimer37DF74C174B3D705D"
          }
        ],
        "/log-group-events/EventsLogGroupPolicyloggroupeventsTimer37DF74C17/CustomResourcePolicy/Resource": [
          {
            "type": "aws:cdk:logicalId",
            "data": "EventsLogGroupPolicyloggroupeventsTimer37DF74C17CustomResourcePolicyAE930E1E"
          }
        ],
        "/log-group-events/Exports/Output{\"Ref\":\"loggroup2F19C5C9B\"}": [
          {
            "type": "aws:cdk:logicalId",
            "data": "ExportsOutputRefloggroup2F19C5C9B4F4C6918"
          }
        ],
        "/log-group-events/BootstrapVersion": [
          {
            "type": "aws:cdk:logicalId",
            "data": "BootstrapVersion"
          }
        ],
        "/log-group-events/CheckBootstrapVersion": [
          {
            "type": "aws:cdk:logicalId",
            "data": "CheckBootstrapVersion"
          }
        ]
      },
      "displayName": "log-group-events"
    },
    "LogGroupDefaultTestDeployAssert353EE07A.assets": {
      "type": "cdk:asset-manifest",
      "properties": {
        "file": "LogGroupDefaultTestDeployAssert353EE07A.assets.json",
        "requiresBootstrapStackVersion": 6,
        "bootstrapStackVersionSsmParameter": "/cdk-bootstrap/hnb659fds/version"
      }
    },
    "LogGroupDefaultTestDeployAssert353EE07A": {
      "type": "aws:cloudformation:stack",
      "environment": "aws://unknown-account/unknown-region",
      "properties": {
        "templateFile": "LogGroupDefaultTestDeployAssert353EE07A.template.json",
        "terminationProtection": false,
        "validateOnSynth": false,
        "assumeRoleArn": "arn:${AWS::Partition}:iam::${AWS::AccountId}:role/cdk-hnb659fds-deploy-role-${AWS::AccountId}-${AWS::Region}",
        "cloudFormationExecutionRoleArn": "arn:${AWS::Partition}:iam::${AWS::AccountId}:role/cdk-hnb659fds-cfn-exec-role-${AWS::AccountId}-${AWS::Region}",
<<<<<<< HEAD
        "stackTemplateAssetObjectUrl": "s3://cdk-hnb659fds-assets-${AWS::AccountId}-${AWS::Region}/8d79bcbb2d5b25ba8359c63de034953bb84b072b0945daddbfe9b9396e9ce977.json",
=======
        "stackTemplateAssetObjectUrl": "s3://cdk-hnb659fds-assets-${AWS::AccountId}-${AWS::Region}/8f7022f160424e3c553fa910fdd241e92cdefd16dbf270c4d7b0916b56d9dea3.json",
>>>>>>> 65d4f1a7
        "requiresBootstrapStackVersion": 6,
        "bootstrapStackVersionSsmParameter": "/cdk-bootstrap/hnb659fds/version",
        "additionalDependencies": [
          "LogGroupDefaultTestDeployAssert353EE07A.assets"
        ],
        "lookupRole": {
          "arn": "arn:${AWS::Partition}:iam::${AWS::AccountId}:role/cdk-hnb659fds-lookup-role-${AWS::AccountId}-${AWS::Region}",
          "requiresBootstrapStackVersion": 8,
          "bootstrapStackVersionSsmParameter": "/cdk-bootstrap/hnb659fds/version"
        }
      },
      "dependencies": [
        "log-group-events",
        "LogGroupDefaultTestDeployAssert353EE07A.assets"
      ],
      "metadata": {
<<<<<<< HEAD
        "/LogGroup/DefaultTest/DeployAssert/AwsApiCallEventBridgeputEvents122ceb8b58f43a28ffed54ef30134793/Default/Default": [
          {
            "type": "aws:cdk:logicalId",
            "data": "AwsApiCallEventBridgeputEvents122ceb8b58f43a28ffed54ef30134793"
=======
        "/LogGroup/DefaultTest/DeployAssert/AwsApiCallEventBridgeputEvents178e28f32745b8816df84fff8114eee3/Default/Default": [
          {
            "type": "aws:cdk:logicalId",
            "data": "AwsApiCallEventBridgeputEvents178e28f32745b8816df84fff8114eee3"
>>>>>>> 65d4f1a7
          }
        ],
        "/LogGroup/DefaultTest/DeployAssert/SingletonFunction1488541a7b23466481b69b4408076b81/Role": [
          {
            "type": "aws:cdk:logicalId",
            "data": "SingletonFunction1488541a7b23466481b69b4408076b81Role37ABCE73"
          }
        ],
        "/LogGroup/DefaultTest/DeployAssert/SingletonFunction1488541a7b23466481b69b4408076b81/Handler": [
          {
            "type": "aws:cdk:logicalId",
            "data": "SingletonFunction1488541a7b23466481b69b4408076b81HandlerCD40AE9F"
          }
        ],
<<<<<<< HEAD
        "/LogGroup/DefaultTest/DeployAssert/AwsApiCallCloudWatchLogsfilterLogEvents3768ebc29ab0d992712c2ff3a590644b/Default/Default": [
          {
            "type": "aws:cdk:logicalId",
            "data": "AwsApiCallCloudWatchLogsfilterLogEvents3768ebc29ab0d992712c2ff3a590644b"
          }
        ],
        "/LogGroup/DefaultTest/DeployAssert/AwsApiCallCloudWatchLogsfilterLogEvents3768ebc29ab0d992712c2ff3a590644b/AssertionResults": [
          {
            "type": "aws:cdk:logicalId",
            "data": "AssertionResultsAwsApiCallCloudWatchLogsfilterLogEvents3768ebc29ab0d992712c2ff3a590644b"
=======
        "/LogGroup/DefaultTest/DeployAssert/LatestNodeRuntimeMap": [
          {
            "type": "aws:cdk:logicalId",
            "data": "LatestNodeRuntimeMap"
          }
        ],
        "/LogGroup/DefaultTest/DeployAssert/AwsApiCallCloudWatchLogsfilterLogEventseaef5776675cd6c79c5d6547502ef065/Default/Default": [
          {
            "type": "aws:cdk:logicalId",
            "data": "AwsApiCallCloudWatchLogsfilterLogEventseaef5776675cd6c79c5d6547502ef065"
          }
        ],
        "/LogGroup/DefaultTest/DeployAssert/AwsApiCallCloudWatchLogsfilterLogEventseaef5776675cd6c79c5d6547502ef065/AssertionResults": [
          {
            "type": "aws:cdk:logicalId",
            "data": "AssertionResultsAwsApiCallCloudWatchLogsfilterLogEventseaef5776675cd6c79c5d6547502ef065"
          }
        ],
        "/LogGroup/DefaultTest/DeployAssert/AwsApiCallCloudWatchLogsdescribeResourcePolicies/Default/Default": [
          {
            "type": "aws:cdk:logicalId",
            "data": "AwsApiCallCloudWatchLogsdescribeResourcePolicies"
          }
        ],
        "/LogGroup/DefaultTest/DeployAssert/AwsApiCallCloudWatchLogsdescribeResourcePolicies/AssertionResults": [
          {
            "type": "aws:cdk:logicalId",
            "data": "AssertionResultsAwsApiCallCloudWatchLogsdescribeResourcePolicies"
>>>>>>> 65d4f1a7
          }
        ],
        "/LogGroup/DefaultTest/DeployAssert/BootstrapVersion": [
          {
            "type": "aws:cdk:logicalId",
            "data": "BootstrapVersion"
          }
        ],
        "/LogGroup/DefaultTest/DeployAssert/CheckBootstrapVersion": [
          {
            "type": "aws:cdk:logicalId",
            "data": "CheckBootstrapVersion"
          }
        ]
      },
      "displayName": "LogGroup/DefaultTest/DeployAssert"
    },
    "Tree": {
      "type": "cdk:tree",
      "properties": {
        "file": "tree.json"
      }
    }
  }
}<|MERGE_RESOLUTION|>--- conflicted
+++ resolved
@@ -18,11 +18,7 @@
         "validateOnSynth": false,
         "assumeRoleArn": "arn:${AWS::Partition}:iam::${AWS::AccountId}:role/cdk-hnb659fds-deploy-role-${AWS::AccountId}-${AWS::Region}",
         "cloudFormationExecutionRoleArn": "arn:${AWS::Partition}:iam::${AWS::AccountId}:role/cdk-hnb659fds-cfn-exec-role-${AWS::AccountId}-${AWS::Region}",
-<<<<<<< HEAD
         "stackTemplateAssetObjectUrl": "s3://cdk-hnb659fds-assets-${AWS::AccountId}-${AWS::Region}/bbce399c50745bd336475c78e6df208cb4ebc7f17b4154c0e794d7305b57d98e.json",
-=======
-        "stackTemplateAssetObjectUrl": "s3://cdk-hnb659fds-assets-${AWS::AccountId}-${AWS::Region}/d8b977e61d208f873ba7c81d1f513c407dd23aefce23ff6dd4e9314a0cad9137.json",
->>>>>>> 65d4f1a7
         "requiresBootstrapStackVersion": 6,
         "bootstrapStackVersionSsmParameter": "/cdk-bootstrap/hnb659fds/version",
         "additionalDependencies": [
@@ -190,11 +186,7 @@
         "validateOnSynth": false,
         "assumeRoleArn": "arn:${AWS::Partition}:iam::${AWS::AccountId}:role/cdk-hnb659fds-deploy-role-${AWS::AccountId}-${AWS::Region}",
         "cloudFormationExecutionRoleArn": "arn:${AWS::Partition}:iam::${AWS::AccountId}:role/cdk-hnb659fds-cfn-exec-role-${AWS::AccountId}-${AWS::Region}",
-<<<<<<< HEAD
         "stackTemplateAssetObjectUrl": "s3://cdk-hnb659fds-assets-${AWS::AccountId}-${AWS::Region}/8d79bcbb2d5b25ba8359c63de034953bb84b072b0945daddbfe9b9396e9ce977.json",
-=======
-        "stackTemplateAssetObjectUrl": "s3://cdk-hnb659fds-assets-${AWS::AccountId}-${AWS::Region}/8f7022f160424e3c553fa910fdd241e92cdefd16dbf270c4d7b0916b56d9dea3.json",
->>>>>>> 65d4f1a7
         "requiresBootstrapStackVersion": 6,
         "bootstrapStackVersionSsmParameter": "/cdk-bootstrap/hnb659fds/version",
         "additionalDependencies": [
@@ -211,17 +203,10 @@
         "LogGroupDefaultTestDeployAssert353EE07A.assets"
       ],
       "metadata": {
-<<<<<<< HEAD
         "/LogGroup/DefaultTest/DeployAssert/AwsApiCallEventBridgeputEvents122ceb8b58f43a28ffed54ef30134793/Default/Default": [
           {
             "type": "aws:cdk:logicalId",
             "data": "AwsApiCallEventBridgeputEvents122ceb8b58f43a28ffed54ef30134793"
-=======
-        "/LogGroup/DefaultTest/DeployAssert/AwsApiCallEventBridgeputEvents178e28f32745b8816df84fff8114eee3/Default/Default": [
-          {
-            "type": "aws:cdk:logicalId",
-            "data": "AwsApiCallEventBridgeputEvents178e28f32745b8816df84fff8114eee3"
->>>>>>> 65d4f1a7
           }
         ],
         "/LogGroup/DefaultTest/DeployAssert/SingletonFunction1488541a7b23466481b69b4408076b81/Role": [
@@ -236,7 +221,6 @@
             "data": "SingletonFunction1488541a7b23466481b69b4408076b81HandlerCD40AE9F"
           }
         ],
-<<<<<<< HEAD
         "/LogGroup/DefaultTest/DeployAssert/AwsApiCallCloudWatchLogsfilterLogEvents3768ebc29ab0d992712c2ff3a590644b/Default/Default": [
           {
             "type": "aws:cdk:logicalId",
@@ -247,36 +231,6 @@
           {
             "type": "aws:cdk:logicalId",
             "data": "AssertionResultsAwsApiCallCloudWatchLogsfilterLogEvents3768ebc29ab0d992712c2ff3a590644b"
-=======
-        "/LogGroup/DefaultTest/DeployAssert/LatestNodeRuntimeMap": [
-          {
-            "type": "aws:cdk:logicalId",
-            "data": "LatestNodeRuntimeMap"
-          }
-        ],
-        "/LogGroup/DefaultTest/DeployAssert/AwsApiCallCloudWatchLogsfilterLogEventseaef5776675cd6c79c5d6547502ef065/Default/Default": [
-          {
-            "type": "aws:cdk:logicalId",
-            "data": "AwsApiCallCloudWatchLogsfilterLogEventseaef5776675cd6c79c5d6547502ef065"
-          }
-        ],
-        "/LogGroup/DefaultTest/DeployAssert/AwsApiCallCloudWatchLogsfilterLogEventseaef5776675cd6c79c5d6547502ef065/AssertionResults": [
-          {
-            "type": "aws:cdk:logicalId",
-            "data": "AssertionResultsAwsApiCallCloudWatchLogsfilterLogEventseaef5776675cd6c79c5d6547502ef065"
-          }
-        ],
-        "/LogGroup/DefaultTest/DeployAssert/AwsApiCallCloudWatchLogsdescribeResourcePolicies/Default/Default": [
-          {
-            "type": "aws:cdk:logicalId",
-            "data": "AwsApiCallCloudWatchLogsdescribeResourcePolicies"
-          }
-        ],
-        "/LogGroup/DefaultTest/DeployAssert/AwsApiCallCloudWatchLogsdescribeResourcePolicies/AssertionResults": [
-          {
-            "type": "aws:cdk:logicalId",
-            "data": "AssertionResultsAwsApiCallCloudWatchLogsdescribeResourcePolicies"
->>>>>>> 65d4f1a7
           }
         ],
         "/LogGroup/DefaultTest/DeployAssert/BootstrapVersion": [
