{
  "version": "21.0.0",
  "files": {
    "dd8086b05eeea461708bd66ad140d8965ddf70c0e144af871d078fdbddf0a67d": {
      "source": {
        "path": "asset.dd8086b05eeea461708bd66ad140d8965ddf70c0e144af871d078fdbddf0a67d.zip",
        "packaging": "file"
      },
      "destinations": {
        "current_account-us-east-1": {
          "bucketName": "cdk-hnb659fds-assets-${AWS::AccountId}-us-east-1",
          "objectKey": "dd8086b05eeea461708bd66ad140d8965ddf70c0e144af871d078fdbddf0a67d.zip",
          "region": "us-east-1",
          "assumeRoleArn": "arn:${AWS::Partition}:iam::${AWS::AccountId}:role/cdk-hnb659fds-file-publishing-role-${AWS::AccountId}-us-east-1"
        }
      }
    },
    "ad44c2b0638f04871c889d78e71dea90ffae67b9cc4aa4366d5102db42435ee1": {
      "source": {
        "path": "asset.ad44c2b0638f04871c889d78e71dea90ffae67b9cc4aa4366d5102db42435ee1.zip",
        "packaging": "file"
      },
      "destinations": {
        "current_account-us-east-1": {
          "bucketName": "cdk-hnb659fds-assets-${AWS::AccountId}-us-east-1",
          "objectKey": "ad44c2b0638f04871c889d78e71dea90ffae67b9cc4aa4366d5102db42435ee1.zip",
          "region": "us-east-1",
          "assumeRoleArn": "arn:${AWS::Partition}:iam::${AWS::AccountId}:role/cdk-hnb659fds-file-publishing-role-${AWS::AccountId}-us-east-1"
        }
      }
    },
    "73edfa4462023915a2f13bf570acae05c5111817c606f9837f832152920ba517": {
      "source": {
        "path": "asset.73edfa4462023915a2f13bf570acae05c5111817c606f9837f832152920ba517",
        "packaging": "zip"
      },
      "destinations": {
        "current_account-us-east-1": {
          "bucketName": "cdk-hnb659fds-assets-${AWS::AccountId}-us-east-1",
          "objectKey": "73edfa4462023915a2f13bf570acae05c5111817c606f9837f832152920ba517.zip",
          "region": "us-east-1",
          "assumeRoleArn": "arn:${AWS::Partition}:iam::${AWS::AccountId}:role/cdk-hnb659fds-file-publishing-role-${AWS::AccountId}-us-east-1"
        }
      }
    },
    "7215c88dd3e638d28329d4538b36cdbfb54233a4d972181795814f8b904d1037": {
      "source": {
        "path": "asset.7215c88dd3e638d28329d4538b36cdbfb54233a4d972181795814f8b904d1037",
        "packaging": "zip"
      },
      "destinations": {
        "current_account-us-east-1": {
          "bucketName": "cdk-hnb659fds-assets-${AWS::AccountId}-us-east-1",
          "objectKey": "7215c88dd3e638d28329d4538b36cdbfb54233a4d972181795814f8b904d1037.zip",
          "region": "us-east-1",
          "assumeRoleArn": "arn:${AWS::Partition}:iam::${AWS::AccountId}:role/cdk-hnb659fds-file-publishing-role-${AWS::AccountId}-us-east-1"
        }
      }
    },
    "1f175bea1cef6137d882d0090f49e27e44bbb46a678a86fd5d6fb29ade070a33": {
      "source": {
        "path": "asset.1f175bea1cef6137d882d0090f49e27e44bbb46a678a86fd5d6fb29ade070a33",
        "packaging": "zip"
      },
      "destinations": {
        "current_account-us-east-1": {
          "bucketName": "cdk-hnb659fds-assets-${AWS::AccountId}-us-east-1",
          "objectKey": "1f175bea1cef6137d882d0090f49e27e44bbb46a678a86fd5d6fb29ade070a33.zip",
          "region": "us-east-1",
          "assumeRoleArn": "arn:${AWS::Partition}:iam::${AWS::AccountId}:role/cdk-hnb659fds-file-publishing-role-${AWS::AccountId}-us-east-1"
        }
      }
    },
    "5d8d1d0aacea23824c62f362e1e3c14b7dd14a31c71b53bfae4d14a6373c5510": {
      "source": {
        "path": "asset.5d8d1d0aacea23824c62f362e1e3c14b7dd14a31c71b53bfae4d14a6373c5510.zip",
        "packaging": "file"
      },
      "destinations": {
        "current_account-us-east-1": {
          "bucketName": "cdk-hnb659fds-assets-${AWS::AccountId}-us-east-1",
          "objectKey": "5d8d1d0aacea23824c62f362e1e3c14b7dd14a31c71b53bfae4d14a6373c5510.zip",
          "region": "us-east-1",
          "assumeRoleArn": "arn:${AWS::Partition}:iam::${AWS::AccountId}:role/cdk-hnb659fds-file-publishing-role-${AWS::AccountId}-us-east-1"
        }
      }
    },
    "d65fbdc11b108e0386ed8577c454d4544f6d4e7960f84a0d2e211478d6324dbf": {
      "source": {
        "path": "asset.d65fbdc11b108e0386ed8577c454d4544f6d4e7960f84a0d2e211478d6324dbf",
        "packaging": "zip"
      },
      "destinations": {
        "current_account-us-east-1": {
          "bucketName": "cdk-hnb659fds-assets-${AWS::AccountId}-us-east-1",
          "objectKey": "d65fbdc11b108e0386ed8577c454d4544f6d4e7960f84a0d2e211478d6324dbf.zip",
          "region": "us-east-1",
          "assumeRoleArn": "arn:${AWS::Partition}:iam::${AWS::AccountId}:role/cdk-hnb659fds-file-publishing-role-${AWS::AccountId}-us-east-1"
        }
      }
    },
    "56b85a7bb756e34ab12549549eb40d34151db41531599e8f2be6c04e8ae66057": {
      "source": {
        "path": "asset.56b85a7bb756e34ab12549549eb40d34151db41531599e8f2be6c04e8ae66057",
        "packaging": "zip"
      },
      "destinations": {
        "current_account-us-east-1": {
          "bucketName": "cdk-hnb659fds-assets-${AWS::AccountId}-us-east-1",
          "objectKey": "56b85a7bb756e34ab12549549eb40d34151db41531599e8f2be6c04e8ae66057.zip",
          "region": "us-east-1",
          "assumeRoleArn": "arn:${AWS::Partition}:iam::${AWS::AccountId}:role/cdk-hnb659fds-file-publishing-role-${AWS::AccountId}-us-east-1"
        }
      }
    },
    "f4599f463f56c5c9d584a8aca5b607b7bb0cead0b089b8ccd66b69f00b5ee98a": {
      "source": {
        "path": "asset.f4599f463f56c5c9d584a8aca5b607b7bb0cead0b089b8ccd66b69f00b5ee98a",
        "packaging": "zip"
      },
      "destinations": {
        "current_account-us-east-1": {
          "bucketName": "cdk-hnb659fds-assets-${AWS::AccountId}-us-east-1",
          "objectKey": "f4599f463f56c5c9d584a8aca5b607b7bb0cead0b089b8ccd66b69f00b5ee98a.zip",
          "region": "us-east-1",
          "assumeRoleArn": "arn:${AWS::Partition}:iam::${AWS::AccountId}:role/cdk-hnb659fds-file-publishing-role-${AWS::AccountId}-us-east-1"
        }
      }
    },
    "69f164dd4dec7ac272dc31108c91cbd3f9192d3155d0b805cb41723b2e127ed1": {
      "source": {
        "path": "awscdkeksclustertestawscdkawseksClusterResourceProvider5F388D1A.nested.template.json",
        "packaging": "file"
      },
      "destinations": {
        "current_account-us-east-1": {
          "bucketName": "cdk-hnb659fds-assets-${AWS::AccountId}-us-east-1",
          "objectKey": "69f164dd4dec7ac272dc31108c91cbd3f9192d3155d0b805cb41723b2e127ed1.json",
          "region": "us-east-1",
          "assumeRoleArn": "arn:${AWS::Partition}:iam::${AWS::AccountId}:role/cdk-hnb659fds-file-publishing-role-${AWS::AccountId}-us-east-1"
        }
      }
    },
    "3a4ff35d302b1defe4c8e7d48af9ceac8a25f20ecf3decc0422fcdc8bd8cdea2": {
      "source": {
        "path": "awscdkeksclustertestawscdkawseksKubectlProviderE05943BF.nested.template.json",
        "packaging": "file"
      },
      "destinations": {
        "current_account-us-east-1": {
          "bucketName": "cdk-hnb659fds-assets-${AWS::AccountId}-us-east-1",
          "objectKey": "3a4ff35d302b1defe4c8e7d48af9ceac8a25f20ecf3decc0422fcdc8bd8cdea2.json",
          "region": "us-east-1",
          "assumeRoleArn": "arn:${AWS::Partition}:iam::${AWS::AccountId}:role/cdk-hnb659fds-file-publishing-role-${AWS::AccountId}-us-east-1"
        }
      }
    },
<<<<<<< HEAD
    "750918858cfc1fe9a19e8102d81bee1f9f374e42fb68599b48a58ad403f2738a": {
=======
    "77456616273f830b88c22b926c7c1deddf05464cd14e12c811728546bedddc40": {
>>>>>>> 65d8e3d7
      "source": {
        "path": "aws-cdk-eks-cluster-test.template.json",
        "packaging": "file"
      },
      "destinations": {
        "current_account-us-east-1": {
          "bucketName": "cdk-hnb659fds-assets-${AWS::AccountId}-us-east-1",
<<<<<<< HEAD
          "objectKey": "750918858cfc1fe9a19e8102d81bee1f9f374e42fb68599b48a58ad403f2738a.json",
=======
          "objectKey": "77456616273f830b88c22b926c7c1deddf05464cd14e12c811728546bedddc40.json",
>>>>>>> 65d8e3d7
          "region": "us-east-1",
          "assumeRoleArn": "arn:${AWS::Partition}:iam::${AWS::AccountId}:role/cdk-hnb659fds-file-publishing-role-${AWS::AccountId}-us-east-1"
        }
      }
    }
  },
  "dockerImages": {}
}<|MERGE_RESOLUTION|>--- conflicted
+++ resolved
@@ -155,11 +155,7 @@
         }
       }
     },
-<<<<<<< HEAD
-    "750918858cfc1fe9a19e8102d81bee1f9f374e42fb68599b48a58ad403f2738a": {
-=======
     "77456616273f830b88c22b926c7c1deddf05464cd14e12c811728546bedddc40": {
->>>>>>> 65d8e3d7
       "source": {
         "path": "aws-cdk-eks-cluster-test.template.json",
         "packaging": "file"
@@ -167,11 +163,7 @@
       "destinations": {
         "current_account-us-east-1": {
           "bucketName": "cdk-hnb659fds-assets-${AWS::AccountId}-us-east-1",
-<<<<<<< HEAD
-          "objectKey": "750918858cfc1fe9a19e8102d81bee1f9f374e42fb68599b48a58ad403f2738a.json",
-=======
           "objectKey": "77456616273f830b88c22b926c7c1deddf05464cd14e12c811728546bedddc40.json",
->>>>>>> 65d8e3d7
           "region": "us-east-1",
           "assumeRoleArn": "arn:${AWS::Partition}:iam::${AWS::AccountId}:role/cdk-hnb659fds-file-publishing-role-${AWS::AccountId}-us-east-1"
         }
