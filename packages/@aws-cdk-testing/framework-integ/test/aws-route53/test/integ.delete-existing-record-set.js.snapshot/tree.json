--- conflicted
+++ resolved
@@ -183,11 +183,7 @@
                 "path": "Rooute53DeleteExistingRecordSetInteg/DefaultTest/Default",
                 "constructInfo": {
                   "fqn": "constructs.Construct",
-<<<<<<< HEAD
-                  "version": "10.3.0"
-=======
                   "version": "10.2.70"
->>>>>>> ee85afb1
                 }
               },
               "DeployAssert": {
@@ -233,11 +229,7 @@
         "path": "Tree",
         "constructInfo": {
           "fqn": "constructs.Construct",
-<<<<<<< HEAD
-          "version": "10.3.0"
-=======
           "version": "10.2.70"
->>>>>>> ee85afb1
         }
       }
     },
