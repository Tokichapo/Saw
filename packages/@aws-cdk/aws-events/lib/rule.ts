import { App, Lazy, Resource, Stack, Token } from '@aws-cdk/core';
import { Construct, Node } from 'constructs';
import { IEventBus } from './event-bus';
import { EventPattern } from './event-pattern';
import { CfnEventBusPolicy, CfnRule } from './events.generated';
import { IRule } from './rule-ref';
import { Schedule } from './schedule';
import { IRuleTarget } from './target';
import { mergeEventPattern } from './util';

/**
 * Properties for defining an EventBridge Rule
 */
export interface RuleProps {
  /**
   * A description of the rule's purpose.
   *
   * @default - No description.
   */
  readonly description?: string;

  /**
   * A name for the rule.
   *
   * @default - AWS CloudFormation generates a unique physical ID and uses that ID
   * for the rule name. For more information, see Name Type.
   */
  readonly ruleName?: string;

  /**
   * Indicates whether the rule is enabled.
   *
   * @default true
   */
  readonly enabled?: boolean;

  /**
   * The schedule or rate (frequency) that determines when EventBridge
   * runs the rule. For more information, see Schedule Expression Syntax for
   * Rules in the Amazon EventBridge User Guide.
   *
   * @see https://docs.aws.amazon.com/eventbridge/latest/userguide/scheduled-events.html
   *
   * You must specify this property, the `eventPattern` property, or both.
   *
   * @default - None.
   */
  readonly schedule?: Schedule;

  /**
   * Describes which events EventBridge routes to the specified target.
   * These routed events are matched events. For more information, see Events
   * and Event Patterns in the Amazon EventBridge User Guide.
   *
   * @see
   * https://docs.aws.amazon.com/eventbridge/latest/userguide/eventbridge-and-event-patterns.html
   *
   * You must specify this property (either via props or via
   * `addEventPattern`), the `scheduleExpression` property, or both. The
   * method `addEventPattern` can be used to add filter values to the event
   * pattern.
   *
   * @default - None.
   */
  readonly eventPattern?: EventPattern;

  /**
   * Targets to invoke when this rule matches an event.
   *
   * Input will be the full matched event. If you wish to specify custom
   * target input, use `addTarget(target[, inputOptions])`.
   *
   * @default - No targets.
   */
  readonly targets?: IRuleTarget[];

  /**
   * The event bus to associate with this rule.
   *
   * @default - The default event bus.
   */
  readonly eventBus?: IEventBus;
}

/**
 * Defines an EventBridge Rule in this stack.
 *
 * @resource AWS::Events::Rule
 */
export class Rule extends Resource implements IRule {

  /**
   * Import an existing EventBridge Rule provided an ARN
   *
   * @param scope The parent creating construct (usually `this`).
   * @param id The construct's name.
   * @param eventRuleArn Event Rule ARN (i.e. arn:aws:events:<region>:<account-id>:rule/MyScheduledRule).
   */
  public static fromEventRuleArn(scope: Construct, id: string, eventRuleArn: string): IRule {
    const parts = Stack.of(scope).parseArn(eventRuleArn);

    class Import extends Resource implements IRule {
      public ruleArn = eventRuleArn;
      public ruleName = parts.resourceName || '';
    }
    return new Import(scope, id);
  }

  public readonly ruleArn: string;
  public readonly ruleName: string;

  private readonly targets = new Array<CfnRule.TargetProperty>();
  private readonly eventPattern: EventPattern = { };
  private readonly scheduleExpression?: string;
  private readonly description?: string;
  private readonly accountEventBusTargets: { [account: string]: boolean } = {};

  constructor(scope: Construct, id: string, props: RuleProps = { }) {
    super(scope, id, {
      physicalName: props.ruleName,
    });

    if (props.eventBus && props.schedule) {
      throw new Error('Cannot associate rule with \'eventBus\' when using \'schedule\'');
    }

    this.description = props.description;
    this.scheduleExpression = props.schedule && props.schedule.expressionString;

    const resource = new CfnRule(this, 'Resource', {
      name: this.physicalName,
      description: this.description,
      state: props.enabled == null ? 'ENABLED' : (props.enabled ? 'ENABLED' : 'DISABLED'),
      scheduleExpression: this.scheduleExpression,
      eventPattern: Lazy.anyValue({ produce: () => this._renderEventPattern() }),
      targets: Lazy.anyValue({ produce: () => this.renderTargets() }),
      eventBusName: props.eventBus && props.eventBus.eventBusName,
    });

    this.ruleArn = this.getResourceArnAttribute(resource.attrArn, {
      service: 'events',
      resource: 'rule',
      resourceName: this.physicalName,
    });
    this.ruleName = this.getResourceNameAttribute(resource.ref);

    this.addEventPattern(props.eventPattern);

    for (const target of props.targets || []) {
      this.addTarget(target);
    }
  }

  /**
   * Adds a target to the rule. The abstract class RuleTarget can be extended to define new
   * targets.
   *
   * No-op if target is undefined.
   */
  public addTarget(target?: IRuleTarget): void {
    if (!target) { return; }

    // Simply increment id for each `addTarget` call. This is guaranteed to be unique.
    const autoGeneratedId = `Target${this.targets.length}`;

    const { input, role, id: propsId, targetResource, arn, ...targetParameters } = target.bind(this, autoGeneratedId);
    const inputProps = input && input.bind(this);

    const roleArn = role ? role.roleArn : undefined;
    const id = propsId || autoGeneratedId;

    if (targetResource) {
      const targetStack = Stack.of(targetResource);
      const targetAccount = targetStack.account;
      const targetRegion = targetStack.region;

      const sourceStack = Stack.of(this);
      const sourceAccount = sourceStack.account;
      const sourceRegion = sourceStack.region;

      if (targetRegion !== sourceRegion) {
        throw new Error('Rule and target must be in the same region');
      }

      if (targetAccount !== sourceAccount) {
        // cross-account event - strap in, this works differently than regular events!
        // based on:
        // https://docs.aws.amazon.com/eventbridge/latest/userguide/eventbridge-cross-account-event-delivery.html

        // for cross-account events, we require concrete accounts
        if (Token.isUnresolved(targetAccount)) {
          throw new Error('You need to provide a concrete account for the target stack when using cross-account events');
        }
        if (Token.isUnresolved(sourceAccount)) {
          throw new Error('You need to provide a concrete account for the source stack when using cross-account events');
        }
        // and the target region has to be concrete as well
        if (Token.isUnresolved(targetRegion)) {
          throw new Error('You need to provide a concrete region for the target stack when using cross-account events');
        }

        // the _actual_ target is just the event bus of the target's account
        // make sure we only add it once per account
        const exists = this.accountEventBusTargets[targetAccount];
        if (!exists) {
          this.accountEventBusTargets[targetAccount] = true;
          this.targets.push({
            id,
            arn: targetStack.formatArn({
              service: 'events',
              resource: 'event-bus',
              resourceName: 'default',
              region: targetRegion,
              account: targetAccount,
            }),
          });
        }

        // Grant the source account permissions to publish events to the event bus of the target account.
        // Do it in a separate stack instead of the target stack (which seems like the obvious place to put it),
        // because it needs to be deployed before the rule containing the above event-bus target in the source stack
        // (EventBridge verifies whether you have permissions to the targets on rule creation),
        // but it's common for the target stack to depend on the source stack
        // (that's the case with CodePipeline, for example)
        const sourceApp = this.node.root;
        if (!sourceApp || !App.isApp(sourceApp)) {
          throw new Error('Event stack which uses cross-account targets must be part of a CDK app');
        }
<<<<<<< HEAD
        const targetApp = targetResource.node.root;
=======
        const targetApp = Node.of(targetProps.targetResource).root;
>>>>>>> b42d4e9e
        if (!targetApp || !App.isApp(targetApp)) {
          throw new Error('Target stack which uses cross-account event targets must be part of a CDK app');
        }
        if (sourceApp !== targetApp) {
          throw new Error('Event stack and target stack must belong to the same CDK app');
        }
        const stackId = `EventBusPolicy-${sourceAccount}-${targetRegion}-${targetAccount}`;
        let eventBusPolicyStack: Stack = sourceApp.node.tryFindChild(stackId) as Stack;
        if (!eventBusPolicyStack) {
          eventBusPolicyStack = new Stack(sourceApp, stackId, {
            env: {
              account: targetAccount,
              region: targetRegion,
            },
            stackName: `${targetStack.stackName}-EventBusPolicy-support-${targetRegion}-${sourceAccount}`,
          });
          new CfnEventBusPolicy(eventBusPolicyStack, 'GivePermToOtherAccount', {
            action: 'events:PutEvents',
            statementId: `Allow-account-${sourceAccount}`,
            principal: sourceAccount,
          });
        }
        // deploy the event bus permissions before the source stack
        sourceStack.addDependency(eventBusPolicyStack);

        // The actual rule lives in the target stack.
        // Other than the account, it's identical to this one

        // eventPattern is mutable through addEventPattern(), so we need to lazy evaluate it
        // but only Tokens can be lazy in the framework, so make a subclass instead
        const self = this;
        class CopyRule extends Rule {
          public _renderEventPattern(): any {
            return self._renderEventPattern();
          }

          // we need to override validate(), as it uses the
          // value of the eventPattern field,
          // which might be empty in the case of the copied rule
          // (as the patterns in the original might be added through addEventPattern(),
          // not passed through the constructor).
          // Anyway, even if the original rule is invalid,
          // we would get duplicate errors if we didn't override this,
          // which is probably a bad idea in and of itself
          protected validate(): string[] {
            return [];
          }
        }

        new CopyRule(targetStack, `${this.node.uniqueId}-${id}`, {
          targets: [target],
          eventPattern: this.eventPattern,
          schedule: this.scheduleExpression ? Schedule.expression(this.scheduleExpression) : undefined,
          description: this.description,
        });

        return;
      }
    }

    this.targets.push({
      id,
      arn,
      roleArn,
      ...targetParameters,
      input: inputProps && inputProps.input,
      inputPath: inputProps && inputProps.inputPath,
      inputTransformer: inputProps && inputProps.inputTemplate !== undefined ? {
        inputTemplate: inputProps.inputTemplate,
        inputPathsMap: inputProps.inputPathsMap,
      } : undefined,
    });
  }

  /**
   * Adds an event pattern filter to this rule. If a pattern was already specified,
   * these values are merged into the existing pattern.
   *
   * For example, if the rule already contains the pattern:
   *
   *    {
   *      "resources": [ "r1" ],
   *      "detail": {
   *        "hello": [ 1 ]
   *      }
   *    }
   *
   * And `addEventPattern` is called with the pattern:
   *
   *    {
   *      "resources": [ "r2" ],
   *      "detail": {
   *        "foo": [ "bar" ]
   *      }
   *    }
   *
   * The resulting event pattern will be:
   *
   *    {
   *      "resources": [ "r1", "r2" ],
   *      "detail": {
   *        "hello": [ 1 ],
   *        "foo": [ "bar" ]
   *      }
   *    }
   *
   */
  public addEventPattern(eventPattern?: EventPattern) {
    if (!eventPattern) {
      return;
    }
    mergeEventPattern(this.eventPattern, eventPattern);
  }

  /**
   * Not private only to be overrideen in CopyRule.
   *
   * @internal
   */
  public _renderEventPattern(): any {
    const eventPattern = this.eventPattern;

    if (Object.keys(eventPattern).length === 0) {
      return undefined;
    }

    // rename 'detailType' to 'detail-type'
    const out: any = {};
    for (let key of Object.keys(eventPattern)) {
      const value = (eventPattern as any)[key];
      if (key === 'detailType') {
        key = 'detail-type';
      }
      out[key] = value;
    }

    return out;
  }

  protected validate() {
    if (Object.keys(this.eventPattern).length === 0 && !this.scheduleExpression) {
      return ['Either \'eventPattern\' or \'schedule\' must be defined'];
    }

    return [];
  }

  private renderTargets() {
    if (this.targets.length === 0) {
      return undefined;
    }

    return this.targets;
  }
}<|MERGE_RESOLUTION|>--- conflicted
+++ resolved
@@ -226,11 +226,7 @@
         if (!sourceApp || !App.isApp(sourceApp)) {
           throw new Error('Event stack which uses cross-account targets must be part of a CDK app');
         }
-<<<<<<< HEAD
-        const targetApp = targetResource.node.root;
-=======
-        const targetApp = Node.of(targetProps.targetResource).root;
->>>>>>> b42d4e9e
+        const targetApp = Node.of(targetResource).root;
         if (!targetApp || !App.isApp(targetApp)) {
           throw new Error('Target stack which uses cross-account event targets must be part of a CDK app');
         }
