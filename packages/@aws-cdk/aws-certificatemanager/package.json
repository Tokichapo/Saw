{
  "name": "@aws-cdk/aws-certificatemanager",
  "version": "0.25.0",
  "description": "The CDK Construct Library for AWS::CertificateManager",
  "main": "lib/index.js",
  "types": "lib/index.d.ts",
  "jsii": {
    "outdir": "dist",
    "targets": {
      "java": {
        "package": "software.amazon.awscdk.services.certificatemanager",
        "maven": {
          "groupId": "software.amazon.awscdk",
          "artifactId": "certificatemanager"
        }
      },
      "dotnet": {
        "namespace": "Amazon.CDK.AWS.CertificateManager",
        "packageId": "Amazon.CDK.AWS.CertificateManager",
        "signAssembly": true,
        "assemblyOriginatorKeyFile": "../../key.snk"
      },
      "sphinx": {}
    }
  },
  "repository": {
    "type": "git",
    "url": "https://github.com/awslabs/aws-cdk.git"
  },
  "scripts": {
    "build": "cdk-build",
    "watch": "cdk-watch",
    "lint": "cdk-lint",
    "test": "cdk-test",
    "integ": "cdk-integ",
    "pkglint": "pkglint -f",
    "package": "cdk-package",
    "awslint": "cdk-awslint",
    "cfn2ts": "cfn2ts"
  },
  "cdk-build": {
    "cloudformation": "AWS::CertificateManager"
  },
  "keywords": [
    "aws",
    "cdk",
    "constructs",
    "certificatemanager"
  ],
  "author": {
    "name": "Amazon Web Services",
    "url": "https://aws.amazon.com",
    "organization": true
  },
  "license": "Apache-2.0",
  "devDependencies": {
    "@aws-cdk/assert": "^0.25.0",
    "cdk-build-tools": "^0.25.0",
    "cfn2ts": "^0.25.0",
    "pkglint": "^0.25.0"
  },
  "dependencies": {
<<<<<<< HEAD
    "@aws-cdk/aws-cloudformation": "^0.24.1",
    "@aws-cdk/aws-iam": "^0.24.1",
    "@aws-cdk/aws-lambda": "^0.24.1",
    "@aws-cdk/aws-route53": "^0.24.1",
    "@aws-cdk/cdk": "^0.24.1"
  },
  "homepage": "https://github.com/awslabs/aws-cdk",
  "peerDependencies": {
    "@aws-cdk/aws-cloudformation": "^0.24.1",
    "@aws-cdk/aws-iam": "^0.24.1",
    "@aws-cdk/aws-lambda": "^0.24.1",
    "@aws-cdk/aws-route53": "^0.24.1",
    "@aws-cdk/cdk": "^0.24.1"
=======
    "@aws-cdk/aws-iam": "^0.25.0",
    "@aws-cdk/cdk": "^0.25.0"
  },
  "homepage": "https://github.com/awslabs/aws-cdk",
  "peerDependencies": {
    "@aws-cdk/cdk": "^0.25.0"
>>>>>>> 02f991de
  },
  "engines": {
    "node": ">= 8.10.0"
  }
}<|MERGE_RESOLUTION|>--- conflicted
+++ resolved
@@ -60,28 +60,19 @@
     "pkglint": "^0.25.0"
   },
   "dependencies": {
-<<<<<<< HEAD
-    "@aws-cdk/aws-cloudformation": "^0.24.1",
-    "@aws-cdk/aws-iam": "^0.24.1",
-    "@aws-cdk/aws-lambda": "^0.24.1",
-    "@aws-cdk/aws-route53": "^0.24.1",
-    "@aws-cdk/cdk": "^0.24.1"
-  },
-  "homepage": "https://github.com/awslabs/aws-cdk",
-  "peerDependencies": {
-    "@aws-cdk/aws-cloudformation": "^0.24.1",
-    "@aws-cdk/aws-iam": "^0.24.1",
-    "@aws-cdk/aws-lambda": "^0.24.1",
-    "@aws-cdk/aws-route53": "^0.24.1",
-    "@aws-cdk/cdk": "^0.24.1"
-=======
+    "@aws-cdk/aws-cloudformation": "^0.25.0",
     "@aws-cdk/aws-iam": "^0.25.0",
+    "@aws-cdk/aws-lambda": "^0.25.0",
+    "@aws-cdk/aws-route53": "^0.25.0",
     "@aws-cdk/cdk": "^0.25.0"
   },
   "homepage": "https://github.com/awslabs/aws-cdk",
   "peerDependencies": {
+    "@aws-cdk/aws-cloudformation": "^0.25.0",
+    "@aws-cdk/aws-iam": "^0.25.0",
+    "@aws-cdk/aws-lambda": "^0.25.0",
+    "@aws-cdk/aws-route53": "^0.25.0",
     "@aws-cdk/cdk": "^0.25.0"
->>>>>>> 02f991de
   },
   "engines": {
     "node": ">= 8.10.0"
