--- conflicted
+++ resolved
@@ -1,10 +1,6 @@
 {
  "Resources": {
-<<<<<<< HEAD
-  "AwsApiCallEventBridgeputEventsdad2167f4df3f56bf0998d9525f2aaa1": {
-=======
-  "AwsApiCallEventBridgeputEventsa512213878c67116b6750bf6a2b81081": {
->>>>>>> ffd4b7d7
+  "AwsApiCallEventBridgeputEvents94d68f8c7f831e3c241ebe34f5c94180": {
    "Type": "Custom::DeployAssert@SdkCallEventBridgeputEvents",
    "Properties": {
     "ServiceToken": {
@@ -16,17 +12,10 @@
     "service": "EventBridge",
     "api": "putEvents",
     "parameters": {
-<<<<<<< HEAD
-     "Entries": "[{\"Detail\":\"{\\\"date\\\":\\\"abc1694109394612\\\"}\",\"DetailType\":\"cdk-integ-custom-rule\",\"Source\":\"cdk-integ\"}]"
+     "Entries": "[{\"Detail\":\"{\\\"date\\\":\\\"abc1694176689067\\\"}\",\"DetailType\":\"cdk-integ-custom-rule\",\"Source\":\"cdk-integ\"}]"
     },
     "flattenResponse": "false",
-    "salt": "1694109394629"
-=======
-     "Entries": "[{\"Detail\":\"{\\\"date\\\":\\\"abc1694103848125\\\"}\",\"DetailType\":\"cdk-integ-custom-rule\",\"Source\":\"cdk-integ\"}]"
-    },
-    "flattenResponse": "false",
-    "salt": "1694103848147"
->>>>>>> ffd4b7d7
+    "salt": "1694176689080"
    },
    "UpdateReplacePolicy": "Delete",
    "DeletionPolicy": "Delete"
@@ -98,11 +87,7 @@
      "S3Bucket": {
       "Fn::Sub": "cdk-hnb659fds-assets-${AWS::AccountId}-${AWS::Region}"
      },
-<<<<<<< HEAD
-     "S3Key": "b837e59051570043db003e5891617bf98f6462bb965acb1f6402ef5c08d52048.zip"
-=======
      "S3Key": "607f3e7ab05e31100a3d8b37a7c8b7c265265ddd82d3625781b6c940b54b6e6a.zip"
->>>>>>> ffd4b7d7
     },
     "Timeout": 120,
     "Handler": "index.handler",
@@ -114,11 +99,7 @@
     }
    }
   },
-<<<<<<< HEAD
-  "AwsApiCallCloudWatchLogsfilterLogEvents9b14c73bfca3258afe103b7b5a0c5c6e": {
-=======
-  "AwsApiCallCloudWatchLogsfilterLogEventse0c06e88f1f29a460de5c5f91c539857": {
->>>>>>> ffd4b7d7
+  "AwsApiCallCloudWatchLogsfilterLogEvents18da215b754f3fba677de97912ee6822": {
    "Type": "Custom::DeployAssert@SdkCallCloudWatchLogsfilterLogEvents",
    "Properties": {
     "ServiceToken": {
@@ -129,11 +110,7 @@
     },
     "service": "CloudWatchLogs",
     "api": "filterLogEvents",
-<<<<<<< HEAD
-    "expected": "{\"$StringLike\":\"abc1694109394612\"}",
-=======
-    "expected": "{\"$StringLike\":\"abc1694103848125\"}",
->>>>>>> ffd4b7d7
+    "expected": "{\"$StringLike\":\"abc1694176689067\"}",
     "actualPath": "events.0.message",
     "parameters": {
      "logGroupName": {
@@ -148,45 +125,27 @@
        ]
       ]
      },
-<<<<<<< HEAD
-     "startTime": "1694109394612",
-=======
-     "startTime": "1694103848125",
->>>>>>> ffd4b7d7
+     "startTime": "1694176689067",
      "limit": "1"
     },
     "flattenResponse": "true",
     "outputPaths": [
      "events.0.message"
     ],
-<<<<<<< HEAD
-    "salt": "1694109394630"
+    "salt": "1694176689081"
    },
    "DependsOn": [
-    "AwsApiCallEventBridgeputEventsdad2167f4df3f56bf0998d9525f2aaa1"
-=======
-    "salt": "1694103848148"
-   },
-   "DependsOn": [
-    "AwsApiCallEventBridgeputEventsa512213878c67116b6750bf6a2b81081"
->>>>>>> ffd4b7d7
+    "AwsApiCallEventBridgeputEvents94d68f8c7f831e3c241ebe34f5c94180"
    ],
    "UpdateReplacePolicy": "Delete",
    "DeletionPolicy": "Delete"
   }
  },
  "Outputs": {
-<<<<<<< HEAD
-  "AssertionResultsAwsApiCallCloudWatchLogsfilterLogEvents9b14c73bfca3258afe103b7b5a0c5c6e": {
+  "AssertionResultsAwsApiCallCloudWatchLogsfilterLogEvents18da215b754f3fba677de97912ee6822": {
    "Value": {
     "Fn::GetAtt": [
-     "AwsApiCallCloudWatchLogsfilterLogEvents9b14c73bfca3258afe103b7b5a0c5c6e",
-=======
-  "AssertionResultsAwsApiCallCloudWatchLogsfilterLogEventse0c06e88f1f29a460de5c5f91c539857": {
-   "Value": {
-    "Fn::GetAtt": [
-     "AwsApiCallCloudWatchLogsfilterLogEventse0c06e88f1f29a460de5c5f91c539857",
->>>>>>> ffd4b7d7
+     "AwsApiCallCloudWatchLogsfilterLogEvents18da215b754f3fba677de97912ee6822",
      "assertion"
     ]
    }
