--- conflicted
+++ resolved
@@ -87,12 +87,8 @@
     "@aws-cdk/integ-runner": "0.0.0",
     "@aws-cdk/cfn2ts": "0.0.0",
     "@aws-cdk/pkglint": "0.0.0",
-<<<<<<< HEAD
     "@aws-cdk/integ-tests-alpha": "0.0.0",
-    "@types/jest": "^29.5.0",
-=======
     "@types/jest": "^29.5.1",
->>>>>>> 8854739a
     "jest": "^29.5.0",
     "aws-cdk-lib": "0.0.0",
     "constructs": "^10.0.0"
