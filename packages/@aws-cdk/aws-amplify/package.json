{
  "name": "@aws-cdk/aws-amplify",
  "version": "0.0.0",
  "private": true,
  "description": "The CDK Construct Library for AWS::Amplify",
  "main": "lib/index.js",
  "types": "lib/index.d.ts",
  "jsii": {
    "outdir": "dist",
    "targets": {
      "dotnet": {
        "namespace": "Amazon.CDK.AWS.Amplify",
        "packageId": "Amazon.CDK.AWS.Amplify",
        "iconUrl": "https://raw.githubusercontent.com/aws/aws-cdk/main/logo/default-256-dark.png"
      },
      "java": {
        "package": "software.amazon.awscdk.services.amplify",
        "maven": {
          "groupId": "software.amazon.awscdk",
          "artifactId": "amplify"
        }
      },
      "python": {
        "distName": "aws-cdk.aws-amplify",
        "module": "aws_cdk.aws_amplify",
        "classifiers": [
          "Framework :: AWS CDK",
          "Framework :: AWS CDK :: 2"
        ]
      }
    },
    "projectReferences": true,
    "metadata": {
      "jsii": {
        "rosetta": {
          "strict": true
        }
      }
    }
  },
  "repository": {
    "type": "git",
    "url": "https://github.com/aws/aws-cdk.git",
    "directory": "packages/@aws-cdk/aws-amplify"
  },
  "homepage": "https://github.com/aws/aws-cdk",
  "scripts": {
    "build": "cdk-build",
    "integ": "integ-runner",
    "lint": "cdk-lint",
    "package": "cdk-package",
    "awslint": "cdk-awslint",
    "pkglint": "pkglint -f",
    "test": "cdk-test",
    "watch": "cdk-watch",
    "cfn2ts": "cfn2ts",
    "build+test": "yarn build && yarn test",
    "build+test+package": "yarn build+test && yarn package",
    "compat": "cdk-compat",
    "gen": "cfn2ts",
    "rosetta:extract": "yarn --silent jsii-rosetta extract",
    "build+extract": "yarn build && yarn rosetta:extract",
    "build+test+extract": "yarn build+test && yarn rosetta:extract"
  },
  "cdk-build": {
    "cloudformation": "AWS::Amplify",
    "env": {
      "AWSLINT_BASE_CONSTRUCT": true
    }
  },
  "keywords": [
    "aws",
    "cdk",
    "constructs",
    "AWS::Amplify",
    "aws-amplify"
  ],
  "author": {
    "name": "Amazon Web Services",
    "url": "https://aws.amazon.com",
    "organization": true
  },
  "license": "Apache-2.0",
  "devDependencies": {
    "@aws-cdk/assertions": "0.0.0",
    "@aws-cdk/cdk-build-tools": "0.0.0",
    "@aws-cdk/integ-runner": "0.0.0",
    "@aws-cdk/cfn2ts": "0.0.0",
    "@aws-cdk/pkglint": "0.0.0",
    "@types/jest": "^27.5.2",
<<<<<<< HEAD
    "aws-sdk": "^2.1325.0"
=======
    "aws-sdk": "^2.1329.0",
    "jsii": "v4.9-next"
>>>>>>> 65693b1b
  },
  "dependencies": {
    "@aws-cdk/aws-codebuild": "0.0.0",
    "@aws-cdk/aws-codecommit": "0.0.0",
    "@aws-cdk/aws-iam": "0.0.0",
    "@aws-cdk/aws-kms": "0.0.0",
    "@aws-cdk/aws-lambda": "0.0.0",
    "@aws-cdk/aws-lambda-nodejs": "0.0.0",
    "@aws-cdk/aws-s3-assets": "0.0.0",
    "@aws-cdk/aws-secretsmanager": "0.0.0",
    "@aws-cdk/core": "0.0.0",
    "@aws-cdk/custom-resources": "0.0.0",
    "constructs": "^10.0.0"
  },
  "peerDependencies": {
    "@aws-cdk/aws-codebuild": "0.0.0",
    "@aws-cdk/aws-codecommit": "0.0.0",
    "@aws-cdk/aws-iam": "0.0.0",
    "@aws-cdk/aws-kms": "0.0.0",
    "@aws-cdk/aws-lambda": "0.0.0",
    "@aws-cdk/aws-lambda-nodejs": "0.0.0",
    "@aws-cdk/aws-s3-assets": "0.0.0",
    "@aws-cdk/aws-secretsmanager": "0.0.0",
    "@aws-cdk/core": "0.0.0",
    "@aws-cdk/custom-resources": "0.0.0",
    "constructs": "^10.0.0"
  },
  "engines": {
    "node": ">= 14.15.0"
  },
  "stability": "experimental",
  "maturity": "experimental",
  "awslint": {
    "exclude": [
      "construct-ctor-props-optional:@aws-cdk/aws-amplify.App"
    ]
  },
  "awscdkio": {
    "announce": false
  },
  "publishConfig": {
    "tag": "latest"
  }
}<|MERGE_RESOLUTION|>--- conflicted
+++ resolved
@@ -88,12 +88,7 @@
     "@aws-cdk/cfn2ts": "0.0.0",
     "@aws-cdk/pkglint": "0.0.0",
     "@types/jest": "^27.5.2",
-<<<<<<< HEAD
-    "aws-sdk": "^2.1325.0"
-=======
-    "aws-sdk": "^2.1329.0",
-    "jsii": "v4.9-next"
->>>>>>> 65693b1b
+    "aws-sdk": "^2.1329.0"
   },
   "dependencies": {
     "@aws-cdk/aws-codebuild": "0.0.0",
