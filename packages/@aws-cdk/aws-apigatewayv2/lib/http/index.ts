--- conflicted
+++ resolved
@@ -4,8 +4,5 @@
 export * from './integrations';
 export * from './stage';
 export * from './api-mapping';
-<<<<<<< HEAD
-export * from './authorizer';
-=======
 export * from './vpc-link';
->>>>>>> db205dae
+export * from './authorizer';