import cloudwatch = require('@aws-cdk/aws-cloudwatch');
import ec2 = require('@aws-cdk/aws-ec2');
import cdk = require('@aws-cdk/cdk');
import { BaseLoadBalancer, BaseLoadBalancerProps } from '../shared/base-load-balancer';
import { BaseNetworkListenerProps, NetworkListener } from './network-listener';

/**
 * Properties for a network load balancer
 */
export interface NetworkLoadBalancerProps extends BaseLoadBalancerProps {
  /**
   * Indicates whether cross-zone load balancing is enabled.
   *
   * @default false
   */
  crossZoneEnabled?: boolean;
}

/**
 * Define a new network load balancer
 */
export class NetworkLoadBalancer extends BaseLoadBalancer implements INetworkLoadBalancer {
  public static import(parent: cdk.Construct, id: string, props: NetworkLoadBalancerImportProps): INetworkLoadBalancer {
    return new ImportedNetworkLoadBalancer(parent, id, props);
  }

  constructor(scope: cdk.Construct, scid: string, props: NetworkLoadBalancerProps) {
    super(scope, scid, props, {
      type: "network",
    });

    if (props.crossZoneEnabled) { this.setAttribute('load_balancing.cross_zone.enabled', 'true'); }
  }

  /**
   * Add a listener to this load balancer
   *
   * @returns The newly created listener
   */
  public addListener(id: string, props: BaseNetworkListenerProps): NetworkListener {
    return new NetworkListener(this, id, {
      loadBalancer: this,
      ...props
    });
  }

  /**
   * Export this load balancer
   */
  public export(): NetworkLoadBalancerImportProps {
    return {
      loadBalancerArn: new cdk.Output(this, 'LoadBalancerArn', { value: this.loadBalancerArn }).makeImportValue().toString()
    };
  }

  /**
   * Return the given named metric for this Network Load Balancer
   *
   * @default Average over 5 minutes
   */
  public metric(metricName: string, props?: cloudwatch.MetricCustomization): cloudwatch.Metric {
    return new cloudwatch.Metric({
      namespace: 'AWS/NetworkELB',
      metricName,
      dimensions: { LoadBalancer: this.fullName },
      ...props
    });
  }

  /**
   * The total number of concurrent TCP flows (or connections) from clients to targets.
   *
   * This metric includes connections in the SYN_SENT and ESTABLISHED states.
   * TCP connections are not terminated at the load balancer, so a client
   * opening a TCP connection to a target counts as a single flow.
   *
   * @default Average over 5 minutes
   */
  public metricActiveFlowCount(props?: cloudwatch.MetricCustomization) {
    return this.metric('ActiveFlowCount', {
      statistic: 'Average',
      ...props
    });
  }

  /**
   * The number of load balancer capacity units (LCU) used by your load balancer.
   *
   * @default Sum over 5 minutes
   */
  public metricConsumedLCUs(props?: cloudwatch.MetricCustomization) {
    return this.metric('ConsumedLCUs', {
      statistic: 'Sum',
      ...props
    });
  }

  /**
   * The number of targets that are considered healthy.
   *
   * @default Average over 5 minutes
   */
  public metricHealthyHostCount(props?: cloudwatch.MetricCustomization) {
    return this.metric('HealthyHostCount', {
      statistic: 'Average',
      ...props
    });
  }

  /**
   * The number of targets that are considered unhealthy.
   *
   * @default Average over 5 minutes
   */
  public metricUnHealthyHostCount(props?: cloudwatch.MetricCustomization) {
    return this.metric('UnHealthyHostCount', {
      statistic: 'Average',
      ...props
    });
  }

  /**
   * The total number of new TCP flows (or connections) established from clients to targets in the time period.
   *
   * @default Sum over 5 minutes
   */
  public metricNewFlowCount(props?: cloudwatch.MetricCustomization) {
    return this.metric('NewFlowCount', {
      statistic: 'Sum',
      ...props
    });
  }

  /**
   * The total number of bytes processed by the load balancer, including TCP/IP headers.
   *
   * @default Sum over 5 minutes
   */
  public metricProcessedBytes(props?: cloudwatch.MetricCustomization) {
    return this.metric('ProcessedBytes', {
      statistic: 'Sum',
      ...props
    });
  }

  /**
   * The total number of reset (RST) packets sent from a client to a target.
   *
   * These resets are generated by the client and forwarded by the load balancer.
   *
   * @default Sum over 5 minutes
   */
  public metricTcpClientResetCount(props?: cloudwatch.MetricCustomization) {
    return this.metric('TCP_Client_Reset_Count', {
      statistic: 'Sum',
      ...props
    });
  }

  /**
   * The total number of reset (RST) packets generated by the load balancer.
   *
   * @default Sum over 5 minutes
   */
  public metricTcpElbResetCount(props?: cloudwatch.MetricCustomization) {
    return this.metric('TCP_ELB_Reset_Count', {
      statistic: 'Sum',
      ...props
    });
  }

  /**
   * The total number of reset (RST) packets sent from a target to a client.
   *
   * These resets are generated by the target and forwarded by the load balancer.
   *
   * @default Sum over 5 minutes
   */
  public metricTcpTargetResetCount(props?: cloudwatch.MetricCustomization) {
    return this.metric('TCP_Target_Reset_Count', {
      statistic: 'Sum',
      ...props
    });
  }
}

/**
 * A network load balancer
 */
export interface INetworkLoadBalancer {
  /**
   * The ARN of this load balancer
   */
  readonly loadBalancerArn: string;

  /**
   * The VPC this load balancer has been created in (if available)
   */
  readonly vpc?: ec2.IVpcNetwork;

  /**
   * Add a listener to this load balancer
   *
   * @returns The newly created listener
   */
  addListener(id: string, props: BaseNetworkListenerProps): NetworkListener;

  /**
   * Export this load balancer
   */
  export(): NetworkLoadBalancerImportProps;
}

/**
 * Properties to reference an existing load balancer
 */
export interface NetworkLoadBalancerImportProps {
  /**
   * ARN of the load balancer
   */
  loadBalancerArn: string;
}

/**
 * An imported network load balancer
 */
class ImportedNetworkLoadBalancer extends cdk.Construct implements INetworkLoadBalancer {
  /**
   * ARN of the load balancer
   */
  public readonly loadBalancerArn: string;

  /**
   * VPC of the load balancer
   *
   * Always undefined.
   */
  public readonly vpc?: ec2.IVpcNetwork;

<<<<<<< HEAD
  constructor(scope: cdk.Construct, scid: string, props: NetworkLoadBalancerRefProps) {
    super(scope, scid);
=======
  constructor(parent: cdk.Construct, id: string, private readonly props: NetworkLoadBalancerImportProps) {
    super(parent, id);
>>>>>>> 9c91b20f

    this.loadBalancerArn = props.loadBalancerArn;
  }

  public export() {
    return this.props;
  }

  /**
   * Add a listener to this load balancer
   *
   * @returns The newly created listener
   */
  public addListener(id: string, props: BaseNetworkListenerProps): NetworkListener {
    return new NetworkListener(this, id, {
      loadBalancer: this,
      ...props
    });
  }
}<|MERGE_RESOLUTION|>--- conflicted
+++ resolved
@@ -237,13 +237,8 @@
    */
   public readonly vpc?: ec2.IVpcNetwork;
 
-<<<<<<< HEAD
-  constructor(scope: cdk.Construct, scid: string, props: NetworkLoadBalancerRefProps) {
+  constructor(scope: cdk.Construct, scid: string, private readonly props: NetworkLoadBalancerImportProps) {
     super(scope, scid);
-=======
-  constructor(parent: cdk.Construct, id: string, private readonly props: NetworkLoadBalancerImportProps) {
-    super(parent, id);
->>>>>>> 9c91b20f
 
     this.loadBalancerArn = props.loadBalancerArn;
   }
