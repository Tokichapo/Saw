import { EOL } from 'os';
import * as path from 'path';
import * as events from '@aws-cdk/aws-events';
import * as iam from '@aws-cdk/aws-iam';
import * as kms from '@aws-cdk/aws-kms';
<<<<<<< HEAD
import { Annotations, ArnFormat, IResource, Lazy, RemovalPolicy, Resource, Stack, Tags, Token, TokenComparison } from '@aws-cdk/core';
=======
import {
  ArnFormat,
  IResource,
  Lazy,
  RemovalPolicy,
  Resource,
  Stack,
  Tags,
  Token,
  TokenComparison,
  CustomResource,
  CustomResourceProvider,
  CustomResourceProviderRuntime,
} from '@aws-cdk/core';
>>>>>>> 0f56583d
import { IConstruct, Construct } from 'constructs';
import { CfnRepository } from './ecr.generated';
import { LifecycleRule, TagStatus } from './lifecycle';

const AUTO_DELETE_IMAGES_RESOURCE_TYPE = 'Custom::ECRAutoDeleteImages';
const AUTO_DELETE_IMAGES_TAG = 'aws-cdk:auto-delete-images';

/**
 * Represents an ECR repository.
 */
export interface IRepository extends IResource {
  /**
   * The name of the repository
   * @attribute
   */
  readonly repositoryName: string;

  /**
   * The ARN of the repository
   * @attribute
   */
  readonly repositoryArn: string;

  /**
   * The URI of this repository (represents the latest image):
   *
   *    ACCOUNT.dkr.ecr.REGION.amazonaws.com/REPOSITORY
   *
   * @attribute
   */
  readonly repositoryUri: string;

  /**
   * Returns the URI of the repository for a certain tag. Can be used in `docker push/pull`.
   *
   *    ACCOUNT.dkr.ecr.REGION.amazonaws.com/REPOSITORY[:TAG]
   *
   * @param tag Image tag to use (tools usually default to "latest" if omitted)
   */
  repositoryUriForTag(tag?: string): string;

  /**
   * Returns the URI of the repository for a certain digest. Can be used in `docker push/pull`.
   *
   *    ACCOUNT.dkr.ecr.REGION.amazonaws.com/REPOSITORY[@DIGEST]
   *
   * @param digest Image digest to use (tools usually default to the image with the "latest" tag if omitted)
   */
  repositoryUriForDigest(digest?: string): string;

  /**
   * Returns the URI of the repository for a certain tag or digest, inferring based on the syntax of the tag. Can be used in `docker push/pull`.
   *
   *    ACCOUNT.dkr.ecr.REGION.amazonaws.com/REPOSITORY[:TAG]
   *    ACCOUNT.dkr.ecr.REGION.amazonaws.com/REPOSITORY[@DIGEST]
   *
   * @param tagOrDigest Image tag or digest to use (tools usually default to the image with the "latest" tag if omitted)
   */
  repositoryUriForTagOrDigest(tagOrDigest?: string): string;

  /**
   * Add a policy statement to the repository's resource policy
   */
  addToResourcePolicy(statement: iam.PolicyStatement): iam.AddToResourcePolicyResult;

  /**
   * Grant the given principal identity permissions to perform the actions on this repository
   */
  grant(grantee: iam.IGrantable, ...actions: string[]): iam.Grant;

  /**
   * Grant the given identity permissions to pull images in this repository.
   */
  grantPull(grantee: iam.IGrantable): iam.Grant;

  /**
   * Grant the given identity permissions to pull and push images to this repository.
   */
  grantPullPush(grantee: iam.IGrantable): iam.Grant;

  /**
   * Define a CloudWatch event that triggers when something happens to this repository
   *
   * Requires that there exists at least one CloudTrail Trail in your account
   * that captures the event. This method will not create the Trail.
   *
   * @param id The id of the rule
   * @param options Options for adding the rule
   */
  onCloudTrailEvent(id: string, options?: events.OnEventOptions): events.Rule;

  /**
   * Defines an AWS CloudWatch event rule that can trigger a target when an image is pushed to this
   * repository.
   *
   * Requires that there exists at least one CloudTrail Trail in your account
   * that captures the event. This method will not create the Trail.
   *
   * @param id The id of the rule
   * @param options Options for adding the rule
   */
  onCloudTrailImagePushed(id: string, options?: OnCloudTrailImagePushedOptions): events.Rule;

  /**
   * Defines an AWS CloudWatch event rule that can trigger a target when the image scan is completed
   *
   *
   * @param id The id of the rule
   * @param options Options for adding the rule
   */
  onImageScanCompleted(id: string, options?: OnImageScanCompletedOptions): events.Rule;

  /**
   * Defines a CloudWatch event rule which triggers for repository events. Use
   * `rule.addEventPattern(pattern)` to specify a filter.
   */
  onEvent(id: string, options?: events.OnEventOptions): events.Rule;
}

/**
 * Base class for ECR repository. Reused between imported repositories and owned repositories.
 */
export abstract class RepositoryBase extends Resource implements IRepository {
  /**
   * The name of the repository
   */
  public abstract readonly repositoryName: string;

  /**
   * The ARN of the repository
   */
  public abstract readonly repositoryArn: string;

  /**
   * Add a policy statement to the repository's resource policy
   */
  public abstract addToResourcePolicy(statement: iam.PolicyStatement): iam.AddToResourcePolicyResult;

  /**
   * The URI of this repository (represents the latest image):
   *
   *    ACCOUNT.dkr.ecr.REGION.amazonaws.com/REPOSITORY
   *
   */
  public get repositoryUri() {
    return this.repositoryUriForTag();
  }

  /**
   * Returns the URL of the repository. Can be used in `docker push/pull`.
   *
   *    ACCOUNT.dkr.ecr.REGION.amazonaws.com/REPOSITORY[:TAG]
   *
   * @param tag Optional image tag
   */
  public repositoryUriForTag(tag?: string): string {
    const tagSuffix = tag ? `:${tag}` : '';
    return this.repositoryUriWithSuffix(tagSuffix);
  }

  /**
   * Returns the URL of the repository. Can be used in `docker push/pull`.
   *
   *    ACCOUNT.dkr.ecr.REGION.amazonaws.com/REPOSITORY[@DIGEST]
   *
   * @param digest Optional image digest
   */
  public repositoryUriForDigest(digest?: string): string {
    const digestSuffix = digest ? `@${digest}` : '';
    return this.repositoryUriWithSuffix(digestSuffix);
  }

  /**
   * Returns the URL of the repository. Can be used in `docker push/pull`.
   *
   *    ACCOUNT.dkr.ecr.REGION.amazonaws.com/REPOSITORY[:TAG]
   *    ACCOUNT.dkr.ecr.REGION.amazonaws.com/REPOSITORY[@DIGEST]
   *
   * @param tagOrDigest Optional image tag or digest (digests must start with `sha256:`)
   */
  public repositoryUriForTagOrDigest(tagOrDigest?: string): string {
    if (tagOrDigest?.startsWith('sha256:')) {
      return this.repositoryUriForDigest(tagOrDigest);
    } else {
      return this.repositoryUriForTag(tagOrDigest);
    }
  }

  /**
   * Returns the repository URI, with an appended suffix, if provided.
   * @param suffix An image tag or an image digest.
   * @private
   */
  private repositoryUriWithSuffix(suffix?: string): string {
    const parts = this.stack.splitArn(this.repositoryArn, ArnFormat.SLASH_RESOURCE_NAME);
    return `${parts.account}.dkr.ecr.${parts.region}.${this.stack.urlSuffix}/${this.repositoryName}${suffix}`;
  }

  /**
   * Define a CloudWatch event that triggers when something happens to this repository
   *
   * Requires that there exists at least one CloudTrail Trail in your account
   * that captures the event. This method will not create the Trail.
   *
   * @param id The id of the rule
   * @param options Options for adding the rule
   */
  public onCloudTrailEvent(id: string, options: events.OnEventOptions = {}): events.Rule {
    const rule = new events.Rule(this, id, options);
    rule.addTarget(options.target);
    rule.addEventPattern({
      source: ['aws.ecr'],
      detailType: ['AWS API Call via CloudTrail'],
      detail: {
        requestParameters: {
          repositoryName: [this.repositoryName],
        },
      },
    });
    return rule;
  }

  /**
   * Defines an AWS CloudWatch event rule that can trigger a target when an image is pushed to this
   * repository.
   *
   * Requires that there exists at least one CloudTrail Trail in your account
   * that captures the event. This method will not create the Trail.
   *
   * @param id The id of the rule
   * @param options Options for adding the rule
   */
  public onCloudTrailImagePushed(id: string, options: OnCloudTrailImagePushedOptions = {}): events.Rule {
    const rule = this.onCloudTrailEvent(id, options);
    rule.addEventPattern({
      detail: {
        eventName: ['PutImage'],
        requestParameters: {
          imageTag: options.imageTag ? [options.imageTag] : undefined,
        },
      },
    });
    return rule;
  }
  /**
   * Defines an AWS CloudWatch event rule that can trigger a target when an image scan is completed
   *
   *
   * @param id The id of the rule
   * @param options Options for adding the rule
   */
  public onImageScanCompleted(id: string, options: OnImageScanCompletedOptions = {}): events.Rule {
    const rule = new events.Rule(this, id, options);
    rule.addTarget(options.target);
    rule.addEventPattern({
      source: ['aws.ecr'],
      detailType: ['ECR Image Scan'],
      detail: {
        'repository-name': [this.repositoryName],
        'scan-status': ['COMPLETE'],
        'image-tags': options.imageTags ?? undefined,
      },
    });
    return rule;
  }

  /**
   * Defines a CloudWatch event rule which triggers for repository events. Use
   * `rule.addEventPattern(pattern)` to specify a filter.
   */
  public onEvent(id: string, options: events.OnEventOptions = {}) {
    const rule = new events.Rule(this, id, options);
    rule.addEventPattern({
      source: ['aws.ecr'],
      resources: [this.repositoryArn],
    });
    rule.addTarget(options.target);
    return rule;
  }

  /**
   * Grant the given principal identity permissions to perform the actions on this repository
   */
  public grant(grantee: iam.IGrantable, ...actions: string[]) {
    const crossAccountPrincipal = this.unsafeCrossAccountResourcePolicyPrincipal(grantee);
    if (crossAccountPrincipal) {
      // If the principal is from a different account,
      // that means addToPrincipalOrResource() will update the Resource Policy of this repo to trust that principal.
      // However, ECR verifies that the principal used in the Policy exists,
      // and will error out if it doesn't.
      // Because of that, if the principal is a newly created resource,
      // and there is not a dependency relationship between the Stacks of this repo and the principal,
      // trust the entire account of the principal instead
      // (otherwise, deploying this repo will fail).
      // To scope down the permissions as much as possible,
      // only trust principals from that account with a specific tag
      const crossAccountPrincipalStack = Stack.of(crossAccountPrincipal);
      const roleTag = `${crossAccountPrincipalStack.stackName}_${crossAccountPrincipal.node.addr}`;
      Tags.of(crossAccountPrincipal).add('aws-cdk:id', roleTag);
      this.addToResourcePolicy(new iam.PolicyStatement({
        actions,
        principals: [new iam.AccountPrincipal(crossAccountPrincipalStack.account)],
        conditions: {
          StringEquals: { 'aws:PrincipalTag/aws-cdk:id': roleTag },
        },
      }));

      return iam.Grant.addToPrincipal({
        grantee,
        actions,
        resourceArns: [this.repositoryArn],
        scope: this,
      });
    } else {
      return iam.Grant.addToPrincipalOrResource({
        grantee,
        actions,
        resourceArns: [this.repositoryArn],
        resourceSelfArns: [],
        resource: this,
      });
    }
  }

  /**
   * Grant the given identity permissions to use the images in this repository
   */
  public grantPull(grantee: iam.IGrantable) {
    const ret = this.grant(grantee, 'ecr:BatchCheckLayerAvailability', 'ecr:GetDownloadUrlForLayer', 'ecr:BatchGetImage');

    iam.Grant.addToPrincipal({
      grantee,
      actions: ['ecr:GetAuthorizationToken'],
      resourceArns: ['*'],
      scope: this,
    });

    return ret;
  }

  /**
   * Grant the given identity permissions to pull and push images to this repository.
   */
  public grantPullPush(grantee: iam.IGrantable) {
    this.grantPull(grantee);
    return this.grant(grantee,
      'ecr:PutImage',
      'ecr:InitiateLayerUpload',
      'ecr:UploadLayerPart',
      'ecr:CompleteLayerUpload');
  }

  /**
   * Returns the resource that backs the given IAM grantee if we cannot put a direct reference
   * to the grantee in the resource policy of this ECR repository,
   * and 'undefined' in case we can.
   */
  private unsafeCrossAccountResourcePolicyPrincipal(grantee: iam.IGrantable): IConstruct | undefined {
    // A principal cannot be safely added to the Resource Policy of this ECR repository, if:
    // 1. The principal is from a different account, and
    // 2. The principal is a new resource (meaning, not just referenced), and
    // 3. The Stack this repo belongs to doesn't depend on the Stack the principal belongs to.

    // condition #1
    const principal = grantee.grantPrincipal;
    const principalAccount = principal.principalAccount;
    if (!principalAccount) {
      return undefined;
    }
    const repoAndPrincipalAccountCompare = Token.compareStrings(this.env.account, principalAccount);
    if (repoAndPrincipalAccountCompare === TokenComparison.BOTH_UNRESOLVED ||
        repoAndPrincipalAccountCompare === TokenComparison.SAME) {
      return undefined;
    }

    // condition #2
    if (!iam.principalIsOwnedResource(principal)) {
      return undefined;
    }

    // condition #3
    const principalStack = Stack.of(principal);
    if (this.stack.dependencies.includes(principalStack)) {
      return undefined;
    }

    return principal;
  }
}

/**
 * Options for the onCloudTrailImagePushed method
 */
export interface OnCloudTrailImagePushedOptions extends events.OnEventOptions {
  /**
   * Only watch changes to this image tag
   *
   * @default - Watch changes to all tags
   */
  readonly imageTag?: string;
}

/**
 * Options for the OnImageScanCompleted method
 */
export interface OnImageScanCompletedOptions extends events.OnEventOptions {
  /**
   * Only watch changes to the image tags spedified.
   * Leave it undefined to watch the full repository.
   *
   * @default - Watch the changes to the repository with all image tags
   */
  readonly imageTags?: string[];
}

export interface RepositoryProps {
  /**
   * Name for this repository
   *
   * @default Automatically generated name.
   */
  readonly repositoryName?: string;

  /**
   * The kind of server-side encryption to apply to this repository.
   *
   * If you choose KMS, you can specify a KMS key via `encryptionKey`. If
   * encryptionKey is not specified, an AWS managed KMS key is used.
   *
   * @default - `KMS` if `encryptionKey` is specified, or `AES256` otherwise.
   */
  readonly encryption?: RepositoryEncryption;

  /**
   * External KMS key to use for repository encryption.
   *
   * The 'encryption' property must be either not specified or set to "KMS".
   * An error will be emitted if encryption is set to "AES256".
   *
   * @default - If encryption is set to `KMS` and this property is undefined,
   * an AWS managed KMS key is used.
   */
  readonly encryptionKey?: kms.IKey;

  /**
   * Life cycle rules to apply to this registry
   *
   * @default No life cycle rules
   */
  readonly lifecycleRules?: LifecycleRule[];

  /**
   * The AWS account ID associated with the registry that contains the repository.
   *
   * @see https://docs.aws.amazon.com/AmazonECR/latest/APIReference/API_PutLifecyclePolicy.html
   * @default The default registry is assumed.
   */
  readonly lifecycleRegistryId?: string;

  /**
   * Determine what happens to the repository when the resource/stack is deleted.
   *
   * @default RemovalPolicy.Retain
   */
  readonly removalPolicy?: RemovalPolicy;

  /**
   * Enable the scan on push when creating the repository
   *
   *  @default false
   */
  readonly imageScanOnPush?: boolean;

  /**
   * The tag mutability setting for the repository. If this parameter is omitted, the default setting of MUTABLE will be used which will allow image tags to be overwritten.
   *
   *  @default TagMutability.MUTABLE
   */
  readonly imageTagMutability?: TagMutability;

  /**
   * Whether all images should be automatically deleted when the repository is
   * removed from the stack or when the stack is deleted.
   *
   * Requires the `removalPolicy` to be set to `RemovalPolicy.DESTROY`.
   *
   * @default false
   */
  readonly autoDeleteImages?: boolean;
}

export interface RepositoryAttributes {
  readonly repositoryName: string;
  readonly repositoryArn: string;
}

/**
 * Define an ECR repository
 */
export class Repository extends RepositoryBase {
  /**
   * Import a repository
   */
  public static fromRepositoryAttributes(scope: Construct, id: string, attrs: RepositoryAttributes): IRepository {
    class Import extends RepositoryBase {
      public readonly repositoryName = attrs.repositoryName;
      public readonly repositoryArn = attrs.repositoryArn;

      public addToResourcePolicy(_statement: iam.PolicyStatement): iam.AddToResourcePolicyResult {
        // dropped
        return { statementAdded: false };
      }
    }

    return new Import(scope, id);
  }

  public static fromRepositoryArn(scope: Construct, id: string, repositoryArn: string): IRepository {

    // if repositoryArn is a token, the repository name is also required. this is because
    // repository names can include "/" (e.g. foo/bar/myrepo) and it is impossible to
    // parse the name from an ARN using CloudFormation's split/select.
    if (Token.isUnresolved(repositoryArn)) {
      throw new Error('"repositoryArn" is a late-bound value, and therefore "repositoryName" is required. Use `fromRepositoryAttributes` instead');
    }

    const repositoryName = repositoryArn.split('/').slice(1).join('/');

    class Import extends RepositoryBase {
      public repositoryName = repositoryName;
      public repositoryArn = repositoryArn;

      public addToResourcePolicy(_statement: iam.PolicyStatement): iam.AddToResourcePolicyResult {
        // dropped
        return { statementAdded: false };
      }
    }

    return new Import(scope, id, {
      environmentFromArn: repositoryArn,
    });
  }

  public static fromRepositoryName(scope: Construct, id: string, repositoryName: string): IRepository {
    class Import extends RepositoryBase {
      public repositoryName = repositoryName;
      public repositoryArn = Repository.arnForLocalRepository(repositoryName, scope);

      public addToResourcePolicy(_statement: iam.PolicyStatement): iam.AddToResourcePolicyResult {
        // dropped
        return { statementAdded: false };
      }
    }

    return new Import(scope, id);
  }

  /**
   * Returns an ECR ARN for a repository that resides in the same account/region
   * as the current stack.
   */
  public static arnForLocalRepository(repositoryName: string, scope: IConstruct, account?: string): string {
    return Stack.of(scope).formatArn({
      account,
      service: 'ecr',
      resource: 'repository',
      resourceName: repositoryName,
    });
  }

  private static validateRepositoryName(physicalName: string) {
    const repositoryName = physicalName;
    if (!repositoryName || Token.isUnresolved(repositoryName)) {
      // the name is a late-bound value, not a defined string,
      // so skip validation
      return;
    }

    const errors: string[] = [];

    // Rules codified from https://docs.aws.amazon.com/AWSCloudFormation/latest/UserGuide/aws-resource-ecr-repository.html
    if (repositoryName.length < 2 || repositoryName.length > 256) {
      errors.push('Repository name must be at least 2 and no more than 256 characters');
    }
    const isPatternMatch = /^(?:[a-z0-9]+(?:[._-][a-z0-9]+)*\/)*[a-z0-9]+(?:[._-][a-z0-9]+)*$/.test(repositoryName);
    if (!isPatternMatch) {
      errors.push('Repository name must follow the specified pattern: (?:[a-z0-9]+(?:[._-][a-z0-9]+)*/)*[a-z0-9]+(?:[._-][a-z0-9]+)*');
    }

    if (errors.length > 0) {
      throw new Error(`Invalid ECR repository name (value: ${repositoryName})${EOL}${errors.join(EOL)}`);
    }
  }

  public readonly repositoryName: string;
  public readonly repositoryArn: string;
  private readonly lifecycleRules = new Array<LifecycleRule>();
  private readonly registryId?: string;
  private policyDocument?: iam.PolicyDocument;
  private readonly _resource: CfnRepository;

  constructor(scope: Construct, id: string, props: RepositoryProps = {}) {
    super(scope, id, {
      physicalName: props.repositoryName,
    });

    Repository.validateRepositoryName(this.physicalName);

    const resource = new CfnRepository(this, 'Resource', {
      repositoryName: this.physicalName,
      // It says "Text", but they actually mean "Object".
      repositoryPolicyText: Lazy.any({ produce: () => this.policyDocument }),
      lifecyclePolicy: Lazy.any({ produce: () => this.renderLifecyclePolicy() }),
      imageScanningConfiguration: props.imageScanOnPush !== undefined ? { scanOnPush: props.imageScanOnPush } : undefined,
      imageTagMutability: props.imageTagMutability || undefined,
      encryptionConfiguration: this.parseEncryption(props),
    });
    this._resource = resource;

    if (props.autoDeleteImages) {
      if (props.removalPolicy !== RemovalPolicy.DESTROY) {
        throw new Error('Cannot use \'autoDeleteImages\' property on a repository without setting removal policy to \'DESTROY\'.');
      }
      this.enableAutoDeleteImages();
    }

    resource.applyRemovalPolicy(props.removalPolicy);

    this.registryId = props.lifecycleRegistryId;
    if (props.lifecycleRules) {
      props.lifecycleRules.forEach(this.addLifecycleRule.bind(this));
    }

    this.repositoryName = this.getResourceNameAttribute(resource.ref);
    this.repositoryArn = this.getResourceArnAttribute(resource.attrArn, {
      service: 'ecr',
      resource: 'repository',
      resourceName: this.physicalName,
    });

    this.node.addValidation({ validate: () => this.policyDocument?.validateForResourcePolicy() ?? [] });
  }

  public addToResourcePolicy(statement: iam.PolicyStatement): iam.AddToResourcePolicyResult {
    // Other resource policies in AWS either require or accept a resource section.
    // Strangely, not only does Cfn for ECR not allow
    // us to specify a resource policy for a specific image,
    // it will straight up fail if a resource section is present at all.
    // When it fails, the error message is unhelpful. Hence this warning.
    if (statement.resources) {
      Annotations.of(this).addWarning('ECR resource policy does not allow resource statements.');
    }
    if (this.policyDocument === undefined) {
      this.policyDocument = new iam.PolicyDocument();
    }
    this.policyDocument.addStatements(statement);
    return { statementAdded: true, policyDependable: this.policyDocument };
  }

  /**
   * Add a life cycle rule to the repository
   *
   * Life cycle rules automatically expire images from the repository that match
   * certain conditions.
   */
  public addLifecycleRule(rule: LifecycleRule) {
    // Validate rule here so users get errors at the expected location
    if (rule.tagStatus === undefined) {
      rule = { ...rule, tagStatus: rule.tagPrefixList === undefined ? TagStatus.ANY : TagStatus.TAGGED };
    }

    if (rule.tagStatus === TagStatus.TAGGED && (rule.tagPrefixList === undefined || rule.tagPrefixList.length === 0)) {
      throw new Error('TagStatus.Tagged requires the specification of a tagPrefixList');
    }
    if (rule.tagStatus !== TagStatus.TAGGED && rule.tagPrefixList !== undefined) {
      throw new Error('tagPrefixList can only be specified when tagStatus is set to Tagged');
    }
    if ((rule.maxImageAge !== undefined) === (rule.maxImageCount !== undefined)) {
      throw new Error(`Life cycle rule must contain exactly one of 'maxImageAge' and 'maxImageCount', got: ${JSON.stringify(rule)}`);
    }

    if (rule.tagStatus === TagStatus.ANY && this.lifecycleRules.filter(r => r.tagStatus === TagStatus.ANY).length > 0) {
      throw new Error('Life cycle can only have one TagStatus.Any rule');
    }

    this.lifecycleRules.push({ ...rule });
  }

  /**
   * Render the life cycle policy object
   */
  private renderLifecyclePolicy(): CfnRepository.LifecyclePolicyProperty | undefined {
    const stack = Stack.of(this);
    let lifecyclePolicyText: any;

    if (this.lifecycleRules.length === 0 && !this.registryId) { return undefined; }

    if (this.lifecycleRules.length > 0) {
      lifecyclePolicyText = JSON.stringify(stack.resolve({
        rules: this.orderedLifecycleRules().map(renderLifecycleRule),
      }));
    }

    return {
      lifecyclePolicyText,
      registryId: this.registryId,
    };
  }

  /**
   * Return life cycle rules with automatic ordering applied.
   *
   * Also applies validation of the 'any' rule.
   */
  private orderedLifecycleRules(): LifecycleRule[] {
    if (this.lifecycleRules.length === 0) { return []; }

    const prioritizedRules = this.lifecycleRules.filter(r => r.rulePriority !== undefined && r.tagStatus !== TagStatus.ANY);
    const autoPrioritizedRules = this.lifecycleRules.filter(r => r.rulePriority === undefined && r.tagStatus !== TagStatus.ANY);
    const anyRules = this.lifecycleRules.filter(r => r.tagStatus === TagStatus.ANY);
    if (anyRules.length > 0 && anyRules[0].rulePriority !== undefined && autoPrioritizedRules.length > 0) {
      // Supporting this is too complex for very little value. We just prohibit it.
      throw new Error("Cannot combine prioritized TagStatus.Any rule with unprioritized rules. Remove rulePriority from the 'Any' rule.");
    }

    const prios = prioritizedRules.map(r => r.rulePriority!);
    let autoPrio = (prios.length > 0 ? Math.max(...prios) : 0) + 1;

    const ret = new Array<LifecycleRule>();
    for (const rule of prioritizedRules.concat(autoPrioritizedRules).concat(anyRules)) {
      ret.push({
        ...rule,
        rulePriority: rule.rulePriority ?? autoPrio++,
      });
    }

    // Do validation on the final array--might still be wrong because the user supplied all prios, but incorrectly.
    validateAnyRuleLast(ret);
    return ret;
  }

  /**
   * Set up key properties and return the Repository encryption property from the
   * user's configuration.
   */
  private parseEncryption(props: RepositoryProps): CfnRepository.EncryptionConfigurationProperty | undefined {

    // default based on whether encryptionKey is specified
    const encryptionType = props.encryption ?? (props.encryptionKey ? RepositoryEncryption.KMS : RepositoryEncryption.AES_256);

    // if encryption key is set, encryption must be set to KMS.
    if (encryptionType !== RepositoryEncryption.KMS && props.encryptionKey) {
      throw new Error(`encryptionKey is specified, so 'encryption' must be set to KMS (value: ${encryptionType.value})`);
    }

    if (encryptionType === RepositoryEncryption.AES_256) {
      return undefined;
    }

    if (encryptionType === RepositoryEncryption.KMS) {
      return {
        encryptionType: 'KMS',
        kmsKey: props.encryptionKey?.keyArn,
      };
    }

    throw new Error(`Unexpected 'encryptionType': ${encryptionType}`);
  }

  private enableAutoDeleteImages() {
    // Use a iam policy to allow the custom resource to list & delete
    // images in the repository and the ability to get all repositories to find the arn needed on delete.
    const provider = CustomResourceProvider.getOrCreateProvider(this, AUTO_DELETE_IMAGES_RESOURCE_TYPE, {
      codeDirectory: path.join(__dirname, 'auto-delete-images-handler'),
      runtime: CustomResourceProviderRuntime.NODEJS_14_X,
      description: `Lambda function for auto-deleting images in ${this.repositoryName} repository.`,
      policyStatements: [
        {
          Effect: 'Allow',
          Action: [
            'ecr:BatchDeleteImage',
            'ecr:DescribeRepositories',
            'ecr:ListImages',
            'ecr:ListTagsForResource',
          ],
          Resource: [this._resource.attrArn],
        },
      ],
    });

    const customResource = new CustomResource(this, 'AutoDeleteImagesCustomResource', {
      resourceType: AUTO_DELETE_IMAGES_RESOURCE_TYPE,
      serviceToken: provider.serviceToken,
      properties: {
        RepositoryName: Lazy.any({ produce: () => this.repositoryName }),
      },
    });
    customResource.node.addDependency(this);

    // We also tag the repository to record the fact that we want it autodeleted.
    // The custom resource will check this tag before actually doing the delete.
    // Because tagging and untagging will ALWAYS happen before the CR is deleted,
    // we can set `autoDeleteImages: false` without the removal of the CR emptying
    // the repository as a side effect.
    Tags.of(this._resource).add(AUTO_DELETE_IMAGES_TAG, 'true');
  }
}

function validateAnyRuleLast(rules: LifecycleRule[]) {
  const anyRules = rules.filter(r => r.tagStatus === TagStatus.ANY);
  if (anyRules.length === 1) {
    const maxPrio = Math.max(...rules.map(r => r.rulePriority!));
    if (anyRules[0].rulePriority !== maxPrio) {
      throw new Error(`TagStatus.Any rule must have highest priority, has ${anyRules[0].rulePriority} which is smaller than ${maxPrio}`);
    }
  }
}

/**
 * Render the lifecycle rule to JSON
 */
function renderLifecycleRule(rule: LifecycleRule) {
  return {
    rulePriority: rule.rulePriority,
    description: rule.description,
    selection: {
      tagStatus: rule.tagStatus || TagStatus.ANY,
      tagPrefixList: rule.tagPrefixList,
      countType: rule.maxImageAge !== undefined ? CountType.SINCE_IMAGE_PUSHED : CountType.IMAGE_COUNT_MORE_THAN,
      countNumber: rule.maxImageAge?.toDays() ?? rule.maxImageCount,
      countUnit: rule.maxImageAge !== undefined ? 'days' : undefined,
    },
    action: {
      type: 'expire',
    },
  };
}

/**
 * Select images based on counts
 */
const enum CountType {
  /**
   * Set a limit on the number of images in your repository
   */
  IMAGE_COUNT_MORE_THAN = 'imageCountMoreThan',

  /**
   * Set an age limit on the images in your repository
   */
  SINCE_IMAGE_PUSHED = 'sinceImagePushed',
}

/**
 * The tag mutability setting for your repository.
 */
export enum TagMutability {
  /**
   * allow image tags to be overwritten.
   */
  MUTABLE = 'MUTABLE',

  /**
   * all image tags within the repository will be immutable which will prevent them from being overwritten.
   */
  IMMUTABLE = 'IMMUTABLE',

}

/**
 * Indicates whether server-side encryption is enabled for the object, and whether that encryption is
 * from the AWS Key Management Service (AWS KMS) or from Amazon S3 managed encryption (SSE-S3).
 * @see https://docs.aws.amazon.com/AmazonS3/latest/dev/UsingMetadata.html#SysMetadata
 */
export class RepositoryEncryption {
  /**
   * 'AES256'
   */
  public static readonly AES_256 = new RepositoryEncryption('AES256');
  /**
   * 'KMS'
   */
  public static readonly KMS = new RepositoryEncryption('KMS');

  /**
   * @param value the string value of the encryption
   */
  protected constructor(public readonly value: string) { }
}<|MERGE_RESOLUTION|>--- conflicted
+++ resolved
@@ -3,10 +3,8 @@
 import * as events from '@aws-cdk/aws-events';
 import * as iam from '@aws-cdk/aws-iam';
 import * as kms from '@aws-cdk/aws-kms';
-<<<<<<< HEAD
-import { Annotations, ArnFormat, IResource, Lazy, RemovalPolicy, Resource, Stack, Tags, Token, TokenComparison } from '@aws-cdk/core';
-=======
 import {
+  Annotations,
   ArnFormat,
   IResource,
   Lazy,
@@ -20,7 +18,6 @@
   CustomResourceProvider,
   CustomResourceProviderRuntime,
 } from '@aws-cdk/core';
->>>>>>> 0f56583d
 import { IConstruct, Construct } from 'constructs';
 import { CfnRepository } from './ecr.generated';
 import { LifecycleRule, TagStatus } from './lifecycle';
@@ -428,7 +425,7 @@
  */
 export interface OnImageScanCompletedOptions extends events.OnEventOptions {
   /**
-   * Only watch changes to the image tags spedified.
+   * Only watch changes to the image tags specified.
    * Leave it undefined to watch the full repository.
    *
    * @default - Watch the changes to the repository with all image tags
