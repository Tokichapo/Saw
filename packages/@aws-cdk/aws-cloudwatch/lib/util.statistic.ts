<<<<<<< HEAD
=======
import { Statistic } from "./metric-types";

>>>>>>> 46b32927
export interface SimpleStatistic {
  type: 'simple';
  statistic: Statistic;
}

export interface PercentileStatistic {
  type: 'percentile';
  percentile: number;
}
/**
 * Parse a statistic, returning the type of metric that was used (simple or percentile)
 */
export function parseStatistic(stat: string): SimpleStatistic | PercentileStatistic {
  const lowerStat = stat.toLowerCase();

  // Simple statistics
  const statMap: {[k: string]: Statistic} = {
    average: Statistic.AVERAGE,
    avg: Statistic.AVERAGE,
    minimum: Statistic.MINIMUM,
    min: Statistic.MINIMUM,
    maximum: Statistic.MAXIMUM,
    max: Statistic.MAXIMUM,
    samplecount: Statistic.SAMPLE_COUNT,
    n: Statistic.SAMPLE_COUNT,
    sum: Statistic.SUM,
  };

  if (lowerStat in statMap) {
    return {
      type: 'simple',
      statistic: statMap[lowerStat]
    };
  }

  // Percentile statistics
  const re = /^p([\d.]+)$/;
  const m = re.exec(lowerStat);
  if (m) {
    return {
      type: 'percentile',
      percentile: parseFloat(m[1])
    };
  }

  throw new Error(`Not a valid statistic: '${stat}', must be one of Average | Minimum | Maximum | SampleCount | Sum | pNN.NN`);
}

export function normalizeStatistic(stat: string): string {
  const parsed = parseStatistic(stat);
  if (parsed.type === 'simple') {
    return parsed.statistic;
  } else {
    // Already percentile. Avoid parsing because we might get into
    // floating point rounding issues, return as-is but lowercase the p.
    return stat.toLowerCase();
  }
}

/**
 * Statistic to use over the aggregation period
 */
const enum Statistic {
  SampleCount = 'SampleCount',
  Average = 'Average',
  Sum = 'Sum',
  Minimum = 'Minimum',
  Maximum = 'Maximum',
}<|MERGE_RESOLUTION|>--- conflicted
+++ resolved
@@ -1,8 +1,5 @@
-<<<<<<< HEAD
-=======
 import { Statistic } from "./metric-types";
 
->>>>>>> 46b32927
 export interface SimpleStatistic {
   type: 'simple';
   statistic: Statistic;
@@ -60,15 +57,4 @@
     // floating point rounding issues, return as-is but lowercase the p.
     return stat.toLowerCase();
   }
-}
-
-/**
- * Statistic to use over the aggregation period
- */
-const enum Statistic {
-  SampleCount = 'SampleCount',
-  Average = 'Average',
-  Sum = 'Sum',
-  Minimum = 'Minimum',
-  Maximum = 'Maximum',
 }