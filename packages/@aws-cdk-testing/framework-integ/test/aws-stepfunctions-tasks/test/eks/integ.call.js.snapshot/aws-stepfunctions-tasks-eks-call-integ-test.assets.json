--- conflicted
+++ resolved
@@ -53,15 +53,15 @@
         }
       }
     },
-    "e2277687077a2abf9ae1af1cc9565e6715e2ebb62f79ec53aa75a1af9298f642": {
+    "292870ae2617f1c4d62ff18422e009afd534a342c17877fd1b931fb8d8a62abc": {
       "source": {
-        "path": "asset.e2277687077a2abf9ae1af1cc9565e6715e2ebb62f79ec53aa75a1af9298f642.zip",
+        "path": "asset.292870ae2617f1c4d62ff18422e009afd534a342c17877fd1b931fb8d8a62abc.zip",
         "packaging": "file"
       },
       "destinations": {
         "current_account-current_region": {
           "bucketName": "cdk-hnb659fds-assets-${AWS::AccountId}-${AWS::Region}",
-          "objectKey": "e2277687077a2abf9ae1af1cc9565e6715e2ebb62f79ec53aa75a1af9298f642.zip",
+          "objectKey": "292870ae2617f1c4d62ff18422e009afd534a342c17877fd1b931fb8d8a62abc.zip",
           "assumeRoleArn": "arn:${AWS::Partition}:iam::${AWS::AccountId}:role/cdk-hnb659fds-file-publishing-role-${AWS::AccountId}-${AWS::Region}"
         }
       }
@@ -92,11 +92,7 @@
         }
       }
     },
-<<<<<<< HEAD
-    "e72a4b1deb408ead7326a19f73e7036ddbb54c87abc1cab02b2a8cc894eeb423": {
-=======
     "fa84415288d6bec8fb026e8e09ecc944dc0fc76fe0d58aadb5d8e8df3a7351bc": {
->>>>>>> c575dded
       "source": {
         "path": "awsstepfunctionstasksekscallintegtestawscdkawseksKubectlProvider65D285A0.nested.template.json",
         "packaging": "file"
@@ -104,20 +100,12 @@
       "destinations": {
         "current_account-current_region": {
           "bucketName": "cdk-hnb659fds-assets-${AWS::AccountId}-${AWS::Region}",
-<<<<<<< HEAD
-          "objectKey": "e72a4b1deb408ead7326a19f73e7036ddbb54c87abc1cab02b2a8cc894eeb423.json",
-=======
           "objectKey": "fa84415288d6bec8fb026e8e09ecc944dc0fc76fe0d58aadb5d8e8df3a7351bc.json",
->>>>>>> c575dded
           "assumeRoleArn": "arn:${AWS::Partition}:iam::${AWS::AccountId}:role/cdk-hnb659fds-file-publishing-role-${AWS::AccountId}-${AWS::Region}"
         }
       }
     },
-<<<<<<< HEAD
-    "7964d095ec0df901cd12aec354ee30c0ccdd7150ad1b023c6d75345fa2576750": {
-=======
     "f040ffff650d9ac471762cdf138cc4cd6263be25cc9e8fb0a64116e3a23accd0": {
->>>>>>> c575dded
       "source": {
         "path": "aws-stepfunctions-tasks-eks-call-integ-test.template.json",
         "packaging": "file"
@@ -125,11 +113,7 @@
       "destinations": {
         "current_account-current_region": {
           "bucketName": "cdk-hnb659fds-assets-${AWS::AccountId}-${AWS::Region}",
-<<<<<<< HEAD
-          "objectKey": "7964d095ec0df901cd12aec354ee30c0ccdd7150ad1b023c6d75345fa2576750.json",
-=======
           "objectKey": "f040ffff650d9ac471762cdf138cc4cd6263be25cc9e8fb0a64116e3a23accd0.json",
->>>>>>> c575dded
           "assumeRoleArn": "arn:${AWS::Partition}:iam::${AWS::AccountId}:role/cdk-hnb659fds-file-publishing-role-${AWS::AccountId}-${AWS::Region}"
         }
       }
