--- conflicted
+++ resolved
@@ -1626,7 +1626,6 @@
 }
 
 /**
-<<<<<<< HEAD
  * No experimental dependencies.
  * In v2 all experimental modules will be released separately from aws-cdk-lib. This means that:
  * 1. Stable modules can't depend on experimental modules as it will creates a cyclic dependency.
@@ -1680,7 +1679,7 @@
 
 }
 
-=======
+/*
  * Enforces that the aws-cdk-lib README contains all of the core documentation from the @aws-cdk/core README
  * so users of CDKv2 see all of the core documentation when viewing the aws-cdk-lib docs.
  */
@@ -1721,7 +1720,6 @@
 }
 
 
->>>>>>> acc7bdd6
 /**
  * Determine whether this is a JSII package
  *
