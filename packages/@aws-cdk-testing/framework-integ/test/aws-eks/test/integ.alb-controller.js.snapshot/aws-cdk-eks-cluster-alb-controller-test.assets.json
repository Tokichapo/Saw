{
  "version": "32.0.0",
  "files": {
    "c475180f5b1bbabac165414da13a9b843b111cd3b6d5fae9c954c006640c4064": {
      "source": {
        "path": "asset.c475180f5b1bbabac165414da13a9b843b111cd3b6d5fae9c954c006640c4064.zip",
        "packaging": "file"
      },
      "destinations": {
        "current_account-current_region": {
          "bucketName": "cdk-hnb659fds-assets-${AWS::AccountId}-${AWS::Region}",
          "objectKey": "c475180f5b1bbabac165414da13a9b843b111cd3b6d5fae9c954c006640c4064.zip",
          "assumeRoleArn": "arn:${AWS::Partition}:iam::${AWS::AccountId}:role/cdk-hnb659fds-file-publishing-role-${AWS::AccountId}-${AWS::Region}"
        }
      }
    },
    "25f7dc8c7a6d65604d70050f2d9d19d6bfc5060a3d74662fc86589f4385e3a1b": {
      "source": {
        "path": "asset.25f7dc8c7a6d65604d70050f2d9d19d6bfc5060a3d74662fc86589f4385e3a1b.zip",
        "packaging": "file"
      },
      "destinations": {
        "current_account-current_region": {
          "bucketName": "cdk-hnb659fds-assets-${AWS::AccountId}-${AWS::Region}",
          "objectKey": "25f7dc8c7a6d65604d70050f2d9d19d6bfc5060a3d74662fc86589f4385e3a1b.zip",
          "assumeRoleArn": "arn:${AWS::Partition}:iam::${AWS::AccountId}:role/cdk-hnb659fds-file-publishing-role-${AWS::AccountId}-${AWS::Region}"
        }
      }
    },
    "a46179e8334ce45c3cbb975d0dfe34028e095aa8dfa55496bbc7717623351649": {
      "source": {
        "path": "asset.a46179e8334ce45c3cbb975d0dfe34028e095aa8dfa55496bbc7717623351649",
        "packaging": "zip"
      },
      "destinations": {
        "current_account-current_region": {
          "bucketName": "cdk-hnb659fds-assets-${AWS::AccountId}-${AWS::Region}",
          "objectKey": "a46179e8334ce45c3cbb975d0dfe34028e095aa8dfa55496bbc7717623351649.zip",
          "assumeRoleArn": "arn:${AWS::Partition}:iam::${AWS::AccountId}:role/cdk-hnb659fds-file-publishing-role-${AWS::AccountId}-${AWS::Region}"
        }
      }
    },
    "73b60c2cf141bf58c33cfaa33858f5c84103a0232ba7192d696536488f7731c4": {
      "source": {
        "path": "asset.73b60c2cf141bf58c33cfaa33858f5c84103a0232ba7192d696536488f7731c4",
        "packaging": "zip"
      },
      "destinations": {
        "current_account-current_region": {
          "bucketName": "cdk-hnb659fds-assets-${AWS::AccountId}-${AWS::Region}",
          "objectKey": "73b60c2cf141bf58c33cfaa33858f5c84103a0232ba7192d696536488f7731c4.zip",
          "assumeRoleArn": "arn:${AWS::Partition}:iam::${AWS::AccountId}:role/cdk-hnb659fds-file-publishing-role-${AWS::AccountId}-${AWS::Region}"
        }
      }
    },
    "9017774b84ae2457b1b2ad6fcbb4860d8ce2537062c77010b24d9b156ced5a1b": {
      "source": {
        "path": "asset.9017774b84ae2457b1b2ad6fcbb4860d8ce2537062c77010b24d9b156ced5a1b",
        "packaging": "zip"
      },
      "destinations": {
        "current_account-current_region": {
          "bucketName": "cdk-hnb659fds-assets-${AWS::AccountId}-${AWS::Region}",
          "objectKey": "9017774b84ae2457b1b2ad6fcbb4860d8ce2537062c77010b24d9b156ced5a1b.zip",
          "assumeRoleArn": "arn:${AWS::Partition}:iam::${AWS::AccountId}:role/cdk-hnb659fds-file-publishing-role-${AWS::AccountId}-${AWS::Region}"
        }
      }
    },
    "e2277687077a2abf9ae1af1cc9565e6715e2ebb62f79ec53aa75a1af9298f642": {
      "source": {
        "path": "asset.e2277687077a2abf9ae1af1cc9565e6715e2ebb62f79ec53aa75a1af9298f642.zip",
        "packaging": "file"
      },
      "destinations": {
        "current_account-current_region": {
          "bucketName": "cdk-hnb659fds-assets-${AWS::AccountId}-${AWS::Region}",
          "objectKey": "e2277687077a2abf9ae1af1cc9565e6715e2ebb62f79ec53aa75a1af9298f642.zip",
          "assumeRoleArn": "arn:${AWS::Partition}:iam::${AWS::AccountId}:role/cdk-hnb659fds-file-publishing-role-${AWS::AccountId}-${AWS::Region}"
        }
      }
    },
    "ffa3d5f3876afed62c60735ced8dafb4db2ccbd70a8b2f6b0d9e6eaa5823d631": {
      "source": {
        "path": "asset.ffa3d5f3876afed62c60735ced8dafb4db2ccbd70a8b2f6b0d9e6eaa5823d631",
        "packaging": "zip"
      },
      "destinations": {
        "current_account-current_region": {
          "bucketName": "cdk-hnb659fds-assets-${AWS::AccountId}-${AWS::Region}",
          "objectKey": "ffa3d5f3876afed62c60735ced8dafb4db2ccbd70a8b2f6b0d9e6eaa5823d631.zip",
          "assumeRoleArn": "arn:${AWS::Partition}:iam::${AWS::AccountId}:role/cdk-hnb659fds-file-publishing-role-${AWS::AccountId}-${AWS::Region}"
        }
      }
    },
    "a913a2614f4e118cb83fa3c0dd17575c9adbbdbad4da17aecd505282a25513f8": {
      "source": {
        "path": "asset.a913a2614f4e118cb83fa3c0dd17575c9adbbdbad4da17aecd505282a25513f8",
        "packaging": "zip"
      },
      "destinations": {
        "current_account-current_region": {
          "bucketName": "cdk-hnb659fds-assets-${AWS::AccountId}-${AWS::Region}",
          "objectKey": "a913a2614f4e118cb83fa3c0dd17575c9adbbdbad4da17aecd505282a25513f8.zip",
          "assumeRoleArn": "arn:${AWS::Partition}:iam::${AWS::AccountId}:role/cdk-hnb659fds-file-publishing-role-${AWS::AccountId}-${AWS::Region}"
        }
      }
    },
    "5f49893093e1ad14831626016699156d48da5f0890f19eb930bc3c46cf5f636d": {
      "source": {
        "path": "asset.5f49893093e1ad14831626016699156d48da5f0890f19eb930bc3c46cf5f636d",
        "packaging": "zip"
      },
      "destinations": {
        "current_account-current_region": {
          "bucketName": "cdk-hnb659fds-assets-${AWS::AccountId}-${AWS::Region}",
          "objectKey": "5f49893093e1ad14831626016699156d48da5f0890f19eb930bc3c46cf5f636d.zip",
          "assumeRoleArn": "arn:${AWS::Partition}:iam::${AWS::AccountId}:role/cdk-hnb659fds-file-publishing-role-${AWS::AccountId}-${AWS::Region}"
        }
      }
    },
    "03d17cf4c28db537b0022c15973dfcbf24c64d601c8683ad6048973e86263845": {
      "source": {
        "path": "awscdkeksclusteralbcontrollertestawscdkawseksClusterResourceProvider5DBBAFBB.nested.template.json",
        "packaging": "file"
      },
      "destinations": {
        "current_account-current_region": {
          "bucketName": "cdk-hnb659fds-assets-${AWS::AccountId}-${AWS::Region}",
          "objectKey": "03d17cf4c28db537b0022c15973dfcbf24c64d601c8683ad6048973e86263845.json",
          "assumeRoleArn": "arn:${AWS::Partition}:iam::${AWS::AccountId}:role/cdk-hnb659fds-file-publishing-role-${AWS::AccountId}-${AWS::Region}"
        }
      }
    },
<<<<<<< HEAD
    "84ff97da0c231c9c7bd4fb93a7d5095326c75d7b70293c3ea015d79446714ef9": {
=======
    "ef91cf38027fbab9acc28eafb2336c591805c0cfbb3b8c5aa5cf7ab254ae7f0a": {
>>>>>>> c575dded
      "source": {
        "path": "awscdkeksclusteralbcontrollertestawscdkawseksKubectlProviderA1AC28D1.nested.template.json",
        "packaging": "file"
      },
      "destinations": {
        "current_account-current_region": {
          "bucketName": "cdk-hnb659fds-assets-${AWS::AccountId}-${AWS::Region}",
<<<<<<< HEAD
          "objectKey": "84ff97da0c231c9c7bd4fb93a7d5095326c75d7b70293c3ea015d79446714ef9.json",
=======
          "objectKey": "ef91cf38027fbab9acc28eafb2336c591805c0cfbb3b8c5aa5cf7ab254ae7f0a.json",
>>>>>>> c575dded
          "assumeRoleArn": "arn:${AWS::Partition}:iam::${AWS::AccountId}:role/cdk-hnb659fds-file-publishing-role-${AWS::AccountId}-${AWS::Region}"
        }
      }
    },
<<<<<<< HEAD
    "d2bdc424be9f14f5dcf510678c8cffd21eb2eb7ebea5f7d42df5fc302f4f9442": {
=======
    "62754c7e6bb26968937daae6e96929d03d6698fc78121759b492fa275c70254b": {
>>>>>>> c575dded
      "source": {
        "path": "aws-cdk-eks-cluster-alb-controller-test.template.json",
        "packaging": "file"
      },
      "destinations": {
        "current_account-current_region": {
          "bucketName": "cdk-hnb659fds-assets-${AWS::AccountId}-${AWS::Region}",
<<<<<<< HEAD
          "objectKey": "d2bdc424be9f14f5dcf510678c8cffd21eb2eb7ebea5f7d42df5fc302f4f9442.json",
=======
          "objectKey": "62754c7e6bb26968937daae6e96929d03d6698fc78121759b492fa275c70254b.json",
>>>>>>> c575dded
          "assumeRoleArn": "arn:${AWS::Partition}:iam::${AWS::AccountId}:role/cdk-hnb659fds-file-publishing-role-${AWS::AccountId}-${AWS::Region}"
        }
      }
    }
  },
  "dockerImages": {}
}<|MERGE_RESOLUTION|>--- conflicted
+++ resolved
@@ -66,15 +66,15 @@
         }
       }
     },
-    "e2277687077a2abf9ae1af1cc9565e6715e2ebb62f79ec53aa75a1af9298f642": {
+    "292870ae2617f1c4d62ff18422e009afd534a342c17877fd1b931fb8d8a62abc": {
       "source": {
-        "path": "asset.e2277687077a2abf9ae1af1cc9565e6715e2ebb62f79ec53aa75a1af9298f642.zip",
+        "path": "asset.292870ae2617f1c4d62ff18422e009afd534a342c17877fd1b931fb8d8a62abc.zip",
         "packaging": "file"
       },
       "destinations": {
         "current_account-current_region": {
           "bucketName": "cdk-hnb659fds-assets-${AWS::AccountId}-${AWS::Region}",
-          "objectKey": "e2277687077a2abf9ae1af1cc9565e6715e2ebb62f79ec53aa75a1af9298f642.zip",
+          "objectKey": "292870ae2617f1c4d62ff18422e009afd534a342c17877fd1b931fb8d8a62abc.zip",
           "assumeRoleArn": "arn:${AWS::Partition}:iam::${AWS::AccountId}:role/cdk-hnb659fds-file-publishing-role-${AWS::AccountId}-${AWS::Region}"
         }
       }
@@ -131,11 +131,7 @@
         }
       }
     },
-<<<<<<< HEAD
-    "84ff97da0c231c9c7bd4fb93a7d5095326c75d7b70293c3ea015d79446714ef9": {
-=======
     "ef91cf38027fbab9acc28eafb2336c591805c0cfbb3b8c5aa5cf7ab254ae7f0a": {
->>>>>>> c575dded
       "source": {
         "path": "awscdkeksclusteralbcontrollertestawscdkawseksKubectlProviderA1AC28D1.nested.template.json",
         "packaging": "file"
@@ -143,20 +139,12 @@
       "destinations": {
         "current_account-current_region": {
           "bucketName": "cdk-hnb659fds-assets-${AWS::AccountId}-${AWS::Region}",
-<<<<<<< HEAD
-          "objectKey": "84ff97da0c231c9c7bd4fb93a7d5095326c75d7b70293c3ea015d79446714ef9.json",
-=======
           "objectKey": "ef91cf38027fbab9acc28eafb2336c591805c0cfbb3b8c5aa5cf7ab254ae7f0a.json",
->>>>>>> c575dded
           "assumeRoleArn": "arn:${AWS::Partition}:iam::${AWS::AccountId}:role/cdk-hnb659fds-file-publishing-role-${AWS::AccountId}-${AWS::Region}"
         }
       }
     },
-<<<<<<< HEAD
-    "d2bdc424be9f14f5dcf510678c8cffd21eb2eb7ebea5f7d42df5fc302f4f9442": {
-=======
     "62754c7e6bb26968937daae6e96929d03d6698fc78121759b492fa275c70254b": {
->>>>>>> c575dded
       "source": {
         "path": "aws-cdk-eks-cluster-alb-controller-test.template.json",
         "packaging": "file"
@@ -164,11 +152,7 @@
       "destinations": {
         "current_account-current_region": {
           "bucketName": "cdk-hnb659fds-assets-${AWS::AccountId}-${AWS::Region}",
-<<<<<<< HEAD
-          "objectKey": "d2bdc424be9f14f5dcf510678c8cffd21eb2eb7ebea5f7d42df5fc302f4f9442.json",
-=======
           "objectKey": "62754c7e6bb26968937daae6e96929d03d6698fc78121759b492fa275c70254b.json",
->>>>>>> c575dded
           "assumeRoleArn": "arn:${AWS::Partition}:iam::${AWS::AccountId}:role/cdk-hnb659fds-file-publishing-role-${AWS::AccountId}-${AWS::Region}"
         }
       }
