--- conflicted
+++ resolved
@@ -66,15 +66,15 @@
         }
       }
     },
-    "e2277687077a2abf9ae1af1cc9565e6715e2ebb62f79ec53aa75a1af9298f642": {
+    "292870ae2617f1c4d62ff18422e009afd534a342c17877fd1b931fb8d8a62abc": {
       "source": {
-        "path": "asset.e2277687077a2abf9ae1af1cc9565e6715e2ebb62f79ec53aa75a1af9298f642.zip",
+        "path": "asset.292870ae2617f1c4d62ff18422e009afd534a342c17877fd1b931fb8d8a62abc.zip",
         "packaging": "file"
       },
       "destinations": {
         "current_account-current_region": {
           "bucketName": "cdk-hnb659fds-assets-${AWS::AccountId}-${AWS::Region}",
-          "objectKey": "e2277687077a2abf9ae1af1cc9565e6715e2ebb62f79ec53aa75a1af9298f642.zip",
+          "objectKey": "292870ae2617f1c4d62ff18422e009afd534a342c17877fd1b931fb8d8a62abc.zip",
           "assumeRoleArn": "arn:${AWS::Partition}:iam::${AWS::AccountId}:role/cdk-hnb659fds-file-publishing-role-${AWS::AccountId}-${AWS::Region}"
         }
       }
@@ -92,11 +92,7 @@
         }
       }
     },
-<<<<<<< HEAD
-    "44255a49bb244d4e8c4fb84ccbedb218fc112772eaa4a68c19eb7e2a0168eb56": {
-=======
     "458ef586f4450721bfb17837974eac5e52e9e1a5d2921c1dc251b38ab2192fea": {
->>>>>>> c575dded
       "source": {
         "path": "awscdkekshandlersinvpctestawscdkawseksKubectlProvider72227111.nested.template.json",
         "packaging": "file"
@@ -104,20 +100,12 @@
       "destinations": {
         "current_account-current_region": {
           "bucketName": "cdk-hnb659fds-assets-${AWS::AccountId}-${AWS::Region}",
-<<<<<<< HEAD
-          "objectKey": "44255a49bb244d4e8c4fb84ccbedb218fc112772eaa4a68c19eb7e2a0168eb56.json",
-=======
           "objectKey": "458ef586f4450721bfb17837974eac5e52e9e1a5d2921c1dc251b38ab2192fea.json",
->>>>>>> c575dded
           "assumeRoleArn": "arn:${AWS::Partition}:iam::${AWS::AccountId}:role/cdk-hnb659fds-file-publishing-role-${AWS::AccountId}-${AWS::Region}"
         }
       }
     },
-<<<<<<< HEAD
-    "fb89f23002e1155c0e9b9112964628ca6072fe14647c45bec2d7c5aab0b21fda": {
-=======
     "957237d98b62add081e745fac7caa18a6dd4dfdc97c53ce3eb35418abbf16e2a": {
->>>>>>> c575dded
       "source": {
         "path": "aws-cdk-eks-handlers-in-vpc-test.template.json",
         "packaging": "file"
@@ -125,11 +113,7 @@
       "destinations": {
         "current_account-current_region": {
           "bucketName": "cdk-hnb659fds-assets-${AWS::AccountId}-${AWS::Region}",
-<<<<<<< HEAD
-          "objectKey": "fb89f23002e1155c0e9b9112964628ca6072fe14647c45bec2d7c5aab0b21fda.json",
-=======
           "objectKey": "957237d98b62add081e745fac7caa18a6dd4dfdc97c53ce3eb35418abbf16e2a.json",
->>>>>>> c575dded
           "assumeRoleArn": "arn:${AWS::Partition}:iam::${AWS::AccountId}:role/cdk-hnb659fds-file-publishing-role-${AWS::AccountId}-${AWS::Region}"
         }
       }
