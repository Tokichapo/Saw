import { CfnAccount } from '@aws-cdk/aws-apigateway';
import { Grant, IGrantable, Role, ServicePrincipal, ManagedPolicy } from '@aws-cdk/aws-iam';
import { LogGroup, RetentionDays } from '@aws-cdk/aws-logs';
import { RemovalPolicy, Stack } from '@aws-cdk/core';
import { Construct } from 'constructs';
import { CfnStage } from '../apigatewayv2.generated';
import { StageOptions, IApi, IStage, StageAttributes, defaultAccessLogFormat } from '../common';
import { StageBase } from '../common/base';
import { IWebSocketApi } from './api';

/**
 * Represents the WebSocketStage
 */
export interface IWebSocketStage extends IStage {
  /**
   * The API this stage is associated to.
   */
  readonly api: IWebSocketApi;

  /**
   * The callback URL to this stage.
   * You can use the callback URL to send messages to the client from the backend system.
   * https://docs.aws.amazon.com/apigateway/latest/developerguide/api-gateway-basic-concept.html
   * https://docs.aws.amazon.com/apigateway/latest/developerguide/apigateway-how-to-call-websocket-api-connections.html
   */
  readonly callbackUrl: string;
}

/**
 * Used to specify the logging level for data traces.
 */
export enum DataTraceLoggingLevel {

  /**
   * No entries will be made into the data trace log.
   */
  OFF = 'OFF',

  /**
   * Error entries will be made into the data trace log.
   */
  ERROR = 'ERROR',

  /**
   * All entries will be made into the data trace log.
   */
  INFO = 'INFO'
}

/**
 * Properties to initialize an instance of `WebSocketStage`.
 */
export interface WebSocketStageProps extends StageOptions {
  /**
   * The WebSocket API to which this stage is associated.
   */
  readonly webSocketApi: IWebSocketApi;

  /**
   * The name of the stage.
   */
  readonly stageName: string;

  /**
   * The logging level for data trace logging.  This is available only for
   * websocket apis.  Allowed values are OFF, INFO or ERROR.
   *
   * @default DataTraceLoggingLevel.OFF. No data trace logs will be generated.
   */
  readonly dataTraceLoggingLevel?: DataTraceLoggingLevel;
}

/**
 * The attributes used to import existing WebSocketStage
 */
export interface WebSocketStageAttributes extends StageAttributes {
  /**
   * The API to which this stage is associated
   */
  readonly api: IWebSocketApi;
}

/**
 * Represents a stage where an instance of the API is deployed.
 * @resource AWS::ApiGatewayV2::Stage
 */
export class WebSocketStage extends StageBase implements IWebSocketStage {
  /**
   * Import an existing stage into this CDK app.
   */
  public static fromWebSocketStageAttributes(scope: Construct, id: string, attrs: WebSocketStageAttributes): IWebSocketStage {
    class Import extends StageBase implements IWebSocketStage {
      public readonly baseApi = attrs.api;
      public readonly stageName = attrs.stageName;
      public readonly api = attrs.api;

      get url(): string {
        throw new Error('url is not available for imported stages.');
      }

      get callbackUrl(): string {
        throw new Error('callback url is not available for imported stages.');
      }
    }
    return new Import(scope, id);
  }

  protected readonly baseApi: IApi;
  public readonly stageName: string;
  public readonly api: IWebSocketApi;

  constructor(scope: Construct, id: string, props: WebSocketStageProps) {
    super(scope, id, {
      physicalName: props.stageName,
    });

    this.baseApi = props.webSocketApi;
    this.api = props.webSocketApi;
    this.stageName = this.physicalName;

    /**
     * In CfnStage the rate limits, the data trace logging control and the detailed
     * metrics are all lumped together in the default route settings, but they're
     * conceptually orthogonal.  I'm following the pattern that was started by
     * breaking out the rate limits to break out the conceptually distinct
     * throttle settings, data trace logging settings and access log settings.
     */
    const rateLimits = !props.throttle ? undefined : {
      throttlingBurstLimit: !props.throttle.burstLimit ? undefined : props.throttle.burstLimit,
      throttlingRateLimit: !props.throttle.rateLimit ? undefined : props.throttle.rateLimit,
    };

    /**
     * The data trace log settings for CfnStage use two parameters, dataTraceEnabled to
     * turn on the logging and a logging level.  However, specifing a logging level of
     * OFF is the same as disabling data tracing and setting it to INFO or ERROR implies
     * that data tracing is on, so the value of the logging flag is being deduced from
     * the value of the log level.
     */
    const dataTraceLoggingSettings =
      (!props.dataTraceLoggingLevel || props.dataTraceLoggingLevel === DataTraceLoggingLevel.OFF) ?
        undefined :
        {
          dataTraceEnabled: true,
          loggingLevel: props.dataTraceLoggingLevel,
        };

<<<<<<< HEAD
    // If the user has specfied a retention time and/or removal policy for the log group use it,
    // otherwise make it a 30 day retention and a removal policy of DESTROY.
    if (props.dataTraceLoggingLevel && props.dataTraceLoggingLevel !== 'OFF') {
      const retentionInDays = !props.dataTraceLogRetention ? 30 : Math.max(props.dataTraceLogRetention.toDays(), 1);

      // There is no parameter for CfnStage that will accept a non-default log group, however
      // if the log group is created before API Gateway tries to create a log entry for a data trace
      // log it'll use the log group that this creates.
      const dataLoggingLogGroup = new CfnLogGroup(this, 'data-trace-logging-log-group', {
        logGroupName: `/aws/apigateway/${props.webSocketApi.apiId}/${this.physicalName}`,
        retentionInDays,
      });

      if (!props.dataTraceLogRemovalPolicy) {
        dataLoggingLogGroup.applyRemovalPolicy(RemovalPolicy.DESTROY);
      } else {
        dataLoggingLogGroup.applyRemovalPolicy(props.dataTraceLogRemovalPolicy);
      }
    }

=======
>>>>>>> 7d9a25c1
    let destinationArn: string | undefined = undefined;
    if (props.accessLogEnabled) {
      if (!props.accessLogGroup) {
        // We need to set up the right permissions to create the log group.
        const iamRoleForLogGroup = new Role(this, 'IAMRoleForAccessLog', {
          assumedBy: new ServicePrincipal('apigateway.amazonaws.com'),
        });
        iamRoleForLogGroup.applyRemovalPolicy(RemovalPolicy.RETAIN);
        iamRoleForLogGroup.node.addDependency(this.api);

        iamRoleForLogGroup.addManagedPolicy(ManagedPolicy.fromAwsManagedPolicyName('service-role/AmazonAPIGatewayPushToCloudWatchLogs'));

        // It's required to register the iam role that is used to create the log group with the account
        // if an api gateway has never been created in this account/region before.  Otherwise, this is
        // a no-op.
        const account = new CfnAccount(this, 'account', {
          cloudWatchRoleArn: iamRoleForLogGroup.roleArn,
        });
        account.applyRemovalPolicy(RemovalPolicy.RETAIN);
        account.node.addDependency(this.api);

        // Setting up some reasonable defaults for the retention policy and removal policy.
        // If the user wants something different they should create their own log group.
        const accessLogsLogGroup = new LogGroup(this, 'AccessLoggingGroup', {
          retention: RetentionDays.ONE_MONTH,
        });
        accessLogsLogGroup.applyRemovalPolicy(RemovalPolicy.DESTROY);

        destinationArn = accessLogsLogGroup.logGroupArn;
      } else {
        destinationArn = props.accessLogGroup.logGroupArn;
      }
    }

    const accessLogSettings = !props.accessLogEnabled ? undefined : {
      destinationArn,
      format: !props.accessLogFormat ? defaultAccessLogFormat : props.accessLogFormat,
    };

    const defaultRouteSettings =
      !dataTraceLoggingSettings && !rateLimits ?
        undefined :
        { ...dataTraceLoggingSettings, ...rateLimits };

    new CfnStage(this, 'Resource', {
      apiId: props.webSocketApi.apiId,
      stageName: this.physicalName,
      autoDeploy: props.autoDeploy,
      defaultRouteSettings,
      accessLogSettings,
    });

    if (props.domainMapping) {
      this._addDomainMapping(props.domainMapping);
    }
  }

  /**
   * The websocket URL to this stage.
   */
  public get url(): string {
    const s = Stack.of(this);
    const urlPath = this.stageName;
    return `wss://${this.api.apiId}.execute-api.${s.region}.${s.urlSuffix}/${urlPath}`;
  }

  /**
   * The callback URL to this stage.
   */
  public get callbackUrl(): string {
    const s = Stack.of(this);
    const urlPath = this.stageName;
    return `https://${this.api.apiId}.execute-api.${s.region}.${s.urlSuffix}/${urlPath}`;
  }

  /**
   * Grant access to the API Gateway management API for this WebSocket API Stage to an IAM
   * principal (Role/Group/User).
   *
   * @param identity The principal
   */
  public grantManagementApiAccess(identity: IGrantable): Grant {
    const arn = Stack.of(this.api).formatArn({
      service: 'execute-api',
      resource: this.api.apiId,
    });

    return Grant.addToPrincipal({
      grantee: identity,
      actions: ['execute-api:ManageConnections'],
      resourceArns: [`${arn}/${this.stageName}/*/@connections/*`],
    });
  }
}<|MERGE_RESOLUTION|>--- conflicted
+++ resolved
@@ -145,29 +145,6 @@
           loggingLevel: props.dataTraceLoggingLevel,
         };
 
-<<<<<<< HEAD
-    // If the user has specfied a retention time and/or removal policy for the log group use it,
-    // otherwise make it a 30 day retention and a removal policy of DESTROY.
-    if (props.dataTraceLoggingLevel && props.dataTraceLoggingLevel !== 'OFF') {
-      const retentionInDays = !props.dataTraceLogRetention ? 30 : Math.max(props.dataTraceLogRetention.toDays(), 1);
-
-      // There is no parameter for CfnStage that will accept a non-default log group, however
-      // if the log group is created before API Gateway tries to create a log entry for a data trace
-      // log it'll use the log group that this creates.
-      const dataLoggingLogGroup = new CfnLogGroup(this, 'data-trace-logging-log-group', {
-        logGroupName: `/aws/apigateway/${props.webSocketApi.apiId}/${this.physicalName}`,
-        retentionInDays,
-      });
-
-      if (!props.dataTraceLogRemovalPolicy) {
-        dataLoggingLogGroup.applyRemovalPolicy(RemovalPolicy.DESTROY);
-      } else {
-        dataLoggingLogGroup.applyRemovalPolicy(props.dataTraceLogRemovalPolicy);
-      }
-    }
-
-=======
->>>>>>> 7d9a25c1
     let destinationArn: string | undefined = undefined;
     if (props.accessLogEnabled) {
       if (!props.accessLogGroup) {
