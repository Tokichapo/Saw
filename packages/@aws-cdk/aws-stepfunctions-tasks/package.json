--- conflicted
+++ resolved
@@ -78,35 +78,11 @@
     "pkglint": "^0.34.0"
   },
   "dependencies": {
-<<<<<<< HEAD
-    "@aws-cdk/aws-cloudwatch": "^0.33.0",
-    "@aws-cdk/aws-ec2": "^0.33.0",
-    "@aws-cdk/aws-ecs": "^0.33.0",
-    "@aws-cdk/aws-iam": "^0.33.0",
-    "@aws-cdk/aws-kms": "^0.33.0",
-    "@aws-cdk/aws-lambda": "^0.33.0",
-    "@aws-cdk/aws-sns": "^0.33.0",
-    "@aws-cdk/aws-sqs": "^0.33.0",
-    "@aws-cdk/aws-stepfunctions": "^0.33.0",
-    "@aws-cdk/cdk": "^0.33.0"
-  },
-  "homepage": "https://github.com/awslabs/aws-cdk",
-  "peerDependencies": {
-    "@aws-cdk/aws-cloudwatch": "^0.33.0",
-    "@aws-cdk/aws-ec2": "^0.33.0",
-    "@aws-cdk/aws-ecs": "^0.33.0",
-    "@aws-cdk/aws-iam": "^0.33.0",
-    "@aws-cdk/aws-lambda": "^0.33.0",
-    "@aws-cdk/aws-sns": "^0.33.0",
-    "@aws-cdk/aws-sqs": "^0.33.0",
-    "@aws-cdk/aws-stepfunctions": "^0.33.0",
-    "@aws-cdk/cdk": "^0.33.0",
-    "@aws-cdk/aws-kms": "^0.33.0"
-=======
     "@aws-cdk/aws-cloudwatch": "^0.34.0",
     "@aws-cdk/aws-ec2": "^0.34.0",
     "@aws-cdk/aws-ecs": "^0.34.0",
     "@aws-cdk/aws-iam": "^0.34.0",
+    "@aws-cdk/aws-kms": "^0.34.0",
     "@aws-cdk/aws-lambda": "^0.34.0",
     "@aws-cdk/aws-sns": "^0.34.0",
     "@aws-cdk/aws-sqs": "^0.34.0",
@@ -119,12 +95,12 @@
     "@aws-cdk/aws-ec2": "^0.34.0",
     "@aws-cdk/aws-ecs": "^0.34.0",
     "@aws-cdk/aws-iam": "^0.34.0",
+    "@aws-cdk/aws-kms": "^0.34.0",
     "@aws-cdk/aws-lambda": "^0.34.0",
     "@aws-cdk/aws-sns": "^0.34.0",
     "@aws-cdk/aws-sqs": "^0.34.0",
     "@aws-cdk/aws-stepfunctions": "^0.34.0",
     "@aws-cdk/cdk": "^0.34.0"
->>>>>>> 523807c6
   },
   "engines": {
     "node": ">= 8.10.0"
