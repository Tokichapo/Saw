--- conflicted
+++ resolved
@@ -254,7 +254,6 @@
     });
   });
 
-<<<<<<< HEAD
   describe('processing configuration', () => {
 
     let lambdaFunction: lambda.IFunction;
@@ -383,7 +382,9 @@
       expect(() => new firehose.DeliveryStream(stack, 'DeliveryStream', {
         destinations: [destination],
       })).toThrowError('Only one processor is allowed per delivery stream destination');
-=======
+    });
+  });
+
   describe('buffering', () => {
     it('does not create configuration by default', () => {
       new firehose.DeliveryStream(stack, 'DeliveryStream', {
@@ -486,6 +487,7 @@
         },
       });
     });
+
 
     it('grants encrypt/decrypt access to the destination encryptionKey', () => {
       const key = new kms.Key(stack, 'Key');
@@ -512,7 +514,6 @@
           }),
         },
       });
->>>>>>> 93071c58
     });
   });
 });