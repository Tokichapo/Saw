import ec2 = require('@aws-cdk/aws-ec2');
import events = require('@aws-cdk/aws-events');
import iam = require('@aws-cdk/aws-iam');
import kms = require('@aws-cdk/aws-kms');
import lambda = require('@aws-cdk/aws-lambda');
import logs = require('@aws-cdk/aws-logs');
import secretsmanager = require('@aws-cdk/aws-secretsmanager');
<<<<<<< HEAD
import { Construct, DeletionPolicy, Duration, IResource, Resource, SecretValue, Stack, Token, toSeconds } from '@aws-cdk/cdk';
=======
import { Construct, IResource, RemovalPolicy, Resource, SecretValue, Stack, Token } from '@aws-cdk/cdk';
>>>>>>> c1c43bf2
import { DatabaseSecret } from './database-secret';
import { Endpoint } from './endpoint';
import { IOptionGroup} from './option-group';
import { IParameterGroup } from './parameter-group';
import { DatabaseClusterEngine } from './props';
import { CfnDBInstance, CfnDBInstanceProps, CfnDBSubnetGroup } from './rds.generated';
import { SecretRotation, SecretRotationApplication, SecretRotationOptions } from './secret-rotation';

export interface IDatabaseInstance extends IResource, ec2.IConnectable, secretsmanager.ISecretAttachmentTarget {
  /**
   * The instance identifier.
   */
  readonly instanceIdentifier: string;

  /**
   * The instance arn.
   */
  readonly instanceArn: string;

  /**
   * The instance endpoint address.
   *
   * @attribute
   */
  readonly dbInstanceEndpointAddress: string;

  /**
   * The instance endpoint port.
   *
   * @attribute
   */
  readonly dbInstanceEndpointPort: string;

  /**
   * The instance endpoint.
   */
  readonly instanceEndpoint: Endpoint;

  /**
   * The security group identifier of the instance.
   */
  readonly securityGroupId: string;

  /**
   * Defines a CloudWatch event rule which triggers for instance events. Use
   * `rule.addEventPattern(pattern)` to specify a filter.
   */
  onEvent(id: string, options: events.OnEventOptions): events.Rule;
}

/**
 * Properties that describe an existing instance
 */
export interface DatabaseInstanceAttributes {
  /**
   * The instance identifier.
   */
  readonly instanceIdentifier: string;

  /**
   * The endpoint address.
   */
  readonly instanceEndpointAddress: string;

  /**
   * The database port.
   */
  readonly port: number;

  /**
   * The security group identifier of the instance.
   */
  readonly securityGroupId: string;
}

/**
 * A new or imported database instance.
 */
export abstract class DatabaseInstanceBase extends Resource implements IDatabaseInstance {
  /**
   * Import an existing database instance.
   */
  public static fromDatabaseInstanceAttributes(scope: Construct, id: string, attrs: DatabaseInstanceAttributes): IDatabaseInstance {
    class Import extends DatabaseInstanceBase implements IDatabaseInstance {
      public readonly defaultPortRange = new ec2.TcpPort(attrs.port);
      public readonly connections = new ec2.Connections({
        securityGroups: [ec2.SecurityGroup.fromSecurityGroupId(this, 'SecurityGroup', attrs.securityGroupId)],
        defaultPortRange: this.defaultPortRange
      });
      public readonly instanceIdentifier = attrs.instanceIdentifier;
      public readonly dbInstanceEndpointAddress = attrs.instanceEndpointAddress;
      public readonly dbInstanceEndpointPort = attrs.port.toString();
      public readonly instanceEndpoint = new Endpoint(attrs.instanceEndpointAddress, attrs.port);
      public readonly securityGroupId = attrs.securityGroupId;
    }

    return new Import(scope, id);
  }

  public abstract readonly instanceIdentifier: string;
  public abstract readonly dbInstanceEndpointAddress: string;
  public abstract readonly dbInstanceEndpointPort: string;
  public abstract readonly instanceEndpoint: Endpoint;
  public abstract readonly connections: ec2.Connections;
  public abstract readonly securityGroupId: string;

  /**
   * Defines a CloudWatch event rule which triggers for instance events. Use
   * `rule.addEventPattern(pattern)` to specify a filter.
   */
  public onEvent(id: string, options: events.OnEventOptions = {}) {
    const rule = new events.Rule(this, id, options);
    rule.addEventPattern({
      source: ['aws.rds'],
      resources: [this.instanceArn]
    });
    rule.addTarget(options.target);
    return rule;
  }

  /**
   * The instance arn.
   */
  public get instanceArn(): string {
    return Stack.of(this).formatArn({
      service: 'rds',
      resource: 'db',
      sep: ':',
      resourceName: this.instanceIdentifier
    });
  }

  /**
   * Renders the secret attachment target specifications.
   */
  public asSecretAttachmentTarget(): secretsmanager.SecretAttachmentTargetProps {
    return {
      targetId: this.instanceIdentifier,
      targetType: secretsmanager.AttachmentTargetType.INSTANCE
    };
  }
}

/**
 * A database instance engine. Provides mapping to DatabaseEngine used for
 * secret rotation.
 */
export class DatabaseInstanceEngine extends DatabaseClusterEngine {
  public static readonly MariaDb = new DatabaseInstanceEngine('mariadb', SecretRotationApplication.MariaDbRotationSingleUser);
  public static readonly Mysql = new DatabaseInstanceEngine('mysql', SecretRotationApplication.MysqlRotationSingleUser);
  public static readonly OracleEE = new DatabaseInstanceEngine('oracle-ee', SecretRotationApplication.OracleRotationSingleUser);
  public static readonly OracleSE2 = new DatabaseInstanceEngine('oracle-se2', SecretRotationApplication.OracleRotationSingleUser);
  public static readonly OracleSE1 = new DatabaseInstanceEngine('oracle-se1', SecretRotationApplication.OracleRotationSingleUser);
  public static readonly OracleSE = new DatabaseInstanceEngine('oracle-se', SecretRotationApplication.OracleRotationSingleUser);
  public static readonly Postgres = new DatabaseInstanceEngine('postgres', SecretRotationApplication.PostgresRotationSingleUser);
  public static readonly SqlServerEE = new DatabaseInstanceEngine('sqlserver-ee', SecretRotationApplication.SqlServerRotationSingleUser);
  public static readonly SqlServerSE = new DatabaseInstanceEngine('sqlserver-se', SecretRotationApplication.SqlServerRotationSingleUser);
  public static readonly SqlServerEX = new DatabaseInstanceEngine('sqlserver-ex', SecretRotationApplication.SqlServerRotationSingleUser);
  public static readonly SqlServerWeb = new DatabaseInstanceEngine('sqlserver-web', SecretRotationApplication.SqlServerRotationSingleUser);
}

/**
 * The license model.
 */
export enum LicenseModel {
  /**
   * License included.
   */
  LICENSE_INCLUDED = 'license-included',

  /**
   * Bring your own licencse.
   */
  BRING_YOUR_OWN_LICENSE = 'bring-your-own-license',

  /**
   * General public license.
   */
  GENERAL_PUBLIC_LICENSE = 'general-public-license'
}

/**
 * The processor features.
 */
export interface ProcessorFeatures {
  /**
   * The number of CPU core.
   */
  readonly coreCount?: number;

  /**
   * The number of threads per core.
   */
  readonly threadsPerCore?: number;
}

/**
 * The type of storage.
 */
export enum StorageType {
  /**
   * Standard.
   */
  STANDARD = 'standard',

  /**
   * General purpose (SSD).
   */
  GP2 = 'gp2',

  /**
   * Provisioned IOPS (SSD).
   */
  IO1 = 'io1'
}

/**
 * The retention period for Performance Insight.
 */
export enum PerformanceInsightRetention {
  /**
   * Default retention period of 7 days.
   */
  DEFAULT = 7,

  /**
   * Long term retention period of 2 years.
   */
  LONG_TERM = 731
}

/**
 * Construction properties for a DatabaseInstanceNew
 */
export interface DatabaseInstanceNewProps {
  /**
   * The name of the compute and memory capacity classes.
   */
  readonly instanceClass: ec2.InstanceType;

  /**
   * Specifies if the database instance is a multiple Availability Zone deployment.
   *
   * @default false
   */
  readonly multiAz?: boolean;

  /**
   * The name of the Availability Zone where the DB instance will be located.
   *
   * @default no preference
   */
  readonly availabilityZone?: string;

  /**
   * The storage type.
   *
   * @default GP2
   */
  readonly storageType?: StorageType;

  /**
   * The number of I/O operations per second (IOPS) that the database provisions.
   * The value must be equal to or greater than 1000.
   *
   * @default no provisioned iops
   */
  readonly iops?: number;

  /**
   * The number of CPU cores and the number of threads per core.
   *
   * @default the default number of CPU cores and threads per core for the
   * chosen instance class.
   *
   * See https://docs.aws.amazon.com/AmazonRDS/latest/UserGuide/Concepts.DBInstanceClass.html#USER_ConfigureProcessor
   */
  readonly processorFeatures?: ProcessorFeatures;

  /**
   * A name for the DB instance. If you specify a name, AWS CloudFormation
   * converts it to lowercase.
   *
   * @default a CloudFormation generated name
   */
  readonly instanceIdentifier?: string;

  /**
   * The VPC network where the DB subnet group should be created.
   */
  readonly vpc: ec2.IVpc;

  /**
   * The type of subnets to add to the created DB subnet group.
   *
   * @default private
   */
  readonly vpcPlacement?: ec2.SubnetSelection;

  /**
   * The port for the instance.
   *
   * @default the default port for the chosen engine.
   */
  readonly port?: number;

  /**
   * The option group to associate with the instance.
   *
   * @default no option group
   */
  readonly optionGroup?: IOptionGroup;

  /**
   * Whether to enable mapping of AWS Identity and Access Management (IAM) accounts
   * to database accounts.
   *
   * @default false
   */
  readonly iamAuthentication?: boolean;

  /**
   * The number of days during which automatic DB snapshots are retained. Set
   * to zero to disable backups.
   *
   * @default 1 day
   */
  readonly backupRetention?: Duration;

  /**
   * The daily time range during which automated backups are performed.
   *
   * Constraints:
   * - Must be in the format `hh24:mi-hh24:mi`.
   * - Must be in Universal Coordinated Time (UTC).
   * - Must not conflict with the preferred maintenance window.
   * - Must be at least 30 minutes.
   *
   * @default a 30-minute window selected at random from an 8-hour block of
   * time for each AWS Region. To see the time blocks available, see
   * https://docs.aws.amazon.com/AmazonRDS/latest/UserGuide/USER_UpgradeDBInstance.Maintenance.html#AdjustingTheMaintenanceWindow
   */
  readonly preferredBackupWindow?: string;

  /**
   * Indicates whether to copy all of the user-defined tags from the
   * DB instance to snapshots of the DB instance.
   *
   * @default true
   */
  readonly copyTagsToSnapshot?: boolean;

  /**
   * Indicates whether automated backups should be deleted or retained when
   * you delete a DB instance.
   *
   * @default false
   */
  readonly deleteAutomatedBackups?: boolean;

  /**
   * The interval, in seconds, between points when Amazon RDS collects enhanced
   * monitoring metrics for the DB instance.
   *
   * @default no enhanced monitoring
   */
  readonly monitoringInterval?: Duration;

  /**
   * Whether to enable Performance Insights for the DB instance.
   *
   * @default false
   */
  readonly enablePerformanceInsights?: boolean;

  /**
   * The amount of time, in days, to retain Performance Insights data.
   *
   * @default 7 days
   */
  readonly performanceInsightRetention?: PerformanceInsightRetention;

  /**
   * The AWS KMS key for encryption of Performance Insights data.
   *
   * @default default master key
   */
  readonly performanceInsightKmsKey?: kms.IKey;

  /**
   * The list of log types that need to be enabled for exporting to
   * CloudWatch Logs.
   *
   * @default no log exports
   */
  readonly cloudwatchLogsExports?: string[];

  /**
   * The number of days log events are kept in CloudWatch Logs. When updating
   * this property, unsetting it doesn't remove the log retention policy. To
   * remove the retention policy, set the value to `Infinity`.
   *
   * @default logs never expire
   */
  readonly cloudwatchLogsRetention?: logs.RetentionDays;

  /**
   * Indicates that minor engine upgrades are applied automatically to the
   * DB instance during the maintenance window.
   *
   * @default true
   */
  readonly autoMinorVersionUpgrade?: boolean;

  // tslint:disable:max-line-length
  /**
   * The weekly time range (in UTC) during which system maintenance can occur.
   *
   * Format: `ddd:hh24:mi-ddd:hh24:mi`
   * Constraint: Minimum 30-minute window
   *
   * @default a 30-minute window selected at random from an 8-hour block of
   * time for each AWS Region, occurring on a random day of the week. To see
   * the time blocks available, see https://docs.aws.amazon.com/AmazonRDS/latest/UserGuide/USER_UpgradeDBInstance.Maintenance.html#AdjustingTheMaintenanceWindow
   */
  // tslint:enable:max-line-length
  readonly preferredMaintenanceWindow?: string;

  /**
   * Indicates whether the DB instance should have deletion protection enabled.
   *
   * @default true
   */
  readonly deletionProtection?: boolean;

  /**
   * The CloudFormation policy to apply when the instance is removed from the
   * stack or replaced during an update.
   *
   * @default RemovalPolicy.Retain
   */
  readonly removalPolicy?: RemovalPolicy
}

/**
 * A new database instance.
 */
abstract class DatabaseInstanceNew extends DatabaseInstanceBase implements IDatabaseInstance {
  public readonly securityGroupId: string;
  public readonly vpc: ec2.IVpc;

  protected readonly vpcPlacement?: ec2.SubnetSelection;
  protected readonly newCfnProps: CfnDBInstanceProps;
  protected readonly securityGroup: ec2.SecurityGroup;

  private readonly cloudwatchLogsExports?: string[];
  private readonly cloudwatchLogsRetention?: logs.RetentionDays;

  constructor(scope: Construct, id: string, props: DatabaseInstanceNewProps) {
    super(scope, id);

    this.vpc = props.vpc;
    this.vpcPlacement = props.vpcPlacement;

    const { subnetIds } = props.vpc.selectSubnets(props.vpcPlacement);

    const subnetGroup = new CfnDBSubnetGroup(this, 'SubnetGroup', {
      dbSubnetGroupDescription: `Subnet group for ${this.node.id} database`,
      subnetIds
    });

    this.securityGroup = new ec2.SecurityGroup(this, 'SecurityGroup', {
      description: `Security group for ${this.node.id} database`,
      vpc: props.vpc
    });
    this.securityGroupId = this.securityGroup.securityGroupId;

    let monitoringRole;
    if (props.monitoringInterval) {
      monitoringRole = new iam.Role(this, 'MonitoringRole', {
        assumedBy: new iam.ServicePrincipal('monitoring.rds.amazonaws.com'),
        managedPolicies: [iam.ManagedPolicy.fromAwsManagedPolicyName('service-role/AmazonRDSEnhancedMonitoringRole')],
      });
    }

    const deletionProtection = props.deletionProtection !== undefined ? props.deletionProtection : true;
    const storageType = props.storageType || StorageType.GP2;
    const iops = storageType === StorageType.IO1 ? (props.iops || 1000) : undefined;

    this.cloudwatchLogsExports = props.cloudwatchLogsExports;
    this.cloudwatchLogsRetention = props.cloudwatchLogsRetention;

    this.newCfnProps = {
      autoMinorVersionUpgrade: props.autoMinorVersionUpgrade,
      availabilityZone: props.multiAz ? undefined : props.availabilityZone,
<<<<<<< HEAD
      backupRetentionPeriod: props.backupRetention ? props.backupRetention.toDays().toString() : undefined,
=======
      backupRetentionPeriod: props.backupRetentionPeriod !== undefined ? props.backupRetentionPeriod : undefined,
>>>>>>> c1c43bf2
      copyTagsToSnapshot: props.copyTagsToSnapshot !== undefined ? props.copyTagsToSnapshot : true,
      dbInstanceClass: `db.${props.instanceClass}`,
      dbInstanceIdentifier: props.instanceIdentifier,
      dbSubnetGroupName: subnetGroup.refAsString,
      deleteAutomatedBackups: props.deleteAutomatedBackups,
      deletionProtection,
      enableCloudwatchLogsExports: this.cloudwatchLogsExports,
      enableIamDatabaseAuthentication: props.iamAuthentication,
      enablePerformanceInsights: props.enablePerformanceInsights,
      iops,
      monitoringInterval: props.monitoringInterval && props.monitoringInterval.toSeconds(),
      monitoringRoleArn: monitoringRole && monitoringRole.roleArn,
      multiAz: props.multiAz,
      optionGroupName: props.optionGroup && props.optionGroup.optionGroupName,
      performanceInsightsKmsKeyId: props.enablePerformanceInsights
        ? props.performanceInsightKmsKey && props.performanceInsightKmsKey.keyArn
        : undefined,
      performanceInsightsRetentionPeriod: props.enablePerformanceInsights
<<<<<<< HEAD
        ? (props.performanceInsightRetention || PerformanceInsightRetention.Default)
=======
        ? (props.performanceInsightRetentionPeriod || PerformanceInsightRetentionPeriod.DEFAULT)
>>>>>>> c1c43bf2
        : undefined,
      port: props.port ? props.port.toString() : undefined,
      preferredBackupWindow: props.preferredBackupWindow,
      preferredMaintenanceWindow: props.preferredMaintenanceWindow,
      processorFeatures: props.processorFeatures && renderProcessorFeatures(props.processorFeatures),
      publiclyAccessible: props.vpcPlacement && props.vpcPlacement.subnetType === ec2.SubnetType.PUBLIC,
      storageType,
      vpcSecurityGroups: [this.securityGroupId]
    };
  }

  protected setLogRetention() {
    if (this.cloudwatchLogsExports && this.cloudwatchLogsRetention) {
      for (const log of this.cloudwatchLogsExports) {
        new lambda.LogRetention(this, `LogRetention${log}`, {
          logGroupName: `/aws/rds/instance/${this.instanceIdentifier}/${log}`,
          retention: this.cloudwatchLogsRetention
        });
      }
    }
  }
}

/**
 * Construction properties for a DatabaseInstanceSource
 */
export interface DatabaseInstanceSourceProps extends DatabaseInstanceNewProps {
  /**
   * The database engine.
   */
  readonly engine: DatabaseInstanceEngine;

  /**
   * The license model.
   *
   * @default RDS default license model
   */
  readonly licenseModel?: LicenseModel;

  /**
   * The engine version. To prevent automatic upgrades, be sure to specify the
   * full version number.
   *
   * @default RDS default engine version
   */
  readonly engineVersion?: string;

  /**
   * Whether to allow major version upgrades.
   *
   * @default false
   */
  readonly allowMajorVersionUpgrade?: boolean;

  /**
   * The time zone of the instance.
   *
   * @default RDS default timezone
   */
  readonly timezone?: string;

  /**
   * The allocated storage size, specified in gigabytes (GB).
   *
   * @default 100
   */
  readonly allocatedStorage?: number;

  /**
   * The master user password.
   *
   * @default a Secrets Manager generated password
   */
  readonly masterUserPassword?: SecretValue;

  /**
   * The KMS key to use to encrypt the secret for the master user password.
   *
   * @default default master key
   */
  readonly secretKmsKey?: kms.IKey;

  /**
   * The name of the database.
   *
   * @default no name
   */
  readonly databaseName?: string;

  /**
   * The DB parameter group to associate with the instance.
   *
   * @default no parameter group
   */
  readonly parameterGroup?: IParameterGroup;
}

/**
 * A new source database instance (not a read replica)
 */
abstract class DatabaseInstanceSource extends DatabaseInstanceNew implements IDatabaseInstance {
  public abstract readonly secret?: secretsmanager.ISecret;

  protected readonly sourceCfnProps: CfnDBInstanceProps;

  private readonly secretRotationApplication: SecretRotationApplication;

  constructor(scope: Construct, id: string, props: DatabaseInstanceSourceProps) {
    super(scope, id, props);

    this.secretRotationApplication = props.engine.secretRotationApplication;

    this.sourceCfnProps = {
      ...this.newCfnProps,
      allocatedStorage: props.allocatedStorage ? props.allocatedStorage.toString() : '100',
      allowMajorVersionUpgrade: props.allowMajorVersionUpgrade,
      dbName: props.databaseName,
      dbParameterGroupName: props.parameterGroup && props.parameterGroup.parameterGroupName,
      engine: props.engine.name,
      engineVersion: props.engineVersion,
      licenseModel: props.licenseModel,
      timezone: props.timezone
    };
  }

  /**
   * Adds the single user rotation of the master password to this instance.
   */
  public addRotationSingleUser(id: string, options: SecretRotationOptions = {}): SecretRotation {
    if (!this.secret) {
      throw new Error('Cannot add single user rotation for an instance without secret.');
    }
    return new SecretRotation(this, id, {
      secret: this.secret,
      application: this.secretRotationApplication,
      vpc: this.vpc,
      vpcSubnets: this.vpcPlacement,
      target: this,
      ...options
    });
  }
}

/**
 * Construction properties for a DatabaseInstance.
 */
export interface DatabaseInstanceProps extends DatabaseInstanceSourceProps {
  /**
   * The master user name.
   */
  readonly masterUsername: string;

  /**
   * For supported engines, specifies the character set to associate with the
   * DB instance.
   *
   * @default RDS default character set name
   */
  readonly characterSetName?: string;

  /**
   * Indicates whether the DB instance is encrypted.
   *
   * @default false
   */
  readonly storageEncrypted?: boolean;

  /**
   * The master key that's used to encrypt the DB instance.
   *
   * @default default master key
   */
  readonly kmsKey?: kms.IKey;
}

/**
 * A database instance
 *
 * @resource AWS::RDS::DBInstance
 */
export class DatabaseInstance extends DatabaseInstanceSource implements IDatabaseInstance {
  public readonly instanceIdentifier: string;
  public readonly dbInstanceEndpointAddress: string;
  public readonly dbInstanceEndpointPort: string;
  public readonly instanceEndpoint: Endpoint;
  public readonly connections: ec2.Connections;
  public readonly secret?: secretsmanager.ISecret;

  constructor(scope: Construct, id: string, props: DatabaseInstanceProps) {
    super(scope, id, props);

    let secret;
    if (!props.masterUserPassword) {
      secret = new DatabaseSecret(this, 'Secret', {
        username: props.masterUsername,
        encryptionKey: props.secretKmsKey,
      });
    }

    const instance = new CfnDBInstance(this, 'Resource', {
      ...this.sourceCfnProps,
      characterSetName: props.characterSetName,
      kmsKeyId: props.kmsKey && props.kmsKey.keyArn,
      masterUsername: secret ? secret.secretValueFromJson('username').toString() : props.masterUsername,
      masterUserPassword: secret
        ? secret.secretValueFromJson('password').toString()
        : (props.masterUserPassword
          ? props.masterUserPassword.toString()
          : undefined),
      storageEncrypted: props.kmsKey ? true : props.storageEncrypted
    });

    this.instanceIdentifier = instance.refAsString;
    this.dbInstanceEndpointAddress = instance.attrEndpointAddress;
    this.dbInstanceEndpointPort = instance.attrEndpointPort;

    // create a number token that represents the port of the instance
    const portAttribute = Token.asNumber(instance.attrEndpointPort);
    this.instanceEndpoint = new Endpoint(instance.attrEndpointAddress, portAttribute);

    instance.applyRemovalPolicy(props.removalPolicy, {
      applyToUpdateReplacePolicy: true
    });

    if (secret) {
      this.secret = secret.addTargetAttachment('AttachedSecret', {
        target: this
      });
    }

    this.connections = new ec2.Connections({
      securityGroups: [this.securityGroup],
      defaultPortRange: new ec2.TcpPort(this.instanceEndpoint.port)
    });

    this.setLogRetention();
  }
}

/**
 * Construction properties for a DatabaseInstanceFromSnapshot.
 */
export interface DatabaseInstanceFromSnapshotProps extends DatabaseInstanceSourceProps {
  /**
   * The name or Amazon Resource Name (ARN) of the DB snapshot that's used to
   * restore the DB instance. If you're restoring from a shared manual DB
   * snapshot, you must specify the ARN of the snapshot.
   */
  readonly snapshotIdentifier: string;

  /**
   * The master user name.
   *
   * @default inherited from the snapshot
   */
  readonly masterUsername?: string;

  /**
   * Whether to generate a new master user password and store it in
   * Secrets Manager. `masterUsername` must be specified when this property
   * is set to true.
   *
   * @default false
   */
  readonly generateMasterUserPassword?: boolean;
}

/**
 * A database instance restored from a snapshot.
 *
 * @resource AWS::RDS::DBInstance
 */
export class DatabaseInstanceFromSnapshot extends DatabaseInstanceSource implements IDatabaseInstance {
  public readonly instanceIdentifier: string;
  public readonly dbInstanceEndpointAddress: string;
  public readonly dbInstanceEndpointPort: string;
  public readonly instanceEndpoint: Endpoint;
  public readonly connections: ec2.Connections;
  public readonly secret?: secretsmanager.ISecret;

  constructor(scope: Construct, id: string, props: DatabaseInstanceFromSnapshotProps) {
    super(scope, id, props);

    if (props.generateMasterUserPassword && !props.masterUsername) {
      throw new Error('`masterUsername` must be specified when `generateMasterUserPassword` is set to true.');
    }

    let secret;
    if (!props.masterUserPassword && props.generateMasterUserPassword && props.masterUsername) {
      secret = new DatabaseSecret(this, 'Secret', {
        username: props.masterUsername,
        encryptionKey: props.secretKmsKey,
      });
    }

    const instance = new CfnDBInstance(this, 'Resource', {
      ...this.sourceCfnProps,
      dbSnapshotIdentifier: props.snapshotIdentifier,
      masterUsername: secret ? secret.secretValueFromJson('username').toString() : props.masterUsername,
      masterUserPassword: secret
        ? secret.secretValueFromJson('password').toString()
        : (props.masterUserPassword
          ? props.masterUserPassword.toString()
          : undefined),
    });

    this.instanceIdentifier = instance.refAsString;
    this.dbInstanceEndpointAddress = instance.attrEndpointAddress;
    this.dbInstanceEndpointPort = instance.attrEndpointPort;

    // create a number token that represents the port of the instance
    const portAttribute = Token.asNumber(instance.attrEndpointPort);
    this.instanceEndpoint = new Endpoint(instance.attrEndpointAddress, portAttribute);

    instance.applyRemovalPolicy(props.removalPolicy, {
      applyToUpdateReplacePolicy: true
    });

    if (secret) {
      this.secret = secret.addTargetAttachment('AttachedSecret', {
        target: this
      });
    }

    this.connections = new ec2.Connections({
      securityGroups: [this.securityGroup],
      defaultPortRange: new ec2.TcpPort(this.instanceEndpoint.port)
    });

    this.setLogRetention();
  }
}

/**
 * Construction properties for a DatabaseInstanceReadReplica.
 */
export interface DatabaseInstanceReadReplicaProps extends DatabaseInstanceSourceProps {
  /**
   * The source database instance.
   *
   * Each DB instance can have a limited number of read replicas. For more
   * information, see https://docs.aws.amazon.com/AmazonRDS/latest/DeveloperGuide/USER_ReadRepl.html.
   *
   */
  readonly sourceDatabaseInstance: IDatabaseInstance;

  /**
   * Indicates whether the DB instance is encrypted.
   *
   * @default false
   */
  readonly storageEncrypted?: boolean;

  /**
   * The master key that's used to encrypt the DB instance.
   *
   * @default default master key
   */
  readonly kmsKey?: kms.IKey;
}

/**
 * A read replica database instance.
 *
 * @resource AWS::RDS::DBInstance
 */
export class DatabaseInstanceReadReplica extends DatabaseInstanceNew implements IDatabaseInstance {
  public readonly instanceIdentifier: string;
  public readonly dbInstanceEndpointAddress: string;
  public readonly dbInstanceEndpointPort: string;
  public readonly instanceEndpoint: Endpoint;
  public readonly connections: ec2.Connections;

  constructor(scope: Construct, id: string, props: DatabaseInstanceReadReplicaProps) {
    super(scope, id, props);

    const instance = new CfnDBInstance(this, 'Resource', {
      ...this.newCfnProps,
      sourceDbInstanceIdentifier: props.sourceDatabaseInstance.instanceIdentifier,
      kmsKeyId: props.kmsKey && props.kmsKey.keyArn,
      storageEncrypted: props.kmsKey ? true : props.storageEncrypted,
    });

    this.instanceIdentifier = instance.refAsString;
    this.dbInstanceEndpointAddress = instance.attrEndpointAddress;
    this.dbInstanceEndpointPort = instance.attrEndpointPort;

    // create a number token that represents the port of the instance
    const portAttribute = Token.asNumber(instance.attrEndpointPort);
    this.instanceEndpoint = new Endpoint(instance.attrEndpointAddress, portAttribute);

    instance.applyRemovalPolicy(props.removalPolicy, {
      applyToUpdateReplacePolicy: true
    });

    this.connections = new ec2.Connections({
      securityGroups: [this.securityGroup],
      defaultPortRange: new ec2.TcpPort(this.instanceEndpoint.port)
    });

    this.setLogRetention();
  }
}

/**
 * Renders the processor features specifications
 *
 * @param features the processor features
 */
function renderProcessorFeatures(features: ProcessorFeatures): CfnDBInstance.ProcessorFeatureProperty[] | undefined {
  const featuresList = Object.entries(features).map(([name, value]) => ({ name, value: value.toString() }));

  return featuresList.length === 0 ? undefined : featuresList;
}<|MERGE_RESOLUTION|>--- conflicted
+++ resolved
@@ -5,11 +5,7 @@
 import lambda = require('@aws-cdk/aws-lambda');
 import logs = require('@aws-cdk/aws-logs');
 import secretsmanager = require('@aws-cdk/aws-secretsmanager');
-<<<<<<< HEAD
-import { Construct, DeletionPolicy, Duration, IResource, Resource, SecretValue, Stack, Token, toSeconds } from '@aws-cdk/cdk';
-=======
-import { Construct, IResource, RemovalPolicy, Resource, SecretValue, Stack, Token } from '@aws-cdk/cdk';
->>>>>>> c1c43bf2
+import { Construct, Duration, IResource, RemovalPolicy, Resource, SecretValue, Stack, Token } from '@aws-cdk/cdk';
 import { DatabaseSecret } from './database-secret';
 import { Endpoint } from './endpoint';
 import { IOptionGroup} from './option-group';
@@ -505,11 +501,7 @@
     this.newCfnProps = {
       autoMinorVersionUpgrade: props.autoMinorVersionUpgrade,
       availabilityZone: props.multiAz ? undefined : props.availabilityZone,
-<<<<<<< HEAD
-      backupRetentionPeriod: props.backupRetention ? props.backupRetention.toDays().toString() : undefined,
-=======
-      backupRetentionPeriod: props.backupRetentionPeriod !== undefined ? props.backupRetentionPeriod : undefined,
->>>>>>> c1c43bf2
+      backupRetentionPeriod: props.backupRetention ? props.backupRetention.toDays() : undefined,
       copyTagsToSnapshot: props.copyTagsToSnapshot !== undefined ? props.copyTagsToSnapshot : true,
       dbInstanceClass: `db.${props.instanceClass}`,
       dbInstanceIdentifier: props.instanceIdentifier,
@@ -528,11 +520,7 @@
         ? props.performanceInsightKmsKey && props.performanceInsightKmsKey.keyArn
         : undefined,
       performanceInsightsRetentionPeriod: props.enablePerformanceInsights
-<<<<<<< HEAD
-        ? (props.performanceInsightRetention || PerformanceInsightRetention.Default)
-=======
-        ? (props.performanceInsightRetentionPeriod || PerformanceInsightRetentionPeriod.DEFAULT)
->>>>>>> c1c43bf2
+        ? (props.performanceInsightRetention || PerformanceInsightRetention.DEFAULT)
         : undefined,
       port: props.port ? props.port.toString() : undefined,
       preferredBackupWindow: props.preferredBackupWindow,
