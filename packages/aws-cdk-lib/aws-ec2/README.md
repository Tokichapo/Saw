--- conflicted
+++ resolved
@@ -1913,22 +1913,30 @@
 
 **Note**: `CpuCredits.UNLIMITED` mode is not supported for T3 instances that are launched on a Dedicated Host.
 
-<<<<<<< HEAD
+### Shutdown behavior
+
+You can specify the behavior of the instance when you initiate shutdown from the instance (using the operating system command for system shutdown).
+
+```ts
+declare const vpc: ec2.Vpc;
+
+new ec2.Instance(this, 'Instance', {
+  vpc,
+  instanceType: ec2.InstanceType.of(ec2.InstanceClass.T3, ec2.InstanceSize.NANO),
+  machineImage: new ec2.AmazonLinuxImage({ generation: ec2.AmazonLinuxGeneration.AMAZON_LINUX_2 }),
+  instanceInitiatedShutdownBehavior: ec2.InstanceInitiatedShutdownBehavior.TERMINATE, // default is STOP
+});
+```
+
 ### Enabling Nitro Enclaves
 
 You can enable [AWS Nitro Enclaves](https://docs.aws.amazon.com/enclaves/latest/user/nitro-enclave.html) for
 your EC2 instances by setting the `enclaveEnabled` property to `true`. Nitro Enclaves is a feature of
 AWS Nitro System that enables creating isolated and highly constrained CPU environments known as enclaves.
-=======
-### Shutdown behavior
-
-You can specify the behavior of the instance when you initiate shutdown from the instance (using the operating system command for system shutdown).
->>>>>>> c0736174
-
-```ts
-declare const vpc: ec2.Vpc;
-
-<<<<<<< HEAD
+
+```ts
+declare const vpc: ec2.Vpc;
+
 const instance = new ec2.Instance(this, 'Instance', {
   instanceType: ec2.InstanceType.of(ec2.InstanceClass.M5, ec2.InstanceSize.XLARGE),
   machineImage: new ec2.AmazonLinuxImage(),
@@ -1959,14 +1967,6 @@
       deleteOnTermination: true,
     }),
   }],
-=======
-new ec2.Instance(this, 'Instance', {
-  vpc,
-  instanceType: ec2.InstanceType.of(ec2.InstanceClass.T3, ec2.InstanceSize.NANO),
-  machineImage: new ec2.AmazonLinuxImage({ generation: ec2.AmazonLinuxGeneration.AMAZON_LINUX_2 }),
-  instanceInitiatedShutdownBehavior: ec2.InstanceInitiatedShutdownBehavior.TERMINATE, // default is STOP
->>>>>>> c0736174
-});
 ```
 
 ## VPC Flow Logs
