--- conflicted
+++ resolved
@@ -5,12 +5,8 @@
 import * as fs from 'fs-extra';
 import * as semver from 'semver';
 import { debug, print, warning, error } from './logging';
-<<<<<<< HEAD
-import { Configuration } from './settings';
+import { Configuration, Context } from './settings';
 import { ToolkitError } from './toolkit/error';
-=======
-import { Context } from './settings';
->>>>>>> c879b5d9
 import { loadTreeFromDir, some } from './tree';
 import { flatMap } from './util';
 import { cdkCacheDir } from './util/directories';
