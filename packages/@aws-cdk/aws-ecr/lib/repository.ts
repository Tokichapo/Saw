import { EOL } from 'os';
import * as events from '@aws-cdk/aws-events';
import * as iam from '@aws-cdk/aws-iam';
<<<<<<< HEAD
import { ArnFormat, Lazy, Resource, Stack, Token } from '@aws-cdk/core';
=======
import * as kms from '@aws-cdk/aws-kms';
import { ArnFormat, IResource, Lazy, RemovalPolicy, Resource, Stack, Token } from '@aws-cdk/core';
>>>>>>> ea7802b4
import { IConstruct, Construct } from 'constructs';
import { BaseRepositoryProps, IBaseRepository, OnCloudTrailImagePushedOptions } from './base-repository';
import { CfnRepository } from './ecr.generated';
import { LifecycleRule, TagStatus } from './lifecycle';

/**
 * Represents an ECR repository.
 */
export interface IRepository extends IBaseRepository {
  /**
   * The name of the repository
   * @attribute
   */
  readonly repositoryName: string;

  /**
   * The ARN of the repository
   * @attribute
   */
  readonly repositoryArn: string;

  /**
   * The URI of this repository (represents the latest image):
   *
   *    ACCOUNT.dkr.ecr.REGION.amazonaws.com/REPOSITORY
   *
   * @attribute
   */
  readonly repositoryUri: string;

  /**
   * Returns the URI of the repository for a certain tag. Can be used in `docker push/pull`.
   *
   *    ACCOUNT.dkr.ecr.REGION.amazonaws.com/REPOSITORY[:TAG]
   *
   * @param tag Image tag to use (tools usually default to "latest" if omitted)
   */
  repositoryUriForTag(tag?: string): string;

  /**
   * Returns the URI of the repository for a certain tag. Can be used in `docker push/pull`.
   *
   *    ACCOUNT.dkr.ecr.REGION.amazonaws.com/REPOSITORY[@DIGEST]
   *
   * @param digest Image digest to use (tools usually default to the image with the "latest" tag if omitted)
   */
  repositoryUriForDigest(digest?: string): string;

  /**
   * Grant the given identity permissions to pull images in this repository.
   */
  grantPull(grantee: iam.IGrantable): iam.Grant;

  /**
   * Grant the given identity permissions to pull and push images to this repository.
   */
  grantPullPush(grantee: iam.IGrantable): iam.Grant;

  /**
   * Defines an AWS CloudWatch event rule that can trigger a target when the image scan is completed
   *
   *
   * @param id The id of the rule
   * @param options Options for adding the rule
   */
  onImageScanCompleted(id: string, options?: OnImageScanCompletedOptions): events.Rule;
}

/**
 * Base class for private ECR repository. Reused between imported repositories and owned repositories.
 */
export abstract class RepositoryBase extends Resource implements IRepository {
  /**
   * The name of the repository
   */
  public abstract readonly repositoryName: string;

  /**
   * The ARN of the repository
   */
  public abstract readonly repositoryArn: string;

  /**
   * Add a policy statement to the repository's resource policy
   */
  public abstract addToResourcePolicy(statement: iam.PolicyStatement): iam.AddToResourcePolicyResult;

  /**
   * The URI of this repository (represents the latest image):
   *
   *    ACCOUNT.dkr.ecr.REGION.amazonaws.com/REPOSITORY
   *
   */
  public get repositoryUri() {
    return this.repositoryUriForTag();
  }

  /**
   * Returns the URL of the repository. Can be used in `docker push/pull`.
   *
   *    ACCOUNT.dkr.ecr.REGION.amazonaws.com/REPOSITORY[:TAG]
   *
   * @param tag Optional image tag
   */
  public repositoryUriForTag(tag?: string): string {
    const tagSuffix = tag ? `:${tag}` : '';
    return this.repositoryUriWithSuffix(tagSuffix);
  }

  /**
   * Returns the URL of the repository. Can be used in `docker push/pull`.
   *
   *    ACCOUNT.dkr.ecr.REGION.amazonaws.com/REPOSITORY[@DIGEST]
   *
   * @param digest Optional image digest
   */
  public repositoryUriForDigest(digest?: string): string {
    const digestSuffix = digest ? `@${digest}` : '';
    return this.repositoryUriWithSuffix(digestSuffix);
  }

  /**
   * Returns the repository URI, with an appended suffix, if provided.
   * @param suffix An image tag or an image digest.
   * @private
   */
  private repositoryUriWithSuffix(suffix?: string): string {
    const parts = this.stack.splitArn(this.repositoryArn, ArnFormat.SLASH_RESOURCE_NAME);
    return `${parts.account}.dkr.ecr.${parts.region}.${this.stack.urlSuffix}/${this.repositoryName}${suffix}`;
  }

  /**
   * Define a CloudWatch event that triggers when something happens to this repository
   *
   * Requires that there exists at least one CloudTrail Trail in your account
   * that captures the event. This method will not create the Trail.
   *
   * @param id The id of the rule
   * @param options Options for adding the rule
   */
  public onCloudTrailEvent(id: string, options: events.OnEventOptions = {}): events.Rule {
    const rule = new events.Rule(this, id, options);
    rule.addTarget(options.target);
    rule.addEventPattern({
      source: ['aws.ecr'],
      detailType: ['AWS API Call via CloudTrail'],
      detail: {
        requestParameters: {
          repositoryName: [this.repositoryName],
        },
      },
    });
    return rule;
  }

  /**
   * Defines an AWS CloudWatch event rule that can trigger a target when an image is pushed to this
   * repository.
   *
   * Requires that there exists at least one CloudTrail Trail in your account
   * that captures the event. This method will not create the Trail.
   *
   * @param id The id of the rule
   * @param options Options for adding the rule
   */
  public onCloudTrailImagePushed(id: string, options: OnCloudTrailImagePushedOptions = {}): events.Rule {
    const rule = this.onCloudTrailEvent(id, options);
    rule.addEventPattern({
      detail: {
        eventName: ['PutImage'],
        requestParameters: {
          imageTag: options.imageTag ? [options.imageTag] : undefined,
        },
      },
    });
    return rule;
  }
  /**
   * Defines an AWS CloudWatch event rule that can trigger a target when an image scan is completed
   *
   *
   * @param id The id of the rule
   * @param options Options for adding the rule
   */
  public onImageScanCompleted(id: string, options: OnImageScanCompletedOptions = {}): events.Rule {
    const rule = new events.Rule(this, id, options);
    rule.addTarget(options.target);
    rule.addEventPattern({
      source: ['aws.ecr'],
      detailType: ['ECR Image Scan'],
      detail: {
        'repository-name': [this.repositoryName],
        'scan-status': ['COMPLETE'],
        'image-tags': options.imageTags ?? undefined,
      },
    });
    return rule;
  }

  /**
   * Defines a CloudWatch event rule which triggers for repository events. Use
   * `rule.addEventPattern(pattern)` to specify a filter.
   */
  public onEvent(id: string, options: events.OnEventOptions = {}) {
    const rule = new events.Rule(this, id, options);
    rule.addEventPattern({
      source: ['aws.ecr'],
      resources: [this.repositoryArn],
    });
    rule.addTarget(options.target);
    return rule;
  }
  /**
   * Grant the given principal identity permissions to perform the actions on this repository
   */
  public grant(grantee: iam.IGrantable, ...actions: string[]) {
    return iam.Grant.addToPrincipalOrResource({
      grantee,
      actions,
      resourceArns: [this.repositoryArn],
      resourceSelfArns: [],
      resource: this,
    });
  }

  /**
   * Grant the given identity permissions to use the images in this repository
   */
  public grantPull(grantee: iam.IGrantable) {
    const ret = this.grant(grantee, 'ecr:BatchCheckLayerAvailability', 'ecr:GetDownloadUrlForLayer', 'ecr:BatchGetImage');

    iam.Grant.addToPrincipal({
      grantee,
      actions: ['ecr:GetAuthorizationToken'],
      resourceArns: ['*'],
      scope: this,
    });

    return ret;
  }

  /**
   * Grant the given identity permissions to pull and push images to this repository.
   */
  public grantPullPush(grantee: iam.IGrantable) {
    this.grantPull(grantee);
    return this.grant(grantee,
      'ecr:PutImage',
      'ecr:InitiateLayerUpload',
      'ecr:UploadLayerPart',
      'ecr:CompleteLayerUpload');
  }
}

/**
 * Options for the OnImageScanCompleted method
 */
export interface OnImageScanCompletedOptions extends events.OnEventOptions {
  /**
   * Only watch changes to the image tags spedified.
   * Leave it undefined to watch the full repository.
   *
   * @default - Watch the changes to the repository with all image tags
   */
  readonly imageTags?: string[];
}

export interface RepositoryProps extends BaseRepositoryProps {
  /**
   * Name for this repository
   *
   * @default Automatically generated name.
   */
  readonly repositoryName?: string;

  /**
   * The kind of server-side encryption to apply to this repository.
   *
   * If you choose KMS, you can specify a KMS key via `encryptionKey`. If
   * encryptionKey is not specified, an AWS managed KMS key is used.
   *
   * @default - `KMS` if `encryptionKey` is specified, or `AES256` otherwise.
   */
  readonly encryption?: RepositoryEncryption;

  /**
   * External KMS key to use for repository encryption.
   *
   * The 'encryption' property must be either not specified or set to "KMS".
   * An error will be emitted if encryption is set to "AES256".
   *
   * @default - If encryption is set to `KMS` and this property is undefined,
   * an AWS managed KMS key is used.
   */
  readonly encryptionKey?: kms.IKey;

  /**
   * Life cycle rules to apply to this registry
   *
   * @default No life cycle rules
   */
  readonly lifecycleRules?: LifecycleRule[];

  /**
   * The AWS account ID associated with the registry that contains the repository.
   *
   * @see https://docs.aws.amazon.com/AmazonECR/latest/APIReference/API_PutLifecyclePolicy.html
   * @default The default registry is assumed.
   */
  readonly lifecycleRegistryId?: string;

  /**
   * Enable the scan on push when creating the repository
   *
   *  @default false
   */
  readonly imageScanOnPush?: boolean;

  /**
   * The tag mutability setting for the repository. If this parameter is omitted, the default setting of MUTABLE will be used which will allow image tags to be overwritten.
   *
   *  @default TagMutability.MUTABLE
   */
  readonly imageTagMutability?: TagMutability;
}

export interface RepositoryAttributes {
  readonly repositoryName: string;
  readonly repositoryArn: string;
}

/**
 * Define a private ECR repository
 */
export class Repository extends RepositoryBase {
  /**
   * Import a repository
   */
  public static fromRepositoryAttributes(scope: Construct, id: string, attrs: RepositoryAttributes): IRepository {
    class Import extends RepositoryBase {
      public readonly repositoryName = attrs.repositoryName;
      public readonly repositoryArn = attrs.repositoryArn;

      public addToResourcePolicy(_statement: iam.PolicyStatement): iam.AddToResourcePolicyResult {
        // dropped
        return { statementAdded: false };
      }
    }

    return new Import(scope, id);
  }

  public static fromRepositoryArn(scope: Construct, id: string, repositoryArn: string): IRepository {

    // if repositoryArn is a token, the repository name is also required. this is because
    // repository names can include "/" (e.g. foo/bar/myrepo) and it is impossible to
    // parse the name from an ARN using CloudFormation's split/select.
    if (Token.isUnresolved(repositoryArn)) {
      throw new Error('"repositoryArn" is a late-bound value, and therefore "repositoryName" is required. Use `fromRepositoryAttributes` instead');
    }

    const repositoryName = repositoryArn.split('/').slice(1).join('/');

    class Import extends RepositoryBase {
      public repositoryName = repositoryName;
      public repositoryArn = repositoryArn;

      public addToResourcePolicy(_statement: iam.PolicyStatement): iam.AddToResourcePolicyResult {
        // dropped
        return { statementAdded: false };
      }
    }

    return new Import(scope, id, {
      environmentFromArn: repositoryArn,
    });
  }

  public static fromRepositoryName(scope: Construct, id: string, repositoryName: string): IRepository {
    class Import extends RepositoryBase {
      public repositoryName = repositoryName;
      public repositoryArn = Repository.arnForLocalRepository(repositoryName, scope);

      public addToResourcePolicy(_statement: iam.PolicyStatement): iam.AddToResourcePolicyResult {
        // dropped
        return { statementAdded: false };
      }
    }

    return new Import(scope, id);
  }

  /**
   * Returns an ECR ARN for a repository that resides in the same account/region
   * as the current stack.
   */
  public static arnForLocalRepository(repositoryName: string, scope: IConstruct, account?: string): string {
    return Stack.of(scope).formatArn({
      account,
      service: 'ecr',
      resource: 'repository',
      resourceName: repositoryName,
    });
  }


  private static validateRepositoryName(physicalName: string) {
    const repositoryName = physicalName;
    if (!repositoryName || Token.isUnresolved(repositoryName)) {
      // the name is a late-bound value, not a defined string,
      // so skip validation
      return;
    }

    const errors: string[] = [];

    // Rules codified from https://docs.aws.amazon.com/AWSCloudFormation/latest/UserGuide/aws-resource-ecr-repository.html
    if (repositoryName.length < 2 || repositoryName.length > 256) {
      errors.push('Repository name must be at least 2 and no more than 256 characters');
    }
    const isPatternMatch = /^(?:[a-z0-9]+(?:[._-][a-z0-9]+)*\/)*[a-z0-9]+(?:[._-][a-z0-9]+)*$/.test(repositoryName);
    if (!isPatternMatch) {
      errors.push('Repository name must follow the specified pattern: (?:[a-z0-9]+(?:[._-][a-z0-9]+)*/)*[a-z0-9]+(?:[._-][a-z0-9]+)*');
    }

    if (errors.length > 0) {
      throw new Error(`Invalid ECR repository name (value: ${repositoryName})${EOL}${errors.join(EOL)}`);
    }
  }

  public readonly repositoryName: string;
  public readonly repositoryArn: string;
  private readonly lifecycleRules = new Array<LifecycleRule>();
  private readonly registryId?: string;
  private policyDocument?: iam.PolicyDocument;

  constructor(scope: Construct, id: string, props: RepositoryProps = {}) {
    super(scope, id, {
      physicalName: props.repositoryName,
    });

    Repository.validateRepositoryName(this.physicalName);

    const resource = new CfnRepository(this, 'Resource', {
      repositoryName: this.physicalName,
      // It says "Text", but they actually mean "Object".
      repositoryPolicyText: Lazy.any({ produce: () => this.policyDocument }),
      lifecyclePolicy: Lazy.any({ produce: () => this.renderLifecyclePolicy() }),
      imageScanningConfiguration: !props.imageScanOnPush ? undefined : {
        scanOnPush: true,
      },
      imageTagMutability: props.imageTagMutability || undefined,
      encryptionConfiguration: this.parseEncryption(props),
    });

    resource.applyRemovalPolicy(props.removalPolicy);

    this.registryId = props.lifecycleRegistryId;
    if (props.lifecycleRules) {
      props.lifecycleRules.forEach(this.addLifecycleRule.bind(this));
    }

    this.repositoryName = this.getResourceNameAttribute(resource.ref);
    this.repositoryArn = this.getResourceArnAttribute(resource.attrArn, {
      service: 'ecr',
      resource: 'repository',
      resourceName: this.physicalName,
    });
  }

  public addToResourcePolicy(statement: iam.PolicyStatement): iam.AddToResourcePolicyResult {
    if (this.policyDocument === undefined) {
      this.policyDocument = new iam.PolicyDocument();
    }
    this.policyDocument.addStatements(statement);
    return { statementAdded: false, policyDependable: this.policyDocument };
  }

  protected validate(): string[] {
    const errors = super.validate();
    errors.push(...this.policyDocument?.validateForResourcePolicy() || []);
    return errors;
  }

  /**
   * Add a life cycle rule to the repository
   *
   * Life cycle rules automatically expire images from the repository that match
   * certain conditions.
   */
  public addLifecycleRule(rule: LifecycleRule) {
    // Validate rule here so users get errors at the expected location
    if (rule.tagStatus === undefined) {
      rule = { ...rule, tagStatus: rule.tagPrefixList === undefined ? TagStatus.ANY : TagStatus.TAGGED };
    }

    if (rule.tagStatus === TagStatus.TAGGED && (rule.tagPrefixList === undefined || rule.tagPrefixList.length === 0)) {
      throw new Error('TagStatus.Tagged requires the specification of a tagPrefixList');
    }
    if (rule.tagStatus !== TagStatus.TAGGED && rule.tagPrefixList !== undefined) {
      throw new Error('tagPrefixList can only be specified when tagStatus is set to Tagged');
    }
    if ((rule.maxImageAge !== undefined) === (rule.maxImageCount !== undefined)) {
      throw new Error(`Life cycle rule must contain exactly one of 'maxImageAge' and 'maxImageCount', got: ${JSON.stringify(rule)}`);
    }

    if (rule.tagStatus === TagStatus.ANY && this.lifecycleRules.filter(r => r.tagStatus === TagStatus.ANY).length > 0) {
      throw new Error('Life cycle can only have one TagStatus.Any rule');
    }

    this.lifecycleRules.push({ ...rule });
  }

  /**
   * Render the life cycle policy object
   */
  private renderLifecyclePolicy(): CfnRepository.LifecyclePolicyProperty | undefined {
    const stack = Stack.of(this);
    let lifecyclePolicyText: any;

    if (this.lifecycleRules.length === 0 && !this.registryId) { return undefined; }

    if (this.lifecycleRules.length > 0) {
      lifecyclePolicyText = JSON.stringify(stack.resolve({
        rules: this.orderedLifecycleRules().map(renderLifecycleRule),
      }));
    }

    return {
      lifecyclePolicyText,
      registryId: this.registryId,
    };
  }

  /**
   * Return life cycle rules with automatic ordering applied.
   *
   * Also applies validation of the 'any' rule.
   */
  private orderedLifecycleRules(): LifecycleRule[] {
    if (this.lifecycleRules.length === 0) { return []; }

    const prioritizedRules = this.lifecycleRules.filter(r => r.rulePriority !== undefined && r.tagStatus !== TagStatus.ANY);
    const autoPrioritizedRules = this.lifecycleRules.filter(r => r.rulePriority === undefined && r.tagStatus !== TagStatus.ANY);
    const anyRules = this.lifecycleRules.filter(r => r.tagStatus === TagStatus.ANY);
    if (anyRules.length > 0 && anyRules[0].rulePriority !== undefined && autoPrioritizedRules.length > 0) {
      // Supporting this is too complex for very little value. We just prohibit it.
      throw new Error("Cannot combine prioritized TagStatus.Any rule with unprioritized rules. Remove rulePriority from the 'Any' rule.");
    }

    const prios = prioritizedRules.map(r => r.rulePriority!);
    let autoPrio = (prios.length > 0 ? Math.max(...prios) : 0) + 1;

    const ret = new Array<LifecycleRule>();
    for (const rule of prioritizedRules.concat(autoPrioritizedRules).concat(anyRules)) {
      ret.push({
        ...rule,
        rulePriority: rule.rulePriority ?? autoPrio++,
      });
    }

    // Do validation on the final array--might still be wrong because the user supplied all prios, but incorrectly.
    validateAnyRuleLast(ret);
    return ret;
  }

  /**
   * Set up key properties and return the Repository encryption property from the
   * user's configuration.
   */
  private parseEncryption(props: RepositoryProps): CfnRepository.EncryptionConfigurationProperty | undefined {

    // default based on whether encryptionKey is specified
    const encryptionType = props.encryption ?? (props.encryptionKey ? RepositoryEncryption.KMS : RepositoryEncryption.AES_256);

    // if encryption key is set, encryption must be set to KMS.
    if (encryptionType !== RepositoryEncryption.KMS && props.encryptionKey) {
      throw new Error(`encryptionKey is specified, so 'encryption' must be set to KMS (value: ${encryptionType.value})`);
    }

    if (encryptionType === RepositoryEncryption.AES_256) {
      return undefined;
    }

    if (encryptionType === RepositoryEncryption.KMS) {
      return {
        encryptionType: 'KMS',
        kmsKey: props.encryptionKey?.keyArn,
      };
    }

    throw new Error(`Unexpected 'encryptionType': ${encryptionType}`);
  }
}

function validateAnyRuleLast(rules: LifecycleRule[]) {
  const anyRules = rules.filter(r => r.tagStatus === TagStatus.ANY);
  if (anyRules.length === 1) {
    const maxPrio = Math.max(...rules.map(r => r.rulePriority!));
    if (anyRules[0].rulePriority !== maxPrio) {
      throw new Error(`TagStatus.Any rule must have highest priority, has ${anyRules[0].rulePriority} which is smaller than ${maxPrio}`);
    }
  }
}

/**
 * Render the lifecycle rule to JSON
 */
function renderLifecycleRule(rule: LifecycleRule) {
  return {
    rulePriority: rule.rulePriority,
    description: rule.description,
    selection: {
      tagStatus: rule.tagStatus || TagStatus.ANY,
      tagPrefixList: rule.tagPrefixList,
      countType: rule.maxImageAge !== undefined ? CountType.SINCE_IMAGE_PUSHED : CountType.IMAGE_COUNT_MORE_THAN,
      countNumber: rule.maxImageAge?.toDays() ?? rule.maxImageCount,
      countUnit: rule.maxImageAge !== undefined ? 'days' : undefined,
    },
    action: {
      type: 'expire',
    },
  };
}

/**
 * Select images based on counts
 */
const enum CountType {
  /**
   * Set a limit on the number of images in your repository
   */
  IMAGE_COUNT_MORE_THAN = 'imageCountMoreThan',

  /**
   * Set an age limit on the images in your repository
   */
  SINCE_IMAGE_PUSHED = 'sinceImagePushed',
}

/**
 * The tag mutability setting for your repository.
 */
export enum TagMutability {
  /**
   * allow image tags to be overwritten.
   */
  MUTABLE = 'MUTABLE',

  /**
   * all image tags within the repository will be immutable which will prevent them from being overwritten.
   */
  IMMUTABLE = 'IMMUTABLE',

}

/**
 * Indicates whether server-side encryption is enabled for the object, and whether that encryption is
 * from the AWS Key Management Service (AWS KMS) or from Amazon S3 managed encryption (SSE-S3).
 * @see https://docs.aws.amazon.com/AmazonS3/latest/dev/UsingMetadata.html#SysMetadata
 */
export class RepositoryEncryption {
  /**
   * 'AES256'
   */
  public static readonly AES_256 = new RepositoryEncryption('AES256');
  /**
   * 'KMS'
   */
  public static readonly KMS = new RepositoryEncryption('KMS');

  /**
   * @param value the string value of the encryption
   */
  protected constructor(public readonly value: string) { }
}<|MERGE_RESOLUTION|>--- conflicted
+++ resolved
@@ -1,12 +1,8 @@
 import { EOL } from 'os';
 import * as events from '@aws-cdk/aws-events';
 import * as iam from '@aws-cdk/aws-iam';
-<<<<<<< HEAD
-import { ArnFormat, Lazy, Resource, Stack, Token } from '@aws-cdk/core';
-=======
 import * as kms from '@aws-cdk/aws-kms';
 import { ArnFormat, IResource, Lazy, RemovalPolicy, Resource, Stack, Token } from '@aws-cdk/core';
->>>>>>> ea7802b4
 import { IConstruct, Construct } from 'constructs';
 import { BaseRepositoryProps, IBaseRepository, OnCloudTrailImagePushedOptions } from './base-repository';
 import { CfnRepository } from './ecr.generated';
