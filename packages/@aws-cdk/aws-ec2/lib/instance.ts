import * as crypto from 'crypto';
import * as iam from '@aws-cdk/aws-iam';

import { Construct, Duration, Fn, IResource, Lazy, Resource, Stack, Tag } from '@aws-cdk/core';
import { CloudFormationInit } from './cfn-init';
import { Connections, IConnectable } from './connections';
import { CfnInstance } from './ec2.generated';
import { InstanceType } from './instance-types';
import { IMachineImage, OperatingSystemType } from './machine-image';
import { ISecurityGroup, SecurityGroup } from './security-group';
import { UserData } from './user-data';
import { BlockDevice, synthesizeBlockDeviceMappings } from './volume';
import { IVpc, Subnet, SubnetSelection } from './vpc';

/**
 * Name tag constant
 */
const NAME_TAG: string = 'Name';

export interface IInstance extends IResource, IConnectable, iam.IGrantable {
  /**
   * The instance's ID
   *
   * @attribute
   */
  readonly instanceId: string;

  /**
   * The availability zone the instance was launched in
   *
   * @attribute
   */
  readonly instanceAvailabilityZone: string;

  /**
   * Private DNS name for this instance
   * @attribute
   */
  readonly instancePrivateDnsName: string;

  /**
   * Private IP for this instance
   *
   * @attribute
   */
  readonly instancePrivateIp: string;

  /**
   * Publicly-routable DNS name for this instance.
   *
   * (May be an empty string if the instance does not have a public name).
   *
   * @attribute
   */
  readonly instancePublicDnsName: string;

  /**
   * Publicly-routable IP  address for this instance.
   *
   * (May be an empty string if the instance does not have a public IP).
   *
   * @attribute
   */
  readonly instancePublicIp: string;
}

/**
 * Properties of an EC2 Instance
 */
export interface InstanceProps {

  /**
   * Name of SSH keypair to grant access to instance
   *
   * @default - No SSH access will be possible.
   */
  readonly keyName?: string;

  /**
   * Where to place the instance within the VPC
   *
   * @default - Private subnets.
   */
  readonly vpcSubnets?: SubnetSelection;

  /**
   * In which AZ to place the instance within the VPC
   *
   * @default - Random zone.
   */
  readonly availabilityZone?: string;

  /**
   * Whether the instance could initiate connections to anywhere by default.
   * This property is only used when you do not provide a security group.
   *
   * @default true
   */
  readonly allowAllOutbound?: boolean;

  /**
   * The length of time to wait for the resourceSignalCount
   *
   * The maximum value is 43200 (12 hours).
   *
   * @default Duration.minutes(5)
   */
  readonly resourceSignalTimeout?: Duration;

  /**
   * VPC to launch the instance in.
   */
  readonly vpc: IVpc;

  /**
   * Security Group to assign to this instance
   *
   * @default - create new security group
   */
  readonly securityGroup?: ISecurityGroup;

  /**
   * Type of instance to launch
   */
  readonly instanceType: InstanceType;

  /**
   * AMI to launch
   */
  readonly machineImage: IMachineImage;

  /**
   * Specific UserData to use
   *
   * The UserData may still be mutated after creation.
   *
   * @default - A UserData object appropriate for the MachineImage's
   * Operating System is created.
   */
  readonly userData?: UserData;

  /**
   * Changes to the UserData force replacement
   *
   * Depending the EC2 instance type, changing UserData either
   * restarts the instance or replaces the instance.
   *
   * - Instance store-backed instances are replaced.
   * - EBS-backed instances are restarted.
   *
   * By default, restarting does not execute the new UserData so you
   * will need a different mechanism to ensure the instance is restarted.
   *
   * Setting this to `true` will make the instance's Logical ID depend on the
   * UserData, which will cause CloudFormation to replace it if the UserData
   * changes.
   *
   * @default - true iff `initOptions` is specified, false otherwise.
   */
  readonly userDataCausesReplacement?: boolean;

  /**
   * An IAM role to associate with the instance profile assigned to this Auto Scaling Group.
   *
   * The role must be assumable by the service principal `ec2.amazonaws.com`:
   *
   * @example
   * const role = new iam.Role(this, 'MyRole', {
   *   assumedBy: new iam.ServicePrincipal('ec2.amazonaws.com')
   * });
   *
   * @default - A role will automatically be created, it can be accessed via the `role` property
   */
  readonly role?: iam.IRole;

  /**
   * The name of the instance
   *
   * @default - CDK generated name
   */
  readonly instanceName?: string;

  /**
   * Specifies whether to enable an instance launched in a VPC to perform NAT.
   * This controls whether source/destination checking is enabled on the instance.
   * A value of true means that checking is enabled, and false means that checking is disabled.
   * The value must be false for the instance to perform NAT.
   *
   * @default true
   */
  readonly sourceDestCheck?: boolean;

  /**
   * Specifies how block devices are exposed to the instance. You can specify virtual devices and EBS volumes.
   *
   * Each instance that is launched has an associated root device volume,
   * either an Amazon EBS volume or an instance store volume.
   * You can use block device mappings to specify additional EBS volumes or
   * instance store volumes to attach to an instance when it is launched.
   *
   * @see https://docs.aws.amazon.com/AWSEC2/latest/UserGuide/block-device-mapping-concepts.html
   *
   * @default - Uses the block device mapping of the AMI
   */
  readonly blockDevices?: BlockDevice[];

  /**
   * Defines a private IP address to associate with an instance.
   *
   * Private IP should be available within the VPC that the instance is build within.
   *
   * @default - no association
   */
  readonly privateIpAddress?: string

  /**
   * Apply the given CloudFormation Init configuration to the instance at startup
   *
   * @default - no CloudFormation init
   */
  readonly init?: CloudFormationInit;

  /**
   * Use the given options for applying CloudFormation Init
   *
   * Describes the configsets to use and the timeout to wait
   *
   * @default - default options
   */
  readonly initOptions?: ApplyCloudFormationInitOptions;
}

/**
 * This represents a single EC2 instance
 */
export class Instance extends Resource implements IInstance {

  /**
   * The type of OS the instance is running.
   */
  public readonly osType: OperatingSystemType;

  /**
   * Allows specify security group connections for the instance.
   */
  public readonly connections: Connections;

  /**
   * The IAM role assumed by the instance.
   */
  public readonly role: iam.IRole;

  /**
   * The principal to grant permissions to
   */
  public readonly grantPrincipal: iam.IPrincipal;

  /**
   * UserData for the instance
   */
  public readonly userData: UserData;

  /**
   * the underlying instance resource
   */
  public readonly instance: CfnInstance;
  /**
   * @attribute
   */
  public readonly instanceId: string;
  /**
   * @attribute
   */
  public readonly instanceAvailabilityZone: string;
  /**
   * @attribute
   */
  public readonly instancePrivateDnsName: string;
  /**
   * @attribute
   */
  public readonly instancePrivateIp: string;
  /**
   * @attribute
   */
  public readonly instancePublicDnsName: string;
  /**
   * @attribute
   */
  public readonly instancePublicIp: string;

  private readonly securityGroup: ISecurityGroup;
  private readonly securityGroups: ISecurityGroup[] = [];

  constructor(scope: Construct, id: string, props: InstanceProps) {
    super(scope, id);

    if (props.initOptions && !props.init) {
      throw new Error('Setting \'initOptions\' requires that \'init\' is also set');
    }

    if (props.securityGroup) {
      this.securityGroup = props.securityGroup;
    } else {
      this.securityGroup = new SecurityGroup(this, 'InstanceSecurityGroup', {
        vpc: props.vpc,
        allowAllOutbound: props.allowAllOutbound !== false,
      });
    }
    this.connections = new Connections({ securityGroups: [this.securityGroup] });
    this.securityGroups.push(this.securityGroup);
    Tag.add(this, NAME_TAG, props.instanceName || this.node.path);

    this.role = props.role || new iam.Role(this, 'InstanceRole', {
      assumedBy: new iam.ServicePrincipal('ec2.amazonaws.com'),
    });
    this.grantPrincipal = this.role;

    const iamProfile = new iam.CfnInstanceProfile(this, 'InstanceProfile', {
      roles: [this.role.roleName],
    });

    // use delayed evaluation
    const imageConfig = props.machineImage.getImage(this);
    this.userData = props.userData ?? imageConfig.userData;
    const userDataToken = Lazy.stringValue({ produce: () => Fn.base64(this.userData.render()) });
    const securityGroupsToken = Lazy.listValue({ produce: () => this.securityGroups.map(sg => sg.securityGroupId) });

    const { subnets } = props.vpc.selectSubnets(props.vpcSubnets);
    let subnet;
    if (props.availabilityZone) {
      const selected = subnets.filter(sn => sn.availabilityZone === props.availabilityZone);
      if (selected.length === 1) {
        subnet = selected[0];
      } else {
        this.node.addError(`Need exactly 1 subnet to match AZ '${props.availabilityZone}', found ${selected.length}. Use a different availabilityZone.`);
      }
    } else {
      if (subnets.length > 0) {
        subnet = subnets[0];
      } else {
        this.node.addError(`Did not find any subnets matching '${JSON.stringify(props.vpcSubnets)}', please use a different selection.`);
      }
    }
    if (!subnet) {
      // We got here and we don't have a subnet because of validation errors.
      // Invent one on the spot so the code below doesn't fail.
      subnet = Subnet.fromSubnetAttributes(this, 'DummySubnet', {
        subnetId: 's-notfound',
        availabilityZone: 'az-notfound',
      });
    }

    this.instance = new CfnInstance(this, 'Resource', {
      imageId: imageConfig.imageId,
      keyName: props.keyName,
      instanceType: props.instanceType.toString(),
      securityGroupIds: securityGroupsToken,
      iamInstanceProfile: iamProfile.ref,
      userData: userDataToken,
      subnetId: subnet.subnetId,
      availabilityZone: subnet.availabilityZone,
      sourceDestCheck: props.sourceDestCheck,
      blockDeviceMappings: props.blockDevices !== undefined ? synthesizeBlockDeviceMappings(this, props.blockDevices) : undefined,
      privateIpAddress: props.privateIpAddress,
    });
    this.instance.node.addDependency(this.role);

    this.osType = imageConfig.osType;
    this.node.defaultChild = this.instance;

    this.instanceId = this.instance.ref;
    this.instanceAvailabilityZone = this.instance.attrAvailabilityZone;
    this.instancePrivateDnsName = this.instance.attrPrivateDnsName;
    this.instancePrivateIp = this.instance.attrPrivateIp;
    this.instancePublicDnsName = this.instance.attrPublicDnsName;
    this.instancePublicIp = this.instance.attrPublicIp;

    if (props.init) {
      this.applyCloudFormationInit(props.init, props.initOptions);
    }

    this.applyUpdatePolicies(props);

    // Trigger replacement (via new logical ID) on user data change, if specified or cfn-init is being used.
    const originalLogicalId = Stack.of(this).getLogicalId(this.instance);
    this.instance.overrideLogicalId(Lazy.stringValue({
      produce: () => {
        let logicalId = originalLogicalId;
        if (props.userDataCausesReplacement ?? props.initOptions) {
          const md5 = crypto.createHash('md5');
          md5.update(this.userData.render());
          logicalId += md5.digest('hex').substr(0, 16);
        }
        return logicalId;
      },
    }));
  }

  /**
   * Add the security group to the instance.
   *
   * @param securityGroup: The security group to add
   */
  public addSecurityGroup(securityGroup: ISecurityGroup): void {
    this.securityGroups.push(securityGroup);
  }

  /**
   * Add command to the startup script of the instance.
   * The command must be in the scripting language supported by the instance's OS (i.e. Linux/Windows).
   */
  public addUserData(...commands: string[]) {
    this.userData.addCommands(...commands);
  }

  /**
   * Adds a statement to the IAM role assumed by the instance.
   */
  public addToRolePolicy(statement: iam.PolicyStatement) {
    this.role.addToPolicy(statement);
  }

  /**
   * Use a CloudFormation Init configuration at instance startup
   *
   * This does the following:
   *
   * - Attaches the CloudFormation Init metadata to the Instance resource.
   * - Add commands to the instance UserData to run `cfn-init` and `cfn-signal`.
   * - Update the instance's CreationPolicy to wait for the `cfn-signal` commands.
   */
  private applyCloudFormationInit(init: CloudFormationInit, options: ApplyCloudFormationInitOptions = {}) {
<<<<<<< HEAD
    init.attach(this.instance, {
=======
    init._attach(this.instance, {
>>>>>>> d6c44e87
      platform: this.osType,
      instanceRole: this.role,
      userData: this.userData,
      configSets: options.configSets,
      embedFingerprint: options.embedFingerprint,
      printLog: options.printLog,
      ignoreFailures: options.ignoreFailures,
    });
    this.waitForResourceSignal(options.timeout ?? Duration.minutes(5));
  }

  /**
   * Wait for a single additional resource signal
   *
   * Add 1 to the current ResourceSignal Count and add the given timeout to the current timeout.
   *
   * Use this to pause the CloudFormation deployment to wait for the instances
   * in the AutoScalingGroup to report successful startup during
   * creation and updates. The UserData script needs to invoke `cfn-signal`
   * with a success or failure code after it is done setting up the instance.
   */
  private waitForResourceSignal(timeout: Duration) {
    const oldResourceSignal = this.instance.cfnOptions.creationPolicy?.resourceSignal;
    this.instance.cfnOptions.creationPolicy = {
      ...this.instance.cfnOptions.creationPolicy,
      resourceSignal: {
        count: (oldResourceSignal?.count ?? 0) + 1,
        timeout: (oldResourceSignal?.timeout ? Duration.parse(oldResourceSignal?.timeout).plus(timeout) : timeout).toIsoString(),
      },
    };
  }

  /**
   * Apply CloudFormation update policies for the instance
   */
  private applyUpdatePolicies(props: InstanceProps) {
    if (props.resourceSignalTimeout !== undefined) {
      this.instance.cfnOptions.creationPolicy = {
        ...this.instance.cfnOptions.creationPolicy,
        resourceSignal: {
          timeout: props.resourceSignalTimeout && props.resourceSignalTimeout.toISOString(),
        },
      };
    }
  }
}

/**
 * Options for applying CloudFormation init to an instance or instance group
 */
export interface ApplyCloudFormationInitOptions {
  /**
   * ConfigSet to activate
   *
   * @default ['default']
   */
  readonly configSets?: string[];

  /**
   * Timeout waiting for the configuration to be applied
   *
   * @default Duration.minutes(5)
   */
  readonly timeout?: Duration;

  /**
   * Force instance replacement by embedding a config fingerprint
   *
   * If `true` (the default), a hash of the config will be embedded into the
   * UserData, so that if the config changes, the UserData changes.
   *
   * - If the EC2 instance is instance-store backed or
   *   `userDataCausesReplacement` is set, this will cause the instance to be
   *   replaced and the new configuration to be applied.
   * - If the instance is EBS-backed and `userDataCausesReplacement` is not
   *   set, the change of UserData will make the instance restart but not be
   *   replaced, and the configuration will not be applied automatically.
   *
   * If `false`, no hash will be embedded, and if the CloudFormation Init
   * config changes nothing will happen to the running instance. If a
   * config update introduces errors, you will not notice until after the
   * CloudFormation deployment successfully finishes and the next instance
   * fails to launch.
   *
   * @default true
   */
  readonly embedFingerprint?: boolean;

  /**
   * Print the results of running cfn-init to the Instance System Log
   *
   * By default, the output of running cfn-init is written to a log file
   * on the instance. Set this to `true` to print it to the System Log
   * (visible from the EC2 Console), `false` to not print it.
   *
   * (Be aware that the system log is refreshed at certain points in
   * time of the instance life cycle, and successful execution may
   * not always show up).
   *
   * @default true
   */
  readonly printLog?: boolean;

  /**
   * Don't fail the instance creation when cfn-init fails
   *
   * You can use this to prevent CloudFormation from rolling back when
   * instances fail to start up, to help in debugging.
   *
   * @default false
   */
  readonly ignoreFailures?: boolean;
}<|MERGE_RESOLUTION|>--- conflicted
+++ resolved
@@ -431,11 +431,7 @@
    * - Update the instance's CreationPolicy to wait for the `cfn-signal` commands.
    */
   private applyCloudFormationInit(init: CloudFormationInit, options: ApplyCloudFormationInitOptions = {}) {
-<<<<<<< HEAD
     init.attach(this.instance, {
-=======
-    init._attach(this.instance, {
->>>>>>> d6c44e87
       platform: this.osType,
       instanceRole: this.role,
       userData: this.userData,
