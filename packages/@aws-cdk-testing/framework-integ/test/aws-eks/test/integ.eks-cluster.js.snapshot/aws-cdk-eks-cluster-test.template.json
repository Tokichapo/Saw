{
 "Resources": {
  "AdminRole38563C57": {
   "Type": "AWS::IAM::Role",
   "Properties": {
    "AssumeRolePolicyDocument": {
     "Statement": [
      {
       "Action": "sts:AssumeRole",
       "Effect": "Allow",
       "Principal": {
        "AWS": {
         "Fn::Join": [
          "",
          [
           "arn:aws:iam::",
           {
            "Ref": "AWS::AccountId"
           },
           ":root"
          ]
         ]
        }
       }
      }
     ],
     "Version": "2012-10-17"
    }
   }
  },
  "SecretsKey317DCF94": {
   "Type": "AWS::KMS::Key",
   "Properties": {
    "KeyPolicy": {
     "Statement": [
      {
       "Action": "kms:*",
       "Effect": "Allow",
       "Principal": {
        "AWS": {
         "Fn::Join": [
          "",
          [
           "arn:aws:iam::",
           {
            "Ref": "AWS::AccountId"
           },
           ":root"
          ]
         ]
        }
       },
       "Resource": "*"
      }
     ],
     "Version": "2012-10-17"
    }
   },
   "UpdateReplacePolicy": "Retain",
   "DeletionPolicy": "Retain"
  },
  "Vpc8378EB38": {
   "Type": "AWS::EC2::VPC",
   "Properties": {
    "CidrBlock": "10.0.0.0/16",
    "EnableDnsHostnames": true,
    "EnableDnsSupport": true,
    "InstanceTenancy": "default",
    "Tags": [
     {
      "Key": "Name",
      "Value": "aws-cdk-eks-cluster-test/Vpc"
     }
    ]
   }
  },
  "VpcPublicSubnet1Subnet5C2D37C4": {
   "Type": "AWS::EC2::Subnet",
   "Properties": {
    "VpcId": {
     "Ref": "Vpc8378EB38"
    },
    "AvailabilityZone": {
     "Fn::Select": [
      0,
      {
       "Fn::GetAZs": ""
      }
     ]
    },
    "CidrBlock": "10.0.0.0/18",
    "MapPublicIpOnLaunch": true,
    "Tags": [
     {
      "Key": "aws-cdk:subnet-name",
      "Value": "Public"
     },
     {
      "Key": "aws-cdk:subnet-type",
      "Value": "Public"
     },
     {
      "Key": "kubernetes.io/role/elb",
      "Value": "1"
     },
     {
      "Key": "Name",
      "Value": "aws-cdk-eks-cluster-test/Vpc/PublicSubnet1"
     }
    ]
   }
  },
  "VpcPublicSubnet1RouteTable6C95E38E": {
   "Type": "AWS::EC2::RouteTable",
   "Properties": {
    "VpcId": {
     "Ref": "Vpc8378EB38"
    },
    "Tags": [
     {
      "Key": "kubernetes.io/role/elb",
      "Value": "1"
     },
     {
      "Key": "Name",
      "Value": "aws-cdk-eks-cluster-test/Vpc/PublicSubnet1"
     }
    ]
   }
  },
  "VpcPublicSubnet1RouteTableAssociation97140677": {
   "Type": "AWS::EC2::SubnetRouteTableAssociation",
   "Properties": {
    "RouteTableId": {
     "Ref": "VpcPublicSubnet1RouteTable6C95E38E"
    },
    "SubnetId": {
     "Ref": "VpcPublicSubnet1Subnet5C2D37C4"
    }
   }
  },
  "VpcPublicSubnet1DefaultRoute3DA9E72A": {
   "Type": "AWS::EC2::Route",
   "Properties": {
    "RouteTableId": {
     "Ref": "VpcPublicSubnet1RouteTable6C95E38E"
    },
    "DestinationCidrBlock": "0.0.0.0/0",
    "GatewayId": {
     "Ref": "VpcIGWD7BA715C"
    }
   },
   "DependsOn": [
    "VpcVPCGWBF912B6E"
   ]
  },
  "VpcPublicSubnet1EIPD7E02669": {
   "Type": "AWS::EC2::EIP",
   "Properties": {
    "Domain": "vpc",
    "Tags": [
     {
      "Key": "kubernetes.io/role/elb",
      "Value": "1"
     },
     {
      "Key": "Name",
      "Value": "aws-cdk-eks-cluster-test/Vpc/PublicSubnet1"
     }
    ]
   }
  },
  "VpcPublicSubnet1NATGateway4D7517AA": {
   "Type": "AWS::EC2::NatGateway",
   "Properties": {
    "SubnetId": {
     "Ref": "VpcPublicSubnet1Subnet5C2D37C4"
    },
    "AllocationId": {
     "Fn::GetAtt": [
      "VpcPublicSubnet1EIPD7E02669",
      "AllocationId"
     ]
    },
    "Tags": [
     {
      "Key": "kubernetes.io/role/elb",
      "Value": "1"
     },
     {
      "Key": "Name",
      "Value": "aws-cdk-eks-cluster-test/Vpc/PublicSubnet1"
     }
    ]
   },
   "DependsOn": [
    "VpcPublicSubnet1DefaultRoute3DA9E72A",
    "VpcPublicSubnet1RouteTableAssociation97140677"
   ]
  },
  "VpcPublicSubnet2Subnet691E08A3": {
   "Type": "AWS::EC2::Subnet",
   "Properties": {
    "VpcId": {
     "Ref": "Vpc8378EB38"
    },
    "AvailabilityZone": {
     "Fn::Select": [
      1,
      {
       "Fn::GetAZs": ""
      }
     ]
    },
    "CidrBlock": "10.0.64.0/18",
    "MapPublicIpOnLaunch": true,
    "Tags": [
     {
      "Key": "aws-cdk:subnet-name",
      "Value": "Public"
     },
     {
      "Key": "aws-cdk:subnet-type",
      "Value": "Public"
     },
     {
      "Key": "kubernetes.io/role/elb",
      "Value": "1"
     },
     {
      "Key": "Name",
      "Value": "aws-cdk-eks-cluster-test/Vpc/PublicSubnet2"
     }
    ]
   }
  },
  "VpcPublicSubnet2RouteTable94F7E489": {
   "Type": "AWS::EC2::RouteTable",
   "Properties": {
    "VpcId": {
     "Ref": "Vpc8378EB38"
    },
    "Tags": [
     {
      "Key": "kubernetes.io/role/elb",
      "Value": "1"
     },
     {
      "Key": "Name",
      "Value": "aws-cdk-eks-cluster-test/Vpc/PublicSubnet2"
     }
    ]
   }
  },
  "VpcPublicSubnet2RouteTableAssociationDD5762D8": {
   "Type": "AWS::EC2::SubnetRouteTableAssociation",
   "Properties": {
    "RouteTableId": {
     "Ref": "VpcPublicSubnet2RouteTable94F7E489"
    },
    "SubnetId": {
     "Ref": "VpcPublicSubnet2Subnet691E08A3"
    }
   }
  },
  "VpcPublicSubnet2DefaultRoute97F91067": {
   "Type": "AWS::EC2::Route",
   "Properties": {
    "RouteTableId": {
     "Ref": "VpcPublicSubnet2RouteTable94F7E489"
    },
    "DestinationCidrBlock": "0.0.0.0/0",
    "GatewayId": {
     "Ref": "VpcIGWD7BA715C"
    }
   },
   "DependsOn": [
    "VpcVPCGWBF912B6E"
   ]
  },
  "VpcPrivateSubnet1Subnet536B997A": {
   "Type": "AWS::EC2::Subnet",
   "Properties": {
    "VpcId": {
     "Ref": "Vpc8378EB38"
    },
    "AvailabilityZone": {
     "Fn::Select": [
      0,
      {
       "Fn::GetAZs": ""
      }
     ]
    },
    "CidrBlock": "10.0.128.0/18",
    "MapPublicIpOnLaunch": false,
    "Tags": [
     {
      "Key": "aws-cdk:subnet-name",
      "Value": "Private"
     },
     {
      "Key": "aws-cdk:subnet-type",
      "Value": "Private"
     },
     {
      "Key": "kubernetes.io/role/internal-elb",
      "Value": "1"
     },
     {
      "Key": "Name",
      "Value": "aws-cdk-eks-cluster-test/Vpc/PrivateSubnet1"
     }
    ]
   }
  },
  "VpcPrivateSubnet1RouteTableB2C5B500": {
   "Type": "AWS::EC2::RouteTable",
   "Properties": {
    "VpcId": {
     "Ref": "Vpc8378EB38"
    },
    "Tags": [
     {
      "Key": "kubernetes.io/role/internal-elb",
      "Value": "1"
     },
     {
      "Key": "Name",
      "Value": "aws-cdk-eks-cluster-test/Vpc/PrivateSubnet1"
     }
    ]
   }
  },
  "VpcPrivateSubnet1RouteTableAssociation70C59FA6": {
   "Type": "AWS::EC2::SubnetRouteTableAssociation",
   "Properties": {
    "RouteTableId": {
     "Ref": "VpcPrivateSubnet1RouteTableB2C5B500"
    },
    "SubnetId": {
     "Ref": "VpcPrivateSubnet1Subnet536B997A"
    }
   }
  },
  "VpcPrivateSubnet1DefaultRouteBE02A9ED": {
   "Type": "AWS::EC2::Route",
   "Properties": {
    "RouteTableId": {
     "Ref": "VpcPrivateSubnet1RouteTableB2C5B500"
    },
    "DestinationCidrBlock": "0.0.0.0/0",
    "NatGatewayId": {
     "Ref": "VpcPublicSubnet1NATGateway4D7517AA"
    }
   }
  },
  "VpcPrivateSubnet2Subnet3788AAA1": {
   "Type": "AWS::EC2::Subnet",
   "Properties": {
    "VpcId": {
     "Ref": "Vpc8378EB38"
    },
    "AvailabilityZone": {
     "Fn::Select": [
      1,
      {
       "Fn::GetAZs": ""
      }
     ]
    },
    "CidrBlock": "10.0.192.0/18",
    "MapPublicIpOnLaunch": false,
    "Tags": [
     {
      "Key": "aws-cdk:subnet-name",
      "Value": "Private"
     },
     {
      "Key": "aws-cdk:subnet-type",
      "Value": "Private"
     },
     {
      "Key": "kubernetes.io/role/internal-elb",
      "Value": "1"
     },
     {
      "Key": "Name",
      "Value": "aws-cdk-eks-cluster-test/Vpc/PrivateSubnet2"
     }
    ]
   }
  },
  "VpcPrivateSubnet2RouteTableA678073B": {
   "Type": "AWS::EC2::RouteTable",
   "Properties": {
    "VpcId": {
     "Ref": "Vpc8378EB38"
    },
    "Tags": [
     {
      "Key": "kubernetes.io/role/internal-elb",
      "Value": "1"
     },
     {
      "Key": "Name",
      "Value": "aws-cdk-eks-cluster-test/Vpc/PrivateSubnet2"
     }
    ]
   }
  },
  "VpcPrivateSubnet2RouteTableAssociationA89CAD56": {
   "Type": "AWS::EC2::SubnetRouteTableAssociation",
   "Properties": {
    "RouteTableId": {
     "Ref": "VpcPrivateSubnet2RouteTableA678073B"
    },
    "SubnetId": {
     "Ref": "VpcPrivateSubnet2Subnet3788AAA1"
    }
   }
  },
  "VpcPrivateSubnet2DefaultRoute060D2087": {
   "Type": "AWS::EC2::Route",
   "Properties": {
    "RouteTableId": {
     "Ref": "VpcPrivateSubnet2RouteTableA678073B"
    },
    "DestinationCidrBlock": "0.0.0.0/0",
    "NatGatewayId": {
     "Ref": "VpcPublicSubnet1NATGateway4D7517AA"
    }
   }
  },
  "VpcIGWD7BA715C": {
   "Type": "AWS::EC2::InternetGateway",
   "Properties": {
    "Tags": [
     {
      "Key": "Name",
      "Value": "aws-cdk-eks-cluster-test/Vpc"
     }
    ]
   }
  },
  "VpcVPCGWBF912B6E": {
   "Type": "AWS::EC2::VPCGatewayAttachment",
   "Properties": {
    "VpcId": {
     "Ref": "Vpc8378EB38"
    },
    "InternetGatewayId": {
     "Ref": "VpcIGWD7BA715C"
    }
   }
  },
  "KubectlLayer600207B5": {
   "Type": "AWS::Lambda::LayerVersion",
   "Properties": {
    "Content": {
     "S3Bucket": {
      "Fn::Sub": "cdk-hnb659fds-assets-${AWS::AccountId}-us-east-1"
     },
     "S3Key": "c475180f5b1bbabac165414da13a9b843b111cd3b6d5fae9c954c006640c4064.zip"
    },
    "Description": "/opt/kubectl/kubectl 1.24; /opt/helm/helm 3.9",
    "LicenseInfo": "Apache-2.0"
   }
  },
  "ClusterRoleFA261979": {
   "Type": "AWS::IAM::Role",
   "Properties": {
    "AssumeRolePolicyDocument": {
     "Statement": [
      {
       "Action": "sts:AssumeRole",
       "Effect": "Allow",
       "Principal": {
        "Service": "eks.amazonaws.com"
       }
      }
     ],
     "Version": "2012-10-17"
    },
    "ManagedPolicyArns": [
     {
      "Fn::Join": [
       "",
       [
        "arn:",
        {
         "Ref": "AWS::Partition"
        },
        ":iam::aws:policy/AmazonEKSClusterPolicy"
       ]
      ]
     }
    ]
   }
  },
  "ClusterControlPlaneSecurityGroupD274242C": {
   "Type": "AWS::EC2::SecurityGroup",
   "Properties": {
    "GroupDescription": "EKS Control Plane Security Group",
    "SecurityGroupEgress": [
     {
      "CidrIp": "0.0.0.0/0",
      "Description": "Allow all outbound traffic by default",
      "IpProtocol": "-1"
     }
    ],
    "VpcId": {
     "Ref": "Vpc8378EB38"
    }
   }
  },
  "ClusterControlPlaneSecurityGroupfromawscdkeksclustertestClusterNodesInstanceSecurityGroupD0B64C54443795AF111": {
   "Type": "AWS::EC2::SecurityGroupIngress",
   "Properties": {
    "IpProtocol": "tcp",
    "Description": "from awscdkeksclustertestClusterNodesInstanceSecurityGroupD0B64C54:443",
    "FromPort": 443,
    "GroupId": {
     "Fn::GetAtt": [
      "ClusterControlPlaneSecurityGroupD274242C",
      "GroupId"
     ]
    },
    "SourceSecurityGroupId": {
     "Fn::GetAtt": [
      "ClusterNodesInstanceSecurityGroup899246BD",
      "GroupId"
     ]
    },
    "ToPort": 443
   }
  },
  "ClusterControlPlaneSecurityGroupfromawscdkeksclustertestClusterNodesArmInstanceSecurityGroup52C45858443B84847DA": {
   "Type": "AWS::EC2::SecurityGroupIngress",
   "Properties": {
    "IpProtocol": "tcp",
    "Description": "from awscdkeksclustertestClusterNodesArmInstanceSecurityGroup52C45858:443",
    "FromPort": 443,
    "GroupId": {
     "Fn::GetAtt": [
      "ClusterControlPlaneSecurityGroupD274242C",
      "GroupId"
     ]
    },
    "SourceSecurityGroupId": {
     "Fn::GetAtt": [
      "ClusterNodesArmInstanceSecurityGroup599F388B",
      "GroupId"
     ]
    },
    "ToPort": 443
   }
  },
  "ClusterControlPlaneSecurityGroupfromawscdkeksclustertestClusterBottlerocketNodesInstanceSecurityGroup83FE7914443ECEF3F30": {
   "Type": "AWS::EC2::SecurityGroupIngress",
   "Properties": {
    "IpProtocol": "tcp",
    "Description": "from awscdkeksclustertestClusterBottlerocketNodesInstanceSecurityGroup83FE7914:443",
    "FromPort": 443,
    "GroupId": {
     "Fn::GetAtt": [
      "ClusterControlPlaneSecurityGroupD274242C",
      "GroupId"
     ]
    },
    "SourceSecurityGroupId": {
     "Fn::GetAtt": [
      "ClusterBottlerocketNodesInstanceSecurityGroup3794A94B",
      "GroupId"
     ]
    },
    "ToPort": 443
   }
  },
  "ClusterControlPlaneSecurityGroupfromawscdkeksclustertestClusterspotInstanceSecurityGroupF50F5D474431DE5485F": {
   "Type": "AWS::EC2::SecurityGroupIngress",
   "Properties": {
    "IpProtocol": "tcp",
    "Description": "from awscdkeksclustertestClusterspotInstanceSecurityGroupF50F5D47:443",
    "FromPort": 443,
    "GroupId": {
     "Fn::GetAtt": [
      "ClusterControlPlaneSecurityGroupD274242C",
      "GroupId"
     ]
    },
    "SourceSecurityGroupId": {
     "Fn::GetAtt": [
      "ClusterspotInstanceSecurityGroup01F7B1CE",
      "GroupId"
     ]
    },
    "ToPort": 443
   }
  },
  "ClusterCreationRole360249B6": {
   "Type": "AWS::IAM::Role",
   "Properties": {
    "AssumeRolePolicyDocument": {
     "Statement": [
      {
       "Action": "sts:AssumeRole",
       "Effect": "Allow",
       "Principal": {
        "AWS": [
         {
          "Fn::GetAtt": [
           "KubectlHandlerRoleD25EBD08",
           "Arn"
          ]
         },
         {
          "Fn::GetAtt": [
           "awscdkawseksClusterResourceProviderNestedStackawscdkawseksClusterResourceProviderNestedStackResource9827C454",
           "Outputs.awscdkeksclustertestawscdkawseksClusterResourceProviderIsCompleteHandlerServiceRole970DAC30Arn"
          ]
         },
         {
          "Fn::GetAtt": [
           "awscdkawseksClusterResourceProviderNestedStackawscdkawseksClusterResourceProviderNestedStackResource9827C454",
           "Outputs.awscdkeksclustertestawscdkawseksClusterResourceProviderOnEventHandlerServiceRole5B783C71Arn"
          ]
         }
        ]
       }
      }
     ],
     "Version": "2012-10-17"
    }
   },
   "DependsOn": [
    "VpcIGWD7BA715C",
    "VpcPrivateSubnet1DefaultRouteBE02A9ED",
    "VpcPrivateSubnet1RouteTableB2C5B500",
    "VpcPrivateSubnet1RouteTableAssociation70C59FA6",
    "VpcPrivateSubnet1Subnet536B997A",
    "VpcPrivateSubnet2DefaultRoute060D2087",
    "VpcPrivateSubnet2RouteTableA678073B",
    "VpcPrivateSubnet2RouteTableAssociationA89CAD56",
    "VpcPrivateSubnet2Subnet3788AAA1",
    "VpcPublicSubnet1DefaultRoute3DA9E72A",
    "VpcPublicSubnet1EIPD7E02669",
    "VpcPublicSubnet1NATGateway4D7517AA",
    "VpcPublicSubnet1RouteTable6C95E38E",
    "VpcPublicSubnet1RouteTableAssociation97140677",
    "VpcPublicSubnet1Subnet5C2D37C4",
    "VpcPublicSubnet2DefaultRoute97F91067",
    "VpcPublicSubnet2RouteTable94F7E489",
    "VpcPublicSubnet2RouteTableAssociationDD5762D8",
    "VpcPublicSubnet2Subnet691E08A3",
    "Vpc8378EB38",
    "VpcVPCGWBF912B6E"
   ]
  },
  "ClusterCreationRoleDefaultPolicyE8BDFC7B": {
   "Type": "AWS::IAM::Policy",
   "Properties": {
    "PolicyDocument": {
     "Statement": [
      {
       "Action": "iam:PassRole",
       "Effect": "Allow",
       "Resource": [
        {
         "Fn::GetAtt": [
          "ClusterRoleFA261979",
          "Arn"
         ]
        },
        {
         "Fn::GetAtt": [
          "ClusterfargateprofiledefaultPodExecutionRole09952CFF",
          "Arn"
         ]
        }
       ]
      },
      {
       "Action": [
        "eks:CreateCluster",
        "eks:CreateFargateProfile",
        "eks:DeleteCluster",
        "eks:DescribeCluster",
        "eks:DescribeUpdate",
        "eks:TagResource",
        "eks:UntagResource",
        "eks:UpdateClusterConfig",
        "eks:UpdateClusterVersion"
       ],
       "Effect": "Allow",
       "Resource": "*"
      },
      {
       "Action": [
        "eks:DeleteFargateProfile",
        "eks:DescribeFargateProfile"
       ],
       "Effect": "Allow",
       "Resource": "*"
      },
      {
       "Action": [
        "ec2:DescribeDhcpOptions",
        "ec2:DescribeInstances",
        "ec2:DescribeNetworkInterfaces",
        "ec2:DescribeRouteTables",
        "ec2:DescribeSecurityGroups",
        "ec2:DescribeSubnets",
        "ec2:DescribeVpcs",
        "iam:CreateServiceLinkedRole",
        "iam:GetRole",
        "iam:listAttachedRolePolicies"
       ],
       "Effect": "Allow",
       "Resource": "*"
      },
      {
       "Action": [
        "kms:CreateGrant",
        "kms:Decrypt",
        "kms:DescribeKey",
        "kms:Encrypt"
       ],
       "Effect": "Allow",
       "Resource": {
        "Fn::GetAtt": [
         "SecretsKey317DCF94",
         "Arn"
        ]
       }
      }
     ],
     "Version": "2012-10-17"
    },
    "PolicyName": "ClusterCreationRoleDefaultPolicyE8BDFC7B",
    "Roles": [
     {
      "Ref": "ClusterCreationRole360249B6"
     }
    ]
   },
   "DependsOn": [
    "VpcIGWD7BA715C",
    "VpcPrivateSubnet1DefaultRouteBE02A9ED",
    "VpcPrivateSubnet1RouteTableB2C5B500",
    "VpcPrivateSubnet1RouteTableAssociation70C59FA6",
    "VpcPrivateSubnet1Subnet536B997A",
    "VpcPrivateSubnet2DefaultRoute060D2087",
    "VpcPrivateSubnet2RouteTableA678073B",
    "VpcPrivateSubnet2RouteTableAssociationA89CAD56",
    "VpcPrivateSubnet2Subnet3788AAA1",
    "VpcPublicSubnet1DefaultRoute3DA9E72A",
    "VpcPublicSubnet1EIPD7E02669",
    "VpcPublicSubnet1NATGateway4D7517AA",
    "VpcPublicSubnet1RouteTable6C95E38E",
    "VpcPublicSubnet1RouteTableAssociation97140677",
    "VpcPublicSubnet1Subnet5C2D37C4",
    "VpcPublicSubnet2DefaultRoute97F91067",
    "VpcPublicSubnet2RouteTable94F7E489",
    "VpcPublicSubnet2RouteTableAssociationDD5762D8",
    "VpcPublicSubnet2Subnet691E08A3",
    "Vpc8378EB38",
    "VpcVPCGWBF912B6E"
   ]
  },
  "Cluster9EE0221C": {
   "Type": "Custom::AWSCDK-EKS-Cluster",
   "Properties": {
    "ServiceToken": {
     "Fn::GetAtt": [
      "awscdkawseksClusterResourceProviderNestedStackawscdkawseksClusterResourceProviderNestedStackResource9827C454",
      "Outputs.awscdkeksclustertestawscdkawseksClusterResourceProviderframeworkonEvent503C1667Arn"
     ]
    },
    "Config": {
     "version": "1.24",
     "roleArn": {
      "Fn::GetAtt": [
       "ClusterRoleFA261979",
       "Arn"
      ]
     },
     "encryptionConfig": [
      {
       "provider": {
        "keyArn": {
         "Fn::GetAtt": [
          "SecretsKey317DCF94",
          "Arn"
         ]
        }
       },
       "resources": [
        "secrets"
       ]
      }
     ],
     "resourcesVpcConfig": {
      "subnetIds": [
       {
        "Ref": "VpcPrivateSubnet1Subnet536B997A"
       },
       {
        "Ref": "VpcPrivateSubnet2Subnet3788AAA1"
       },
       {
        "Ref": "VpcPublicSubnet1Subnet5C2D37C4"
       },
       {
        "Ref": "VpcPublicSubnet2Subnet691E08A3"
       }
      ],
      "securityGroupIds": [
       {
        "Fn::GetAtt": [
         "ClusterControlPlaneSecurityGroupD274242C",
         "GroupId"
        ]
       }
      ],
      "endpointPublicAccess": true,
      "endpointPrivateAccess": true
     },
     "tags": {
      "foo": "bar"
     },
     "logging": {
      "clusterLogging": [
       {
        "enabled": true,
        "types": [
         "api",
         "authenticator",
         "scheduler"
        ]
       }
      ]
     }
    },
    "AssumeRoleArn": {
     "Fn::GetAtt": [
      "ClusterCreationRole360249B6",
      "Arn"
     ]
    },
    "AttributesRevision": 2
   },
   "DependsOn": [
    "ClusterCreationRoleDefaultPolicyE8BDFC7B",
    "ClusterCreationRole360249B6",
    "VpcIGWD7BA715C",
    "VpcPrivateSubnet1DefaultRouteBE02A9ED",
    "VpcPrivateSubnet1RouteTableB2C5B500",
    "VpcPrivateSubnet1RouteTableAssociation70C59FA6",
    "VpcPrivateSubnet1Subnet536B997A",
    "VpcPrivateSubnet2DefaultRoute060D2087",
    "VpcPrivateSubnet2RouteTableA678073B",
    "VpcPrivateSubnet2RouteTableAssociationA89CAD56",
    "VpcPrivateSubnet2Subnet3788AAA1",
    "VpcPublicSubnet1DefaultRoute3DA9E72A",
    "VpcPublicSubnet1EIPD7E02669",
    "VpcPublicSubnet1NATGateway4D7517AA",
    "VpcPublicSubnet1RouteTable6C95E38E",
    "VpcPublicSubnet1RouteTableAssociation97140677",
    "VpcPublicSubnet1Subnet5C2D37C4",
    "VpcPublicSubnet2DefaultRoute97F91067",
    "VpcPublicSubnet2RouteTable94F7E489",
    "VpcPublicSubnet2RouteTableAssociationDD5762D8",
    "VpcPublicSubnet2Subnet691E08A3",
    "Vpc8378EB38",
    "VpcVPCGWBF912B6E"
   ],
   "UpdateReplacePolicy": "Delete",
   "DeletionPolicy": "Delete"
  },
  "ClusterKubectlReadyBarrier200052AF": {
   "Type": "AWS::SSM::Parameter",
   "Properties": {
    "Type": "String",
    "Value": "aws:cdk:eks:kubectl-ready"
   },
   "DependsOn": [
    "ClusterfargateprofiledefaultPodExecutionRole09952CFF",
    "ClusterfargateprofiledefaultEFC59F14",
    "ClusterCreationRoleDefaultPolicyE8BDFC7B",
    "ClusterCreationRole360249B6",
    "Cluster9EE0221C"
   ]
  },
  "ClusterClusterSecurityGroupfromawscdkeksclustertestClusterNodesInstanceSecurityGroupD0B64C544432C10EDB4": {
   "Type": "AWS::EC2::SecurityGroupIngress",
   "Properties": {
    "IpProtocol": "tcp",
    "Description": "from awscdkeksclustertestClusterNodesInstanceSecurityGroupD0B64C54:443",
    "FromPort": 443,
    "GroupId": {
     "Fn::GetAtt": [
      "Cluster9EE0221C",
      "ClusterSecurityGroupId"
     ]
    },
    "SourceSecurityGroupId": {
     "Fn::GetAtt": [
      "ClusterNodesInstanceSecurityGroup899246BD",
      "GroupId"
     ]
    },
    "ToPort": 443
   }
  },
  "ClusterClusterSecurityGroupfromawscdkeksclustertestClusterNodesArmInstanceSecurityGroup52C45858443A88C1345": {
   "Type": "AWS::EC2::SecurityGroupIngress",
   "Properties": {
    "IpProtocol": "tcp",
    "Description": "from awscdkeksclustertestClusterNodesArmInstanceSecurityGroup52C45858:443",
    "FromPort": 443,
    "GroupId": {
     "Fn::GetAtt": [
      "Cluster9EE0221C",
      "ClusterSecurityGroupId"
     ]
    },
    "SourceSecurityGroupId": {
     "Fn::GetAtt": [
      "ClusterNodesArmInstanceSecurityGroup599F388B",
      "GroupId"
     ]
    },
    "ToPort": 443
   }
  },
  "ClusterClusterSecurityGroupfromawscdkeksclustertestClusterBottlerocketNodesInstanceSecurityGroup83FE7914443A80EB501": {
   "Type": "AWS::EC2::SecurityGroupIngress",
   "Properties": {
    "IpProtocol": "tcp",
    "Description": "from awscdkeksclustertestClusterBottlerocketNodesInstanceSecurityGroup83FE7914:443",
    "FromPort": 443,
    "GroupId": {
     "Fn::GetAtt": [
      "Cluster9EE0221C",
      "ClusterSecurityGroupId"
     ]
    },
    "SourceSecurityGroupId": {
     "Fn::GetAtt": [
      "ClusterBottlerocketNodesInstanceSecurityGroup3794A94B",
      "GroupId"
     ]
    },
    "ToPort": 443
   }
  },
  "ClusterClusterSecurityGroupfromawscdkeksclustertestClusterspotInstanceSecurityGroupF50F5D474432A818F38": {
   "Type": "AWS::EC2::SecurityGroupIngress",
   "Properties": {
    "IpProtocol": "tcp",
    "Description": "from awscdkeksclustertestClusterspotInstanceSecurityGroupF50F5D47:443",
    "FromPort": 443,
    "GroupId": {
     "Fn::GetAtt": [
      "Cluster9EE0221C",
      "ClusterSecurityGroupId"
     ]
    },
    "SourceSecurityGroupId": {
     "Fn::GetAtt": [
      "ClusterspotInstanceSecurityGroup01F7B1CE",
      "GroupId"
     ]
    },
    "ToPort": 443
   }
  },
  "ClusterAwsAuthmanifestFE51F8AE": {
   "Type": "Custom::AWSCDK-EKS-KubernetesResource",
   "Properties": {
    "ServiceToken": {
     "Fn::GetAtt": [
      "awscdkawseksKubectlProviderNestedStackawscdkawseksKubectlProviderNestedStackResourceA7AEBA6B",
      "Outputs.awscdkeksclustertestawscdkawseksKubectlProviderframeworkonEventC681B49AArn"
     ]
    },
    "Manifest": {
     "Fn::Join": [
      "",
      [
       "[{\"apiVersion\":\"v1\",\"kind\":\"ConfigMap\",\"metadata\":{\"name\":\"aws-auth\",\"namespace\":\"kube-system\",\"labels\":{\"aws.cdk.eks/prune-c842be348c45337cd97b8759de76d5a68b4910d487\":\"\"}},\"data\":{\"mapRoles\":\"[{\\\"rolearn\\\":\\\"",
       {
        "Fn::GetAtt": [
         "AdminRole38563C57",
         "Arn"
        ]
       },
       "\\\",\\\"username\\\":\\\"",
       {
        "Fn::GetAtt": [
         "AdminRole38563C57",
         "Arn"
        ]
       },
       "\\\",\\\"groups\\\":[\\\"system:masters\\\"]},{\\\"rolearn\\\":\\\"",
       {
        "Fn::GetAtt": [
         "ClusterNodegroupDefaultCapacityNodeGroupRole55953B04",
         "Arn"
        ]
       },
       "\\\",\\\"username\\\":\\\"system:node:{{EC2PrivateDNSName}}\\\",\\\"groups\\\":[\\\"system:bootstrappers\\\",\\\"system:nodes\\\"]},{\\\"rolearn\\\":\\\"",
       {
        "Fn::GetAtt": [
         "ClusterfargateprofiledefaultPodExecutionRole09952CFF",
         "Arn"
        ]
       },
       "\\\",\\\"username\\\":\\\"system:node:{{SessionName}}\\\",\\\"groups\\\":[\\\"system:bootstrappers\\\",\\\"system:nodes\\\",\\\"system:node-proxier\\\"]},{\\\"rolearn\\\":\\\"",
       {
        "Fn::GetAtt": [
         "ClusterNodesInstanceRoleC3C01328",
         "Arn"
        ]
       },
       "\\\",\\\"username\\\":\\\"system:node:{{EC2PrivateDNSName}}\\\",\\\"groups\\\":[\\\"system:bootstrappers\\\",\\\"system:nodes\\\"]},{\\\"rolearn\\\":\\\"",
       {
        "Fn::GetAtt": [
         "ClusterNodesArmInstanceRoleB93D3298",
         "Arn"
        ]
       },
       "\\\",\\\"username\\\":\\\"system:node:{{EC2PrivateDNSName}}\\\",\\\"groups\\\":[\\\"system:bootstrappers\\\",\\\"system:nodes\\\"]},{\\\"rolearn\\\":\\\"",
       {
        "Fn::GetAtt": [
         "ClusterBottlerocketNodesInstanceRole68E4BCFB",
         "Arn"
        ]
       },
       "\\\",\\\"username\\\":\\\"system:node:{{EC2PrivateDNSName}}\\\",\\\"groups\\\":[\\\"system:bootstrappers\\\",\\\"system:nodes\\\"]},{\\\"rolearn\\\":\\\"",
       {
        "Fn::GetAtt": [
         "ClusterspotInstanceRole39043830",
         "Arn"
        ]
       },
       "\\\",\\\"username\\\":\\\"system:node:{{EC2PrivateDNSName}}\\\",\\\"groups\\\":[\\\"system:bootstrappers\\\",\\\"system:nodes\\\"]},{\\\"rolearn\\\":\\\"",
       {
        "Fn::GetAtt": [
         "ClusterNodegroupextrangNodeGroupRole23AE23D0",
         "Arn"
        ]
       },
       "\\\",\\\"username\\\":\\\"system:node:{{EC2PrivateDNSName}}\\\",\\\"groups\\\":[\\\"system:bootstrappers\\\",\\\"system:nodes\\\"]},{\\\"rolearn\\\":\\\"",
       {
        "Fn::GetAtt": [
         "ClusterNodegroupextrangspotNodeGroupRoleB53B4857",
         "Arn"
        ]
       },
       "\\\",\\\"username\\\":\\\"system:node:{{EC2PrivateDNSName}}\\\",\\\"groups\\\":[\\\"system:bootstrappers\\\",\\\"system:nodes\\\"]},{\\\"rolearn\\\":\\\"",
       {
        "Fn::GetAtt": [
         "ClusterNodegroupextrangarmNodeGroupRoleADF5749F",
         "Arn"
        ]
       },
       "\\\",\\\"username\\\":\\\"system:node:{{EC2PrivateDNSName}}\\\",\\\"groups\\\":[\\\"system:bootstrappers\\\",\\\"system:nodes\\\"]},{\\\"rolearn\\\":\\\"",
       {
        "Fn::GetAtt": [
         "ClusterNodegroupextrangarm3NodeGroupRole3A6AB3EC",
         "Arn"
        ]
       },
       "\\\",\\\"username\\\":\\\"system:node:{{EC2PrivateDNSName}}\\\",\\\"groups\\\":[\\\"system:bootstrappers\\\",\\\"system:nodes\\\"]},{\\\"rolearn\\\":\\\"",
       {
        "Fn::GetAtt": [
         "ClusterNodegroupDefaultCapacityNodeGroupRole55953B04",
         "Arn"
        ]
       },
       "\\\",\\\"username\\\":\\\"system:node:{{EC2PrivateDNSName}}\\\",\\\"groups\\\":[\\\"system:bootstrappers\\\",\\\"system:nodes\\\"]}]\",\"mapUsers\":\"[]\",\"mapAccounts\":\"[]\"}}]"
      ]
     ]
    },
    "ClusterName": {
     "Ref": "Cluster9EE0221C"
    },
    "RoleArn": {
     "Fn::GetAtt": [
      "ClusterCreationRole360249B6",
      "Arn"
     ]
    },
    "PruneLabel": "aws.cdk.eks/prune-c842be348c45337cd97b8759de76d5a68b4910d487",
    "Overwrite": true
   },
   "DependsOn": [
    "ClusterKubectlReadyBarrier200052AF"
   ],
   "UpdateReplacePolicy": "Delete",
   "DeletionPolicy": "Delete"
  },
  "ClusterNodegroupDefaultCapacityNodeGroupRole55953B04": {
   "Type": "AWS::IAM::Role",
   "Properties": {
    "AssumeRolePolicyDocument": {
     "Statement": [
      {
       "Action": "sts:AssumeRole",
       "Effect": "Allow",
       "Principal": {
        "Service": "ec2.amazonaws.com"
       }
      }
     ],
     "Version": "2012-10-17"
    },
    "ManagedPolicyArns": [
     {
      "Fn::Join": [
       "",
       [
        "arn:",
        {
         "Ref": "AWS::Partition"
        },
        ":iam::aws:policy/AmazonEKSWorkerNodePolicy"
       ]
      ]
     },
     {
      "Fn::Join": [
       "",
       [
        "arn:",
        {
         "Ref": "AWS::Partition"
        },
        ":iam::aws:policy/AmazonEKS_CNI_Policy"
       ]
      ]
     },
     {
      "Fn::Join": [
       "",
       [
        "arn:",
        {
         "Ref": "AWS::Partition"
        },
        ":iam::aws:policy/AmazonEC2ContainerRegistryReadOnly"
       ]
      ]
     }
    ]
   }
  },
  "ClusterNodegroupDefaultCapacityDA0920A3": {
   "Type": "AWS::EKS::Nodegroup",
   "Properties": {
    "ClusterName": {
     "Ref": "Cluster9EE0221C"
    },
    "NodeRole": {
     "Fn::GetAtt": [
      "ClusterNodegroupDefaultCapacityNodeGroupRole55953B04",
      "Arn"
     ]
    },
    "Subnets": [
     {
      "Ref": "VpcPrivateSubnet1Subnet536B997A"
     },
     {
      "Ref": "VpcPrivateSubnet2Subnet3788AAA1"
     }
    ],
    "AmiType": "AL2_x86_64",
    "ForceUpdateEnabled": true,
    "InstanceTypes": [
     "m5.large"
    ],
    "ScalingConfig": {
     "DesiredSize": 2,
     "MaxSize": 2,
     "MinSize": 2
    }
   }
  },
  "ClusterfargateprofiledefaultPodExecutionRole09952CFF": {
   "Type": "AWS::IAM::Role",
   "Properties": {
    "AssumeRolePolicyDocument": {
     "Statement": [
      {
       "Action": "sts:AssumeRole",
       "Effect": "Allow",
       "Principal": {
        "Service": "eks-fargate-pods.amazonaws.com"
       }
      }
     ],
     "Version": "2012-10-17"
    },
    "ManagedPolicyArns": [
     {
      "Fn::Join": [
       "",
       [
        "arn:",
        {
         "Ref": "AWS::Partition"
        },
        ":iam::aws:policy/AmazonEKSFargatePodExecutionRolePolicy"
       ]
      ]
     }
    ]
   }
  },
  "ClusterfargateprofiledefaultEFC59F14": {
   "Type": "Custom::AWSCDK-EKS-FargateProfile",
   "Properties": {
    "ServiceToken": {
     "Fn::GetAtt": [
      "awscdkawseksClusterResourceProviderNestedStackawscdkawseksClusterResourceProviderNestedStackResource9827C454",
      "Outputs.awscdkeksclustertestawscdkawseksClusterResourceProviderframeworkonEvent503C1667Arn"
     ]
    },
    "AssumeRoleArn": {
     "Fn::GetAtt": [
      "ClusterCreationRole360249B6",
      "Arn"
     ]
    },
    "Config": {
     "clusterName": {
      "Ref": "Cluster9EE0221C"
     },
     "podExecutionRoleArn": {
      "Fn::GetAtt": [
       "ClusterfargateprofiledefaultPodExecutionRole09952CFF",
       "Arn"
      ]
     },
     "selectors": [
      {
       "namespace": "default"
      }
     ]
    }
   },
   "UpdateReplacePolicy": "Delete",
   "DeletionPolicy": "Delete"
  },
  "ClusterNodesInstanceSecurityGroup899246BD": {
   "Type": "AWS::EC2::SecurityGroup",
   "Properties": {
    "GroupDescription": "aws-cdk-eks-cluster-test/Cluster/Nodes/InstanceSecurityGroup",
    "SecurityGroupEgress": [
     {
      "CidrIp": "0.0.0.0/0",
      "Description": "Allow all outbound traffic by default",
      "IpProtocol": "-1"
     }
    ],
    "Tags": [
     {
      "Key": "Name",
      "Value": "aws-cdk-eks-cluster-test/Cluster/Nodes"
     }
    ],
    "VpcId": {
     "Ref": "Vpc8378EB38"
    }
   }
  },
  "ClusterNodesInstanceSecurityGroupfromawscdkeksclustertestClusterNodesInstanceSecurityGroupD0B64C54ALLTRAFFICBC5FBE2E": {
   "Type": "AWS::EC2::SecurityGroupIngress",
   "Properties": {
    "IpProtocol": "-1",
    "Description": "from awscdkeksclustertestClusterNodesInstanceSecurityGroupD0B64C54:ALL TRAFFIC",
    "GroupId": {
     "Fn::GetAtt": [
      "ClusterNodesInstanceSecurityGroup899246BD",
      "GroupId"
     ]
    },
    "SourceSecurityGroupId": {
     "Fn::GetAtt": [
      "ClusterNodesInstanceSecurityGroup899246BD",
      "GroupId"
     ]
    }
   }
  },
  "ClusterNodesInstanceSecurityGroupfromawscdkeksclustertestClusterClusterSecurityGroupF7265A32443DC7FAF39": {
   "Type": "AWS::EC2::SecurityGroupIngress",
   "Properties": {
    "IpProtocol": "tcp",
    "Description": "from awscdkeksclustertestClusterClusterSecurityGroupF7265A32:443",
    "FromPort": 443,
    "GroupId": {
     "Fn::GetAtt": [
      "ClusterNodesInstanceSecurityGroup899246BD",
      "GroupId"
     ]
    },
    "SourceSecurityGroupId": {
     "Fn::GetAtt": [
      "Cluster9EE0221C",
      "ClusterSecurityGroupId"
     ]
    },
    "ToPort": 443
   }
  },
  "ClusterNodesInstanceSecurityGroupfromawscdkeksclustertestClusterControlPlaneSecurityGroup2F130134443AE10EB12": {
   "Type": "AWS::EC2::SecurityGroupIngress",
   "Properties": {
    "IpProtocol": "tcp",
    "Description": "from awscdkeksclustertestClusterControlPlaneSecurityGroup2F130134:443",
    "FromPort": 443,
    "GroupId": {
     "Fn::GetAtt": [
      "ClusterNodesInstanceSecurityGroup899246BD",
      "GroupId"
     ]
    },
    "SourceSecurityGroupId": {
     "Fn::GetAtt": [
      "ClusterControlPlaneSecurityGroupD274242C",
      "GroupId"
     ]
    },
    "ToPort": 443
   }
  },
  "ClusterNodesInstanceSecurityGroupfromawscdkeksclustertestClusterClusterSecurityGroupF7265A32102565535D6A46ADB": {
   "Type": "AWS::EC2::SecurityGroupIngress",
   "Properties": {
    "IpProtocol": "tcp",
    "Description": "from awscdkeksclustertestClusterClusterSecurityGroupF7265A32:1025-65535",
    "FromPort": 1025,
    "GroupId": {
     "Fn::GetAtt": [
      "ClusterNodesInstanceSecurityGroup899246BD",
      "GroupId"
     ]
    },
    "SourceSecurityGroupId": {
     "Fn::GetAtt": [
      "Cluster9EE0221C",
      "ClusterSecurityGroupId"
     ]
    },
    "ToPort": 65535
   }
  },
  "ClusterNodesInstanceSecurityGroupfromawscdkeksclustertestClusterControlPlaneSecurityGroup2F1301341025655359F401D0D": {
   "Type": "AWS::EC2::SecurityGroupIngress",
   "Properties": {
    "IpProtocol": "tcp",
    "Description": "from awscdkeksclustertestClusterControlPlaneSecurityGroup2F130134:1025-65535",
    "FromPort": 1025,
    "GroupId": {
     "Fn::GetAtt": [
      "ClusterNodesInstanceSecurityGroup899246BD",
      "GroupId"
     ]
    },
    "SourceSecurityGroupId": {
     "Fn::GetAtt": [
      "ClusterControlPlaneSecurityGroupD274242C",
      "GroupId"
     ]
    },
    "ToPort": 65535
   }
  },
  "ClusterNodesInstanceRoleC3C01328": {
   "Type": "AWS::IAM::Role",
   "Properties": {
    "AssumeRolePolicyDocument": {
     "Statement": [
      {
       "Action": "sts:AssumeRole",
       "Effect": "Allow",
       "Principal": {
        "Service": "ec2.amazonaws.com"
       }
      }
     ],
     "Version": "2012-10-17"
    },
    "ManagedPolicyArns": [
     {
      "Fn::Join": [
       "",
       [
        "arn:",
        {
         "Ref": "AWS::Partition"
        },
        ":iam::aws:policy/AmazonEKSWorkerNodePolicy"
       ]
      ]
     },
     {
      "Fn::Join": [
       "",
       [
        "arn:",
        {
         "Ref": "AWS::Partition"
        },
        ":iam::aws:policy/AmazonEKS_CNI_Policy"
       ]
      ]
     },
     {
      "Fn::Join": [
       "",
       [
        "arn:",
        {
         "Ref": "AWS::Partition"
        },
        ":iam::aws:policy/AmazonEC2ContainerRegistryReadOnly"
       ]
      ]
     }
    ],
    "Tags": [
     {
      "Key": {
       "Fn::Join": [
        "",
        [
         "kubernetes.io/cluster/",
         {
          "Ref": "Cluster9EE0221C"
         }
        ]
       ]
      },
      "Value": "owned"
     },
     {
      "Key": "Name",
      "Value": "aws-cdk-eks-cluster-test/Cluster/Nodes"
     }
    ]
   }
  },
  "ClusterNodesInstanceProfileF2DD0E21": {
   "Type": "AWS::IAM::InstanceProfile",
   "Properties": {
    "Roles": [
     {
      "Ref": "ClusterNodesInstanceRoleC3C01328"
     }
    ]
   }
  },
  "ClusterNodesLaunchConfig7C420A27": {
   "Type": "AWS::AutoScaling::LaunchConfiguration",
   "Properties": {
    "ImageId": {
     "Ref": "SsmParameterValueawsserviceeksoptimizedami124amazonlinux2recommendedimageidC96584B6F00A464EAD1953AFF4B05118Parameter"
    },
    "InstanceType": "t2.medium",
    "IamInstanceProfile": {
     "Ref": "ClusterNodesInstanceProfileF2DD0E21"
    },
    "SecurityGroups": [
     {
      "Fn::GetAtt": [
       "ClusterNodesInstanceSecurityGroup899246BD",
       "GroupId"
      ]
     },
     {
      "Fn::GetAtt": [
       "Cluster9EE0221C",
       "ClusterSecurityGroupId"
      ]
     }
    ],
    "UserData": {
     "Fn::Base64": {
      "Fn::Join": [
       "",
       [
        "#!/bin/bash\nset -o xtrace\n/etc/eks/bootstrap.sh ",
        {
         "Ref": "Cluster9EE0221C"
        },
        " --kubelet-extra-args \"--node-labels lifecycle=OnDemand\" --apiserver-endpoint '",
        {
         "Fn::GetAtt": [
          "Cluster9EE0221C",
          "Endpoint"
         ]
        },
        "' --b64-cluster-ca '",
        {
         "Fn::GetAtt": [
          "Cluster9EE0221C",
          "CertificateAuthorityData"
         ]
        },
        "' --use-max-pods true\n/opt/aws/bin/cfn-signal --exit-code $? --stack aws-cdk-eks-cluster-test --resource ClusterNodesASGF172BD19 --region us-east-1"
       ]
      ]
     }
    }
   },
   "DependsOn": [
    "ClusterNodesInstanceRoleC3C01328"
   ]
  },
  "ClusterNodesASGF172BD19": {
   "Type": "AWS::AutoScaling::AutoScalingGroup",
   "Properties": {
    "MaxSize": "3",
    "MinSize": "3",
    "LaunchConfigurationName": {
     "Ref": "ClusterNodesLaunchConfig7C420A27"
    },
    "Tags": [
     {
      "Key": {
       "Fn::Join": [
        "",
        [
         "kubernetes.io/cluster/",
         {
          "Ref": "Cluster9EE0221C"
         }
        ]
       ]
      },
      "PropagateAtLaunch": true,
      "Value": "owned"
     },
     {
      "Key": "Name",
      "PropagateAtLaunch": true,
      "Value": "aws-cdk-eks-cluster-test/Cluster/Nodes"
     }
    ],
    "VPCZoneIdentifier": [
     {
      "Ref": "VpcPrivateSubnet1Subnet536B997A"
     },
     {
      "Ref": "VpcPrivateSubnet2Subnet3788AAA1"
     }
    ]
   },
   "UpdatePolicy": {
    "AutoScalingScheduledAction": {
     "IgnoreUnmodifiedGroupSizeProperties": true
    }
   }
  },
  "ClusterNodesArmInstanceSecurityGroup599F388B": {
   "Type": "AWS::EC2::SecurityGroup",
   "Properties": {
    "GroupDescription": "aws-cdk-eks-cluster-test/Cluster/NodesArm/InstanceSecurityGroup",
    "SecurityGroupEgress": [
     {
      "CidrIp": "0.0.0.0/0",
      "Description": "Allow all outbound traffic by default",
      "IpProtocol": "-1"
     }
    ],
    "Tags": [
     {
      "Key": "Name",
      "Value": "aws-cdk-eks-cluster-test/Cluster/NodesArm"
     }
    ],
    "VpcId": {
     "Ref": "Vpc8378EB38"
    }
   }
  },
  "ClusterNodesArmInstanceSecurityGroupfromawscdkeksclustertestClusterNodesArmInstanceSecurityGroup52C45858ALLTRAFFIC83BB7106": {
   "Type": "AWS::EC2::SecurityGroupIngress",
   "Properties": {
    "IpProtocol": "-1",
    "Description": "from awscdkeksclustertestClusterNodesArmInstanceSecurityGroup52C45858:ALL TRAFFIC",
    "GroupId": {
     "Fn::GetAtt": [
      "ClusterNodesArmInstanceSecurityGroup599F388B",
      "GroupId"
     ]
    },
    "SourceSecurityGroupId": {
     "Fn::GetAtt": [
      "ClusterNodesArmInstanceSecurityGroup599F388B",
      "GroupId"
     ]
    }
   }
  },
  "ClusterNodesArmInstanceSecurityGroupfromawscdkeksclustertestClusterClusterSecurityGroupF7265A32443AC8AE5BF": {
   "Type": "AWS::EC2::SecurityGroupIngress",
   "Properties": {
    "IpProtocol": "tcp",
    "Description": "from awscdkeksclustertestClusterClusterSecurityGroupF7265A32:443",
    "FromPort": 443,
    "GroupId": {
     "Fn::GetAtt": [
      "ClusterNodesArmInstanceSecurityGroup599F388B",
      "GroupId"
     ]
    },
    "SourceSecurityGroupId": {
     "Fn::GetAtt": [
      "Cluster9EE0221C",
      "ClusterSecurityGroupId"
     ]
    },
    "ToPort": 443
   }
  },
  "ClusterNodesArmInstanceSecurityGroupfromawscdkeksclustertestClusterControlPlaneSecurityGroup2F13013444328ED4211": {
   "Type": "AWS::EC2::SecurityGroupIngress",
   "Properties": {
    "IpProtocol": "tcp",
    "Description": "from awscdkeksclustertestClusterControlPlaneSecurityGroup2F130134:443",
    "FromPort": 443,
    "GroupId": {
     "Fn::GetAtt": [
      "ClusterNodesArmInstanceSecurityGroup599F388B",
      "GroupId"
     ]
    },
    "SourceSecurityGroupId": {
     "Fn::GetAtt": [
      "ClusterControlPlaneSecurityGroupD274242C",
      "GroupId"
     ]
    },
    "ToPort": 443
   }
  },
  "ClusterNodesArmInstanceSecurityGroupfromawscdkeksclustertestClusterClusterSecurityGroupF7265A32102565535F5718241": {
   "Type": "AWS::EC2::SecurityGroupIngress",
   "Properties": {
    "IpProtocol": "tcp",
    "Description": "from awscdkeksclustertestClusterClusterSecurityGroupF7265A32:1025-65535",
    "FromPort": 1025,
    "GroupId": {
     "Fn::GetAtt": [
      "ClusterNodesArmInstanceSecurityGroup599F388B",
      "GroupId"
     ]
    },
    "SourceSecurityGroupId": {
     "Fn::GetAtt": [
      "Cluster9EE0221C",
      "ClusterSecurityGroupId"
     ]
    },
    "ToPort": 65535
   }
  },
  "ClusterNodesArmInstanceSecurityGroupfromawscdkeksclustertestClusterControlPlaneSecurityGroup2F13013410256553586052D07": {
   "Type": "AWS::EC2::SecurityGroupIngress",
   "Properties": {
    "IpProtocol": "tcp",
    "Description": "from awscdkeksclustertestClusterControlPlaneSecurityGroup2F130134:1025-65535",
    "FromPort": 1025,
    "GroupId": {
     "Fn::GetAtt": [
      "ClusterNodesArmInstanceSecurityGroup599F388B",
      "GroupId"
     ]
    },
    "SourceSecurityGroupId": {
     "Fn::GetAtt": [
      "ClusterControlPlaneSecurityGroupD274242C",
      "GroupId"
     ]
    },
    "ToPort": 65535
   }
  },
  "ClusterNodesArmInstanceRoleB93D3298": {
   "Type": "AWS::IAM::Role",
   "Properties": {
    "AssumeRolePolicyDocument": {
     "Statement": [
      {
       "Action": "sts:AssumeRole",
       "Effect": "Allow",
       "Principal": {
        "Service": "ec2.amazonaws.com"
       }
      }
     ],
     "Version": "2012-10-17"
    },
    "ManagedPolicyArns": [
     {
      "Fn::Join": [
       "",
       [
        "arn:",
        {
         "Ref": "AWS::Partition"
        },
        ":iam::aws:policy/AmazonEKSWorkerNodePolicy"
       ]
      ]
     },
     {
      "Fn::Join": [
       "",
       [
        "arn:",
        {
         "Ref": "AWS::Partition"
        },
        ":iam::aws:policy/AmazonEKS_CNI_Policy"
       ]
      ]
     },
     {
      "Fn::Join": [
       "",
       [
        "arn:",
        {
         "Ref": "AWS::Partition"
        },
        ":iam::aws:policy/AmazonEC2ContainerRegistryReadOnly"
       ]
      ]
     }
    ],
    "Tags": [
     {
      "Key": {
       "Fn::Join": [
        "",
        [
         "kubernetes.io/cluster/",
         {
          "Ref": "Cluster9EE0221C"
         }
        ]
       ]
      },
      "Value": "owned"
     },
     {
      "Key": "Name",
      "Value": "aws-cdk-eks-cluster-test/Cluster/NodesArm"
     }
    ]
   }
  },
  "ClusterNodesArmInstanceProfile158C5C9F": {
   "Type": "AWS::IAM::InstanceProfile",
   "Properties": {
    "Roles": [
     {
      "Ref": "ClusterNodesArmInstanceRoleB93D3298"
     }
    ]
   }
  },
  "ClusterNodesArmLaunchConfigAAF61344": {
   "Type": "AWS::AutoScaling::LaunchConfiguration",
   "Properties": {
    "ImageId": {
     "Ref": "SsmParameterValueawsserviceeksoptimizedami124amazonlinux2arm64recommendedimageidC96584B6F00A464EAD1953AFF4B05118Parameter"
    },
    "InstanceType": "m6g.medium",
    "IamInstanceProfile": {
     "Ref": "ClusterNodesArmInstanceProfile158C5C9F"
    },
    "SecurityGroups": [
     {
      "Fn::GetAtt": [
       "ClusterNodesArmInstanceSecurityGroup599F388B",
       "GroupId"
      ]
     },
     {
      "Fn::GetAtt": [
       "Cluster9EE0221C",
       "ClusterSecurityGroupId"
      ]
     }
    ],
    "UserData": {
     "Fn::Base64": {
      "Fn::Join": [
       "",
       [
        "#!/bin/bash\nset -o xtrace\n/etc/eks/bootstrap.sh ",
        {
         "Ref": "Cluster9EE0221C"
        },
        " --kubelet-extra-args \"--node-labels lifecycle=OnDemand\" --apiserver-endpoint '",
        {
         "Fn::GetAtt": [
          "Cluster9EE0221C",
          "Endpoint"
         ]
        },
        "' --b64-cluster-ca '",
        {
         "Fn::GetAtt": [
          "Cluster9EE0221C",
          "CertificateAuthorityData"
         ]
        },
        "' --use-max-pods true\n/opt/aws/bin/cfn-signal --exit-code $? --stack aws-cdk-eks-cluster-test --resource ClusterNodesArmASG40A593D0 --region us-east-1"
       ]
      ]
     }
    }
   },
   "DependsOn": [
    "ClusterNodesArmInstanceRoleB93D3298"
   ]
  },
  "ClusterNodesArmASG40A593D0": {
   "Type": "AWS::AutoScaling::AutoScalingGroup",
   "Properties": {
    "MaxSize": "1",
    "MinSize": "1",
    "LaunchConfigurationName": {
     "Ref": "ClusterNodesArmLaunchConfigAAF61344"
    },
    "Tags": [
     {
      "Key": {
       "Fn::Join": [
        "",
        [
         "kubernetes.io/cluster/",
         {
          "Ref": "Cluster9EE0221C"
         }
        ]
       ]
      },
      "PropagateAtLaunch": true,
      "Value": "owned"
     },
     {
      "Key": "Name",
      "PropagateAtLaunch": true,
      "Value": "aws-cdk-eks-cluster-test/Cluster/NodesArm"
     }
    ],
    "VPCZoneIdentifier": [
     {
      "Ref": "VpcPrivateSubnet1Subnet536B997A"
     },
     {
      "Ref": "VpcPrivateSubnet2Subnet3788AAA1"
     }
    ]
   },
   "UpdatePolicy": {
    "AutoScalingScheduledAction": {
     "IgnoreUnmodifiedGroupSizeProperties": true
    }
   }
  },
  "ClusterBottlerocketNodesInstanceSecurityGroup3794A94B": {
   "Type": "AWS::EC2::SecurityGroup",
   "Properties": {
    "GroupDescription": "aws-cdk-eks-cluster-test/Cluster/BottlerocketNodes/InstanceSecurityGroup",
    "SecurityGroupEgress": [
     {
      "CidrIp": "0.0.0.0/0",
      "Description": "Allow all outbound traffic by default",
      "IpProtocol": "-1"
     }
    ],
    "Tags": [
     {
      "Key": "Name",
      "Value": "aws-cdk-eks-cluster-test/Cluster/BottlerocketNodes"
     }
    ],
    "VpcId": {
     "Ref": "Vpc8378EB38"
    }
   }
  },
  "ClusterBottlerocketNodesInstanceSecurityGroupfromawscdkeksclustertestClusterBottlerocketNodesInstanceSecurityGroup83FE7914ALLTRAFFIC7B6353A7": {
   "Type": "AWS::EC2::SecurityGroupIngress",
   "Properties": {
    "IpProtocol": "-1",
    "Description": "from awscdkeksclustertestClusterBottlerocketNodesInstanceSecurityGroup83FE7914:ALL TRAFFIC",
    "GroupId": {
     "Fn::GetAtt": [
      "ClusterBottlerocketNodesInstanceSecurityGroup3794A94B",
      "GroupId"
     ]
    },
    "SourceSecurityGroupId": {
     "Fn::GetAtt": [
      "ClusterBottlerocketNodesInstanceSecurityGroup3794A94B",
      "GroupId"
     ]
    }
   }
  },
  "ClusterBottlerocketNodesInstanceSecurityGroupfromawscdkeksclustertestClusterClusterSecurityGroupF7265A32443D1686B16": {
   "Type": "AWS::EC2::SecurityGroupIngress",
   "Properties": {
    "IpProtocol": "tcp",
    "Description": "from awscdkeksclustertestClusterClusterSecurityGroupF7265A32:443",
    "FromPort": 443,
    "GroupId": {
     "Fn::GetAtt": [
      "ClusterBottlerocketNodesInstanceSecurityGroup3794A94B",
      "GroupId"
     ]
    },
    "SourceSecurityGroupId": {
     "Fn::GetAtt": [
      "Cluster9EE0221C",
      "ClusterSecurityGroupId"
     ]
    },
    "ToPort": 443
   }
  },
  "ClusterBottlerocketNodesInstanceSecurityGroupfromawscdkeksclustertestClusterControlPlaneSecurityGroup2F130134443A6D43789": {
   "Type": "AWS::EC2::SecurityGroupIngress",
   "Properties": {
    "IpProtocol": "tcp",
    "Description": "from awscdkeksclustertestClusterControlPlaneSecurityGroup2F130134:443",
    "FromPort": 443,
    "GroupId": {
     "Fn::GetAtt": [
      "ClusterBottlerocketNodesInstanceSecurityGroup3794A94B",
      "GroupId"
     ]
    },
    "SourceSecurityGroupId": {
     "Fn::GetAtt": [
      "ClusterControlPlaneSecurityGroupD274242C",
      "GroupId"
     ]
    },
    "ToPort": 443
   }
  },
  "ClusterBottlerocketNodesInstanceSecurityGroupfromawscdkeksclustertestClusterClusterSecurityGroupF7265A32102565535674E85A7": {
   "Type": "AWS::EC2::SecurityGroupIngress",
   "Properties": {
    "IpProtocol": "tcp",
    "Description": "from awscdkeksclustertestClusterClusterSecurityGroupF7265A32:1025-65535",
    "FromPort": 1025,
    "GroupId": {
     "Fn::GetAtt": [
      "ClusterBottlerocketNodesInstanceSecurityGroup3794A94B",
      "GroupId"
     ]
    },
    "SourceSecurityGroupId": {
     "Fn::GetAtt": [
      "Cluster9EE0221C",
      "ClusterSecurityGroupId"
     ]
    },
    "ToPort": 65535
   }
  },
  "ClusterBottlerocketNodesInstanceSecurityGroupfromawscdkeksclustertestClusterControlPlaneSecurityGroup2F1301341025655352CE8AD9A": {
   "Type": "AWS::EC2::SecurityGroupIngress",
   "Properties": {
    "IpProtocol": "tcp",
    "Description": "from awscdkeksclustertestClusterControlPlaneSecurityGroup2F130134:1025-65535",
    "FromPort": 1025,
    "GroupId": {
     "Fn::GetAtt": [
      "ClusterBottlerocketNodesInstanceSecurityGroup3794A94B",
      "GroupId"
     ]
    },
    "SourceSecurityGroupId": {
     "Fn::GetAtt": [
      "ClusterControlPlaneSecurityGroupD274242C",
      "GroupId"
     ]
    },
    "ToPort": 65535
   }
  },
  "ClusterBottlerocketNodesInstanceRole68E4BCFB": {
   "Type": "AWS::IAM::Role",
   "Properties": {
    "AssumeRolePolicyDocument": {
     "Statement": [
      {
       "Action": "sts:AssumeRole",
       "Effect": "Allow",
       "Principal": {
        "Service": "ec2.amazonaws.com"
       }
      }
     ],
     "Version": "2012-10-17"
    },
    "ManagedPolicyArns": [
     {
      "Fn::Join": [
       "",
       [
        "arn:",
        {
         "Ref": "AWS::Partition"
        },
        ":iam::aws:policy/AmazonEKSWorkerNodePolicy"
       ]
      ]
     },
     {
      "Fn::Join": [
       "",
       [
        "arn:",
        {
         "Ref": "AWS::Partition"
        },
        ":iam::aws:policy/AmazonEKS_CNI_Policy"
       ]
      ]
     },
     {
      "Fn::Join": [
       "",
       [
        "arn:",
        {
         "Ref": "AWS::Partition"
        },
        ":iam::aws:policy/AmazonEC2ContainerRegistryReadOnly"
       ]
      ]
     }
    ],
    "Tags": [
     {
      "Key": {
       "Fn::Join": [
        "",
        [
         "kubernetes.io/cluster/",
         {
          "Ref": "Cluster9EE0221C"
         }
        ]
       ]
      },
      "Value": "owned"
     },
     {
      "Key": "Name",
      "Value": "aws-cdk-eks-cluster-test/Cluster/BottlerocketNodes"
     }
    ]
   }
  },
  "ClusterBottlerocketNodesInstanceProfileB6E2F25A": {
   "Type": "AWS::IAM::InstanceProfile",
   "Properties": {
    "Roles": [
     {
      "Ref": "ClusterBottlerocketNodesInstanceRole68E4BCFB"
     }
    ]
   }
  },
  "ClusterBottlerocketNodesLaunchConfig76D7BEBE": {
   "Type": "AWS::AutoScaling::LaunchConfiguration",
   "Properties": {
    "ImageId": {
     "Ref": "SsmParameterValueawsservicebottlerocketawsk8s124x8664latestimageidC96584B6F00A464EAD1953AFF4B05118Parameter"
    },
    "InstanceType": "t3.small",
    "IamInstanceProfile": {
     "Ref": "ClusterBottlerocketNodesInstanceProfileB6E2F25A"
    },
    "SecurityGroups": [
     {
      "Fn::GetAtt": [
       "ClusterBottlerocketNodesInstanceSecurityGroup3794A94B",
       "GroupId"
      ]
     },
     {
      "Fn::GetAtt": [
       "Cluster9EE0221C",
       "ClusterSecurityGroupId"
      ]
     }
    ],
    "UserData": {
     "Fn::Base64": {
      "Fn::Join": [
       "",
       [
        "\n[settings.kubernetes]\napi-server=\"",
        {
         "Fn::GetAtt": [
          "Cluster9EE0221C",
          "Endpoint"
         ]
        },
        "\"\ncluster-certificate=\"",
        {
         "Fn::GetAtt": [
          "Cluster9EE0221C",
          "CertificateAuthorityData"
         ]
        },
        "\"\ncluster-name=\"",
        {
         "Ref": "Cluster9EE0221C"
        },
        "\""
       ]
      ]
     }
    }
   },
   "DependsOn": [
    "ClusterBottlerocketNodesInstanceRole68E4BCFB"
   ]
  },
  "ClusterBottlerocketNodesASGA27A9B70": {
   "Type": "AWS::AutoScaling::AutoScalingGroup",
   "Properties": {
    "MaxSize": "2",
    "MinSize": "2",
    "LaunchConfigurationName": {
     "Ref": "ClusterBottlerocketNodesLaunchConfig76D7BEBE"
    },
    "Tags": [
     {
      "Key": {
       "Fn::Join": [
        "",
        [
         "kubernetes.io/cluster/",
         {
          "Ref": "Cluster9EE0221C"
         }
        ]
       ]
      },
      "PropagateAtLaunch": true,
      "Value": "owned"
     },
     {
      "Key": "Name",
      "PropagateAtLaunch": true,
      "Value": "aws-cdk-eks-cluster-test/Cluster/BottlerocketNodes"
     }
    ],
    "VPCZoneIdentifier": [
     {
      "Ref": "VpcPrivateSubnet1Subnet536B997A"
     },
     {
      "Ref": "VpcPrivateSubnet2Subnet3788AAA1"
     }
    ]
   },
   "UpdatePolicy": {
    "AutoScalingScheduledAction": {
     "IgnoreUnmodifiedGroupSizeProperties": true
    }
   }
  },
  "ClusterspotInstanceSecurityGroup01F7B1CE": {
   "Type": "AWS::EC2::SecurityGroup",
   "Properties": {
    "GroupDescription": "aws-cdk-eks-cluster-test/Cluster/spot/InstanceSecurityGroup",
    "SecurityGroupEgress": [
     {
      "CidrIp": "0.0.0.0/0",
      "Description": "Allow all outbound traffic by default",
      "IpProtocol": "-1"
     }
    ],
    "Tags": [
     {
      "Key": "Name",
      "Value": "aws-cdk-eks-cluster-test/Cluster/spot"
     }
    ],
    "VpcId": {
     "Ref": "Vpc8378EB38"
    }
   }
  },
  "ClusterspotInstanceSecurityGroupfromawscdkeksclustertestClusterspotInstanceSecurityGroupF50F5D47ALLTRAFFIC2B1A12D9": {
   "Type": "AWS::EC2::SecurityGroupIngress",
   "Properties": {
    "IpProtocol": "-1",
    "Description": "from awscdkeksclustertestClusterspotInstanceSecurityGroupF50F5D47:ALL TRAFFIC",
    "GroupId": {
     "Fn::GetAtt": [
      "ClusterspotInstanceSecurityGroup01F7B1CE",
      "GroupId"
     ]
    },
    "SourceSecurityGroupId": {
     "Fn::GetAtt": [
      "ClusterspotInstanceSecurityGroup01F7B1CE",
      "GroupId"
     ]
    }
   }
  },
  "ClusterspotInstanceSecurityGroupfromawscdkeksclustertestClusterClusterSecurityGroupF7265A324438F751704": {
   "Type": "AWS::EC2::SecurityGroupIngress",
   "Properties": {
    "IpProtocol": "tcp",
    "Description": "from awscdkeksclustertestClusterClusterSecurityGroupF7265A32:443",
    "FromPort": 443,
    "GroupId": {
     "Fn::GetAtt": [
      "ClusterspotInstanceSecurityGroup01F7B1CE",
      "GroupId"
     ]
    },
    "SourceSecurityGroupId": {
     "Fn::GetAtt": [
      "Cluster9EE0221C",
      "ClusterSecurityGroupId"
     ]
    },
    "ToPort": 443
   }
  },
  "ClusterspotInstanceSecurityGroupfromawscdkeksclustertestClusterControlPlaneSecurityGroup2F1301344430650F325": {
   "Type": "AWS::EC2::SecurityGroupIngress",
   "Properties": {
    "IpProtocol": "tcp",
    "Description": "from awscdkeksclustertestClusterControlPlaneSecurityGroup2F130134:443",
    "FromPort": 443,
    "GroupId": {
     "Fn::GetAtt": [
      "ClusterspotInstanceSecurityGroup01F7B1CE",
      "GroupId"
     ]
    },
    "SourceSecurityGroupId": {
     "Fn::GetAtt": [
      "ClusterControlPlaneSecurityGroupD274242C",
      "GroupId"
     ]
    },
    "ToPort": 443
   }
  },
  "ClusterspotInstanceSecurityGroupfromawscdkeksclustertestClusterClusterSecurityGroupF7265A321025655350D837827": {
   "Type": "AWS::EC2::SecurityGroupIngress",
   "Properties": {
    "IpProtocol": "tcp",
    "Description": "from awscdkeksclustertestClusterClusterSecurityGroupF7265A32:1025-65535",
    "FromPort": 1025,
    "GroupId": {
     "Fn::GetAtt": [
      "ClusterspotInstanceSecurityGroup01F7B1CE",
      "GroupId"
     ]
    },
    "SourceSecurityGroupId": {
     "Fn::GetAtt": [
      "Cluster9EE0221C",
      "ClusterSecurityGroupId"
     ]
    },
    "ToPort": 65535
   }
  },
  "ClusterspotInstanceSecurityGroupfromawscdkeksclustertestClusterControlPlaneSecurityGroup2F130134102565535C7203235": {
   "Type": "AWS::EC2::SecurityGroupIngress",
   "Properties": {
    "IpProtocol": "tcp",
    "Description": "from awscdkeksclustertestClusterControlPlaneSecurityGroup2F130134:1025-65535",
    "FromPort": 1025,
    "GroupId": {
     "Fn::GetAtt": [
      "ClusterspotInstanceSecurityGroup01F7B1CE",
      "GroupId"
     ]
    },
    "SourceSecurityGroupId": {
     "Fn::GetAtt": [
      "ClusterControlPlaneSecurityGroupD274242C",
      "GroupId"
     ]
    },
    "ToPort": 65535
   }
  },
  "ClusterspotInstanceRole39043830": {
   "Type": "AWS::IAM::Role",
   "Properties": {
    "AssumeRolePolicyDocument": {
     "Statement": [
      {
       "Action": "sts:AssumeRole",
       "Effect": "Allow",
       "Principal": {
        "Service": "ec2.amazonaws.com"
       }
      }
     ],
     "Version": "2012-10-17"
    },
    "ManagedPolicyArns": [
     {
      "Fn::Join": [
       "",
       [
        "arn:",
        {
         "Ref": "AWS::Partition"
        },
        ":iam::aws:policy/AmazonEKSWorkerNodePolicy"
       ]
      ]
     },
     {
      "Fn::Join": [
       "",
       [
        "arn:",
        {
         "Ref": "AWS::Partition"
        },
        ":iam::aws:policy/AmazonEKS_CNI_Policy"
       ]
      ]
     },
     {
      "Fn::Join": [
       "",
       [
        "arn:",
        {
         "Ref": "AWS::Partition"
        },
        ":iam::aws:policy/AmazonEC2ContainerRegistryReadOnly"
       ]
      ]
     }
    ],
    "Tags": [
     {
      "Key": {
       "Fn::Join": [
        "",
        [
         "kubernetes.io/cluster/",
         {
          "Ref": "Cluster9EE0221C"
         }
        ]
       ]
      },
      "Value": "owned"
     },
     {
      "Key": "Name",
      "Value": "aws-cdk-eks-cluster-test/Cluster/spot"
     }
    ]
   }
  },
  "ClusterspotInstanceProfileAB88D077": {
   "Type": "AWS::IAM::InstanceProfile",
   "Properties": {
    "Roles": [
     {
      "Ref": "ClusterspotInstanceRole39043830"
     }
    ]
   }
  },
  "ClusterspotLaunchConfigCC19F2E6": {
   "Type": "AWS::AutoScaling::LaunchConfiguration",
   "Properties": {
    "ImageId": {
     "Ref": "SsmParameterValueawsserviceeksoptimizedami124amazonlinux2recommendedimageidC96584B6F00A464EAD1953AFF4B05118Parameter"
    },
    "InstanceType": "t3.large",
    "IamInstanceProfile": {
     "Ref": "ClusterspotInstanceProfileAB88D077"
    },
    "SecurityGroups": [
     {
      "Fn::GetAtt": [
       "ClusterspotInstanceSecurityGroup01F7B1CE",
       "GroupId"
      ]
     },
     {
      "Fn::GetAtt": [
       "Cluster9EE0221C",
       "ClusterSecurityGroupId"
      ]
     }
    ],
    "SpotPrice": "0.1094",
    "UserData": {
     "Fn::Base64": {
      "Fn::Join": [
       "",
       [
        "#!/bin/bash\nset -o xtrace\n/etc/eks/bootstrap.sh ",
        {
         "Ref": "Cluster9EE0221C"
        },
        " --kubelet-extra-args \"--node-labels lifecycle=Ec2Spot --register-with-taints=spotInstance=true:PreferNoSchedule --node-labels foo=bar,goo=far\" --apiserver-endpoint '",
        {
         "Fn::GetAtt": [
          "Cluster9EE0221C",
          "Endpoint"
         ]
        },
        "' --b64-cluster-ca '",
        {
         "Fn::GetAtt": [
          "Cluster9EE0221C",
          "CertificateAuthorityData"
         ]
        },
        "' --use-max-pods true --aws-api-retry-attempts 5\n/opt/aws/bin/cfn-signal --exit-code $? --stack aws-cdk-eks-cluster-test --resource ClusterspotASG857494B6 --region us-east-1"
       ]
      ]
     }
    }
   },
   "DependsOn": [
    "ClusterspotInstanceRole39043830"
   ]
  },
  "ClusterspotASG857494B6": {
   "Type": "AWS::AutoScaling::AutoScalingGroup",
   "Properties": {
    "MaxSize": "10",
    "MinSize": "1",
    "LaunchConfigurationName": {
     "Ref": "ClusterspotLaunchConfigCC19F2E6"
    },
    "Tags": [
     {
      "Key": {
       "Fn::Join": [
        "",
        [
         "kubernetes.io/cluster/",
         {
          "Ref": "Cluster9EE0221C"
         }
        ]
       ]
      },
      "PropagateAtLaunch": true,
      "Value": "owned"
     },
     {
      "Key": "Name",
      "PropagateAtLaunch": true,
      "Value": "aws-cdk-eks-cluster-test/Cluster/spot"
     }
    ],
    "VPCZoneIdentifier": [
     {
      "Ref": "VpcPrivateSubnet1Subnet536B997A"
     },
     {
      "Ref": "VpcPrivateSubnet2Subnet3788AAA1"
     }
    ]
   },
   "UpdatePolicy": {
    "AutoScalingScheduledAction": {
     "IgnoreUnmodifiedGroupSizeProperties": true
    }
   }
  },
  "Clusterchartspotinterrupthandler79E2D768": {
   "Type": "Custom::AWSCDK-EKS-HelmChart",
   "Properties": {
    "ServiceToken": {
     "Fn::GetAtt": [
      "awscdkawseksKubectlProviderNestedStackawscdkawseksKubectlProviderNestedStackResourceA7AEBA6B",
      "Outputs.awscdkeksclustertestawscdkawseksKubectlProviderframeworkonEventC681B49AArn"
     ]
    },
    "ClusterName": {
     "Ref": "Cluster9EE0221C"
    },
    "RoleArn": {
     "Fn::GetAtt": [
      "ClusterCreationRole360249B6",
      "Arn"
     ]
    },
    "Release": "ksclustertestclusterchartspotinterrupthandlerf41ba997",
    "Chart": "aws-node-termination-handler",
    "Version": "0.18.0",
    "Values": "{\"nodeSelector\":{\"lifecycle\":\"Ec2Spot\"}}",
    "Namespace": "kube-system",
    "Repository": "https://aws.github.io/eks-charts",
    "CreateNamespace": true
   },
   "DependsOn": [
    "ClusterKubectlReadyBarrier200052AF"
   ],
   "UpdateReplacePolicy": "Delete",
   "DeletionPolicy": "Delete"
  },
  "ClusterNodegroupextrangNodeGroupRole23AE23D0": {
   "Type": "AWS::IAM::Role",
   "Properties": {
    "AssumeRolePolicyDocument": {
     "Statement": [
      {
       "Action": "sts:AssumeRole",
       "Effect": "Allow",
       "Principal": {
        "Service": "ec2.amazonaws.com"
       }
      }
     ],
     "Version": "2012-10-17"
    },
    "ManagedPolicyArns": [
     {
      "Fn::Join": [
       "",
       [
        "arn:",
        {
         "Ref": "AWS::Partition"
        },
        ":iam::aws:policy/AmazonEKSWorkerNodePolicy"
       ]
      ]
     },
     {
      "Fn::Join": [
       "",
       [
        "arn:",
        {
         "Ref": "AWS::Partition"
        },
        ":iam::aws:policy/AmazonEKS_CNI_Policy"
       ]
      ]
     },
     {
      "Fn::Join": [
       "",
       [
        "arn:",
        {
         "Ref": "AWS::Partition"
        },
        ":iam::aws:policy/AmazonEC2ContainerRegistryReadOnly"
       ]
      ]
     }
    ]
   }
  },
  "ClusterNodegroupextrangF9406A09": {
   "Type": "AWS::EKS::Nodegroup",
   "Properties": {
    "ClusterName": {
     "Ref": "Cluster9EE0221C"
    },
    "NodeRole": {
     "Fn::GetAtt": [
      "ClusterNodegroupextrangNodeGroupRole23AE23D0",
      "Arn"
     ]
    },
    "Subnets": [
     {
      "Ref": "VpcPrivateSubnet1Subnet536B997A"
     },
     {
      "Ref": "VpcPrivateSubnet2Subnet3788AAA1"
     }
    ],
    "AmiType": "AL2_x86_64",
    "ForceUpdateEnabled": true,
    "InstanceTypes": [
     "t3.small"
    ],
    "ScalingConfig": {
     "DesiredSize": 1,
     "MaxSize": 1,
     "MinSize": 1
    }
   }
  },
  "ClusterNodegroupextrangspotNodeGroupRoleB53B4857": {
   "Type": "AWS::IAM::Role",
   "Properties": {
    "AssumeRolePolicyDocument": {
     "Statement": [
      {
       "Action": "sts:AssumeRole",
       "Effect": "Allow",
       "Principal": {
        "Service": "ec2.amazonaws.com"
       }
      }
     ],
     "Version": "2012-10-17"
    },
    "ManagedPolicyArns": [
     {
      "Fn::Join": [
       "",
       [
        "arn:",
        {
         "Ref": "AWS::Partition"
        },
        ":iam::aws:policy/AmazonEKSWorkerNodePolicy"
       ]
      ]
     },
     {
      "Fn::Join": [
       "",
       [
        "arn:",
        {
         "Ref": "AWS::Partition"
        },
        ":iam::aws:policy/AmazonEKS_CNI_Policy"
       ]
      ]
     },
     {
      "Fn::Join": [
       "",
       [
        "arn:",
        {
         "Ref": "AWS::Partition"
        },
        ":iam::aws:policy/AmazonEC2ContainerRegistryReadOnly"
       ]
      ]
     }
    ]
   }
  },
  "ClusterNodegroupextrangspotB327AE6B": {
   "Type": "AWS::EKS::Nodegroup",
   "Properties": {
    "ClusterName": {
     "Ref": "Cluster9EE0221C"
    },
    "NodeRole": {
     "Fn::GetAtt": [
      "ClusterNodegroupextrangspotNodeGroupRoleB53B4857",
      "Arn"
     ]
    },
    "Subnets": [
     {
      "Ref": "VpcPrivateSubnet1Subnet536B997A"
     },
     {
      "Ref": "VpcPrivateSubnet2Subnet3788AAA1"
     }
    ],
    "AmiType": "AL2_x86_64",
    "CapacityType": "SPOT",
    "ForceUpdateEnabled": true,
    "InstanceTypes": [
     "c5.large",
     "c5a.large",
     "c5d.large"
    ],
    "ScalingConfig": {
     "DesiredSize": 3,
     "MaxSize": 3,
     "MinSize": 3
    }
   }
  },
  "ClusterNodegroupextrangarmNodeGroupRoleADF5749F": {
   "Type": "AWS::IAM::Role",
   "Properties": {
    "AssumeRolePolicyDocument": {
     "Statement": [
      {
       "Action": "sts:AssumeRole",
       "Effect": "Allow",
       "Principal": {
        "Service": "ec2.amazonaws.com"
       }
      }
     ],
     "Version": "2012-10-17"
    },
    "ManagedPolicyArns": [
     {
      "Fn::Join": [
       "",
       [
        "arn:",
        {
         "Ref": "AWS::Partition"
        },
        ":iam::aws:policy/AmazonEKSWorkerNodePolicy"
       ]
      ]
     },
     {
      "Fn::Join": [
       "",
       [
        "arn:",
        {
         "Ref": "AWS::Partition"
        },
        ":iam::aws:policy/AmazonEKS_CNI_Policy"
       ]
      ]
     },
     {
      "Fn::Join": [
       "",
       [
        "arn:",
        {
         "Ref": "AWS::Partition"
        },
        ":iam::aws:policy/AmazonEC2ContainerRegistryReadOnly"
       ]
      ]
     }
    ]
   }
  },
  "ClusterNodegroupextrangarm7773987A": {
   "Type": "AWS::EKS::Nodegroup",
   "Properties": {
    "ClusterName": {
     "Ref": "Cluster9EE0221C"
    },
    "NodeRole": {
     "Fn::GetAtt": [
      "ClusterNodegroupextrangarmNodeGroupRoleADF5749F",
      "Arn"
     ]
    },
    "Subnets": [
     {
      "Ref": "VpcPrivateSubnet1Subnet536B997A"
     },
     {
      "Ref": "VpcPrivateSubnet2Subnet3788AAA1"
     }
    ],
    "AmiType": "AL2_ARM_64",
    "ForceUpdateEnabled": true,
    "InstanceTypes": [
     "m6g.medium"
    ],
    "ScalingConfig": {
     "DesiredSize": 1,
     "MaxSize": 1,
     "MinSize": 1
    }
   }
  },
  "ClusterNodegroupextrangarm3NodeGroupRole3A6AB3EC": {
   "Type": "AWS::IAM::Role",
   "Properties": {
    "AssumeRolePolicyDocument": {
     "Statement": [
      {
       "Action": "sts:AssumeRole",
       "Effect": "Allow",
       "Principal": {
        "Service": "ec2.amazonaws.com"
       }
      }
     ],
     "Version": "2012-10-17"
    },
    "ManagedPolicyArns": [
     {
      "Fn::Join": [
       "",
       [
        "arn:",
        {
         "Ref": "AWS::Partition"
        },
        ":iam::aws:policy/AmazonEKSWorkerNodePolicy"
       ]
      ]
     },
     {
      "Fn::Join": [
       "",
       [
        "arn:",
        {
         "Ref": "AWS::Partition"
        },
        ":iam::aws:policy/AmazonEKS_CNI_Policy"
       ]
      ]
     },
     {
      "Fn::Join": [
       "",
       [
        "arn:",
        {
         "Ref": "AWS::Partition"
        },
        ":iam::aws:policy/AmazonEC2ContainerRegistryReadOnly"
       ]
      ]
     }
    ]
   }
  },
  "ClusterNodegroupextrangarm327128311": {
   "Type": "AWS::EKS::Nodegroup",
   "Properties": {
    "ClusterName": {
     "Ref": "Cluster9EE0221C"
    },
    "NodeRole": {
     "Fn::GetAtt": [
      "ClusterNodegroupextrangarm3NodeGroupRole3A6AB3EC",
      "Arn"
     ]
    },
    "Subnets": [
     {
      "Ref": "VpcPrivateSubnet1Subnet536B997A"
     },
     {
      "Ref": "VpcPrivateSubnet2Subnet3788AAA1"
     }
    ],
    "AmiType": "AL2_ARM_64",
    "ForceUpdateEnabled": true,
    "InstanceTypes": [
     "c7g.large"
    ],
    "ScalingConfig": {
     "DesiredSize": 1,
     "MaxSize": 1,
     "MinSize": 1
    }
   }
  },
  "ClusterNodegroupextrang2F1FB0D40": {
   "Type": "AWS::EKS::Nodegroup",
   "Properties": {
    "ClusterName": {
     "Ref": "Cluster9EE0221C"
    },
    "NodeRole": {
     "Fn::GetAtt": [
      "ClusterNodegroupDefaultCapacityNodeGroupRole55953B04",
      "Arn"
     ]
    },
    "Subnets": [
     {
      "Ref": "VpcPrivateSubnet1Subnet536B997A"
     },
     {
      "Ref": "VpcPrivateSubnet2Subnet3788AAA1"
     }
    ],
    "ForceUpdateEnabled": true,
    "LaunchTemplate": {
     "Id": {
      "Ref": "LaunchTemplate"
     },
     "Version": {
      "Fn::GetAtt": [
       "LaunchTemplate",
       "DefaultVersionNumber"
      ]
     }
    },
    "ScalingConfig": {
     "DesiredSize": 1,
     "MaxSize": 1,
     "MinSize": 1
    }
   }
  },
  "ClustermanifestHelloApp078A45D8": {
   "Type": "Custom::AWSCDK-EKS-KubernetesResource",
   "Properties": {
    "ServiceToken": {
     "Fn::GetAtt": [
      "awscdkawseksKubectlProviderNestedStackawscdkawseksKubectlProviderNestedStackResourceA7AEBA6B",
      "Outputs.awscdkeksclustertestawscdkawseksKubectlProviderframeworkonEventC681B49AArn"
     ]
    },
    "Manifest": "[{\"apiVersion\":\"v1\",\"kind\":\"Service\",\"metadata\":{\"name\":\"hello-kubernetes\",\"labels\":{\"aws.cdk.eks/prune-c8f0f7140f7358e29b7f58e81b507dcf744a3908f4\":\"\"}},\"spec\":{\"type\":\"LoadBalancer\",\"ports\":[{\"port\":80,\"targetPort\":8080}],\"selector\":{\"app\":\"hello-kubernetes\"}}},{\"apiVersion\":\"apps/v1\",\"kind\":\"Deployment\",\"metadata\":{\"name\":\"hello-kubernetes\",\"labels\":{\"aws.cdk.eks/prune-c8f0f7140f7358e29b7f58e81b507dcf744a3908f4\":\"\"}},\"spec\":{\"replicas\":1,\"selector\":{\"matchLabels\":{\"app\":\"hello-kubernetes\"}},\"template\":{\"metadata\":{\"labels\":{\"app\":\"hello-kubernetes\"}},\"spec\":{\"containers\":[{\"name\":\"hello-kubernetes\",\"image\":\"paulbouwer/hello-kubernetes:1.5\",\"ports\":[{\"containerPort\":8080}]}]}}}}]",
    "ClusterName": {
     "Ref": "Cluster9EE0221C"
    },
    "RoleArn": {
     "Fn::GetAtt": [
      "ClusterCreationRole360249B6",
      "Arn"
     ]
    },
    "PruneLabel": "aws.cdk.eks/prune-c8f0f7140f7358e29b7f58e81b507dcf744a3908f4"
   },
   "DependsOn": [
    "ClusterKubectlReadyBarrier200052AF"
   ],
   "UpdateReplacePolicy": "Delete",
   "DeletionPolicy": "Delete"
  },
  "Clusterchartdashboard4AA45F3F": {
   "Type": "Custom::AWSCDK-EKS-HelmChart",
   "Properties": {
    "ServiceToken": {
     "Fn::GetAtt": [
      "awscdkawseksKubectlProviderNestedStackawscdkawseksKubectlProviderNestedStackResourceA7AEBA6B",
      "Outputs.awscdkeksclustertestawscdkawseksKubectlProviderframeworkonEventC681B49AArn"
     ]
    },
    "ClusterName": {
     "Ref": "Cluster9EE0221C"
    },
    "RoleArn": {
     "Fn::GetAtt": [
      "ClusterCreationRole360249B6",
      "Arn"
     ]
    },
    "Release": "awscdkeksclustertestclusterchartdashboard1f3d83fe",
    "Chart": "kubernetes-dashboard",
    "Namespace": "default",
    "Repository": "https://kubernetes.github.io/dashboard/",
    "CreateNamespace": true
   },
   "DependsOn": [
    "ClusterKubectlReadyBarrier200052AF"
   ],
   "UpdateReplacePolicy": "Delete",
   "DeletionPolicy": "Delete"
  },
  "Clustercharttestchart9FD698EB": {
   "Type": "Custom::AWSCDK-EKS-HelmChart",
   "Properties": {
    "ServiceToken": {
     "Fn::GetAtt": [
      "awscdkawseksKubectlProviderNestedStackawscdkawseksKubectlProviderNestedStackResourceA7AEBA6B",
      "Outputs.awscdkeksclustertestawscdkawseksKubectlProviderframeworkonEventC681B49AArn"
     ]
    },
    "ClusterName": {
     "Ref": "Cluster9EE0221C"
    },
    "RoleArn": {
     "Fn::GetAtt": [
      "ClusterCreationRole360249B6",
      "Arn"
     ]
    },
    "Release": "awscdkeksclustertestclustercharttestchart9d337ff7",
    "ChartAssetURL": {
     "Fn::Sub": "s3://cdk-hnb659fds-assets-${AWS::AccountId}-us-east-1/d65fbdc11b108e0386ed8577c454d4544f6d4e7960f84a0d2e211478d6324dbf.zip"
    },
    "Namespace": "default",
    "CreateNamespace": true
   },
   "DependsOn": [
    "ClusterKubectlReadyBarrier200052AF"
   ],
   "UpdateReplacePolicy": "Delete",
   "DeletionPolicy": "Delete"
  },
  "Clustercdk8schartDADD257F": {
   "Type": "Custom::AWSCDK-EKS-KubernetesResource",
   "Properties": {
    "ServiceToken": {
     "Fn::GetAtt": [
      "awscdkawseksKubectlProviderNestedStackawscdkawseksKubectlProviderNestedStackResourceA7AEBA6B",
      "Outputs.awscdkeksclustertestawscdkawseksKubectlProviderframeworkonEventC681B49AArn"
     ]
    },
    "Manifest": {
     "Fn::Join": [
      "",
      [
       "[{\"apiVersion\":\"v1\",\"kind\":\"ConfigMap\",\"metadata\":{\"name\":\"chart-config-map-c820e51c\",\"labels\":{\"aws.cdk.eks/prune-c89c99db0e333353528b2e912b1fb988b6870edc75\":\"\"}},\"data\":{\"clusterName\":\"",
       {
        "Ref": "Cluster9EE0221C"
       },
       "\"},\"immutable\":false}]"
      ]
     ]
    },
    "ClusterName": {
     "Ref": "Cluster9EE0221C"
    },
    "RoleArn": {
     "Fn::GetAtt": [
      "ClusterCreationRole360249B6",
      "Arn"
     ]
    },
    "PruneLabel": "aws.cdk.eks/prune-c89c99db0e333353528b2e912b1fb988b6870edc75"
   },
   "DependsOn": [
    "ClusterKubectlReadyBarrier200052AF"
   ],
   "UpdateReplacePolicy": "Delete",
   "DeletionPolicy": "Delete"
  },
  "ClustermanifestnginxnamespaceA68B4CE0": {
   "Type": "Custom::AWSCDK-EKS-KubernetesResource",
   "Properties": {
    "ServiceToken": {
     "Fn::GetAtt": [
      "awscdkawseksKubectlProviderNestedStackawscdkawseksKubectlProviderNestedStackResourceA7AEBA6B",
      "Outputs.awscdkeksclustertestawscdkawseksKubectlProviderframeworkonEventC681B49AArn"
     ]
    },
    "Manifest": "[{\"apiVersion\":\"v1\",\"kind\":\"Namespace\",\"metadata\":{\"name\":\"nginx\",\"labels\":{\"aws.cdk.eks/prune-c84fd26f70b01a84daa5d3646e813820af6fde0970\":\"\"}}}]",
    "ClusterName": {
     "Ref": "Cluster9EE0221C"
    },
    "RoleArn": {
     "Fn::GetAtt": [
      "ClusterCreationRole360249B6",
      "Arn"
     ]
    },
    "PruneLabel": "aws.cdk.eks/prune-c84fd26f70b01a84daa5d3646e813820af6fde0970"
   },
   "DependsOn": [
    "ClusterKubectlReadyBarrier200052AF"
   ],
   "UpdateReplacePolicy": "Delete",
   "DeletionPolicy": "Delete"
  },
  "Clusterchartnginxingress1193EC3F": {
   "Type": "Custom::AWSCDK-EKS-HelmChart",
   "Properties": {
    "ServiceToken": {
     "Fn::GetAtt": [
      "awscdkawseksKubectlProviderNestedStackawscdkawseksKubectlProviderNestedStackResourceA7AEBA6B",
      "Outputs.awscdkeksclustertestawscdkawseksKubectlProviderframeworkonEventC681B49AArn"
     ]
    },
    "ClusterName": {
     "Ref": "Cluster9EE0221C"
    },
    "RoleArn": {
     "Fn::GetAtt": [
      "ClusterCreationRole360249B6",
      "Arn"
     ]
    },
    "Release": "awscdkeksclustertestclusterchartnginxingressa7f70129",
    "Chart": "nginx-ingress",
    "Wait": true,
    "Timeout": "900s",
    "Namespace": "nginx",
    "Repository": "https://helm.nginx.com/stable"
   },
   "DependsOn": [
    "ClusterKubectlReadyBarrier200052AF",
    "ClustermanifestnginxnamespaceA68B4CE0"
   ],
   "UpdateReplacePolicy": "Delete",
   "DeletionPolicy": "Delete"
  },
  "ClusterMyServiceAccountConditionJson671C0633": {
   "Type": "Custom::AWSCDKCfnJson",
   "Properties": {
    "ServiceToken": {
     "Fn::GetAtt": [
      "AWSCDKCfnUtilsProviderCustomResourceProviderHandlerCF82AA57",
      "Arn"
     ]
    },
    "Value": {
     "Fn::Join": [
      "",
      [
       "{\"",
       {
        "Fn::Select": [
         1,
         {
          "Fn::Split": [
           ":oidc-provider/",
           {
            "Ref": "ClusterOpenIdConnectProviderE7EB0530"
           }
          ]
         }
        ]
       },
       ":aud\":\"sts.amazonaws.com\",\"",
       {
        "Fn::Select": [
         1,
         {
          "Fn::Split": [
           ":oidc-provider/",
           {
            "Ref": "ClusterOpenIdConnectProviderE7EB0530"
           }
          ]
         }
        ]
       },
       ":sub\":\"system:serviceaccount:default:awscdkeksclustertestclustermyserviceaccount4080bcdd\"}"
      ]
     ]
    }
   },
   "UpdateReplacePolicy": "Delete",
   "DeletionPolicy": "Delete"
  },
  "ClusterMyServiceAccountRole85337B29": {
   "Type": "AWS::IAM::Role",
   "Properties": {
    "AssumeRolePolicyDocument": {
     "Statement": [
      {
       "Action": "sts:AssumeRoleWithWebIdentity",
       "Condition": {
        "StringEquals": {
         "Fn::GetAtt": [
          "ClusterMyServiceAccountConditionJson671C0633",
          "Value"
         ]
        }
       },
       "Effect": "Allow",
       "Principal": {
        "Federated": {
         "Ref": "ClusterOpenIdConnectProviderE7EB0530"
        }
       }
      }
     ],
     "Version": "2012-10-17"
    }
   }
  },
  "ClusterMyServiceAccountmanifestMyServiceAccountServiceAccountResource67018F11": {
   "Type": "Custom::AWSCDK-EKS-KubernetesResource",
   "Properties": {
    "ServiceToken": {
     "Fn::GetAtt": [
      "awscdkawseksKubectlProviderNestedStackawscdkawseksKubectlProviderNestedStackResourceA7AEBA6B",
      "Outputs.awscdkeksclustertestawscdkawseksKubectlProviderframeworkonEventC681B49AArn"
     ]
    },
    "Manifest": {
     "Fn::Join": [
      "",
      [
       "[{\"apiVersion\":\"v1\",\"kind\":\"ServiceAccount\",\"metadata\":{\"name\":\"awscdkeksclustertestclustermyserviceaccount4080bcdd\",\"namespace\":\"default\",\"labels\":{\"aws.cdk.eks/prune-c8f8dbf23319159cc2fef46283f7450b814e818252\":\"\",\"app.kubernetes.io/name\":\"awscdkeksclustertestclustermyserviceaccount4080bcdd\"},\"annotations\":{\"eks.amazonaws.com/role-arn\":\"",
       {
        "Fn::GetAtt": [
         "ClusterMyServiceAccountRole85337B29",
         "Arn"
        ]
       },
       "\"}}}]"
      ]
     ]
    },
    "ClusterName": {
     "Ref": "Cluster9EE0221C"
    },
    "RoleArn": {
     "Fn::GetAtt": [
      "ClusterCreationRole360249B6",
      "Arn"
     ]
    },
    "PruneLabel": "aws.cdk.eks/prune-c8f8dbf23319159cc2fef46283f7450b814e818252"
   },
   "DependsOn": [
    "ClusterKubectlReadyBarrier200052AF"
   ],
   "UpdateReplacePolicy": "Delete",
   "DeletionPolicy": "Delete"
  },
  "ClusterOpenIdConnectProviderE7EB0530": {
   "Type": "Custom::AWSCDKOpenIdConnectProvider",
   "Properties": {
    "ServiceToken": {
     "Fn::GetAtt": [
      "CustomAWSCDKOpenIdConnectProviderCustomResourceProviderHandlerF2C543E0",
      "Arn"
     ]
    },
    "ClientIDList": [
     "sts.amazonaws.com"
    ],
    "Url": {
     "Fn::GetAtt": [
      "Cluster9EE0221C",
      "OpenIdConnectIssuerUrl"
     ]
    },
    "CodeHash": "ffa3d5f3876afed62c60735ced8dafb4db2ccbd70a8b2f6b0d9e6eaa5823d631"
   },
   "UpdateReplacePolicy": "Delete",
   "DeletionPolicy": "Delete"
  },
  "ClusterMyExtendedServiceAccountConditionJsonF780F28A": {
   "Type": "Custom::AWSCDKCfnJson",
   "Properties": {
    "ServiceToken": {
     "Fn::GetAtt": [
      "AWSCDKCfnUtilsProviderCustomResourceProviderHandlerCF82AA57",
      "Arn"
     ]
    },
    "Value": {
     "Fn::Join": [
      "",
      [
       "{\"",
       {
        "Fn::Select": [
         1,
         {
          "Fn::Split": [
           ":oidc-provider/",
           {
            "Ref": "ClusterOpenIdConnectProviderE7EB0530"
           }
          ]
         }
        ]
       },
       ":aud\":\"sts.amazonaws.com\",\"",
       {
        "Fn::Select": [
         1,
         {
          "Fn::Split": [
           ":oidc-provider/",
           {
            "Ref": "ClusterOpenIdConnectProviderE7EB0530"
           }
          ]
         }
        ]
       },
       ":sub\":\"system:serviceaccount:default:awscdkeksclustertestclustermyextendedserviceaccounte1ac12ae\"}"
      ]
     ]
    }
   },
   "UpdateReplacePolicy": "Delete",
   "DeletionPolicy": "Delete"
  },
  "ClusterMyExtendedServiceAccountRole064047AA": {
   "Type": "AWS::IAM::Role",
   "Properties": {
    "AssumeRolePolicyDocument": {
     "Statement": [
      {
       "Action": "sts:AssumeRoleWithWebIdentity",
       "Condition": {
        "StringEquals": {
         "Fn::GetAtt": [
          "ClusterMyExtendedServiceAccountConditionJsonF780F28A",
          "Value"
         ]
        }
       },
       "Effect": "Allow",
       "Principal": {
        "Federated": {
         "Ref": "ClusterOpenIdConnectProviderE7EB0530"
        }
       }
      }
     ],
     "Version": "2012-10-17"
    }
   }
  },
  "ClusterMyExtendedServiceAccountmanifestMyExtendedServiceAccountServiceAccountResource90162712": {
   "Type": "Custom::AWSCDK-EKS-KubernetesResource",
   "Properties": {
    "ServiceToken": {
     "Fn::GetAtt": [
      "awscdkawseksKubectlProviderNestedStackawscdkawseksKubectlProviderNestedStackResourceA7AEBA6B",
      "Outputs.awscdkeksclustertestawscdkawseksKubectlProviderframeworkonEventC681B49AArn"
     ]
    },
    "Manifest": {
     "Fn::Join": [
      "",
      [
       "[{\"apiVersion\":\"v1\",\"kind\":\"ServiceAccount\",\"metadata\":{\"name\":\"awscdkeksclustertestclustermyextendedserviceaccounte1ac12ae\",\"namespace\":\"default\",\"labels\":{\"aws.cdk.eks/prune-c8794052a8684d4683f84b33861d88bc4524fe40a4\":\"\",\"app.kubernetes.io/name\":\"awscdkeksclustertestclustermyextendedserviceaccounte1ac12ae\",\"some-label\":\"with-some-value\"},\"annotations\":{\"eks.amazonaws.com/role-arn\":\"",
       {
        "Fn::GetAtt": [
         "ClusterMyExtendedServiceAccountRole064047AA",
         "Arn"
        ]
       },
       "\",\"eks.amazonaws.com/sts-regional-endpoints\":\"false\"}}}]"
      ]
     ]
    },
    "ClusterName": {
     "Ref": "Cluster9EE0221C"
    },
    "RoleArn": {
     "Fn::GetAtt": [
      "ClusterCreationRole360249B6",
      "Arn"
     ]
    },
    "PruneLabel": "aws.cdk.eks/prune-c8794052a8684d4683f84b33861d88bc4524fe40a4"
   },
   "DependsOn": [
    "ClusterKubectlReadyBarrier200052AF"
   ],
   "UpdateReplacePolicy": "Delete",
   "DeletionPolicy": "Delete"
  },
  "awscdkawseksClusterResourceProviderNestedStackawscdkawseksClusterResourceProviderNestedStackResource9827C454": {
   "Type": "AWS::CloudFormation::Stack",
   "Properties": {
    "TemplateURL": {
     "Fn::Join": [
      "",
      [
       "https://s3.us-east-1.",
       {
        "Ref": "AWS::URLSuffix"
       },
       "/",
       {
        "Fn::Sub": "cdk-hnb659fds-assets-${AWS::AccountId}-us-east-1"
       },
<<<<<<< HEAD
       "/db08ff7f2a5745964ff7887453143d041676a0b0bf685a66a837c68456ce24dd.json"
=======
       "/52ddec39798dbce4df5b8250380eae68fe7c9052ae545130a2b4a7282a1e6d7b.json"
>>>>>>> 74c35dc2
      ]
     ]
    }
   },
   "UpdateReplacePolicy": "Delete",
   "DeletionPolicy": "Delete"
  },
  "awscdkawseksKubectlProviderNestedStackawscdkawseksKubectlProviderNestedStackResourceA7AEBA6B": {
   "Type": "AWS::CloudFormation::Stack",
   "Properties": {
    "TemplateURL": {
     "Fn::Join": [
      "",
      [
       "https://s3.us-east-1.",
       {
        "Ref": "AWS::URLSuffix"
       },
       "/",
       {
        "Fn::Sub": "cdk-hnb659fds-assets-${AWS::AccountId}-us-east-1"
       },
<<<<<<< HEAD
       "/7581f21095c53c161a156b5d2b0f5965322568273f7e72118f163b67f0fe2aeb.json"
=======
       "/890506c6ab125c4b38e96581e45fe7ba2f307326f6d398745fbe2f2e769e6752.json"
>>>>>>> 74c35dc2
      ]
     ]
    },
    "Parameters": {
     "referencetoawscdkeksclustertestKubectlHandlerRoleE30C0864Arn": {
      "Fn::GetAtt": [
       "KubectlHandlerRoleD25EBD08",
       "Arn"
      ]
     },
     "referencetoawscdkeksclustertestKubectlLayerD8FA674ERef": {
      "Ref": "KubectlLayer600207B5"
     },
     "referencetoawscdkeksclustertestVpcPrivateSubnet1Subnet32A4EC2ARef": {
      "Ref": "VpcPrivateSubnet1Subnet536B997A"
     },
     "referencetoawscdkeksclustertestVpcPrivateSubnet2Subnet5CC53627Ref": {
      "Ref": "VpcPrivateSubnet2Subnet3788AAA1"
     },
     "referencetoawscdkeksclustertestClusterD76DFF87ClusterSecurityGroupId": {
      "Fn::GetAtt": [
       "Cluster9EE0221C",
       "ClusterSecurityGroupId"
      ]
     }
    }
   },
   "DependsOn": [
    "KubectlHandlerRoleDefaultPolicyA09B4223",
    "KubectlHandlerRoleD25EBD08",
    "VpcPrivateSubnet1DefaultRouteBE02A9ED",
    "VpcPrivateSubnet1RouteTableAssociation70C59FA6",
    "VpcPrivateSubnet2DefaultRoute060D2087",
    "VpcPrivateSubnet2RouteTableAssociationA89CAD56"
   ],
   "UpdateReplacePolicy": "Delete",
   "DeletionPolicy": "Delete"
  },
  "KubectlHandlerRoleD25EBD08": {
   "Type": "AWS::IAM::Role",
   "Properties": {
    "AssumeRolePolicyDocument": {
     "Statement": [
      {
       "Action": "sts:AssumeRole",
       "Effect": "Allow",
       "Principal": {
        "Service": "lambda.amazonaws.com"
       }
      }
     ],
     "Version": "2012-10-17"
    },
    "ManagedPolicyArns": [
     {
      "Fn::Join": [
       "",
       [
        "arn:",
        {
         "Ref": "AWS::Partition"
        },
        ":iam::aws:policy/service-role/AWSLambdaBasicExecutionRole"
       ]
      ]
     },
     {
      "Fn::Join": [
       "",
       [
        "arn:",
        {
         "Ref": "AWS::Partition"
        },
        ":iam::aws:policy/service-role/AWSLambdaVPCAccessExecutionRole"
       ]
      ]
     },
     {
      "Fn::Join": [
       "",
       [
        "arn:",
        {
         "Ref": "AWS::Partition"
        },
        ":iam::aws:policy/AmazonEC2ContainerRegistryReadOnly"
       ]
      ]
     },
     {
      "Fn::If": [
       "HasEcrPublic",
       {
        "Fn::Join": [
         "",
         [
          "arn:",
          {
           "Ref": "AWS::Partition"
          },
          ":iam::aws:policy/AmazonElasticContainerRegistryPublicReadOnly"
         ]
        ]
       },
       {
        "Ref": "AWS::NoValue"
       }
      ]
     }
    ]
   }
  },
  "KubectlHandlerRoleDefaultPolicyA09B4223": {
   "Type": "AWS::IAM::Policy",
   "Properties": {
    "PolicyDocument": {
     "Statement": [
      {
       "Action": "eks:DescribeCluster",
       "Effect": "Allow",
       "Resource": {
        "Fn::GetAtt": [
         "Cluster9EE0221C",
         "Arn"
        ]
       }
      },
      {
       "Action": [
        "s3:GetBucket*",
        "s3:GetObject*",
        "s3:List*"
       ],
       "Effect": "Allow",
       "Resource": [
        {
         "Fn::Join": [
          "",
          [
           "arn:aws:s3:::",
           {
            "Fn::Sub": "cdk-hnb659fds-assets-${AWS::AccountId}-us-east-1"
           },
           "/*"
          ]
         ]
        },
        {
         "Fn::Join": [
          "",
          [
           "arn:aws:s3:::",
           {
            "Fn::Sub": "cdk-hnb659fds-assets-${AWS::AccountId}-us-east-1"
           }
          ]
         ]
        }
       ]
      }
     ],
     "Version": "2012-10-17"
    },
    "PolicyName": "KubectlHandlerRoleDefaultPolicyA09B4223",
    "Roles": [
     {
      "Ref": "KubectlHandlerRoleD25EBD08"
     }
    ]
   }
  },
  "LaunchTemplate": {
   "Type": "AWS::EC2::LaunchTemplate",
   "Properties": {
    "LaunchTemplateData": {
     "ImageId": {
      "Ref": "SsmParameterValueawsserviceeksoptimizedami125amazonlinux2recommendedimageidC96584B6F00A464EAD1953AFF4B05118Parameter"
     },
     "InstanceType": "t3.small",
     "UserData": {
      "Fn::Base64": {
       "Fn::Join": [
        "",
        [
         "#!/bin/bash\nset -o xtrace\n/etc/eks/bootstrap.sh ",
         {
          "Ref": "Cluster9EE0221C"
         }
        ]
       ]
      }
     }
    }
   }
  },
  "HelloAppWithoutValidation7C638ACB": {
   "Type": "Custom::AWSCDK-EKS-KubernetesResource",
   "Properties": {
    "ServiceToken": {
     "Fn::GetAtt": [
      "awscdkawseksKubectlProviderNestedStackawscdkawseksKubectlProviderNestedStackResourceA7AEBA6B",
      "Outputs.awscdkeksclustertestawscdkawseksKubectlProviderframeworkonEventC681B49AArn"
     ]
    },
    "Manifest": "[{\"apiVersion\":\"v1\",\"kind\":\"ConfigMap\",\"data\":{\"hello\":\"world\"},\"metadata\":{\"name\":\"config-map\",\"labels\":{\"aws.cdk.eks/prune-c89cbcc5d9bdd35cfc69c0334c0a9af21d1e0e372e\":\"\"}},\"unknown\":{\"key\":\"value\"}}]",
    "ClusterName": {
     "Ref": "Cluster9EE0221C"
    },
    "RoleArn": {
     "Fn::GetAtt": [
      "ClusterCreationRole360249B6",
      "Arn"
     ]
    },
    "PruneLabel": "aws.cdk.eks/prune-c89cbcc5d9bdd35cfc69c0334c0a9af21d1e0e372e",
    "SkipValidation": true
   },
   "DependsOn": [
    "ClusterKubectlReadyBarrier200052AF"
   ],
   "UpdateReplacePolicy": "Delete",
   "DeletionPolicy": "Delete"
  },
  "CustomAWSCDKOpenIdConnectProviderCustomResourceProviderRole517FED65": {
   "Type": "AWS::IAM::Role",
   "Properties": {
    "AssumeRolePolicyDocument": {
     "Version": "2012-10-17",
     "Statement": [
      {
       "Action": "sts:AssumeRole",
       "Effect": "Allow",
       "Principal": {
        "Service": "lambda.amazonaws.com"
       }
      }
     ]
    },
    "ManagedPolicyArns": [
     {
      "Fn::Sub": "arn:${AWS::Partition}:iam::aws:policy/service-role/AWSLambdaBasicExecutionRole"
     }
    ],
    "Policies": [
     {
      "PolicyName": "Inline",
      "PolicyDocument": {
       "Version": "2012-10-17",
       "Statement": [
        {
         "Effect": "Allow",
         "Resource": "*",
         "Action": [
          "iam:CreateOpenIDConnectProvider",
          "iam:DeleteOpenIDConnectProvider",
          "iam:UpdateOpenIDConnectProviderThumbprint",
          "iam:AddClientIDToOpenIDConnectProvider",
          "iam:RemoveClientIDFromOpenIDConnectProvider"
         ]
        }
       ]
      }
     }
    ]
   }
  },
  "CustomAWSCDKOpenIdConnectProviderCustomResourceProviderHandlerF2C543E0": {
   "Type": "AWS::Lambda::Function",
   "Properties": {
    "Code": {
     "S3Bucket": {
      "Fn::Sub": "cdk-hnb659fds-assets-${AWS::AccountId}-us-east-1"
     },
     "S3Key": "ffa3d5f3876afed62c60735ced8dafb4db2ccbd70a8b2f6b0d9e6eaa5823d631.zip"
    },
    "Timeout": 900,
    "MemorySize": 128,
    "Handler": "__entrypoint__.handler",
    "Role": {
     "Fn::GetAtt": [
      "CustomAWSCDKOpenIdConnectProviderCustomResourceProviderRole517FED65",
      "Arn"
     ]
    },
    "Runtime": "nodejs16.x"
   },
   "DependsOn": [
    "CustomAWSCDKOpenIdConnectProviderCustomResourceProviderRole517FED65"
   ]
  },
  "AWSCDKCfnUtilsProviderCustomResourceProviderRoleFE0EE867": {
   "Type": "AWS::IAM::Role",
   "Properties": {
    "AssumeRolePolicyDocument": {
     "Version": "2012-10-17",
     "Statement": [
      {
       "Action": "sts:AssumeRole",
       "Effect": "Allow",
       "Principal": {
        "Service": "lambda.amazonaws.com"
       }
      }
     ]
    },
    "ManagedPolicyArns": [
     {
      "Fn::Sub": "arn:${AWS::Partition}:iam::aws:policy/service-role/AWSLambdaBasicExecutionRole"
     }
    ]
   }
  },
  "AWSCDKCfnUtilsProviderCustomResourceProviderHandlerCF82AA57": {
   "Type": "AWS::Lambda::Function",
   "Properties": {
    "Code": {
     "S3Bucket": {
      "Fn::Sub": "cdk-hnb659fds-assets-${AWS::AccountId}-us-east-1"
     },
     "S3Key": "a913a2614f4e118cb83fa3c0dd17575c9adbbdbad4da17aecd505282a25513f8.zip"
    },
    "Timeout": 900,
    "MemorySize": 128,
    "Handler": "__entrypoint__.handler",
    "Role": {
     "Fn::GetAtt": [
      "AWSCDKCfnUtilsProviderCustomResourceProviderRoleFE0EE867",
      "Arn"
     ]
    },
    "Runtime": "nodejs16.x"
   },
   "DependsOn": [
    "AWSCDKCfnUtilsProviderCustomResourceProviderRoleFE0EE867"
   ]
  }
 },
 "Outputs": {
  "ClusterConfigCommand43AAE40F": {
   "Value": {
    "Fn::Join": [
     "",
     [
      "aws eks update-kubeconfig --name ",
      {
       "Ref": "Cluster9EE0221C"
      },
      " --region us-east-1 --role-arn ",
      {
       "Fn::GetAtt": [
        "AdminRole38563C57",
        "Arn"
       ]
      }
     ]
    ]
   }
  },
  "ClusterGetTokenCommand06AE992E": {
   "Value": {
    "Fn::Join": [
     "",
     [
      "aws eks get-token --cluster-name ",
      {
       "Ref": "Cluster9EE0221C"
      },
      " --region us-east-1 --role-arn ",
      {
       "Fn::GetAtt": [
        "AdminRole38563C57",
        "Arn"
       ]
      }
     ]
    ]
   }
  },
  "ClusterEndpoint": {
   "Value": {
    "Fn::GetAtt": [
     "Cluster9EE0221C",
     "Endpoint"
    ]
   }
  },
  "ClusterArn": {
   "Value": {
    "Fn::GetAtt": [
     "Cluster9EE0221C",
     "Arn"
    ]
   }
  },
  "ClusterCertificateAuthorityData": {
   "Value": {
    "Fn::GetAtt": [
     "Cluster9EE0221C",
     "CertificateAuthorityData"
    ]
   }
  },
  "ClusterSecurityGroupId": {
   "Value": {
    "Fn::GetAtt": [
     "Cluster9EE0221C",
     "ClusterSecurityGroupId"
    ]
   }
  },
  "ClusterEncryptionConfigKeyArn": {
   "Value": {
    "Fn::GetAtt": [
     "Cluster9EE0221C",
     "EncryptionConfigKeyArn"
    ]
   }
  },
  "ClusterName": {
   "Value": {
    "Ref": "Cluster9EE0221C"
   }
  }
 },
 "Conditions": {
  "HasEcrPublic": {
   "Fn::Equals": [
    {
     "Ref": "AWS::Partition"
    },
    "aws"
   ]
  }
 },
 "Parameters": {
  "SsmParameterValueawsserviceeksoptimizedami124amazonlinux2recommendedimageidC96584B6F00A464EAD1953AFF4B05118Parameter": {
   "Type": "AWS::SSM::Parameter::Value<String>",
   "Default": "/aws/service/eks/optimized-ami/1.24/amazon-linux-2/recommended/image_id"
  },
  "SsmParameterValueawsserviceeksoptimizedami124amazonlinux2arm64recommendedimageidC96584B6F00A464EAD1953AFF4B05118Parameter": {
   "Type": "AWS::SSM::Parameter::Value<String>",
   "Default": "/aws/service/eks/optimized-ami/1.24/amazon-linux-2-arm64/recommended/image_id"
  },
  "SsmParameterValueawsservicebottlerocketawsk8s124x8664latestimageidC96584B6F00A464EAD1953AFF4B05118Parameter": {
   "Type": "AWS::SSM::Parameter::Value<String>",
   "Default": "/aws/service/bottlerocket/aws-k8s-1.24/x86_64/latest/image_id"
  },
  "SsmParameterValueawsserviceeksoptimizedami125amazonlinux2recommendedimageidC96584B6F00A464EAD1953AFF4B05118Parameter": {
   "Type": "AWS::SSM::Parameter::Value<String>",
   "Default": "/aws/service/eks/optimized-ami/1.25/amazon-linux-2/recommended/image_id"
  },
  "BootstrapVersion": {
   "Type": "AWS::SSM::Parameter::Value<String>",
   "Default": "/cdk-bootstrap/hnb659fds/version",
   "Description": "Version of the CDK Bootstrap resources in this environment, automatically retrieved from SSM Parameter Store. [cdk:skip]"
  }
 },
 "Rules": {
  "CheckBootstrapVersion": {
   "Assertions": [
    {
     "Assert": {
      "Fn::Not": [
       {
        "Fn::Contains": [
         [
          "1",
          "2",
          "3",
          "4",
          "5"
         ],
         {
          "Ref": "BootstrapVersion"
         }
        ]
       }
      ]
     },
     "AssertDescription": "CDK bootstrap stack version 6 required. Please run 'cdk bootstrap' with a recent version of the CDK CLI."
    }
   ]
  }
 }
}<|MERGE_RESOLUTION|>--- conflicted
+++ resolved
@@ -607,26 +607,18 @@
        "Action": "sts:AssumeRole",
        "Effect": "Allow",
        "Principal": {
-        "AWS": [
-         {
-          "Fn::GetAtt": [
-           "KubectlHandlerRoleD25EBD08",
-           "Arn"
+        "AWS": {
+         "Fn::Join": [
+          "",
+          [
+           "arn:aws:iam::",
+           {
+            "Ref": "AWS::AccountId"
+           },
+           ":root"
           ]
-         },
-         {
-          "Fn::GetAtt": [
-           "awscdkawseksClusterResourceProviderNestedStackawscdkawseksClusterResourceProviderNestedStackResource9827C454",
-           "Outputs.awscdkeksclustertestawscdkawseksClusterResourceProviderIsCompleteHandlerServiceRole970DAC30Arn"
-          ]
-         },
-         {
-          "Fn::GetAtt": [
-           "awscdkawseksClusterResourceProviderNestedStackawscdkawseksClusterResourceProviderNestedStackResource9827C454",
-           "Outputs.awscdkeksclustertestawscdkawseksClusterResourceProviderOnEventHandlerServiceRole5B783C71Arn"
-          ]
-         }
-        ]
+         ]
+        }
        }
       }
      ],
@@ -3383,13 +3375,17 @@
        {
         "Fn::Sub": "cdk-hnb659fds-assets-${AWS::AccountId}-us-east-1"
        },
-<<<<<<< HEAD
-       "/db08ff7f2a5745964ff7887453143d041676a0b0bf685a66a837c68456ce24dd.json"
-=======
        "/52ddec39798dbce4df5b8250380eae68fe7c9052ae545130a2b4a7282a1e6d7b.json"
->>>>>>> 74c35dc2
-      ]
-     ]
+      ]
+     ]
+    },
+    "Parameters": {
+     "referencetoawscdkeksclustertestClusterCreationRole95F44854Arn": {
+      "Fn::GetAtt": [
+       "ClusterCreationRole360249B6",
+       "Arn"
+      ]
+     }
     }
    },
    "UpdateReplacePolicy": "Delete",
@@ -3410,18 +3406,20 @@
        {
         "Fn::Sub": "cdk-hnb659fds-assets-${AWS::AccountId}-us-east-1"
        },
-<<<<<<< HEAD
-       "/7581f21095c53c161a156b5d2b0f5965322568273f7e72118f163b67f0fe2aeb.json"
-=======
        "/890506c6ab125c4b38e96581e45fe7ba2f307326f6d398745fbe2f2e769e6752.json"
->>>>>>> 74c35dc2
       ]
      ]
     },
     "Parameters": {
-     "referencetoawscdkeksclustertestKubectlHandlerRoleE30C0864Arn": {
+     "referencetoawscdkeksclustertestClusterD76DFF87Arn": {
       "Fn::GetAtt": [
-       "KubectlHandlerRoleD25EBD08",
+       "Cluster9EE0221C",
+       "Arn"
+      ]
+     },
+     "referencetoawscdkeksclustertestClusterCreationRole95F44854Arn": {
+      "Fn::GetAtt": [
+       "ClusterCreationRole360249B6",
        "Arn"
       ]
      },
@@ -3443,8 +3441,6 @@
     }
    },
    "DependsOn": [
-    "KubectlHandlerRoleDefaultPolicyA09B4223",
-    "KubectlHandlerRoleD25EBD08",
     "VpcPrivateSubnet1DefaultRouteBE02A9ED",
     "VpcPrivateSubnet1RouteTableAssociation70C59FA6",
     "VpcPrivateSubnet2DefaultRoute060D2087",
@@ -3452,140 +3448,6 @@
    ],
    "UpdateReplacePolicy": "Delete",
    "DeletionPolicy": "Delete"
-  },
-  "KubectlHandlerRoleD25EBD08": {
-   "Type": "AWS::IAM::Role",
-   "Properties": {
-    "AssumeRolePolicyDocument": {
-     "Statement": [
-      {
-       "Action": "sts:AssumeRole",
-       "Effect": "Allow",
-       "Principal": {
-        "Service": "lambda.amazonaws.com"
-       }
-      }
-     ],
-     "Version": "2012-10-17"
-    },
-    "ManagedPolicyArns": [
-     {
-      "Fn::Join": [
-       "",
-       [
-        "arn:",
-        {
-         "Ref": "AWS::Partition"
-        },
-        ":iam::aws:policy/service-role/AWSLambdaBasicExecutionRole"
-       ]
-      ]
-     },
-     {
-      "Fn::Join": [
-       "",
-       [
-        "arn:",
-        {
-         "Ref": "AWS::Partition"
-        },
-        ":iam::aws:policy/service-role/AWSLambdaVPCAccessExecutionRole"
-       ]
-      ]
-     },
-     {
-      "Fn::Join": [
-       "",
-       [
-        "arn:",
-        {
-         "Ref": "AWS::Partition"
-        },
-        ":iam::aws:policy/AmazonEC2ContainerRegistryReadOnly"
-       ]
-      ]
-     },
-     {
-      "Fn::If": [
-       "HasEcrPublic",
-       {
-        "Fn::Join": [
-         "",
-         [
-          "arn:",
-          {
-           "Ref": "AWS::Partition"
-          },
-          ":iam::aws:policy/AmazonElasticContainerRegistryPublicReadOnly"
-         ]
-        ]
-       },
-       {
-        "Ref": "AWS::NoValue"
-       }
-      ]
-     }
-    ]
-   }
-  },
-  "KubectlHandlerRoleDefaultPolicyA09B4223": {
-   "Type": "AWS::IAM::Policy",
-   "Properties": {
-    "PolicyDocument": {
-     "Statement": [
-      {
-       "Action": "eks:DescribeCluster",
-       "Effect": "Allow",
-       "Resource": {
-        "Fn::GetAtt": [
-         "Cluster9EE0221C",
-         "Arn"
-        ]
-       }
-      },
-      {
-       "Action": [
-        "s3:GetBucket*",
-        "s3:GetObject*",
-        "s3:List*"
-       ],
-       "Effect": "Allow",
-       "Resource": [
-        {
-         "Fn::Join": [
-          "",
-          [
-           "arn:aws:s3:::",
-           {
-            "Fn::Sub": "cdk-hnb659fds-assets-${AWS::AccountId}-us-east-1"
-           },
-           "/*"
-          ]
-         ]
-        },
-        {
-         "Fn::Join": [
-          "",
-          [
-           "arn:aws:s3:::",
-           {
-            "Fn::Sub": "cdk-hnb659fds-assets-${AWS::AccountId}-us-east-1"
-           }
-          ]
-         ]
-        }
-       ]
-      }
-     ],
-     "Version": "2012-10-17"
-    },
-    "PolicyName": "KubectlHandlerRoleDefaultPolicyA09B4223",
-    "Roles": [
-     {
-      "Ref": "KubectlHandlerRoleD25EBD08"
-     }
-    ]
-   }
   },
   "LaunchTemplate": {
    "Type": "AWS::EC2::LaunchTemplate",
@@ -3838,16 +3700,6 @@
    "Value": {
     "Ref": "Cluster9EE0221C"
    }
-  }
- },
- "Conditions": {
-  "HasEcrPublic": {
-   "Fn::Equals": [
-    {
-     "Ref": "AWS::Partition"
-    },
-    "aws"
-   ]
   }
  },
  "Parameters": {
