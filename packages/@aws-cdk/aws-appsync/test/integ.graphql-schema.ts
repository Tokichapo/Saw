import * as db from '@aws-cdk/aws-dynamodb';
import * as cdk from '@aws-cdk/core';
import * as appsync from '../lib';
import * as ObjectType from './object-type-definitions';
import * as ScalarType from './scalar-type-defintions';

/*
 * Creates an Appsync GraphQL API and schema in a code-first approach.
 *
 * Stack verification steps:
 * Deploy stack, get api key and endpoinScalarType. Check if schema connects to data source.
 *
 * -- bash verify.integ.graphql-schema.sh --start                 -- start                    --
 * -- aws appsync list-graphql-apis                               -- obtain apiId & endpoint  --
 * -- aws appsync list-api-keys --api-id [apiId]                  -- obtain api key           --
 * -- bash verify.integ.graphql-schema.sh --check [apiKey] [url]  -- check if success         --
 * -- bash verify.integ.graphql-schema.sh --clean                 -- clean                    --
 */
const app = new cdk.App();
const stack = new cdk.Stack(app, 'code-first-schema');

const schema = new appsync.Schema();

const node = new appsync.InterfaceType('Node', {
  definition: {
    created: ScalarType.string,
    edited: ScalarType.string,
    id: ScalarType.required_id,
  },
});

schema.addType(node);

const api = new appsync.GraphqlApi(stack, 'code-first-api', {
  name: 'api',
  schema: schema,
});

const table = new db.Table(stack, 'table', {
  partitionKey: {
    name: 'id',
    type: db.AttributeType.STRING,
  },
});

const tableDS = api.addDynamoDbDataSource('planets', table);

const planet = ObjectType.planet;
schema.addType(planet);

api.addType(new appsync.ObjectType('Species', {
  interfaceTypes: [node],
  definition: {
    name: ScalarType.string,
    classification: ScalarType.string,
    designation: ScalarType.string,
    averageHeight: ScalarType.float,
    averageLifespan: ScalarType.int,
    eyeColors: ScalarType.list_string,
    hairColors: ScalarType.list_string,
    skinColors: ScalarType.list_string,
    language: ScalarType.string,
    homeworld: planet.attribute(),
  },
}));

api.addQuery('getPlanets', new appsync.ResolvableField({
  returnType: planet.attribute({ isList: true }),
  dataSource: tableDS,
  requestMappingTemplate: appsync.MappingTemplate.dynamoDbScanTable(),
  responseMappingTemplate: appsync.MappingTemplate.dynamoDbResultList(),
}));

/* ATTRIBUTES */
const name = new appsync.Assign('name', '$context.arguments.name');
const diameter = new appsync.Assign('diameter', '$context.arguments.diameter');
const rotationPeriod = new appsync.Assign('rotationPeriod', '$context.arguments.rotationPeriod');
const orbitalPeriod = new appsync.Assign('orbitalPeriod', '$context.arguments.orbitalPeriod');
const gravity = new appsync.Assign('gravityPeriod', '$context.arguments.gravity');
const population = new appsync.Assign('population', '$context.arguments.population');
const climates = new appsync.Assign('climates', '$context.arguments.climates');
const terrains = new appsync.Assign('terrains', '$context.arguments.terrains');
const surfaceWater = new appsync.Assign('surfaceWater', '$context.arguments.surfaceWater');
api.addMutation('addPlanet', new appsync.ResolvableField({
  returnType: planet.attribute(),
  args: {
    name: ScalarType.string,
    diameter: ScalarType.int,
    rotationPeriod: ScalarType.int,
    orbitalPeriod: ScalarType.int,
    gravity: ScalarType.string,
    population: ScalarType.list_string,
    climates: ScalarType.list_string,
    terrains: ScalarType.list_string,
    surfaceWater: ScalarType.float,
  },
  dataSource: tableDS,
  requestMappingTemplate: appsync.MappingTemplate.dynamoDbPutItem(
    appsync.PrimaryKey.partition('id').auto(), new appsync.AttributeValues('$context.arguments',
      [name, diameter, rotationPeriod, orbitalPeriod, gravity, population, climates, terrains, surfaceWater],
    ),
  ),
  responseMappingTemplate: appsync.MappingTemplate.dynamoDbResultItem(),
}));

<<<<<<< HEAD
api.addSubscription('addedPlanets', new appsync.ResolvableField({
  returnType: planet.attribute(),
  args: { id: ScalarType.required_id },
=======
api.addType(new appsync.InputType('input', {
  definition: { awesomeInput: ScalarType.string },
>>>>>>> f85ce81c
}));

app.synth();<|MERGE_RESOLUTION|>--- conflicted
+++ resolved
@@ -103,14 +103,12 @@
   responseMappingTemplate: appsync.MappingTemplate.dynamoDbResultItem(),
 }));
 
-<<<<<<< HEAD
 api.addSubscription('addedPlanets', new appsync.ResolvableField({
   returnType: planet.attribute(),
   args: { id: ScalarType.required_id },
-=======
+}));
 api.addType(new appsync.InputType('input', {
   definition: { awesomeInput: ScalarType.string },
->>>>>>> f85ce81c
 }));
 
 app.synth();