{
  "name": "aws-cdk",
  "description": "CDK Toolkit, the command line tool for CDK apps",
  "version": "0.0.0",
  "main": "lib/index.js",
  "types": "lib/index.d.ts",
  "bin": {
    "cdk": "bin/cdk"
  },
  "scripts": {
    "build": "cdk-build",
    "watch": "cdk-watch",
    "lint": "cdk-lint",
    "pkglint": "pkglint -f",
    "test": "cdk-test",
    "integ": "jest --testMatch '**/?(*.)+(integ-test).js'",
    "package": "cdk-package",
    "build+test+package": "yarn build+test && yarn package",
    "build+test": "yarn build && yarn test",
    "integ-cli": "npm run integ-cli-regression && npm run integ-cli-no-regression",
    "integ-cli-regression": "npm run integ-cli-regression-latest-release && npm run integ-cli-regression-latest-code",
    "integ-cli-regression-latest-release": "test/integ/run-against-dist test/integ/test-cli-regression-against-latest-release.sh",
    "integ-cli-regression-latest-code": "test/integ/run-against-dist test/integ/test-cli-regression-against-current-code.sh",
    "integ-cli-no-regression": "test/integ/run-against-repo test/integ/cli/test.sh",
    "integ-init": "test/integ/run-against-dist test/integ/init/test-all.sh",
    "gen": "./generate.sh",
    "build+extract": "yarn build",
    "build+test+extract": "yarn build+test"
  },
  "cdk-package": {
    "shrinkWrap": true
  },
  "author": {
    "name": "Amazon Web Services",
    "url": "https://aws.amazon.com",
    "organization": true
  },
  "license": "Apache-2.0",
  "devDependencies": {
    "@aws-cdk/core": "0.0.0",
    "@octokit/rest": "^18.11.2",
    "@types/archiver": "^5.3.0",
    "@types/fs-extra": "^8.1.2",
    "@types/glob": "^7.1.4",
    "@types/jest": "^26.0.24",
    "@types/minimatch": "^3.0.5",
    "@types/mockery": "^1.4.30",
    "@types/node": "^10.17.60",
    "@types/promptly": "^3.0.2",
    "@types/semver": "^7.3.8",
    "@types/sinon": "^9.0.11",
    "@types/table": "^6.0.0",
    "@types/uuid": "^8.3.1",
    "@types/wrap-ansi": "^3.0.0",
    "@types/yargs": "^15.0.14",
<<<<<<< HEAD
    "aws-sdk-mock": "^5.4.0",
    "cdk-build-tools": "0.0.0",
=======
    "aws-sdk-mock": "^5.2.1",
    "@aws-cdk/cdk-build-tools": "0.0.0",
>>>>>>> 2f729c4d
    "constructs": "^3.3.69",
    "jest": "^26.6.3",
    "make-runnable": "^1.3.10",
    "mockery": "^2.1.0",
<<<<<<< HEAD
    "nock": "^13.1.3",
    "pkglint": "0.0.0",
=======
    "nock": "^13.1.1",
    "@aws-cdk/pkglint": "0.0.0",
>>>>>>> 2f729c4d
    "sinon": "^9.2.4",
    "ts-jest": "^26.5.6",
    "ts-mock-imports": "^1.3.7",
    "xml-js": "^1.6.11"
  },
  "dependencies": {
    "@aws-cdk/cloud-assembly-schema": "0.0.0",
    "@aws-cdk/cloudformation-diff": "0.0.0",
    "@aws-cdk/cx-api": "0.0.0",
    "@aws-cdk/region-info": "0.0.0",
    "@jsii/check-node": "1.35.0",
    "archiver": "^5.3.0",
    "aws-sdk": "^2.979.0",
    "camelcase": "^6.2.0",
    "cdk-assets": "0.0.0",
    "colors": "^1.4.0",
    "decamelize": "^5.0.1",
    "fs-extra": "^9.1.0",
    "glob": "^7.2.0",
    "json-diff": "^0.5.4",
    "minimatch": ">=3.0",
    "promptly": "^3.2.0",
    "proxy-agent": "^5.0.0",
    "semver": "^7.3.5",
    "source-map-support": "^0.5.20",
    "table": "^6.7.1",
    "uuid": "^8.3.2",
    "wrap-ansi": "^7.0.0",
    "yaml": "1.10.2",
    "yargs": "^16.2.0"
  },
  "repository": {
    "url": "https://github.com/aws/aws-cdk.git",
    "type": "git",
    "directory": "packages/aws-cdk"
  },
  "keywords": [
    "aws",
    "cdk"
  ],
  "homepage": "https://github.com/aws/aws-cdk",
  "engines": {
    "node": ">= 10.13.0 <13 || >=13.7.0"
  },
  "nozem": {
    "ostools": [
      "git",
      "date",
      "cat",
      "dotnet",
      "mvn",
      "npm"
    ],
    "env": {
      "CODEBUILD_RESOLVED_SOURCE_VERSION": "|nzm-build"
    }
  },
  "stability": "stable",
  "maturity": "stable",
  "publishConfig": {
    "tag": "latest"
  }
}<|MERGE_RESOLUTION|>--- conflicted
+++ resolved
@@ -53,24 +53,14 @@
     "@types/uuid": "^8.3.1",
     "@types/wrap-ansi": "^3.0.0",
     "@types/yargs": "^15.0.14",
-<<<<<<< HEAD
     "aws-sdk-mock": "^5.4.0",
-    "cdk-build-tools": "0.0.0",
-=======
-    "aws-sdk-mock": "^5.2.1",
     "@aws-cdk/cdk-build-tools": "0.0.0",
->>>>>>> 2f729c4d
     "constructs": "^3.3.69",
     "jest": "^26.6.3",
     "make-runnable": "^1.3.10",
     "mockery": "^2.1.0",
-<<<<<<< HEAD
     "nock": "^13.1.3",
-    "pkglint": "0.0.0",
-=======
-    "nock": "^13.1.1",
     "@aws-cdk/pkglint": "0.0.0",
->>>>>>> 2f729c4d
     "sinon": "^9.2.4",
     "ts-jest": "^26.5.6",
     "ts-mock-imports": "^1.3.7",
