{
 "Resources": {
  "AwsApiCallSSMgetParametere2d1ba6ca5f8b296a8dfc6b4036a90f2": {
   "Type": "Custom::DeployAssert@SdkCallSSMgetParameter",
   "Properties": {
    "ServiceToken": {
     "Fn::GetAtt": [
      "SingletonFunction1488541a7b23466481b69b4408076b81HandlerCD40AE9F",
      "Arn"
     ]
    },
    "service": "SSM",
    "api": "getParameter",
    "expected": "{\"$ObjectLike\":{\"Parameter\":{\"Type\":\"String\",\"Value\":\"ABCDEFGHIJKLMNOPQRSTUVWXYZÅÄÖ!\\\"#¤%&/()=?`´^*+~_-.,:;<>|\"}}}",
    "parameters": {
     "Name": {
      "Fn::Join": [
       "",
       [
        "\"",
        {
         "Fn::ImportValue": "Assertions:ExportsOutputRefUtf8Parameter528A4835"
        },
        "\""
       ]
      ]
     },
     "WithDecryption": "true"
    },
    "flattenResponse": "false",
<<<<<<< HEAD
    "salt": "1702805807857"
=======
    "salt": "1706364262631"
>>>>>>> 63390e1b
   },
   "UpdateReplacePolicy": "Delete",
   "DeletionPolicy": "Delete"
  },
  "SingletonFunction1488541a7b23466481b69b4408076b81Role37ABCE73": {
   "Type": "AWS::IAM::Role",
   "Properties": {
    "AssumeRolePolicyDocument": {
     "Version": "2012-10-17",
     "Statement": [
      {
       "Action": "sts:AssumeRole",
       "Effect": "Allow",
       "Principal": {
        "Service": "lambda.amazonaws.com"
       }
      }
     ]
    },
    "ManagedPolicyArns": [
     {
      "Fn::Sub": "arn:${AWS::Partition}:iam::aws:policy/service-role/AWSLambdaBasicExecutionRole"
     }
    ],
    "Policies": [
     {
      "PolicyName": "Inline",
      "PolicyDocument": {
       "Version": "2012-10-17",
       "Statement": [
        {
         "Action": [
          "ssm:GetParameter"
         ],
         "Effect": "Allow",
         "Resource": [
          "*"
         ]
        },
        {
         "Action": [
          "ssm:GetParameter"
         ],
         "Effect": "Allow",
         "Resource": [
          "*"
         ]
        },
        {
         "Action": [
<<<<<<< HEAD
          "monitoring:GetMetricData"
=======
          "ssm:GetParameter"
>>>>>>> 63390e1b
         ],
         "Effect": "Allow",
         "Resource": [
          "*"
         ]
        },
        {
<<<<<<< HEAD
         "Effect": "Allow",
         "Action": [
          "cloudwatch:GetMetricData"
         ],
=======
         "Action": [
          "ssm:GetParameter"
         ],
         "Effect": "Allow",
>>>>>>> 63390e1b
         "Resource": [
          "*"
         ]
        }
       ]
      }
     }
    ]
   }
  },
  "SingletonFunction1488541a7b23466481b69b4408076b81HandlerCD40AE9F": {
   "Type": "AWS::Lambda::Function",
   "Properties": {
    "Runtime": "nodejs18.x",
    "Code": {
     "S3Bucket": {
      "Fn::Sub": "cdk-hnb659fds-assets-${AWS::AccountId}-${AWS::Region}"
     },
<<<<<<< HEAD
     "S3Key": "669529d9a4eac6a844122d12abf8bf89dcd728443e27d420814b55ebb409f063.zip"
=======
     "S3Key": "3f0f15596be1e3fbbf4a0571522aa1e5312d44abff27360f8d043c1b0704bcf4.zip"
>>>>>>> 63390e1b
    },
    "Timeout": 120,
    "Handler": "index.handler",
    "Role": {
     "Fn::GetAtt": [
      "SingletonFunction1488541a7b23466481b69b4408076b81Role37ABCE73",
      "Arn"
     ]
    }
   }
  },
  "AwsApiCallSSMgetParametere2d1ba6ca5f8b296a8dfc6b4036a90f21": {
   "Type": "Custom::DeployAssert@SdkCallSSMgetParameter",
   "Properties": {
    "ServiceToken": {
     "Fn::GetAtt": [
      "SingletonFunction1488541a7b23466481b69b4408076b81HandlerCD40AE9F",
      "Arn"
     ]
    },
    "service": "SSM",
    "api": "getParameter",
    "expected": "{\"$ObjectLike\":{\"Parameter\":{\"Type\":\"String\",\"Value\":\"ABCDEFGHIJKLMNOPQRSTUVWXYZÅÄÖ!\\\"#¤%&/()=?`´^*+~_-.,:;<>|\"}}}",
    "parameters": {
     "Name": {
      "Fn::Join": [
       "",
       [
        "\"",
        {
         "Fn::ImportValue": "Assertions:ExportsOutputRefUtf8Parameter528A4835"
        },
        "\""
       ]
      ]
     },
     "WithDecryption": "true"
    },
    "flattenResponse": "false",
<<<<<<< HEAD
    "salt": "1702805807858"
   },
   "UpdateReplacePolicy": "Delete",
   "DeletionPolicy": "Delete"
  },
  "AwsApiCallCloudWatchgetMetricDataa13b2d40a49b90c229af8e44e5aa6df9": {
   "Type": "Custom::DeployAssert@SdkCallCloudWatchgetMetricData",
   "Properties": {
    "ServiceToken": {
     "Fn::GetAtt": [
      "SingletonFunction1488541a7b23466481b69b4408076b81HandlerCD40AE9F",
      "Arn"
     ]
    },
    "service": "CloudWatch",
    "api": "getMetricData",
    "parameters": {
     "MetricDataQueries": {
      "Fn::Join": [
       "",
       [
        "[{\"Id\":\"id1\",\"MetricStat\":{\"Metric\":{\"Namespace\":\"AWS/SQS\",\"MetricName\":\"NumberOfMessagesReceived\",\"Dimensions\":[{\"Name\":\"QueueName\",\"Value\":\"",
        {
         "Fn::ImportValue": "Assertions:ExportsOutputFnGetAttQueueQueueNameDE7FBC08"
        },
        "\"}]},\"Period\":60,\"Stat\":\"Sum\"},\"ReturnData\":true}]"
       ]
      ]
     },
     "StartTime": "\"2023-12-16T09:36:47.858Z\"",
     "EndTime": "\"2023-12-17T09:36:47.858Z\""
    },
    "flattenResponse": "false",
    "salt": "1702805807859"
=======
    "salt": "1706364262632"
>>>>>>> 63390e1b
   },
   "DependsOn": [
    "AwsApiCallSSMgetParametere2d1ba6ca5f8b296a8dfc6b4036a90f2",
    "AwsApiCallSSMgetParametere2d1ba6ca5f8b296a8dfc6b4036a90f21"
   ],
   "UpdateReplacePolicy": "Delete",
   "DeletionPolicy": "Delete"
  },
  "AwsApiCallawssdkclientssmGetParameterCommande2d1ba6ca5f8b296a8dfc6b4036a90f2": {
   "Type": "Custom::DeployAssert@SdkCall@aws-sdkclient-ssmGetParameterC",
   "Properties": {
    "ServiceToken": {
     "Fn::GetAtt": [
      "SingletonFunction1488541a7b23466481b69b4408076b81HandlerCD40AE9F",
      "Arn"
     ]
    },
    "service": "@aws-sdk/client-ssm",
    "api": "GetParameterCommand",
    "expected": "{\"$ObjectLike\":{\"Parameter\":{\"Type\":\"String\",\"Value\":\"ABCDEFGHIJKLMNOPQRSTUVWXYZÅÄÖ!\\\"#¤%&/()=?`´^*+~_-.,:;<>|\"}}}",
    "parameters": {
     "Name": {
      "Fn::Join": [
       "",
       [
        "\"",
        {
         "Fn::ImportValue": "Assertions:ExportsOutputRefUtf8Parameter528A4835"
        },
        "\""
       ]
      ]
     },
     "WithDecryption": "true"
    },
    "flattenResponse": "false",
    "salt": "1706364262633"
   },
   "DependsOn": [
    "AwsApiCallSSMgetParametere2d1ba6ca5f8b296a8dfc6b4036a90f21"
   ],
   "UpdateReplacePolicy": "Delete",
   "DeletionPolicy": "Delete"
  },
  "AwsApiCallssmGetParameterCommande2d1ba6ca5f8b296a8dfc6b4036a90f2": {
   "Type": "Custom::DeployAssert@SdkCallssmGetParameterCommand",
   "Properties": {
    "ServiceToken": {
     "Fn::GetAtt": [
      "SingletonFunction1488541a7b23466481b69b4408076b81HandlerCD40AE9F",
      "Arn"
     ]
    },
    "service": "ssm",
    "api": "GetParameterCommand",
    "expected": "{\"$ObjectLike\":{\"Parameter\":{\"Type\":\"String\",\"Value\":\"ABCDEFGHIJKLMNOPQRSTUVWXYZÅÄÖ!\\\"#¤%&/()=?`´^*+~_-.,:;<>|\"}}}",
    "parameters": {
     "Name": {
      "Fn::Join": [
       "",
       [
        "\"",
        {
         "Fn::ImportValue": "Assertions:ExportsOutputRefUtf8Parameter528A4835"
        },
        "\""
       ]
      ]
     },
     "WithDecryption": "true"
    },
    "flattenResponse": "false",
    "salt": "1706364262633"
   },
   "DependsOn": [
    "AwsApiCallawssdkclientssmGetParameterCommande2d1ba6ca5f8b296a8dfc6b4036a90f2"
   ],
   "UpdateReplacePolicy": "Delete",
   "DeletionPolicy": "Delete"
  }
 },
 "Outputs": {
  "AssertionResultsAwsApiCallSSMgetParametere2d1ba6ca5f8b296a8dfc6b4036a90f2": {
   "Value": {
    "Fn::GetAtt": [
     "AwsApiCallSSMgetParametere2d1ba6ca5f8b296a8dfc6b4036a90f2",
     "assertion"
    ]
   }
  },
  "AssertionResultsAwsApiCallSSMgetParametere2d1ba6ca5f8b296a8dfc6b4036a90f21": {
   "Value": {
    "Fn::GetAtt": [
     "AwsApiCallSSMgetParametere2d1ba6ca5f8b296a8dfc6b4036a90f21",
     "assertion"
    ]
   }
  },
  "AssertionResultsAwsApiCallawssdkclientssmGetParameterCommande2d1ba6ca5f8b296a8dfc6b4036a90f2": {
   "Value": {
    "Fn::GetAtt": [
     "AwsApiCallawssdkclientssmGetParameterCommande2d1ba6ca5f8b296a8dfc6b4036a90f2",
     "assertion"
    ]
   }
  },
  "AssertionResultsAwsApiCallssmGetParameterCommande2d1ba6ca5f8b296a8dfc6b4036a90f2": {
   "Value": {
    "Fn::GetAtt": [
     "AwsApiCallssmGetParameterCommande2d1ba6ca5f8b296a8dfc6b4036a90f2",
     "assertion"
    ]
   }
  }
 },
 "Parameters": {
  "BootstrapVersion": {
   "Type": "AWS::SSM::Parameter::Value<String>",
   "Default": "/cdk-bootstrap/hnb659fds/version",
   "Description": "Version of the CDK Bootstrap resources in this environment, automatically retrieved from SSM Parameter Store. [cdk:skip]"
  }
 },
 "Rules": {
  "CheckBootstrapVersion": {
   "Assertions": [
    {
     "Assert": {
      "Fn::Not": [
       {
        "Fn::Contains": [
         [
          "1",
          "2",
          "3",
          "4",
          "5"
         ],
         {
          "Ref": "BootstrapVersion"
         }
        ]
       }
      ]
     },
     "AssertDescription": "CDK bootstrap stack version 6 required. Please run 'cdk bootstrap' with a recent version of the CDK CLI."
    }
   ]
  }
 }
}<|MERGE_RESOLUTION|>--- conflicted
+++ resolved
@@ -28,11 +28,7 @@
      "WithDecryption": "true"
     },
     "flattenResponse": "false",
-<<<<<<< HEAD
-    "salt": "1702805807857"
-=======
     "salt": "1706364262631"
->>>>>>> 63390e1b
    },
    "UpdateReplacePolicy": "Delete",
    "DeletionPolicy": "Delete"
@@ -83,11 +79,7 @@
         },
         {
          "Action": [
-<<<<<<< HEAD
-          "monitoring:GetMetricData"
-=======
           "ssm:GetParameter"
->>>>>>> 63390e1b
          ],
          "Effect": "Allow",
          "Resource": [
@@ -95,17 +87,10 @@
          ]
         },
         {
-<<<<<<< HEAD
-         "Effect": "Allow",
-         "Action": [
-          "cloudwatch:GetMetricData"
-         ],
-=======
          "Action": [
           "ssm:GetParameter"
          ],
          "Effect": "Allow",
->>>>>>> 63390e1b
          "Resource": [
           "*"
          ]
@@ -124,11 +109,7 @@
      "S3Bucket": {
       "Fn::Sub": "cdk-hnb659fds-assets-${AWS::AccountId}-${AWS::Region}"
      },
-<<<<<<< HEAD
-     "S3Key": "669529d9a4eac6a844122d12abf8bf89dcd728443e27d420814b55ebb409f063.zip"
-=======
      "S3Key": "3f0f15596be1e3fbbf4a0571522aa1e5312d44abff27360f8d043c1b0704bcf4.zip"
->>>>>>> 63390e1b
     },
     "Timeout": 120,
     "Handler": "index.handler",
@@ -168,48 +149,10 @@
      "WithDecryption": "true"
     },
     "flattenResponse": "false",
-<<<<<<< HEAD
-    "salt": "1702805807858"
-   },
-   "UpdateReplacePolicy": "Delete",
-   "DeletionPolicy": "Delete"
-  },
-  "AwsApiCallCloudWatchgetMetricDataa13b2d40a49b90c229af8e44e5aa6df9": {
-   "Type": "Custom::DeployAssert@SdkCallCloudWatchgetMetricData",
-   "Properties": {
-    "ServiceToken": {
-     "Fn::GetAtt": [
-      "SingletonFunction1488541a7b23466481b69b4408076b81HandlerCD40AE9F",
-      "Arn"
-     ]
-    },
-    "service": "CloudWatch",
-    "api": "getMetricData",
-    "parameters": {
-     "MetricDataQueries": {
-      "Fn::Join": [
-       "",
-       [
-        "[{\"Id\":\"id1\",\"MetricStat\":{\"Metric\":{\"Namespace\":\"AWS/SQS\",\"MetricName\":\"NumberOfMessagesReceived\",\"Dimensions\":[{\"Name\":\"QueueName\",\"Value\":\"",
-        {
-         "Fn::ImportValue": "Assertions:ExportsOutputFnGetAttQueueQueueNameDE7FBC08"
-        },
-        "\"}]},\"Period\":60,\"Stat\":\"Sum\"},\"ReturnData\":true}]"
-       ]
-      ]
-     },
-     "StartTime": "\"2023-12-16T09:36:47.858Z\"",
-     "EndTime": "\"2023-12-17T09:36:47.858Z\""
-    },
-    "flattenResponse": "false",
-    "salt": "1702805807859"
-=======
     "salt": "1706364262632"
->>>>>>> 63390e1b
    },
    "DependsOn": [
-    "AwsApiCallSSMgetParametere2d1ba6ca5f8b296a8dfc6b4036a90f2",
-    "AwsApiCallSSMgetParametere2d1ba6ca5f8b296a8dfc6b4036a90f21"
+    "AwsApiCallSSMgetParametere2d1ba6ca5f8b296a8dfc6b4036a90f2"
    ],
    "UpdateReplacePolicy": "Delete",
    "DeletionPolicy": "Delete"
