import { Construct } from '../core/construct';
import { capitalizePropertyNames } from '../core/util';
<<<<<<< HEAD
import { FnCondition } from './condition';
import { Referenceable } from './stack-element';
=======
import { IConditionExpression } from './condition';
import { Referenceable } from './stack';
>>>>>>> 21690157

/**
 * A rule can include a RuleCondition property and must include an Assertions property.
 * For each rule, you can define only one rule condition; you can define one or more asserts within the Assertions property.
 * You define a rule condition and assertions by using rule-specific intrinsic functions.
 *
 * You can use the following rule-specific intrinsic functions to define rule conditions and assertions:
 *
 *  Fn::And
 *  Fn::Contains
 *  Fn::EachMemberEquals
 *  Fn::EachMemberIn
 *  Fn::Equals
 *  Fn::If
 *  Fn::Not
 *  Fn::Or
 *  Fn::RefAll
 *  Fn::ValueOf
 *  Fn::ValueOfAll
 *
 * https://docs.aws.amazon.com/servicecatalog/latest/adminguide/reference-template_constraint_rules.html
 */
export interface RuleProps {
  /**
   * If the rule condition evaluates to false, the rule doesn't take effect.
   * If the function in the rule condition evaluates to true, expressions in each assert are evaluated and applied.
   */
  ruleCondition?: IConditionExpression;

  /**
   * Assertions which define the rule.
   */
  assertions?: RuleAssertion[];
}

/**
 * The Rules that define template constraints in an AWS Service Catalog portfolio describe when
 * end users can use the template and which values they can specify for parameters that are declared
 * in the AWS CloudFormation template used to create the product they are attempting to use. Rules
 * are useful for preventing end users from inadvertently specifying an incorrect value.
 * For example, you can add a rule to verify whether end users specified a valid subnet in a
 * given VPC or used m1.small instance types for test environments. AWS CloudFormation uses
 * rules to validate parameter values before it creates the resources for the product.
 *
 * A rule can include a RuleCondition property and must include an Assertions property.
 * For each rule, you can define only one rule condition; you can define one or more asserts within the Assertions property.
 * You define a rule condition and assertions by using rule-specific intrinsic functions.
 *
 * @link https://docs.aws.amazon.com/servicecatalog/latest/adminguide/reference-template_constraint_rules.html
 */
export class Rule extends Referenceable {
  /**
   * If the rule condition evaluates to false, the rule doesn't take effect.
   * If the function in the rule condition evaluates to true, expressions in each assert are evaluated and applied.
   */
  public ruleCondition?: IConditionExpression;

  /**
   * Assertions which define the rule.
   */
  public assertions?: RuleAssertion[];

  /**
   * Creates and adds a rule.
   * @param parent The parent construct.
   * @param props The rule props.
   */
  constructor(scope: Construct, id: string, props?: RuleProps) {
    super(scope, id);

    this.ruleCondition = props && props.ruleCondition;
    this.assertions = props && props.assertions;
  }

  /**
   * Adds an assertion to the rule.
   * @param condition The expression to evaluation.
   * @param description The description of the assertion.
   */
  public addAssertion(condition: IConditionExpression, description: string) {
    if (!this.assertions) {
      this.assertions = [];
    }

    this.assertions.push({
      assert: condition,
      assertDescription: description
    });
  }

  public toCloudFormation(): object {
    return {
      Rules: {
        [this.logicalId]: {
          RuleCondition: this.ruleCondition,
          Assertions: capitalizePropertyNames(this, this.assertions)
        }
      }
    };
  }
}

/**
 * A rule assertion.
 */
export interface RuleAssertion {
  /**
   * The assertion.
   */
  assert: IConditionExpression;

  /**
   * The assertion description.
   */
  assertDescription: string;
}<|MERGE_RESOLUTION|>--- conflicted
+++ resolved
@@ -1,12 +1,7 @@
 import { Construct } from '../core/construct';
 import { capitalizePropertyNames } from '../core/util';
-<<<<<<< HEAD
-import { FnCondition } from './condition';
+import { IConditionExpression } from './condition';
 import { Referenceable } from './stack-element';
-=======
-import { IConditionExpression } from './condition';
-import { Referenceable } from './stack';
->>>>>>> 21690157
 
 /**
  * A rule can include a RuleCondition property and must include an Assertions property.
