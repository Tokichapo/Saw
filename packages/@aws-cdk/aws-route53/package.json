--- conflicted
+++ resolved
@@ -72,16 +72,12 @@
   },
   "license": "Apache-2.0",
   "devDependencies": {
-<<<<<<< HEAD
-    "@types/aws-lambda": "^8.10.83",
-=======
     "@aws-cdk/assert-internal": "0.0.0",
     "@aws-cdk/cdk-build-tools": "0.0.0",
     "@aws-cdk/cdk-integ-tools": "0.0.0",
     "@aws-cdk/cfn2ts": "0.0.0",
     "@aws-cdk/pkglint": "0.0.0",
-    "@types/aws-lambda": "^8.10.79",
->>>>>>> 2f729c4d
+    "@types/aws-lambda": "^8.10.83",
     "@types/jest": "^26.0.24",
     "aws-sdk": "^2.848.0",
     "jest": "^26.6.3"
