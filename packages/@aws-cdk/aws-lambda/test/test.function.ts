--- conflicted
+++ resolved
@@ -1,12 +1,8 @@
-<<<<<<< HEAD
+import * as path from 'path';
 import { expect, haveOutput, haveResource } from '@aws-cdk/assert';
 import { ProfilingGroup } from '@aws-cdk/aws-codeguruprofiler';
-=======
-import * as path from 'path';
-import { expect, haveOutput, haveResource } from '@aws-cdk/assert';
 import * as ec2 from '@aws-cdk/aws-ec2';
 import * as efs from '@aws-cdk/aws-efs';
->>>>>>> eb3a663c
 import * as logs from '@aws-cdk/aws-logs';
 import * as s3 from '@aws-cdk/aws-s3';
 import * as sqs from '@aws-cdk/aws-sqs';
