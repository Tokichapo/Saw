import iam = require('@aws-cdk/aws-iam');
import sns = require('@aws-cdk/aws-sns');
import sfn = require('@aws-cdk/aws-stepfunctions');

/**
 * Properties for PublishTask
 */
export interface PublishToTopicProps {
  /**
   * The text message to send to the topic.
   */
  readonly message: sfn.TaskInput;

  /**
   * If true, send a different message to every subscription type
   *
   * If this is set to true, message must be a JSON object with a
   * "default" key and a key for every subscription type (such as "sqs",
   * "email", etc.) The values are strings representing the messages
   * being sent to every subscription type.
   *
   * @see https://docs.aws.amazon.com/sns/latest/api/API_Publish.html#API_Publish_RequestParameters
   */
  readonly messagePerSubscriptionType?: boolean;

  /**
   * Message subject
   */
  readonly subject?: string;

  /**
   * Whether to pause the workflow until a task token is returned
   *
   * @default false
   */
  readonly waitForTaskToken?: boolean;
}

/**
 * A StepFunctions Task to invoke a Lambda function.
 *
 * A Function can be used directly as a Resource, but this class mirrors
 * integration with other AWS services via a specific class instance.
 */
export class PublishToTopic implements sfn.IStepFunctionsTask {

  private readonly waitForTaskToken: boolean;

  constructor(private readonly topic: sns.ITopic, private readonly props: PublishToTopicProps) {
    this.waitForTaskToken = props.waitForTaskToken === true;
  }

  public bind(_task: sfn.Task): sfn.StepFunctionsTaskConfig {
    return {
<<<<<<< HEAD
      resourceArn: 'arn:aws:states:::sns:publish' + (this.waitForTaskToken ? '.waitForTaskToken' : ''),
      policyStatements: [new iam.PolicyStatement()
        .addAction('sns:Publish')
        .addResource(this.topic.topicArn)
      ],
=======
      resourceArn: 'arn:aws:states:::sns:publish',
      policyStatements: [new iam.PolicyStatement({
        actions: ['sns:Publish'],
        resources: [this.topic.topicArn]
      })],
>>>>>>> b735d1c7
      parameters: {
        TopicArn: this.topic.topicArn,
        ...sfn.FieldUtils.renderObject({
          Message: this.props.message.value,
          MessageStructure: this.props.messagePerSubscriptionType ? "json" : undefined,
          Subject: this.props.subject,
        })
      }
    };
  }
}<|MERGE_RESOLUTION|>--- conflicted
+++ resolved
@@ -48,23 +48,19 @@
 
   constructor(private readonly topic: sns.ITopic, private readonly props: PublishToTopicProps) {
     this.waitForTaskToken = props.waitForTaskToken === true;
+
+    if (this.waitForTaskToken && !sfn.FieldUtils.containsTaskToken(props.message.value)) {
+      throw new Error('Task Token is missing in message (pass Context.taskToken somewhere in message)');
+    }
   }
 
   public bind(_task: sfn.Task): sfn.StepFunctionsTaskConfig {
     return {
-<<<<<<< HEAD
       resourceArn: 'arn:aws:states:::sns:publish' + (this.waitForTaskToken ? '.waitForTaskToken' : ''),
-      policyStatements: [new iam.PolicyStatement()
-        .addAction('sns:Publish')
-        .addResource(this.topic.topicArn)
-      ],
-=======
-      resourceArn: 'arn:aws:states:::sns:publish',
       policyStatements: [new iam.PolicyStatement({
         actions: ['sns:Publish'],
         resources: [this.topic.topicArn]
       })],
->>>>>>> b735d1c7
       parameters: {
         TopicArn: this.topic.topicArn,
         ...sfn.FieldUtils.renderObject({
