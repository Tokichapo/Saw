// tslint:disable:max-line-length
import childProcess = require('child_process');
import colors = require('colors');
import fs = require('fs-extra');
import reflect = require('jsii-reflect');
import path = require('path');
import yargs = require('yargs');
import { AggregateLinter, apiLinter, attributesLinter, cfnResourceLinter, constructLinter, DiagnosticLevel, durationsLinter, eventsLinter,
  exportsLinter, importsLinter, integrationLinter, moduleLinter, noUnusedTypeLinter, publicStaticPropertiesLinter, resourceLinter } from '../lib';

const linter = new AggregateLinter(
  moduleLinter,
  constructLinter,
  cfnResourceLinter,
  resourceLinter,
  apiLinter,
  importsLinter,
  attributesLinter,
  exportsLinter,
  eventsLinter,
  integrationLinter,
  noUnusedTypeLinter,
  durationsLinter,
  publicStaticPropertiesLinter
);

let stackTrace = false;

async function main() {
  const argv = yargs
    .usage('awslint [options] [command]')
    .showHelpOnFail(true)
    .command('', 'lint the current module (default)')
    .command('list', 'list all available rules')
    .option('include', { alias: 'i', type: 'array', desc: 'evaluate only this rule(s)', default: [ '*' ] })
    .option('exclude', { alias: 'x', type: 'array', desc: 'do not evaludate these rules (takes priority over --include)', default: [ ] })
    .option('save', { type: 'boolean', desc: 'updates package.json with "exclude" statements for all failing rules', default: false })
    .option('verbose', { alias: 'v', type: 'boolean', desc: 'verbose output (prints all assertions)', default: false })
    .option('quiet', { alias: 'q', type: 'boolean', desc: 'quiet mode - shows only errors', default: false })
    .option('force', { type: 'boolean', desc: 'succeed silently if this is not a jsii module', default: true })
    .option('config', { type: 'boolean', desc: 'reads options from the "awslint" section in package.json', default: true })
    .option('debug', { type: 'boolean', desc: 'debug output', default: false })
    .option('compile', {
      alias: 'c',
      type: 'boolean',
      desc: 'always run the jsii compiler (use "--no-compile" to never run the compiler, even if .jsii doesn\'t exist)'
    })
    .group('include', 'Filtering')
    .group('exclude', 'Filtering')
    .group('config', 'Configuration')
    .group('save', 'Configuration')
    .group('verbose', 'Output')
    .group('quiet', 'Output')
    .group('debug', 'Output')
    .group('compile', 'Build')
    .example('awslint', 'lints the current module against all rules')
    .example('awslint -v -i "resource*" -i "import*"', 'lints against all rules that start with "resource" or "import" and print successes')
    .example('awslint -x "*:@aws-cdk/aws-s3*"', 'evaluate all rules in all scopes besides ones that begin with "@aws-cdk/aws-s3"')
    .example('awslint --save', 'updated "package.json" with "exclude"s for all failing rules');

  if (!process.stdout.isTTY) {
    colors.disable();
  }

  const args = argv.argv;

  stackTrace = args.verbose || args.debug;

  if (args._.length > 1) {
    argv.showHelp();
    process.exit(1);
  }

  const command = args._[0] || 'lint';
  const workdir = process.cwd();

  const config = path.join(workdir, 'package.json');

  if (command === 'list') {
    for (const rule of linter.rules) {
      console.info(`${colors.cyan(rule.code)}: ${rule.message}`);
    }
    return;
  }

  // if no package.json and force is true (default), just don't do anything
  if (!await fs.pathExists(config) && args.force) {
    return;
  }

  const pkg = await fs.readJSON(config);

  // if this is not a jsii module we have nothing to look for
  if (!pkg.jsii) {
    if (args.force) {
      return; // just silently succeed
    }

    throw new Error(`Module in ${workdir} is not a jsii module (no "jsii" section in package.json)`);
  }

  // if package.json contains a `jsii` section but there is no .jsii file
  // it means we haven't compiled the module.
  if (await shouldCompile()) {
    await shell('jsii');
  }

  // read "awslint" from package.json
  if (args.config) {
    mergeOptions(args, pkg.awslint);
  }

  if (args.debug) {
    console.error('command: ' + command);
    console.error('options: ' + JSON.stringify(args, undefined, 2));
  }

  if (command === 'lint') {
    const assembly = await loadModule(workdir);
    if (!assembly) {
      return;
    }

    const excludesToSave = new Array<string>();
    let errors = 0;

    const results = [];

    results.push(...linter.eval(assembly, {
      include: args.include,
      exclude: args.exclude,
    }));

    // Sort errors to the top (highest severity first)
    results.sort((a, b) => b.level - a.level);

    // process results

    for (const diag of results) {
      const suppressionKey = `${diag.rule.code}:${diag.scope}`;

      let color;
      switch (diag.level) {
        case DiagnosticLevel.Success:
          if (args.verbose) {
            color = colors.gray;
          }
          break;
        case DiagnosticLevel.Error:
          errors++;
          color = colors.red;
          if (args.save) {
            excludesToSave.push(suppressionKey);
          }
          break;
        case DiagnosticLevel.Warning:
          if (!args.quiet) {
            color = colors.yellow;
          }
          break;
        case DiagnosticLevel.Skipped:
          if (!args.quiet) {
            color = colors.blue;
          }
          break;
      }

      if (color) {
        console.error(color(
          `${DiagnosticLevel[diag.level].toLowerCase()}: [${colors.bold(`awslint:${diag.rule.code}`)}:${colors.bold(diag.scope)}] ${diag.message}`
        ));
      }
    }

    if (excludesToSave.length > 0) {
      if (!pkg.awslint) {
        pkg.awslint = { };
      }

      if (!pkg.awslint.exclude) {
        pkg.awslint.exclude = [];
      }

      const excludes: string[] = pkg.awslint.exclude;

      for (const exclude of excludesToSave) {
        if (excludes.indexOf(exclude) === -1) {
          excludes.push(exclude);
        }
      }

      if (excludes.length > 0) {
        await fs.writeJSON(config, pkg, { spaces: 2 });
      }
    }

    if (errors && !args.save) {
      process.exit(1);
    }

    return;
  }

  argv.showHelp();
  throw new Error(`Invalid command: ${command}`);

  async function shouldCompile() {

    // if --compile is explicitly enabled then just compile always
    if (args.compile === true) {
      return true;
    }

    // if we have a .jsii file and we are not forced to compile, then don't compile
    if (await fs.pathExists(path.join(workdir, '.jsii'))) {
      return false;
    }

    // we don't have a .jsii file, and --no-compile is explicily set, then it's an error
    if (args.compile === false) {
      throw new Error(`No .jsii file and --no-compile is set`);
    }

    // compile!
    return true;
  }

}

main().catch(e => {
  console.error(colors.red(e.message));
  if (stackTrace) {
    console.error(e.stack);
  }
  process.exit(1);
});

async function loadModule(dir: string) {
  const ts = new reflect.TypeSystem();
  await ts.load(dir);
  if (ts.roots.length !== 1) {
    throw new Error(`Expecting only a single root assembly`);
  }

  return ts.roots[0];
}

function mergeOptions(dest: any, pkg?: any) {
  if (!pkg) { return; } // no options in package.json

  for (const [key, value] of Object.entries(pkg)) {

    // if this is an array option, then add values to destination
    if (Array.isArray(value)) {
      const arr = dest[key] || [ ];
      arr.push(...value);
      dest[key] = arr;
      continue;
    }

    // objects are not allowed
    if (typeof value === 'object') {
      throw new Error(`Invalid option "${key}" in package.json: ${JSON.stringify(value)}`);
    }

    // primitives simply override
    dest[key] = value;
  }

  return dest;
}

async function shell(command: string) {
<<<<<<< HEAD
  const child = childProcess.spawn(command, undefined, { stdio: [ 'inherit', 'inherit', 'inherit' ]});
=======
  const child = child_process.spawn(command, [], { stdio: [ 'inherit', 'inherit', 'inherit' ]});
>>>>>>> 0fc2c3bb
  return new Promise((ok, ko) => {
    child.once('exit', (status: any) => {
      if (status === 0) {
        return ok();
      } else {
        return ko(new Error(`${command} exited with status ${status}`));
      }
    });
    child.once('error', ko);
  });
}<|MERGE_RESOLUTION|>--- conflicted
+++ resolved
@@ -271,11 +271,7 @@
 }
 
 async function shell(command: string) {
-<<<<<<< HEAD
-  const child = childProcess.spawn(command, undefined, { stdio: [ 'inherit', 'inherit', 'inherit' ]});
-=======
-  const child = child_process.spawn(command, [], { stdio: [ 'inherit', 'inherit', 'inherit' ]});
->>>>>>> 0fc2c3bb
+  const child = childProcess.spawn(command, [], { stdio: [ 'inherit', 'inherit', 'inherit' ]});
   return new Promise((ok, ko) => {
     child.once('exit', (status: any) => {
       if (status === 0) {
