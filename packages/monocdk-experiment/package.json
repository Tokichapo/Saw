--- conflicted
+++ resolved
@@ -89,11 +89,6 @@
   ],
   "dependencies": {
     "case": "1.6.3",
-<<<<<<< HEAD
-    "constructs": "3.0.2",
-=======
-    "constructs": "^3.0.4",
->>>>>>> 95c03323
     "fs-extra": "^9.0.1",
     "jsonschema": "^1.2.5",
     "minimatch": "^3.0.4",
@@ -101,6 +96,7 @@
     "yaml": "1.10.0"
   },
   "devDependencies": {
+    "constructs": "^3.0.4",
     "aws-sdk": "^2.691.0",
     "@aws-cdk/alexa-ask": "0.0.0",
     "@aws-cdk/app-delivery": "0.0.0",
@@ -255,15 +251,11 @@
     "@aws-cdk/pipelines": "0.0.0",
     "@aws-cdk/region-info": "0.0.0",
     "@types/fs-extra": "^8.1.1",
-<<<<<<< HEAD
     "@types/minimatch": "^3.0.3",
     "@types/aws-lambda": "^8.10.39",
     "@types/semver": "^7.2.0",
     "typescript-json-schema": "^0.42.0",
-    "@types/node": "^10.17.27",
-=======
     "@types/node": "^10.17.28",
->>>>>>> 95c03323
     "cdk-build-tools": "0.0.0",
     "fs-extra": "^9.0.1",
     "pkglint": "0.0.0",
@@ -271,11 +263,7 @@
     "typescript": "~3.8.3"
   },
   "peerDependencies": {
-<<<<<<< HEAD
-    "constructs": "3.0.2"
-=======
     "constructs": "^3.0.4"
->>>>>>> 95c03323
   },
   "homepage": "https://github.com/aws/aws-cdk",
   "engines": {
