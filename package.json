{
  "name": "aws-cdk",
  "version": "1.16.1",
  "private": true,
  "pkglint": {
    "include": "dependencies/node-version"
  },
  "scripts": {
    "pkglint": "lerna --scope pkglint run build && lerna run pkglint",
    "build": "./build.sh",
    "pack": "./pack.sh",
    "compat": "./scripts/check-api-compatibility.sh",
    "build-all": "tsc -b"
  },
  "devDependencies": {
    "@types/jest": "^24.0.22",
    "@types/node": "^10.17.5",
    "@types/nodeunit": "^0.0.30",
    "conventional-changelog-cli": "^2.0.27",
    "fs-extra": "^8.1.0",
    "jest": "^24.9.0",
<<<<<<< HEAD
    "jsii-diff": "^0.20.2",
    "jsii-pacmak": "^0.20.2",
    "jsii-rosetta": "^0.20.2",
=======
    "jsii-diff": "^0.20.3",
    "jsii-pacmak": "^0.20.3",
>>>>>>> c02c9e55
    "lerna": "^3.18.4",
    "nodeunit": "^0.11.3",
    "nyc": "^14.1.1",
    "standard-version": "^7.0.0",
    "ts-jest": "^24.1.0",
    "tslint": "^5.20.1",
    "typescript": "~3.6.4"
  },
  "repository": {
    "type": "git",
    "url": "git://github.com/aws/aws-cdk"
  },
  "standard-version": {
    "releaseCommitMessageFormat": "v{{currentTag}}",
    "scripts": {
      "prebump": "echo $(node -pe \"require('./lerna.json').version\")",
      "precommit": "git add ."
    }
  },
  "license": "Apache-2.0",
  "author": {
    "name": "Amazon Web Services",
    "url": "https://aws.amazon.com"
  },
  "workspaces": {
    "packages": [
      "packages/*",
      "packages/@aws-cdk/*",
      "packages/@aws-cdk/*/lambda-packages/*",
      "tools/*"
    ],
    "nohoist": [
      "**/jszip",
      "**/jszip/**",
      "@aws-cdk/assets/minimatch",
      "@aws-cdk/assets/minimatch/**",
      "@aws-cdk/cx-api/semver",
      "@aws-cdk/cx-api/semver/**"
    ]
  }
}<|MERGE_RESOLUTION|>--- conflicted
+++ resolved
@@ -19,14 +19,9 @@
     "conventional-changelog-cli": "^2.0.27",
     "fs-extra": "^8.1.0",
     "jest": "^24.9.0",
-<<<<<<< HEAD
-    "jsii-diff": "^0.20.2",
-    "jsii-pacmak": "^0.20.2",
-    "jsii-rosetta": "^0.20.2",
-=======
     "jsii-diff": "^0.20.3",
     "jsii-pacmak": "^0.20.3",
->>>>>>> c02c9e55
+    "jsii-rosetta": "^0.20.3",
     "lerna": "^3.18.4",
     "nodeunit": "^0.11.3",
     "nyc": "^14.1.1",
