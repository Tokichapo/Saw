--- conflicted
+++ resolved
@@ -38,13 +38,8 @@
   },
   "dependencies": {
     "@typescript-eslint/eslint-plugin": "^2.16.0",
-<<<<<<< HEAD
     "@typescript-eslint/parser": "^2.17.0",
-    "awslint": "1.21.1",
-=======
-    "@typescript-eslint/parser": "^2.16.0",
     "awslint": "1.22.0",
->>>>>>> ff08e3a4
     "colors": "^1.4.0",
     "eslint": "^6.8.0",
     "eslint-import-resolver-node": "^0.3.3",
