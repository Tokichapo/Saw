{
  "name": "@aws-cdk/aws-cloud9",
  "version": "1.25.0",
  "description": "The CDK Construct Library for AWS::Cloud9",
  "main": "lib/index.js",
  "types": "lib/index.d.ts",
  "jsii": {
    "outdir": "dist",
    "targets": {
      "java": {
        "package": "software.amazon.awscdk.services.cloud9",
        "maven": {
          "groupId": "software.amazon.awscdk",
          "artifactId": "cloud9"
        }
      },
      "dotnet": {
        "namespace": "Amazon.CDK.AWS.Cloud9",
        "packageId": "Amazon.CDK.AWS.Cloud9",
        "signAssembly": true,
        "assemblyOriginatorKeyFile": "../../key.snk",
        "iconUrl": "https://raw.githubusercontent.com/aws/aws-cdk/master/logo/default-256-dark.png"
      },
      "python": {
        "distName": "aws-cdk.aws-cloud9",
        "module": "aws_cdk.aws_cloud9"
      }
    }
  },
  "repository": {
    "type": "git",
    "url": "https://github.com/aws/aws-cdk.git",
    "directory": "packages/@aws-cdk/aws-cloud9"
  },
  "scripts": {
    "build": "cdk-build",
    "watch": "cdk-watch",
    "lint": "cdk-lint",
    "test": "cdk-test",
    "integ": "cdk-integ",
    "pkglint": "pkglint -f",
    "package": "cdk-package",
    "awslint": "cdk-awslint",
    "cfn2ts": "cfn2ts",
    "build+test+package": "npm run build+test && npm run package",
    "build+test": "npm run build && npm test",
    "compat": "cdk-compat"
  },
  "cdk-build": {
    "cloudformation": "AWS::Cloud9"
  },
  "keywords": [
    "aws",
    "cdk",
    "constructs",
    "cloud9"
  ],
  "author": {
    "name": "Amazon Web Services",
    "url": "https://aws.amazon.com",
    "organization": true
  },
  "license": "Apache-2.0",
  "devDependencies": {
<<<<<<< HEAD
    "@aws-cdk/assert": "1.24.0",
    "cdk-build-tools": "1.24.0",
    "cdk-integ-tools": "1.24.0",
    "cfn2ts": "1.24.0",
    "nodeunit": "^0.11.3",
    "pkglint": "1.24.0"
  },
  "dependencies": {
    "@aws-cdk/aws-ec2": "1.24.0",
    "@aws-cdk/aws-iam": "1.24.0",
    "@aws-cdk/core": "1.24.0"
  },
  "homepage": "https://github.com/aws/aws-cdk",
  "peerDependencies": {
    "@aws-cdk/core": "1.24.0",
    "@aws-cdk/aws-ec2": "1.24.0",
    "@aws-cdk/aws-iam": "1.24.0"
=======
    "@aws-cdk/assert": "1.25.0",
    "cdk-build-tools": "1.25.0",
    "cdk-integ-tools": "1.25.0",
    "cfn2ts": "1.25.0",
    "pkglint": "1.25.0"
  },
  "dependencies": {
    "@aws-cdk/core": "1.25.0",
    "@aws-cdk/aws-ec2": "1.25.0",
    "@aws-cdk/aws-iam": "1.25.0"
  },
  "homepage": "https://github.com/aws/aws-cdk",
  "peerDependencies": {
    "@aws-cdk/core": "1.25.0",
    "@aws-cdk/aws-ec2": "1.25.0",
    "@aws-cdk/aws-iam": "1.25.0"
>>>>>>> 034e7e93
  },
  "engines": {
    "node": ">= 10.3.0"
  },
  "stability": "experimental"
}<|MERGE_RESOLUTION|>--- conflicted
+++ resolved
@@ -60,27 +60,25 @@
     "url": "https://aws.amazon.com",
     "organization": true
   },
+  "jest": {
+    "moduleFileExtensions": [
+      "js"
+    ],
+    "coverageThreshold": {
+      "global": {
+        "branches": 60,
+        "statements": 80
+      }
+    },
+    "collectCoverage": true,
+    "coverageReporters": [
+      "lcov",
+      "html",
+      "text-summary"
+    ]
+  },
   "license": "Apache-2.0",
   "devDependencies": {
-<<<<<<< HEAD
-    "@aws-cdk/assert": "1.24.0",
-    "cdk-build-tools": "1.24.0",
-    "cdk-integ-tools": "1.24.0",
-    "cfn2ts": "1.24.0",
-    "nodeunit": "^0.11.3",
-    "pkglint": "1.24.0"
-  },
-  "dependencies": {
-    "@aws-cdk/aws-ec2": "1.24.0",
-    "@aws-cdk/aws-iam": "1.24.0",
-    "@aws-cdk/core": "1.24.0"
-  },
-  "homepage": "https://github.com/aws/aws-cdk",
-  "peerDependencies": {
-    "@aws-cdk/core": "1.24.0",
-    "@aws-cdk/aws-ec2": "1.24.0",
-    "@aws-cdk/aws-iam": "1.24.0"
-=======
     "@aws-cdk/assert": "1.25.0",
     "cdk-build-tools": "1.25.0",
     "cdk-integ-tools": "1.25.0",
@@ -97,7 +95,6 @@
     "@aws-cdk/core": "1.25.0",
     "@aws-cdk/aws-ec2": "1.25.0",
     "@aws-cdk/aws-iam": "1.25.0"
->>>>>>> 034e7e93
   },
   "engines": {
     "node": ">= 10.3.0"
