--- conflicted
+++ resolved
@@ -16,11 +16,7 @@
 import * as cxschema from '../../cloud-assembly-schema';
 import {
   Arn, Annotations, ContextProvider,
-<<<<<<< HEAD
-  IResource, Fn, Lazy, Resource, Stack, Token, Tags, Names, CustomResourceProvider, CustomResourceProviderRuntime, CustomResource, FeatureFlags,
-=======
-  IResource, Lazy, Resource, Stack, Token, Tags, Names, CustomResource, FeatureFlags,
->>>>>>> 80710154
+  IResource, Fn, Lazy, Resource, Stack, Token, Tags, Names, CustomResource, FeatureFlags,
 } from '../../core';
 import { RestrictDefaultSgProvider } from '../../custom-resource-handlers/dist/aws-ec2/restrict-default-sg-provider.generated';
 import * as cxapi from '../../cx-api';
