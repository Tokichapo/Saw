## AWS AppSync Construct Library
<!--BEGIN STABILITY BANNER-->
---

![cfn-resources: Stable](https://img.shields.io/badge/cfn--resources-stable-success.svg?style=for-the-badge)

> All classes with the `Cfn` prefix in this module ([CFN Resources](https://docs.aws.amazon.com/cdk/latest/guide/constructs.html#constructs_lib)) are always stable and safe to use.

![cdk-constructs: Experimental](https://img.shields.io/badge/cdk--constructs-experimental-important.svg?style=for-the-badge)

> The APIs of higher level constructs in this module are experimental and under active development. They are subject to non-backward compatible changes or removal in any future version. These are not subject to the [Semantic Versioning](https://semver.org/) model and breaking changes will be announced in the release notes. This means that while you may use them, you may need to update your source code when upgrading to a newer version of this package.

---
<!--END STABILITY BANNER-->

The `@aws-cdk/aws-appsync` package contains constructs for building flexible
APIs that use GraphQL. 

### Example

#### DynamoDB Data source example

Example of a GraphQL API with `AWS_IAM` authorization resolving into a DynamoDb
backend data source.

GraphQL schema file `schema.graphql`:

```gql
type demo {
  id: String!
  version: String!
}
type Query {
  getDemos: [ test! ]
}
input DemoInput {
  version: String!
}
type Mutation {
  addDemo(input: DemoInput!): demo
}
```

CDK stack file `app-stack.ts`:

```ts
import * as appsync from '@aws-cdk/aws-appsync';
import * as db from '@aws-cdk/aws-dynamodb';

const api = new appsync.GraphQLApi(stack, 'Api', {
  name: 'demo',
  schema: appsync.Schema.fromAsset(join(__dirname, 'schema.graphql')),
  authorizationConfig: {
    defaultAuthorization: {
      authorizationType: appsync.AuthorizationType.IAM
    },
  },
  xrayEnabled: true,
});

const demoTable = new db.Table(stack, 'DemoTable', {
  partitionKey: {
    name: 'id',
    type: db.AttributeType.STRING,
  },
});

const demoDS = api.addDynamoDbDataSource('demoDataSource', demoTable);

// Resolver for the Query "getDemos" that scans the DyanmoDb table and returns the entire list.
demoDS.createResolver({
  typeName: 'Query',
  fieldName: 'getDemos',
  requestMappingTemplate: MappingTemplate.dynamoDbScanTable(),
  responseMappingTemplate: MappingTemplate.dynamoDbResultList(),
});

// Resolver for the Mutation "addDemo" that puts the item into the DynamoDb table.
demoDS.createResolver({
  typeName: 'Mutation',
  fieldName: 'addDemo',
  requestMappingTemplate: MappingTemplate.dynamoDbPutItem(PrimaryKey.partition('id').auto(), Values.projecting('demo')),
  responseMappingTemplate: MappingTemplate.dynamoDbResultItem(),
});
```

<<<<<<< HEAD
#### Http data source example. Integrating SterFunctions workflow.
GraphQL schema file `schema.graphql`:

```gql
type job {
  id: String!
  version: String!
}

input DemoInput {
  version: String!
}

type Mutation {
  callStepFunction(input: DemoInput!): job
}
```

GraphQL request mapping template `request.vtl`:

```
{
  "version": "2018-05-29",
  "method": "POST",
  "resourcePath": "/",
  "params": {
    "headers": {
      "content-type": "application/x-amz-json-1.0",
      "x-amz-target":"AWSStepFunctions.StartExecution"
    },
    "body": {
      "stateMachineArn": "<your step functions arn>",
      "input": "{ \"id\": \"$context.arguments.id\" }"
    }
  }
}
```

GraphQL request mapping template `response.vtl`:

```
{
  "id": "${context.result.id}"
}
```

CDK stack file `app-stack.ts`:

```ts
import * as appsync from '@aws-cdk/aws-appsync';

const api = new appsync.GraphQLApi(scope, 'id', {
  name: 'api',
  schemaDefinition: SchemaDefinition.FILE,
  schemaDefinitionFile: 'schema.graphql'
});

const httpDs = api.addHttpDataSource(
  'ds', 
  'https://states.amazonaws.com', 
  {
    name: 'httpDsWithStepF',
    description: 'from appsync to StepFunctions Workflow',
    authorizationConfig: {
      authorizationType: 'AWS_IAM',
      awsIamConfig: {
        signingRegion: 'us-east-1',
        signingServiceName: 'states'
      }
    }
  }
);

httpDs.createResolver({
  typeName: 'Mutation',
  fieldName: 'callStepFunction',
  requestMappingTemplate: MappingTemplate.fromFile('request.vtl'),
  responseMappingTemplate: MappingTemplate.fromFile('response.vtl')
});
```

## Imports
=======
### Schema

Every GraphQL Api needs a schema to define the Api. CDK offers `appsync.Schema`
for static convenience methods for various types of schema declaration: code-first
or schema-first.

#### Code-First

When declaring your GraphQL Api, CDK defaults to a code-first approach if the
`schema` property is not configured. 

```ts
const api = new appsync.GraphQLApi(stack, 'api', { name: 'myApi' });
```

CDK will declare a `Schema` class that will give your Api access functions to
define your schema code-first: `addType`, `addObjectType`, `addToSchema`, etc.

You can also declare your `Schema` class outside of your CDK stack, to define
your schema externally.

```ts
const schema = new appsync.Schema();
schema.addObjectType('demo', {
  definition: { id: appsync.GraphqlType.id() },
});
const api = new appsync.GraphQLApi(stack, 'api', {
  name: 'myApi',
  schema
});
```

See the [code-first schema](#Code-First-Schema) section for more details.

#### Schema-First

You can define your GraphQL Schema from a file on disk. For convenience, use
the `appsync.Schema.fromAsset` to specify the file representing your schema.

```ts
const api = appsync.GraphQLApi(stack, 'api', {
  name: 'myApi',
  schema: appsync.Schema.fromAsset(join(__dirname, 'schema.graphl')),
});
```

### Imports
>>>>>>> 0fc58993

Any GraphQL Api that has been created outside the stack can be imported from 
another stack into your CDK app. Utilizing the `fromXxx` function, you have 
the ability to add data sources and resolvers through a `IGraphQLApi` interface.

```ts
const importedApi = appsync.GraphQLApi.fromGraphQLApiAttributes(stack, 'IApi', {
  graphqlApiId: api.apiId,
  graphqlArn: api.arn,
});
importedApi.addDynamoDbDataSource('TableDataSource', table);
```

If you don't specify `graphqlArn` in `fromXxxAttributes`, CDK will autogenerate
the expected `arn` for the imported api, given the `apiId`. For creating data 
sources and resolvers, an `apiId` is sufficient.

### Permissions

When using `AWS_IAM` as the authorization type for GraphQL API, an IAM Role
with correct permissions must be used for access to API.

When configuring permissions, you can specify specific resources to only be
accessible by `IAM` authorization. For example, if you want to only allow mutability
for `IAM` authorized access you would configure the following.

In `schema.graphql`:
```ts
type Mutation {
  updateExample(...): ...
    @aws_iam
}
```

In `IAM`:
```json
{
   "Version": "2012-10-17",
   "Statement": [
      {
         "Effect": "Allow",
         "Action": [
            "appsync:GraphQL"
         ],
         "Resource": [
            "arn:aws:appsync:REGION:ACCOUNT_ID:apis/GRAPHQL_ID/types/Mutation/fields/updateExample"
         ]
      }
   ]
}
```

See [documentation](https://docs.aws.amazon.com/appsync/latest/devguide/security.html#aws-iam-authorization) for more details.

To make this easier, CDK provides `grant` API.

Use the `grant` function for more granular authorization.

```ts
const role = new iam.Role(stack, 'Role', {
  assumedBy: new iam.ServicePrincipal('lambda.amazonaws.com'),
});
const api = new appsync.GraphQLApi(stack, 'API', {
  definition
});

api.grant(role, appsync.IamResource.custom('types/Mutation/fields/updateExample'), 'appsync:GraphQL')
```

#### IamResource

In order to use the `grant` functions, you need to use the class `IamResource`.

- `IamResource.custom(...arns)` permits custom ARNs and requires an argument.

- `IamResouce.ofType(type, ...fields)` permits ARNs for types and their fields.

- `IamResource.all()` permits ALL resources.

#### Generic Permissions

Alternatively, you can use more generic `grant` functions to accomplish the same usage.

These include:
- grantMutation (use to grant access to Mutation fields)
- grantQuery (use to grant access to Query fields)
- grantSubscription (use to grant access to Subscription fields)

```ts
// For generic types
api.grantMutation(role, 'updateExample');

// For custom types and granular design
api.grant(role, appsync.IamResource.ofType('Mutation', 'updateExample'), 'appsync:GraphQL');
```

## Code-First Schema

CDK offers the ability to generate your schema in a code-first approach. 
A code-first approach offers a developer workflow with:
- **modularity**: organizing schema type definitions into different files
- **reusability**: simplifying down boilerplate/repetitive code
- **consistency**: resolvers and schema definition will always be synced

The code-first approach allows for **dynamic** schema generation. You can generate your schema based on variables and templates to reduce code duplication.

### Code-First Example

To showcase the code-first approach. Let's try to model the following schema segment.

```gql
interface Node {
  id: String
}

type Query {
  allFilms(after: String, first: Int, before: String, last: Int): FilmConnection
}

type FilmNode implements Node {
  filmName: String
}

type FilmConnection {
  edges: [FilmEdge]
  films: [Film]
  totalCount: Int
}

type FilmEdge {
  node: Film 
  cursor: String
}
```

Above we see a schema that allows for generating paginated responses. For example,
we can query `allFilms(first: 100)` since `FilmConnection` acts as an intermediary
for holding `FilmEdges` we can write a resolver to return the first 100 films.

In a separate file, we can declare our scalar types: `scalar-types.ts`.

```ts
import { GraphqlType } from '@aws-cdk/aws-appsync';

export const string = appsync.GraphqlType.string();
export const int = appsync.GraphqlType.int();
```

In another separate file, we can declare our object types and related functions.
We will call this file `object-types.ts` and we will have created it in a way that
allows us to generate other `XxxConnection` and `XxxEdges` in the future. 

```ts
const pluralize = require('pluralize');
import * as scalar from './scalar-types.ts';
import * as appsync from '@aws-cdk/aws-appsync';

export const args = {
  after: scalar.string, 
  first: scalar.int,
  before: scalar.string,
  last: scalar.int,
};

export const Node = new appsync.InterfaceType('Node', {
  definition: { id: scalar.string }
});
export const FilmNode = new appsync.ObjectType.implementInterface('FilmNode', {
  interfaceTypes: [Node],
  definition: { filmName: scalar.string }
});

export function generateEdgeAndConnection(base: appsync.ObjectType) {
  const edge = new appsync.ObjectType(`${base.name}Edge`, {
    definition: { node: base.attribute(), cursor: scalar.string }
  });
  const connection = new appsync.ObjectType(`${base.name}Connection`, {
    definition: {
      edges: edges.attribute({ isList: true }),
      [pluralize(base.name)]: base.attribute({ isList: true }),
      totalCount: scalar.int,
    }
  });
  return { edge: edge, connection: connection };
}
```

Finally, we will go to our `cdk-stack` and combine everything together
to generate our schema.

```ts
import * as appsync from '@aws-cdk/aws-appsync';
import * as schema from './object-types';

const api = new appsync.GraphQLApi(stack, 'Api', {
  name: 'demo',
});

this.objectTypes = [ schema.Node, schema.Film ];

const filmConnections = schema.generateEdgeAndConnection(schema.Film);

api.addType('Query', {
  definition: {
    allFilms: new appsync.ResolvableField(dummyDataSource, {
      returnType: filmConnections.connection.attribute(),
      args: schema.args,
      requestMappingTemplate: dummyRequest,
      responseMappingTemplate: dummyResponse,
    }),
  }
});

this.objectTypes.map((t) => api.addType(t));
Object.keys(filmConnections).forEach((key) => api.addType(filmConnections[key]));
```

Notice how we can utilize the `generateEdgeAndConnection` function to generate
Object Types. In the future, if we wanted to create more Object Types, we can simply
create the base Object Type (i.e. Film) and from there we can generate its respective
`Connections` and `Edges`.

Check out a more in-depth example [here](https://github.com/BryanPan342/starwars-code-first).

### GraphQL Types

One of the benefits of GraphQL is its strongly typed nature. We define the 
types within an object, query, mutation, interface, etc. as **GraphQL Types**. 

GraphQL Types are the building blocks of types, whether they are scalar, objects, 
interfaces, etc. GraphQL Types can be:
- [**Scalar Types**](https://docs.aws.amazon.com/appsync/latest/devguide/scalars.html): Id, Int, String, AWSDate, etc. 
- [**Object Types**](#Object-Types): types that you generate (i.e. `demo` from the example above)
- [**Interface Types**](#Interface-Types): abstract types that define the base implementation of other 
Intermediate Types

More concretely, GraphQL Types are simply the types appended to variables. 
Referencing the object type `Demo` in the previous example, the GraphQL Types 
is `String!` and is applied to both the names `id` and `version`.

### Field and Resolvable Fields

While `GraphqlType` is a base implementation for GraphQL fields, we have abstractions
on top of `GraphqlType` that provide finer grain support.

#### Field

`Field` extends `GraphqlType` and will allow you to define arguments. [**Interface Types**](#Interface-Types) are not resolvable and this class will allow you to define arguments,
but not its resolvers.

For example, if we want to create the following type:

```gql
type Node {
  test(argument: string): String
}
```

The CDK code required would be:

```ts
const field = new appsync.Field({
  returnType: appsync.GraphqlType.string(),
  args: {
    argument: appsync.GraphqlType.string(),
  },
});
const type = new appsync.InterfaceType('Node', {
  definition: { test: field },
});
```

#### Resolvable Fields

`ResolvableField` extends `Field` and will allow you to define arguments and its resolvers.
[**Object Types**](#Object-Types) can have fields that resolve and perform operations on
your backend.

You can also create resolvable fields for object types.

```gql
type Info {
  node(id: String): String
}
```

The CDK code required would be:

```ts
const info = new appsync.ObjectType('Info', {
  definition: { 
    node: new appsync.ResolvableField({
      returnType: appsync.GraphqlType.string(),
      args: {
        id: appsync.GraphqlType.string(),
      },
      dataSource: api.addNoneDataSource('none'),
      requestMappingTemplate: dummyRequest,
      responseMappingTemplate: dummyResponse,
    }),
  },
});
```

To nest resolvers, we can also create top level query types that call upon
other types. Building off the previous example, if we want the following graphql
type definition:

```gql
type Query {
  get(argument: string): Info
}
```

The CDK code required would be:

```ts
const query = new appsync.ObjectType('Query', {
  definition: { 
    get: new appsync.ResolvableField({
      returnType: appsync.GraphqlType.string(),
      args: {
        argument: appsync.GraphqlType.string(),
      },
      dataSource: api.addNoneDataSource('none'),
      requestMappingTemplate: dummyRequest,
      responseMappingTemplate: dummyResponse,
    }),
  },
});
```

Learn more about fields and resolvers [here](https://docs.aws.amazon.com/appsync/latest/devguide/resolver-mapping-template-reference-overview.html).

### Intermediate Types

Intermediate Types are defined by Graphql Types and Fields. They have a set of defined 
fields, where each field corresponds to another type in the system. Intermediate 
Types will be the meat of your GraphQL Schema as they are the types defined by you.

Intermediate Types include:
- [**Interface Types**](#Interface-Types)
- [**Object Types**](#Object-Types)

### Interface Types

**Interface Types** are abstract types that define the implementation of other
intermediate types. They are useful for eliminating duplication and can be used
to generate Object Types with less work.

You can create Interface Types ***externally***.
```ts
const node = new appsync.InterfaceType('Node', {
  definition: {
    id: appsync.GraphqlType.string({ isRequired: true }),
  },
});
```

### Object Types

**Object Types** are types that you declare. For example, in the [code-first example](#code-first-example)
the `demo` variable is an **Object Type**. **Object Types** are defined by 
GraphQL Types and are only usable when linked to a GraphQL Api.

You can create Object Types in three ways:

1. Object Types can be created ***externally***.
    ```ts
    const api = new appsync.GraphQLApi(stack, 'Api', {
      name: 'demo',
    });
    const demo = new appsync.ObjectType('Demo', {
      defintion: {
        id: appsync.GraphqlType.string({ isRequired: true }),
        version: appsync.GraphqlType.string({ isRequired: true }),
      },
    });

    api.addType(object);
    ```
    > This method allows for reusability and modularity, ideal for larger projects. 
    For example, imagine moving all Object Type definition outside the stack.

    `scalar-types.ts` - a file for scalar type definitions
    ```ts
    export const required_string = appsync.GraphqlType.string({ isRequired: true });
    ```

    `object-types.ts` - a file for object type definitions
    ```ts
    import { required_string } from './scalar-types';
    export const demo = new appsync.ObjectType('Demo', {
      defintion: {
        id: required_string,
        version: required_string,
      },
    });
    ```

    `cdk-stack.ts` - a file containing our cdk stack
    ```ts
    import { demo } from './object-types';
    api.addType(demo);
    ```

2. Object Types can be created ***externally*** from an Interface Type.
    ```ts
    const node = new appsync.InterfaceType('Node', {
      definition: {
        id: appsync.GraphqlType.string({ isRequired: true }),
      },
    });
    const demo = new appsync.ObjectType('Demo', {
      interfaceTypes: [ node ],
      defintion: {
        version: appsync.GraphqlType.string({ isRequired: true }),
      },
    });
    ```
    > This method allows for reusability and modularity, ideal for reducing code duplication. 

3. Object Types can be created ***internally*** within the GraphQL API.
    ```ts
    const api = new appsync.GraphQLApi(stack, 'Api', {
      name: 'demo',
    });
    api.addType('Demo', {
      defintion: {
        id: appsync.GraphqlType.string({ isRequired: true }),
        version: appsync.GraphqlType.string({ isRequired: true }),
      },
    });
    ```
    > This method provides easy use and is ideal for smaller projects.
<|MERGE_RESOLUTION|>--- conflicted
+++ resolved
@@ -84,7 +84,6 @@
 });
 ```
 
-<<<<<<< HEAD
 #### Http data source example. Integrating SterFunctions workflow.
 GraphQL schema file `schema.graphql`:
 
@@ -167,7 +166,6 @@
 ```
 
 ## Imports
-=======
 ### Schema
 
 Every GraphQL Api needs a schema to define the Api. CDK offers `appsync.Schema`
@@ -214,8 +212,6 @@
 });
 ```
 
-### Imports
->>>>>>> 0fc58993
 
 Any GraphQL Api that has been created outside the stack can be imported from 
 another stack into your CDK app. Utilizing the `fromXxx` function, you have 
