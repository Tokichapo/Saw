import * as cxapi from '@aws-cdk/cx-api';
import { CloudFormationDeployments, DeployStackOptions } from '../lib/api/cloudformation-deployments';
import { DeployStackResult } from '../lib/api/deploy-stack';
import { Template } from '../lib/api/util/cloudformation';
import { CdkToolkit, Tag } from '../lib/cdk-toolkit';
import { MockCloudExecutable } from './util';

let cloudExecutable: MockCloudExecutable;
beforeEach(() => {
  cloudExecutable = new MockCloudExecutable({
    stacks: [
      MockStack.MOCK_STACK_A,
      MockStack.MOCK_STACK_B,
    ],
  });
});

describe('deploy', () => {
  describe('makes correct CloudFormation calls', () => {
    test('without options', async () => {
      // GIVEN
      const toolkit = new CdkToolkit({
        cloudExecutable,
        configuration: cloudExecutable.configuration,
        sdkProvider: cloudExecutable.sdkProvider,
        cloudFormation: new FakeCloudFormation({
          'Test-Stack-A': { Foo: 'Bar' },
          'Test-Stack-B': { Baz: 'Zinga!' },
        }),
      });

      // WHEN
<<<<<<< HEAD
      toolkit.deploy({ stackNames: ['Test-Stack-A', 'Test-Stack-B'] });
=======
      await toolkit.deploy({ stackNames: ['Test-Stack-A', 'Test-Stack-B'], sdk: new MockSDK() });
>>>>>>> 6358698e
    });

    test('with sns notification arns', async () => {
      // GIVEN
      const notificationArns = ['arn:aws:sns:::cfn-notifications', 'arn:aws:sns:::my-cool-topic'];
      const toolkit = new CdkToolkit({
        cloudExecutable,
        configuration: cloudExecutable.configuration,
        sdkProvider: cloudExecutable.sdkProvider,
        cloudFormation: new FakeCloudFormation({
          'Test-Stack-A': { Foo: 'Bar' },
          'Test-Stack-B': { Baz: 'Zinga!' },
        }, notificationArns),
      });

      // WHEN
      await toolkit.deploy({
        stackNames: ['Test-Stack-A', 'Test-Stack-B'],
        notificationArns,
      });
    });
  });
});

class MockStack {
  public static readonly MOCK_STACK_A = new MockStack('Test-Stack-A');
  public static readonly MOCK_STACK_B = new MockStack('Test-Stack-B');

  constructor(
    public readonly stackName: string,
    public readonly template: any = { Resources: { TempalteName: stackName } },
    public readonly templateFile: string = `fake/stack/${stackName}.json`,
    public readonly assets: cxapi.AssetMetadataEntry[] = [],
    public readonly parameters: { [id: string]: string } = {},
    public readonly environment: cxapi.Environment = { name: 'MockEnv', account: '123456789012', region: 'bermuda-triangle-1' },
  ) {}
}

class FakeCloudFormation extends CloudFormationDeployments {
  private readonly expectedTags: { [stackName: string]: Tag[] } = {};
  private readonly expectedNotificationArns?: string[];

  constructor(
    expectedTags: { [stackName: string]: { [key: string]: string } } = {},
    expectedNotificationArns?: string[],
  ) {
    super({ sdkProvider: undefined as any });

    for (const [stackName, tags] of Object.entries(expectedTags)) {
      this.expectedTags[stackName] =
        Object.entries(tags).map(([Key, Value]) => ({ Key, Value }))
          .sort((l, r) =>  l.Key.localeCompare(r.Key));
    }
    if (expectedNotificationArns) {
      this.expectedNotificationArns = expectedNotificationArns;
    }
  }

  public deployStack(options: DeployStackOptions): Promise<DeployStackResult> {
    expect([MockStack.MOCK_STACK_A.stackName, MockStack.MOCK_STACK_B.stackName])
      .toContain(options.stack.stackName);
    expect(options.tags).toEqual(this.expectedTags[options.stack.stackName]);
    expect(options.notificationArns).toEqual(this.expectedNotificationArns);
    return Promise.resolve({
      stackArn: `arn:aws:cloudformation:::stack/${options.stack.stackName}/MockedOut`,
      noOp: false,
      outputs: { StackName: options.stack.stackName },
      stackArtifact: options.stack,
    });
  }

  public readCurrentTemplate(stack: cxapi.CloudFormationStackArtifact): Promise<Template> {
    switch (stack.stackName) {
      case MockStack.MOCK_STACK_A.stackName:
        return Promise.resolve({});
      case MockStack.MOCK_STACK_B.stackName:
        return Promise.resolve({});
      default:
        return Promise.reject(`Not an expected mock stack: ${stack.stackName}`);
    }
  }
}<|MERGE_RESOLUTION|>--- conflicted
+++ resolved
@@ -30,11 +30,7 @@
       });
 
       // WHEN
-<<<<<<< HEAD
-      toolkit.deploy({ stackNames: ['Test-Stack-A', 'Test-Stack-B'] });
-=======
-      await toolkit.deploy({ stackNames: ['Test-Stack-A', 'Test-Stack-B'], sdk: new MockSDK() });
->>>>>>> 6358698e
+      await toolkit.deploy({ stackNames: ['Test-Stack-A', 'Test-Stack-B'] });
     });
 
     test('with sns notification arns', async () => {
