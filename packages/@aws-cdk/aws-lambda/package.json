{
  "name": "@aws-cdk/aws-lambda",
  "version": "0.0.0",
  "description": "CDK Constructs for AWS Lambda",
  "main": "lib/index.js",
  "types": "lib/index.d.ts",
  "jsii": {
    "outdir": "dist",
    "targets": {
      "java": {
        "package": "software.amazon.awscdk.services.lambda",
        "maven": {
          "groupId": "software.amazon.awscdk",
          "artifactId": "lambda"
        }
      },
      "dotnet": {
        "namespace": "Amazon.CDK.AWS.Lambda",
        "packageId": "Amazon.CDK.AWS.Lambda",
        "signAssembly": true,
        "assemblyOriginatorKeyFile": "../../key.snk",
        "iconUrl": "https://raw.githubusercontent.com/aws/aws-cdk/master/logo/default-256-dark.png"
      },
      "python": {
        "distName": "aws-cdk.aws-lambda",
        "module": "aws_cdk.aws_lambda"
      }
    },
    "projectReferences": true
  },
  "repository": {
    "type": "git",
    "url": "https://github.com/aws/aws-cdk.git",
    "directory": "packages/@aws-cdk/aws-lambda"
  },
  "scripts": {
    "build": "cdk-build",
    "watch": "cdk-watch",
    "lint": "cdk-lint",
    "test": "cdk-test",
    "integ": "cdk-integ",
    "pkglint": "pkglint -f",
    "package": "cdk-package",
    "awslint": "cdk-awslint",
    "cfn2ts": "cfn2ts",
    "build+test+package": "npm run build+test && npm run package",
    "build+test": "npm run build && npm test",
    "compat": "cdk-compat"
  },
  "cdk-build": {
    "cloudformation": "AWS::Lambda"
  },
  "nyc": {
    "statements": 75,
    "lines": 75
  },
  "keywords": [
    "aws",
    "cdk",
    "constructs",
    "lambda"
  ],
  "author": {
    "name": "Amazon Web Services",
    "url": "https://aws.amazon.com",
    "organization": true
  },
  "license": "Apache-2.0",
  "devDependencies": {
    "@aws-cdk/assert": "0.0.0",
    "@types/aws-lambda": "^8.10.61",
    "@types/lodash": "^4.14.160",
    "@types/nodeunit": "^0.0.31",
<<<<<<< HEAD
    "@types/sinon": "^9.0.4",
=======
    "@types/sinon": "^9.0.5",
    "aws-sdk": "^2.739.0",
    "aws-sdk-mock": "^5.1.0",
>>>>>>> 3c116f3b
    "cdk-build-tools": "0.0.0",
    "cdk-integ-tools": "0.0.0",
    "cfn2ts": "0.0.0",
    "lodash": "^4.17.20",
<<<<<<< HEAD
    "nodeunit": "^0.11.3",
    "pkglint": "0.0.0"
=======
    "nock": "^13.0.4",
    "nodeunit": "^0.11.3",
    "pkglint": "0.0.0",
    "sinon": "^9.0.3"
>>>>>>> 3c116f3b
  },
  "dependencies": {
    "@aws-cdk/aws-applicationautoscaling": "0.0.0",
    "@aws-cdk/aws-cloudwatch": "0.0.0",
    "@aws-cdk/aws-codeguruprofiler": "0.0.0",
    "@aws-cdk/aws-ec2": "0.0.0",
    "@aws-cdk/aws-efs": "0.0.0",
    "@aws-cdk/aws-events": "0.0.0",
    "@aws-cdk/aws-iam": "0.0.0",
    "@aws-cdk/aws-logs": "0.0.0",
    "@aws-cdk/aws-s3": "0.0.0",
    "@aws-cdk/aws-s3-assets": "0.0.0",
    "@aws-cdk/aws-sqs": "0.0.0",
    "@aws-cdk/core": "0.0.0",
    "@aws-cdk/cx-api": "0.0.0",
    "constructs": "^3.0.4"
  },
  "homepage": "https://github.com/aws/aws-cdk",
  "peerDependencies": {
    "@aws-cdk/aws-applicationautoscaling": "0.0.0",
    "@aws-cdk/aws-cloudwatch": "0.0.0",
    "@aws-cdk/aws-codeguruprofiler": "0.0.0",
    "@aws-cdk/aws-ec2": "0.0.0",
    "@aws-cdk/aws-efs": "0.0.0",
    "@aws-cdk/aws-events": "0.0.0",
    "@aws-cdk/aws-iam": "0.0.0",
    "@aws-cdk/aws-logs": "0.0.0",
    "@aws-cdk/aws-s3": "0.0.0",
    "@aws-cdk/aws-s3-assets": "0.0.0",
    "@aws-cdk/aws-sqs": "0.0.0",
    "@aws-cdk/core": "0.0.0",
    "@aws-cdk/cx-api": "0.0.0",
    "constructs": "^3.0.4"
  },
  "engines": {
    "node": ">= 10.13.0 <13 || >=13.7.0"
  },
  "awslint": {
    "exclude": [
      "integ-return-type:@aws-cdk/aws-lambda.IEventSource.bind",
      "props-physical-name:@aws-cdk/aws-lambda.VersionProps",
      "props-physical-name:@aws-cdk/aws-lambda.EventSourceMappingProps",
      "docs-public-apis:@aws-cdk/aws-lambda.Runtime.runtimeEquals",
      "docs-public-apis:@aws-cdk/aws-lambda.RuntimeFamily.OTHER",
      "docs-public-apis:@aws-cdk/aws-lambda.RuntimeFamily.RUBY",
      "docs-public-apis:@aws-cdk/aws-lambda.RuntimeFamily.GO",
      "docs-public-apis:@aws-cdk/aws-lambda.RuntimeFamily.DOTNET_CORE",
      "docs-public-apis:@aws-cdk/aws-lambda.RuntimeFamily.PYTHON",
      "docs-public-apis:@aws-cdk/aws-lambda.RuntimeFamily.JAVA",
      "docs-public-apis:@aws-cdk/aws-lambda.RuntimeFamily.NODEJS",
      "docs-public-apis:@aws-cdk/aws-lambda.Alias.lambda",
      "docs-public-apis:@aws-cdk/aws-lambda.Alias.fromAliasAttributes",
      "docs-public-apis:@aws-cdk/aws-lambda.Code",
      "docs-public-apis:@aws-cdk/aws-lambda.Code.asset",
      "docs-public-apis:@aws-cdk/aws-lambda.Code.bucket",
      "docs-public-apis:@aws-cdk/aws-lambda.Code.cfnParameters",
      "docs-public-apis:@aws-cdk/aws-lambda.Code.fromBucket",
      "docs-public-apis:@aws-cdk/aws-lambda.Code.fromInline",
      "docs-public-apis:@aws-cdk/aws-lambda.Code.inline",
      "docs-public-apis:@aws-cdk/aws-lambda.Function.fromFunctionArn",
      "docs-public-apis:@aws-cdk/aws-lambda.FunctionBase",
      "docs-public-apis:@aws-cdk/aws-lambda.QualifiedFunctionBase",
      "docs-public-apis:@aws-cdk/aws-lambda.QualifiedFunctionBase.lambda",
      "docs-public-apis:@aws-cdk/aws-lambda.RuntimeFamily",
      "docs-public-apis:@aws-cdk/aws-lambda.Runtime.toString",
      "docs-public-apis:@aws-cdk/aws-lambda.Version.fromVersionAttributes",
      "docs-public-apis:@aws-cdk/aws-lambda.AliasAttributes",
      "docs-public-apis:@aws-cdk/aws-lambda.AliasAttributes.aliasName",
      "docs-public-apis:@aws-cdk/aws-lambda.AliasAttributes.aliasVersion",
      "docs-public-apis:@aws-cdk/aws-lambda.CodeConfig",
      "props-default-doc:@aws-cdk/aws-lambda.CodeConfig.inlineCode",
      "props-default-doc:@aws-cdk/aws-lambda.CodeConfig.s3Location",
      "docs-public-apis:@aws-cdk/aws-lambda.EventSourceMappingOptions",
      "props-default-doc:@aws-cdk/aws-lambda.FunctionAttributes.role",
      "props-default-doc:@aws-cdk/aws-lambda.FunctionAttributes.securityGroup",
      "props-default-doc:@aws-cdk/aws-lambda.FunctionAttributes.securityGroupId",
      "docs-public-apis:@aws-cdk/aws-lambda.FunctionProps",
      "docs-public-apis:@aws-cdk/aws-lambda.IAlias",
      "docs-public-apis:@aws-cdk/aws-lambda.IFunction",
      "docs-public-apis:@aws-cdk/aws-lambda.IFunction.addEventSource",
      "docs-public-apis:@aws-cdk/aws-lambda.ILayerVersion",
      "docs-public-apis:@aws-cdk/aws-lambda.IVersion",
      "docs-public-apis:@aws-cdk/aws-lambda.LambdaRuntimeProps",
      "props-default-doc:@aws-cdk/aws-lambda.LayerVersionAttributes.compatibleRuntimes",
      "props-default-doc:@aws-cdk/aws-lambda.LayerVersionPermission.organizationId",
      "docs-public-apis:@aws-cdk/aws-lambda.LayerVersionProps",
      "props-default-doc:@aws-cdk/aws-lambda.Permission.sourceAccount",
      "props-default-doc:@aws-cdk/aws-lambda.Permission.sourceArn",
      "docs-public-apis:@aws-cdk/aws-lambda.ResourceBindOptions",
      "docs-public-apis:@aws-cdk/aws-lambda.VersionAttributes",
      "props-physical-name:@aws-cdk/aws-lambda.EventInvokeConfigProps"
    ]
  },
  "stability": "stable",
  "awscdkio": {
    "announce": false
  },
  "maturity": "stable"
}<|MERGE_RESOLUTION|>--- conflicted
+++ resolved
@@ -71,26 +71,12 @@
     "@types/aws-lambda": "^8.10.61",
     "@types/lodash": "^4.14.160",
     "@types/nodeunit": "^0.0.31",
-<<<<<<< HEAD
-    "@types/sinon": "^9.0.4",
-=======
-    "@types/sinon": "^9.0.5",
-    "aws-sdk": "^2.739.0",
-    "aws-sdk-mock": "^5.1.0",
->>>>>>> 3c116f3b
     "cdk-build-tools": "0.0.0",
     "cdk-integ-tools": "0.0.0",
     "cfn2ts": "0.0.0",
     "lodash": "^4.17.20",
-<<<<<<< HEAD
     "nodeunit": "^0.11.3",
     "pkglint": "0.0.0"
-=======
-    "nock": "^13.0.4",
-    "nodeunit": "^0.11.3",
-    "pkglint": "0.0.0",
-    "sinon": "^9.0.3"
->>>>>>> 3c116f3b
   },
   "dependencies": {
     "@aws-cdk/aws-applicationautoscaling": "0.0.0",
