--- conflicted
+++ resolved
@@ -108,12 +108,9 @@
       });
 
       if (providerError !== undefined) {
-<<<<<<< HEAD
         Annotations.of(scope).addError(providerError);
-=======
-        scope.construct.addError(providerError);
->>>>>>> aa4c5b7d
       }
+
       return { value: options.dummyValue };
     }
 
