{
  "version": "32.0.0",
  "files": {
    "216218e507a977a1bb3592f29c1a62ab3e0a9eb25569109a395315638e154329": {
      "source": {
        "path": "asset.216218e507a977a1bb3592f29c1a62ab3e0a9eb25569109a395315638e154329",
        "packaging": "zip"
      },
      "destinations": {
        "current_account-current_region": {
          "bucketName": "cdk-hnb659fds-assets-${AWS::AccountId}-${AWS::Region}",
          "objectKey": "216218e507a977a1bb3592f29c1a62ab3e0a9eb25569109a395315638e154329.zip",
          "assumeRoleArn": "arn:${AWS::Partition}:iam::${AWS::AccountId}:role/cdk-hnb659fds-file-publishing-role-${AWS::AccountId}-${AWS::Region}"
        }
      }
    },
<<<<<<< HEAD
    "99fa1ff8164e33fddcfd757915d874057dc931fc37a80fdd64428fa78b9698c7": {
=======
    "e2671f8cd84932eccd2cf1e512a31437133da0c6cd4658c3863903f1923e8235": {
>>>>>>> eea223b5
      "source": {
        "path": "FlowLogsTestStack.template.json",
        "packaging": "file"
      },
      "destinations": {
        "current_account-current_region": {
          "bucketName": "cdk-hnb659fds-assets-${AWS::AccountId}-${AWS::Region}",
<<<<<<< HEAD
          "objectKey": "99fa1ff8164e33fddcfd757915d874057dc931fc37a80fdd64428fa78b9698c7.json",
=======
          "objectKey": "e2671f8cd84932eccd2cf1e512a31437133da0c6cd4658c3863903f1923e8235.json",
>>>>>>> eea223b5
          "assumeRoleArn": "arn:${AWS::Partition}:iam::${AWS::AccountId}:role/cdk-hnb659fds-file-publishing-role-${AWS::AccountId}-${AWS::Region}"
        }
      }
    }
  },
  "dockerImages": {}
}<|MERGE_RESOLUTION|>--- conflicted
+++ resolved
@@ -14,11 +14,7 @@
         }
       }
     },
-<<<<<<< HEAD
     "99fa1ff8164e33fddcfd757915d874057dc931fc37a80fdd64428fa78b9698c7": {
-=======
-    "e2671f8cd84932eccd2cf1e512a31437133da0c6cd4658c3863903f1923e8235": {
->>>>>>> eea223b5
       "source": {
         "path": "FlowLogsTestStack.template.json",
         "packaging": "file"
@@ -26,11 +22,7 @@
       "destinations": {
         "current_account-current_region": {
           "bucketName": "cdk-hnb659fds-assets-${AWS::AccountId}-${AWS::Region}",
-<<<<<<< HEAD
           "objectKey": "99fa1ff8164e33fddcfd757915d874057dc931fc37a80fdd64428fa78b9698c7.json",
-=======
-          "objectKey": "e2671f8cd84932eccd2cf1e512a31437133da0c6cd4658c3863903f1923e8235.json",
->>>>>>> eea223b5
           "assumeRoleArn": "arn:${AWS::Partition}:iam::${AWS::AccountId}:role/cdk-hnb659fds-file-publishing-role-${AWS::AccountId}-${AWS::Region}"
         }
       }
