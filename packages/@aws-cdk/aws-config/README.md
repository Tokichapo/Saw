--- conflicted
+++ resolved
@@ -66,16 +66,10 @@
 the scope of both managed and custom rules:
 
 ```ts
-<<<<<<< HEAD
-const sshRule = new ManagedRule(this, 'SSH', {
-  identifier: config.ManagedRuleIdentifier.EC2_SECURITY_GROUPS_INCOMING_SSH_DISABLED,
-});
-=======
 import * as config from '@aws-cdk/aws-config';
->>>>>>> fe8d5e67
 
 const sshRule = new config.ManagedRule(this, 'SSH', {
-  identifier: 'INCOMING_SSH_DISABLED',
+  identifier: config.ManagedRuleIdentifier.EC2_SECURITY_GROUPS_INCOMING_SSH_DISABLED,
   scope: config.Scope.fromResource(config.ResourceType.EC2_SECURITY_GROUP, 'sg-1234567890abcdefgh'), // restrict to specific security group
 });
 
