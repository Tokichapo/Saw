--- conflicted
+++ resolved
@@ -476,7 +476,25 @@
 }
 ```
 
-<<<<<<< HEAD
+* `@aws-cdk/aws-dynamodb:resourcePolicyPerReplica`
+
+If this flag is not set, the default behavior for \`TableV2\` is to use a different \`resourcePolicy\` for each replica. 
+
+If this flag is set to false, the behavior is that each replica shares the same \`resourcePolicy\` as the source table.
+This will prevent you from creating a new table which has an additional replica and a resource policy.
+
+This is a feature flag as the old behavior was technically incorrect but users may have come to depend on it.
+
+_cdk.json_
+
+```json
+{
+  "context": {
+    "@aws-cdk/aws-dynamodb:resourcePolicyPerReplica": false,
+  },
+}
+```
+
 * `@aws-cdk/aws-route53-targets:useNewMethodForUserPoolDomainDnsName`
 
 When enabled, use a new method for DNS Name of user pool domain target.
@@ -485,28 +503,13 @@
 creates a custom resource internally, but the new method doesn't need a custom resource.
 
 If the flag is set to false then a custom resource will be created when using `UserPoolDomainTarget`.
-=======
-* `@aws-cdk/aws-dynamodb:resourcePolicyPerReplica`
-
-If this flag is not set, the default behavior for \`TableV2\` is to use a different \`resourcePolicy\` for each replica. 
-
-If this flag is set to false, the behavior is that each replica shares the same \`resourcePolicy\` as the source table.
-This will prevent you from creating a new table which has an additional replica and a resource policy.
-
-This is a feature flag as the old behavior was technically incorrect but users may have come to depend on it.
->>>>>>> 5c6cc5e0
-
-_cdk.json_
-
-```json
-{
-  "context": {
-<<<<<<< HEAD
+
+_cdk.json_
+
+```json
+{
+  "context": {
     "@aws-cdk/aws-route53-targets:useNewMethodForUserPoolDomainDnsName": true
   }
-=======
-    "@aws-cdk/aws-dynamodb:resourcePolicyPerReplica": false,
-  },
->>>>>>> 5c6cc5e0
 }
 ```