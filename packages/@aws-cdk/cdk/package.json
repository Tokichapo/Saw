{
  "name": "@aws-cdk/cdk",
  "version": "0.13.0",
  "description": "AWS Cloud Development Kit Core Library",
  "main": "lib/index.js",
  "types": "lib/index.d.ts",
  "jsii": {
    "outdir": "dist",
    "targets": {
      "java": {
        "package": "software.amazon.awscdk",
        "maven": {
          "groupId": "software.amazon.awscdk",
          "artifactId": "cdk"
        }
      },
      "dotnet": {
        "namespace": "Amazon.CDK",
        "packageId": "Amazon.CDK",
        "signAssembly": true,
        "assemblyOriginatorKeyFile": "../../key.snk"
      },
      "sphinx": {}
    }
  },
  "repository": {
    "type": "git",
    "url": "https://github.com/awslabs/aws-cdk.git"
  },
  "scripts": {
    "build": "cdk-build",
    "watch": "cdk-watch",
    "lint": "cdk-lint",
    "test": "cdk-test",
    "pkglint": "pkglint -f",
    "package": "cdk-package"
  },
  "nyc": {
    "lines": 55,
    "branches": 35
  },
  "keywords": [
    "aws",
    "cdk",
    "jsii",
    "cdk-core"
  ],
  "author": {
    "name": "Amazon Web Services",
    "url": "https://aws.amazon.com",
    "organization": true
  },
  "license": "Apache-2.0",
  "devDependencies": {
    "@types/js-base64": "^2.3.1",
<<<<<<< HEAD
    "@types/lodash": "^4.14.117",
    "cdk-build-tools": "^0.12.0",
    "cfn2ts": "^0.12.0",
    "fast-check": "^1.7.0",
    "lodash": "^4.17.11",
    "pkglint": "^0.12.0"
=======
    "cdk-build-tools": "^0.13.0",
    "cfn2ts": "^0.13.0",
    "pkglint": "^0.13.0"
>>>>>>> 770f9aab
  },
  "dependencies": {
    "@aws-cdk/cx-api": "^0.13.0",
    "js-base64": "^2.4.5",
    "json-diff": "^0.3.1"
  },
  "bundledDependencies": [
    "json-diff",
    "js-base64"
  ],
  "homepage": "https://github.com/awslabs/aws-cdk"
}<|MERGE_RESOLUTION|>--- conflicted
+++ resolved
@@ -53,18 +53,12 @@
   "license": "Apache-2.0",
   "devDependencies": {
     "@types/js-base64": "^2.3.1",
-<<<<<<< HEAD
     "@types/lodash": "^4.14.117",
-    "cdk-build-tools": "^0.12.0",
-    "cfn2ts": "^0.12.0",
+    "cdk-build-tools": "^0.13.0",
+    "cfn2ts": "^0.13.0",
     "fast-check": "^1.7.0",
     "lodash": "^4.17.11",
-    "pkglint": "^0.12.0"
-=======
-    "cdk-build-tools": "^0.13.0",
-    "cfn2ts": "^0.13.0",
     "pkglint": "^0.13.0"
->>>>>>> 770f9aab
   },
   "dependencies": {
     "@aws-cdk/cx-api": "^0.13.0",
