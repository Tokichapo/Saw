{
  "name": "@aws-cdk/aws-eks",
  "version": "0.0.0",
  "private": true,
  "description": "The CDK Construct Library for AWS::EKS",
  "main": "lib/index.js",
  "types": "lib/index.d.ts",
  "jsii": {
    "outdir": "dist",
    "targets": {
      "java": {
        "package": "software.amazon.awscdk.services.eks",
        "maven": {
          "groupId": "software.amazon.awscdk",
          "artifactId": "eks"
        }
      },
      "dotnet": {
        "namespace": "Amazon.CDK.AWS.EKS",
        "packageId": "Amazon.CDK.AWS.EKS",
        "iconUrl": "https://raw.githubusercontent.com/aws/aws-cdk/master/logo/default-256-dark.png"
      },
      "python": {
        "distName": "aws-cdk.aws-eks",
        "module": "aws_cdk.aws_eks",
        "classifiers": [
          "Framework :: AWS CDK",
          "Framework :: AWS CDK :: 1"
        ]
      }
    },
    "projectReferences": true
  },
  "repository": {
    "type": "git",
    "url": "https://github.com/aws/aws-cdk.git",
    "directory": "packages/@aws-cdk/aws-eks"
  },
  "scripts": {
    "build": "cdk-build",
    "watch": "cdk-watch",
    "lint": "cdk-lint",
    "test": "cdk-test",
    "integ": "cdk-integ",
    "pkglint": "pkglint -f",
    "package": "cdk-package",
    "awslint": "cdk-awslint",
    "cfn2ts": "cfn2ts",
    "build+test+package": "yarn build+test && yarn package",
    "build+test": "yarn build && yarn test",
    "compat": "cdk-compat",
    "gen": "cfn2ts",
    "rosetta:extract": "yarn --silent jsii-rosetta extract",
    "build+extract": "yarn build && yarn rosetta:extract",
    "build+test+extract": "yarn build+test && yarn rosetta:extract"
  },
  "cdk-build": {
    "cloudformation": "AWS::EKS",
    "env": {
      "AWSLINT_BASE_CONSTRUCT": true
    }
  },
  "keywords": [
    "aws",
    "cdk",
    "constructs",
    "eks"
  ],
  "author": {
    "name": "Amazon Web Services",
    "url": "https://aws.amazon.com",
    "organization": true
  },
  "license": "Apache-2.0",
  "devDependencies": {
    "@aws-cdk/assert-internal": "0.0.0",
    "@aws-cdk/cdk-build-tools": "0.0.0",
    "@aws-cdk/cdk-integ-tools": "0.0.0",
    "@aws-cdk/cfn2ts": "0.0.0",
    "@aws-cdk/pkglint": "0.0.0",
    "@types/aws-lambda": "^8.10.83",
    "@types/jest": "^26.0.24",
    "@types/sinon": "^9.0.11",
    "@types/yaml": "1.9.6",
    "aws-sdk": "^2.848.0",
    "cdk8s": "^0.33.0",
    "cdk8s-plus": "^0.33.0",
    "jest": "^26.6.3",
    "sinon": "^9.2.4"
  },
  "dependencies": {
    "@aws-cdk/aws-autoscaling": "0.0.0",
    "@aws-cdk/aws-ec2": "0.0.0",
    "@aws-cdk/aws-iam": "0.0.0",
    "@aws-cdk/aws-kms": "0.0.0",
    "@aws-cdk/aws-lambda": "0.0.0",
    "@aws-cdk/aws-lambda-nodejs": "0.0.0",
    "@aws-cdk/aws-ssm": "0.0.0",
    "@aws-cdk/core": "0.0.0",
    "@aws-cdk/custom-resources": "0.0.0",
    "@aws-cdk/lambda-layer-awscli": "0.0.0",
    "@aws-cdk/lambda-layer-kubectl": "0.0.0",
<<<<<<< HEAD
    "@aws-cdk/lambda-layer-node-proxy-agent": "0.0.0",
    "constructs": "^3.3.69",
=======
    "constructs": "^10.0.0",
>>>>>>> d45bb521
    "yaml": "1.10.2"
  },
  "bundledDependencies": [
    "yaml"
  ],
  "homepage": "https://github.com/aws/aws-cdk",
  "peerDependencies": {
    "@aws-cdk/aws-autoscaling": "0.0.0",
    "@aws-cdk/aws-ec2": "0.0.0",
    "@aws-cdk/aws-iam": "0.0.0",
    "@aws-cdk/aws-kms": "0.0.0",
    "@aws-cdk/aws-lambda": "0.0.0",
    "@aws-cdk/aws-lambda-nodejs": "0.0.0",
    "@aws-cdk/aws-ssm": "0.0.0",
    "@aws-cdk/core": "0.0.0",
    "@aws-cdk/custom-resources": "0.0.0",
<<<<<<< HEAD
=======
    "constructs": "^10.0.0",
>>>>>>> d45bb521
    "@aws-cdk/lambda-layer-awscli": "0.0.0",
    "@aws-cdk/lambda-layer-kubectl": "0.0.0",
    "@aws-cdk/lambda-layer-node-proxy-agent": "0.0.0",
    "constructs": "^3.3.69"
  },
  "engines": {
    "node": ">= 10.13.0 <13 || >=13.7.0"
  },
  "awslint": {
    "exclude": [
      "props-no-arn-refs:@aws-cdk/aws-eks.ClusterProps.outputMastersRoleArn",
      "props-physical-name:@aws-cdk/aws-eks.OpenIdConnectProviderProps"
    ]
  },
  "stability": "stable",
  "maturity": "stable",
  "awscdkio": {
    "announce": false
  },
  "publishConfig": {
    "tag": "latest"
  }
}<|MERGE_RESOLUTION|>--- conflicted
+++ resolved
@@ -100,12 +100,8 @@
     "@aws-cdk/custom-resources": "0.0.0",
     "@aws-cdk/lambda-layer-awscli": "0.0.0",
     "@aws-cdk/lambda-layer-kubectl": "0.0.0",
-<<<<<<< HEAD
     "@aws-cdk/lambda-layer-node-proxy-agent": "0.0.0",
-    "constructs": "^3.3.69",
-=======
     "constructs": "^10.0.0",
->>>>>>> d45bb521
     "yaml": "1.10.2"
   },
   "bundledDependencies": [
@@ -122,14 +118,10 @@
     "@aws-cdk/aws-ssm": "0.0.0",
     "@aws-cdk/core": "0.0.0",
     "@aws-cdk/custom-resources": "0.0.0",
-<<<<<<< HEAD
-=======
-    "constructs": "^10.0.0",
->>>>>>> d45bb521
     "@aws-cdk/lambda-layer-awscli": "0.0.0",
     "@aws-cdk/lambda-layer-kubectl": "0.0.0",
     "@aws-cdk/lambda-layer-node-proxy-agent": "0.0.0",
-    "constructs": "^3.3.69"
+    "constructs": "^10.0.0"
   },
   "engines": {
     "node": ">= 10.13.0 <13 || >=13.7.0"
