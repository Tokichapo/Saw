import { readFileSync } from 'fs';
import { IUserPool } from '@aws-cdk/aws-cognito';
import { ITable } from '@aws-cdk/aws-dynamodb';
import { Grant, IGrantable, ManagedPolicy, Role, ServicePrincipal } from '@aws-cdk/aws-iam';
import { IFunction } from '@aws-cdk/aws-lambda';
import { Construct, Duration, IResolvable, Stack } from '@aws-cdk/core';
import { CfnApiKey, CfnGraphQLApi, CfnGraphQLSchema } from './appsync.generated';
import { DynamoDbDataSource, HttpDataSource, LambdaDataSource, NoneDataSource } from './data-source';
import { ObjectType, ObjectTypeProps, InterfaceType } from './schema-types';

/**
 * enum with all possible values for AppSync authorization type
 */
export enum AuthorizationType {
  /**
   * API Key authorization type
   */
  API_KEY = 'API_KEY',
  /**
   * AWS IAM authorization type. Can be used with Cognito Identity Pool federated credentials
   */
  IAM = 'AWS_IAM',
  /**
   * Cognito User Pool authorization type
   */
  USER_POOL = 'AMAZON_COGNITO_USER_POOLS',
  /**
   * OpenID Connect authorization type
   */
  OIDC = 'OPENID_CONNECT',
}

/**
 * Interface to specify default or additional authorization(s)
 */
export interface AuthorizationMode {
  /**
   * One of possible four values AppSync supports
   *
   * @see https://docs.aws.amazon.com/appsync/latest/devguide/security.html
   *
   * @default - `AuthorizationType.API_KEY`
   */
  readonly authorizationType: AuthorizationType;
  /**
   * If authorizationType is `AuthorizationType.USER_POOL`, this option is required.
   * @default - none
   */
  readonly userPoolConfig?: UserPoolConfig;
  /**
   * If authorizationType is `AuthorizationType.API_KEY`, this option can be configured.
   * @default - name: 'DefaultAPIKey' | description: 'Default API Key created by CDK'
   */
  readonly apiKeyConfig?: ApiKeyConfig;
  /**
   * If authorizationType is `AuthorizationType.OIDC`, this option is required.
   * @default - none
   */
  readonly openIdConnectConfig?: OpenIdConnectConfig;
}

/**
 * enum with all possible values for Cognito user-pool default actions
 */
export enum UserPoolDefaultAction {
  /**
   * ALLOW access to API
   */
  ALLOW = 'ALLOW',
  /**
   * DENY access to API
   */
  DENY = 'DENY',
}

/**
 * Configuration for Cognito user-pools in AppSync
 */
export interface UserPoolConfig {
  /**
   * The Cognito user pool to use as identity source
   */
  readonly userPool: IUserPool;
  /**
   * the optional app id regex
   *
   * @default -  None
   */
  readonly appIdClientRegex?: string;
  /**
   * Default auth action
   *
   * @default ALLOW
   */
  readonly defaultAction?: UserPoolDefaultAction;
}

/**
 * Configuration for API Key authorization in AppSync
 */
export interface ApiKeyConfig {
  /**
   * Unique name of the API Key
   * @default - 'DefaultAPIKey'
   */
  readonly name?: string;
  /**
   * Description of API key
   * @default - 'Default API Key created by CDK'
   */
  readonly description?: string;

  /**
   * The time from creation time after which the API key expires, using RFC3339 representation.
   * It must be a minimum of 1 day and a maximum of 365 days from date of creation.
   * Rounded down to the nearest hour.
   * @default - 7 days from creation time
   */
  readonly expires?: string;
}

/**
 * Configuration for OpenID Connect authorization in AppSync
 */
export interface OpenIdConnectConfig {
  /**
   * The number of milliseconds an OIDC token is valid after being authenticated by OIDC provider.
   * `auth_time` claim in OIDC token is required for this validation to work.
   * @default - no validation
   */
  readonly tokenExpiryFromAuth?: number;
  /**
   * The number of milliseconds an OIDC token is valid after being issued to a user.
   * This validation uses `iat` claim of OIDC token.
   * @default - no validation
   */
  readonly tokenExpiryFromIssue?: number;
  /**
   * The client identifier of the Relying party at the OpenID identity provider.
   * A regular expression can be specified so AppSync can validate against multiple client identifiers at a time.
   * @example - 'ABCD|CDEF' where ABCD and CDEF are two different clientId
   * @default - * (All)
   */
  readonly clientId?: string;
  /**
   * The issuer for the OIDC configuration. The issuer returned by discovery must exactly match the value of `iss` in the OIDC token.
   */
  readonly oidcProvider: string;
}

/**
 * Configuration of the API authorization modes.
 */
export interface AuthorizationConfig {
  /**
   * Optional authorization configuration
   *
   * @default - API Key authorization
   */
  readonly defaultAuthorization?: AuthorizationMode;

  /**
   * Additional authorization modes
   *
   * @default - No other modes
   */
  readonly additionalAuthorizationModes?: AuthorizationMode[];
}

/**
 * log-level for fields in AppSync
 */
export enum FieldLogLevel {
  /**
   * No logging
   */
  NONE = 'NONE',
  /**
   * Error logging
   */
  ERROR = 'ERROR',
  /**
   * All logging
   */
  ALL = 'ALL',
}

/**
 * Logging configuration for AppSync
 */
export interface LogConfig {
  /**
   * exclude verbose content
   *
   * @default false
   */
  readonly excludeVerboseContent?: boolean | IResolvable;
  /**
   * log level for fields
   *
   * @default - Use AppSync default
   */
  readonly fieldLogLevel?: FieldLogLevel;
}

/**
 * Enum containing the different modes of schema definition
 */
export enum SchemaDefinition {
  /**
   * Define schema through functions like addType, addQuery, etc.
   */
  CODE = 'CODE',

  /**
   * Define schema in a file, i.e. schema.graphql
   */
  FILE = 'FILE',
}

/**
 * Properties for an AppSync GraphQL API
 */
export interface GraphQLApiProps {

  /**
   * the name of the GraphQL API
   */
  readonly name: string;

  /**
   * Optional authorization configuration
   *
   * @default - API Key authorization
   */
  readonly authorizationConfig?: AuthorizationConfig;

  /**
   * Logging configuration for this api
   *
   * @default - None
   */
  readonly logConfig?: LogConfig;

  /**
   * GraphQL schema definition. Specify how you want to define your schema.
   *
   * SchemaDefinition.CODE allows schema definition through CDK
   * SchemaDefinition.FILE allows schema definition through schema.graphql file
   *
   * @experimental
   */
  readonly schemaDefinition: SchemaDefinition;
  /**
   * File containing the GraphQL schema definition. You have to specify a definition or a file containing one.
   *
   * @default - Use schemaDefinition
   */
  readonly schemaDefinitionFile?: string;
  /**
   * A flag indicating whether or not X-Ray tracing is enabled for the GraphQL API.
   *
   * @default - false
   */
  readonly xrayEnabled?: boolean;

}

/**
 * A class used to generate resource arns for AppSync
 */
export class IamResource {
  /**
   * Generate the resource names given custom arns
   *
   * @param arns The custom arns that need to be permissioned
   *
   * Example: custom('/types/Query/fields/getExample')
   */
  public static custom(...arns: string[]): IamResource {
    if (arns.length === 0) {
      throw new Error('At least 1 custom ARN must be provided.');
    }
    return new IamResource(arns);
  }

  /**
   * Generate the resource names given a type and fields
   *
   * @param type The type that needs to be allowed
   * @param fields The fields that need to be allowed, if empty grant permissions to ALL fields
   *
   * Example: ofType('Query', 'GetExample')
   */
  public static ofType(type: string, ...fields: string[]): IamResource {
    const arns = fields.length ? fields.map((field) => `types/${type}/fields/${field}`) : [ `types/${type}/*` ];
    return new IamResource(arns);
  }

  /**
   * Generate the resource names that accepts all types: `*`
   */
  public static all(): IamResource {
    return new IamResource(['*']);
  }

  private arns: string[];

  private constructor(arns: string[]){
    this.arns = arns;
  }

  /**
   * Return the Resource ARN
   *
   * @param api The GraphQL API to give permissions
   */
  public resourceArns(api: GraphQLApi): string[] {
    return this.arns.map((arn) => Stack.of(api).formatArn({
      service: 'appsync',
      resource: `apis/${api.apiId}`,
      sep: '/',
      resourceName: `${arn}`,
    }));
  }
}

/**
 * An AppSync GraphQL API
 */
export class GraphQLApi extends Construct {

  /**
   * the id of the GraphQL API
   */
  public readonly apiId: string;
  /**
   * the ARN of the API
   */
  public readonly arn: string;
  /**
   * the URL of the endpoint created by AppSync
   */
  public readonly graphQlUrl: string;
  /**
   * the name of the API
   */
  public readonly name: string;
  /**
   * underlying CFN schema resource
   */
  public readonly schema: CfnGraphQLSchema;
  /**
   * the configured API key, if present
   */
  public get apiKey(): string | undefined {
    return this._apiKey;
  }

  private schemaMode: SchemaDefinition;
  private api: CfnGraphQLApi;
  private _apiKey?: string;

  constructor(scope: Construct, id: string, props: GraphQLApiProps) {
    super(scope, id);

    this.validateAuthorizationProps(props);
    const defaultAuthorizationType =
      props.authorizationConfig?.defaultAuthorization?.authorizationType ||
      AuthorizationType.API_KEY;

    let apiLogsRole;
    if (props.logConfig) {
      apiLogsRole = new Role(this, 'ApiLogsRole', {
        assumedBy: new ServicePrincipal('appsync'),
      });
      apiLogsRole.addManagedPolicy(
        ManagedPolicy.fromAwsManagedPolicyName(
          'service-role/AWSAppSyncPushToCloudWatchLogs',
        ),
      );
    }

    this.api = new CfnGraphQLApi(this, 'Resource', {
      name: props.name,
      authenticationType: defaultAuthorizationType,
      ...(props.logConfig && {
        logConfig: {
          cloudWatchLogsRoleArn: apiLogsRole ? apiLogsRole.roleArn : undefined,
          excludeVerboseContent: props.logConfig.excludeVerboseContent,
          fieldLogLevel: props.logConfig.fieldLogLevel
            ? props.logConfig.fieldLogLevel.toString()
            : undefined,
        },
      }),
      openIdConnectConfig:
        props.authorizationConfig?.defaultAuthorization?.authorizationType ===
        AuthorizationType.OIDC
          ? this.formatOpenIdConnectConfig(
            props.authorizationConfig.defaultAuthorization
              .openIdConnectConfig!,
          )
          : undefined,
      userPoolConfig:
        props.authorizationConfig?.defaultAuthorization?.authorizationType ===
        AuthorizationType.USER_POOL
          ? this.formatUserPoolConfig(
            props.authorizationConfig.defaultAuthorization.userPoolConfig!,
          )
          : undefined,
      additionalAuthenticationProviders: this.formatAdditionalAuthenticationProviders(props),
      xrayEnabled: props.xrayEnabled,
    });

    this.apiId = this.api.attrApiId;
    this.arn = this.api.attrArn;
    this.graphQlUrl = this.api.attrGraphQlUrl;
    this.name = this.api.name;
    this.schemaMode = props.schemaDefinition;

    if (
      defaultAuthorizationType === AuthorizationType.API_KEY ||
      props.authorizationConfig?.additionalAuthorizationModes?.some(
        (authMode) => authMode.authorizationType === AuthorizationType.API_KEY
      )
    ) {
      const apiKeyConfig: ApiKeyConfig = props.authorizationConfig
        ?.defaultAuthorization?.apiKeyConfig || {
          name: 'DefaultAPIKey',
          description: 'Default API Key created by CDK',
        };
      this._apiKey = this.createAPIKey(apiKeyConfig);
    }

    this.schema = this.defineSchema(props.schemaDefinitionFile);
  }

  /**
   * add a new dummy data source to this API
   * @param name The name of the data source
   * @param description The description of the data source
   */
  public addNoneDataSource(name: string, description: string): NoneDataSource {
    return new NoneDataSource(this, `${name}DS`, {
      api: this,
      description,
      name,
    });
  }

  /**
   * add a new DynamoDB data source to this API
   * @param name The name of the data source
   * @param description The description of the data source
   * @param table The DynamoDB table backing this data source [disable-awslint:ref-via-interface]
   */
  public addDynamoDbDataSource(
    name: string,
    description: string,
    table: ITable,
  ): DynamoDbDataSource {
    return new DynamoDbDataSource(this, `${name}DS`, {
      api: this,
      description,
      name,
      table,
    });
  }

  /**
   * add a new http data source to this API
   * @param name The name of the data source
   * @param description The description of the data source
   * @param endpoint The http endpoint
   */
  public addHttpDataSource(name: string, description: string, endpoint: string): HttpDataSource {
    return new HttpDataSource(this, `${name}DS`, {
      api: this,
      description,
      endpoint,
      name,
    });
  }

  /**
   * add a new Lambda data source to this API
   * @param name The name of the data source
   * @param description The description of the data source
   * @param lambdaFunction The Lambda function to call to interact with this data source
   */
  public addLambdaDataSource(
    name: string,
    description: string,
    lambdaFunction: IFunction,
  ): LambdaDataSource {
    return new LambdaDataSource(this, `${name}DS`, {
      api: this,
      description,
      name,
      lambdaFunction,
    });
  }

  /**
   * Adds an IAM policy statement associated with this GraphQLApi to an IAM
   * principal's policy.
   *
   * @param grantee The principal
   * @param resources The set of resources to allow (i.e. ...:[region]:[accountId]:apis/GraphQLId/...)
   * @param actions The actions that should be granted to the principal (i.e. appsync:graphql )
   */
  public grant(grantee: IGrantable, resources: IamResource, ...actions: string[]): Grant {
    return Grant.addToPrincipal({
      grantee,
      actions,
      resourceArns: resources.resourceArns(this),
      scope: this,
    });
  }

  /**
   * Adds an IAM policy statement for Mutation access to this GraphQLApi to an IAM
   * principal's policy.
   *
   * @param grantee The principal
   * @param fields The fields to grant access to that are Mutations (leave blank for all)
   */
  public grantMutation(grantee: IGrantable, ...fields: string[]): Grant {
    return this.grant(grantee, IamResource.ofType('Mutation', ...fields), 'appsync:GraphQL');
  }

  /**
   * Adds an IAM policy statement for Query access to this GraphQLApi to an IAM
   * principal's policy.
   *
   * @param grantee The principal
   * @param fields The fields to grant access to that are Queries (leave blank for all)
   */
  public grantQuery(grantee: IGrantable, ...fields: string[]): Grant {
    return this.grant(grantee, IamResource.ofType('Query', ...fields), 'appsync:GraphQL');
  }

  /**
   * Adds an IAM policy statement for Subscription access to this GraphQLApi to an IAM
   * principal's policy.
   *
   * @param grantee The principal
   * @param fields The fields to grant access to that are Subscriptions (leave blank for all)
   */
  public grantSubscription(grantee: IGrantable, ...fields: string[]): Grant {
    return this.grant(grantee, IamResource.ofType('Subscription', ...fields), 'appsync:GraphQL');
  }

  private validateAuthorizationProps(props: GraphQLApiProps) {
    const defaultAuthorizationType =
      props.authorizationConfig?.defaultAuthorization?.authorizationType ||
      AuthorizationType.API_KEY;

    if (
      defaultAuthorizationType === AuthorizationType.OIDC &&
      !props.authorizationConfig?.defaultAuthorization?.openIdConnectConfig
    ) {
      throw new Error('Missing default OIDC Configuration');
    }

    if (
      defaultAuthorizationType === AuthorizationType.USER_POOL &&
      !props.authorizationConfig?.defaultAuthorization?.userPoolConfig
    ) {
      throw new Error('Missing default User Pool Configuration');
    }

    if (props.authorizationConfig?.additionalAuthorizationModes) {
      props.authorizationConfig.additionalAuthorizationModes.forEach(
        (authorizationMode) => {
          if (
            authorizationMode.authorizationType === AuthorizationType.API_KEY &&
            defaultAuthorizationType === AuthorizationType.API_KEY
          ) {
            throw new Error(
              "You can't duplicate API_KEY in additional authorization config. See https://docs.aws.amazon.com/appsync/latest/devguide/security.html",
            );
          }

          if (
            authorizationMode.authorizationType === AuthorizationType.IAM &&
            defaultAuthorizationType === AuthorizationType.IAM
          ) {
            throw new Error(
              "You can't duplicate IAM in additional authorization config. See https://docs.aws.amazon.com/appsync/latest/devguide/security.html",
            );
          }

          if (
            authorizationMode.authorizationType === AuthorizationType.OIDC &&
            !authorizationMode.openIdConnectConfig
          ) {
            throw new Error(
              'Missing OIDC Configuration inside an additional authorization mode',
            );
          }

          if (
            authorizationMode.authorizationType ===
              AuthorizationType.USER_POOL &&
            !authorizationMode.userPoolConfig
          ) {
            throw new Error(
              'Missing User Pool Configuration inside an additional authorization mode',
            );
          }
        },
      );
    }
  }

  private formatOpenIdConnectConfig(
    config: OpenIdConnectConfig,
  ): CfnGraphQLApi.OpenIDConnectConfigProperty {
    return {
      authTtl: config.tokenExpiryFromAuth,
      clientId: config.clientId,
      iatTtl: config.tokenExpiryFromIssue,
      issuer: config.oidcProvider,
    };
  }

  private formatUserPoolConfig(
    config: UserPoolConfig,
  ): CfnGraphQLApi.UserPoolConfigProperty {
    return {
      userPoolId: config.userPool.userPoolId,
      awsRegion: config.userPool.stack.region,
      appIdClientRegex: config.appIdClientRegex,
      defaultAction: config.defaultAction || 'ALLOW',
    };
  }

  private createAPIKey(config: ApiKeyConfig) {
    let expires: number | undefined;
    if (config.expires) {
      expires = new Date(config.expires).valueOf();
      const days = (d: number) =>
        Date.now() + Duration.days(d).toMilliseconds();
      if (expires < days(1) || expires > days(365)) {
        throw Error('API key expiration must be between 1 and 365 days.');
      }
      expires = Math.round(expires / 1000);
    }
    const key = new CfnApiKey(this, `${config.name || 'DefaultAPIKey'}ApiKey`, {
      expires,
      description: config.description || 'Default API Key created by CDK',
      apiId: this.apiId,
    });
    return key.attrApiKey;
  }

  private formatAdditionalAuthorizationModes(
    authModes: AuthorizationMode[],
  ): CfnGraphQLApi.AdditionalAuthenticationProviderProperty[] {
    return authModes.reduce<
    CfnGraphQLApi.AdditionalAuthenticationProviderProperty[]
    >(
      (acc, authMode) => [
        ...acc,
        {
          authenticationType: authMode.authorizationType,
          userPoolConfig:
            authMode.authorizationType === AuthorizationType.USER_POOL
              ? this.formatUserPoolConfig(authMode.userPoolConfig!)
              : undefined,
          openIdConnectConfig:
            authMode.authorizationType === AuthorizationType.OIDC
              ? this.formatOpenIdConnectConfig(authMode.openIdConnectConfig!)
              : undefined,
        },
      ],
      [],
    );
  }

  private formatAdditionalAuthenticationProviders(props: GraphQLApiProps): CfnGraphQLApi.AdditionalAuthenticationProviderProperty[] | undefined {
    const authModes = props.authorizationConfig?.additionalAuthorizationModes;
    return authModes ? this.formatAdditionalAuthorizationModes(authModes) : undefined;
  }

  /**
   * Define schema based on props configuration
   * @param file the file name/s3 location of Schema
   */
  private defineSchema(file?: string): CfnGraphQLSchema {
    let definition;

    if ( this.schemaMode === SchemaDefinition.FILE && !file) {
      throw new Error('schemaDefinitionFile must be configured if using FILE definition mode.');
    } else if ( this.schemaMode === SchemaDefinition.FILE && file ) {
      definition = readFileSync(file).toString('UTF-8');
    } else if ( this.schemaMode === SchemaDefinition.CODE && !file ) {
      definition = '';
    } else if ( this.schemaMode === SchemaDefinition.CODE && file) {
      throw new Error('definition mode CODE is incompatible with file definition. Change mode to FILE/S3 or unconfigure schemaDefinitionFile');
    }

    return new CfnGraphQLSchema(this, 'Schema', {
      apiId: this.apiId,
      definition,
    });
  }

  /**
   * Escape hatch to append to Schema as desired. Will always result
   * in a newline.
   *
   * @param addition the addition to add to schema
   * @param delimiter the delimiter between schema and addition
   * @default - ''
   *
   * @experimental
   */
<<<<<<< HEAD
  public appendToSchema(addition: string | ObjectType | InterfaceType, delimiter?: string): void {
=======
  public appendToSchema(addition: string, delimiter?: string): void {
>>>>>>> 315ffbf4
    if ( this.schemaMode != SchemaDefinition.CODE ) {
      throw new Error('API cannot append to schema because schema definition mode is not configured as CODE.');
    }
    const sep = delimiter ?? '';
    this.schema.definition = `${this.schema.definition}${sep}${addition}\n`;
  }

  /**
   * Add an object type to the schema
   *
   * @param name the name of the object type
   * @param props the definition
   *
   * @experimental
   */
  public addType(name: string, props: ObjectTypeProps): ObjectType {
    if ( this.schemaMode != SchemaDefinition.CODE ) {
      throw new Error('API cannot add type because schema definition mode is not configured as CODE.');
    };
    const type = new ObjectType(name, {
      definition: props.definition,
      directives: props.directives,
    });
    this.appendToSchema(type.toString());
    return type;
  }
}<|MERGE_RESOLUTION|>--- conflicted
+++ resolved
@@ -6,7 +6,7 @@
 import { Construct, Duration, IResolvable, Stack } from '@aws-cdk/core';
 import { CfnApiKey, CfnGraphQLApi, CfnGraphQLSchema } from './appsync.generated';
 import { DynamoDbDataSource, HttpDataSource, LambdaDataSource, NoneDataSource } from './data-source';
-import { ObjectType, ObjectTypeProps, InterfaceType } from './schema-types';
+import { ObjectType, ObjectTypeProps } from './schema-types';
 
 /**
  * enum with all possible values for AppSync authorization type
@@ -717,11 +717,7 @@
    *
    * @experimental
    */
-<<<<<<< HEAD
-  public appendToSchema(addition: string | ObjectType | InterfaceType, delimiter?: string): void {
-=======
   public appendToSchema(addition: string, delimiter?: string): void {
->>>>>>> 315ffbf4
     if ( this.schemaMode != SchemaDefinition.CODE ) {
       throw new Error('API cannot append to schema because schema definition mode is not configured as CODE.');
     }
