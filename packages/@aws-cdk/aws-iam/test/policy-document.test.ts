import '@aws-cdk/assert/jest';
import { Lazy, Stack, Token } from '@aws-cdk/core';
import {
  Anyone, AnyPrincipal, ArnPrincipal, CanonicalUserPrincipal, CompositePrincipal, Effect, FederatedPrincipal,
  IPrincipal, PolicyDocument, PolicyStatement, PrincipalPolicyFragment, ServicePrincipal
} from '../lib';

describe('IAM polocy document', () => {
  test('the Permission class is a programming model for iam', () => {
    const stack = new Stack();

    const p = new PolicyStatement();
    p.addActions('sqs:SendMessage');
    p.addActions('dynamodb:CreateTable', 'dynamodb:DeleteTable');
    p.addResources('myQueue');
    p.addResources('yourQueue');

    p.addAllResources();
    p.addAwsAccountPrincipal(`my${Token.asString({ account: 'account' })}name`);
    p.addAccountCondition('12221121221');

    expect(stack.resolve(p.toStatementJson())).toEqual({ Action:
      [ 'sqs:SendMessage',
        'dynamodb:CreateTable',
        'dynamodb:DeleteTable' ],
       Resource: [ 'myQueue', 'yourQueue', '*' ],
       Effect: 'Allow',
       Principal:
      { AWS:
         { 'Fn::Join':
          [ '',
          [ 'arn:',
            { Ref: 'AWS::Partition' },
            ':iam::my',
            { account: 'account' },
            'name:root' ] ] } },
       Condition: { StringEquals: { 'sts:ExternalId': '12221121221' } } });
  });

  test('the PolicyDocument class is a dom for iam policy documents', () => {
    const stack = new Stack();
    const doc = new PolicyDocument();
    const p1 = new PolicyStatement();
    p1.addActions('sqs:SendMessage');
    p1.addNotResources('arn:aws:sqs:us-east-1:123456789012:forbidden_queue');

    const p2 = new PolicyStatement();
    p2.effect = Effect.DENY;
    p2.addActions('cloudformation:CreateStack');

    const p3 = new PolicyStatement();
    p3.effect = Effect.ALLOW;
    p3.addNotActions('cloudformation:UpdateTerminationProtection');

    const p4 = new PolicyStatement();
    p4.effect = Effect.DENY;
    p4.addNotPrincipals(new CanonicalUserPrincipal('OnlyAuthorizedUser'));

    doc.addStatements(p1);
    doc.addStatements(p2);
    doc.addStatements(p3);
    doc.addStatements(p4);

    expect(stack.resolve(doc)).toEqual({
      Version: '2012-10-17',
      Statement:
        [{ Effect: 'Allow', Action: 'sqs:SendMessage', NotResource: 'arn:aws:sqs:us-east-1:123456789012:forbidden_queue' },
          { Effect: 'Deny', Action: 'cloudformation:CreateStack' },
          { Effect: 'Allow', NotAction: 'cloudformation:UpdateTerminationProtection' },
          { Effect: 'Deny', NotPrincipal: { CanonicalUser: 'OnlyAuthorizedUser' } } ] });
  });

  test('Cannot combine Actions and NotActions', () => {
    expect(() => {
      new PolicyStatement({
        actions: ['abc:def'],
        notActions: ['abc:def'],
      });
    }).toThrow(/Cannot add 'NotActions' to policy statement if 'Actions' have been added/);
  });

  test('Throws with invalid actions', () => {
    expect(() => {
      new PolicyStatement({
        actions: ['service:action', '*', 'service:acti*', 'in:val:id']
      });
    }).toThrow(/Action 'in:val:id' is invalid/);
  });

  test('Throws with invalid not actions', () => {
    expect(() => {
      new PolicyStatement({
        notActions: ['service:action', '*', 'service:acti*', 'in:val:id']
      });
    }).toThrow(/Action 'in:val:id' is invalid/);
  });

  test('Cannot combine Resources and NotResources', () => {
    expect(() => {
      new PolicyStatement({
        resources: ['abc'],
        notResources: ['def'],
      });
    }).toThrow(/Cannot add 'NotResources' to policy statement if 'Resources' have been added/);
  });

  test('Cannot add NotPrincipals when Principals exist', () => {
    const stmt = new PolicyStatement({
      principals: [new CanonicalUserPrincipal('abc')],
    });
    expect(() => {
      stmt.addNotPrincipals(new CanonicalUserPrincipal('def'));
    }).toThrow(/Cannot add 'NotPrincipals' to policy statement if 'Principals' have been added/);
  });

  test('Cannot add Principals when NotPrincipals exist', () => {
    const stmt = new PolicyStatement({
      notPrincipals: [new CanonicalUserPrincipal('abc')],
    });
    expect(() => {
      stmt.addPrincipals(new CanonicalUserPrincipal('def'));
    }).toThrow(/Cannot add 'Principals' to policy statement if 'NotPrincipals' have been added/);
  });

  test('Permission allows specifying multiple actions upon construction', () => {
    const stack = new Stack();
    const perm = new PolicyStatement();
    perm.addResources('MyResource');
    perm.addActions('Action1', 'Action2', 'Action3');

    expect(stack.resolve(perm.toStatementJson())).toEqual({
      Effect: 'Allow',
      Action: [ 'Action1', 'Action2', 'Action3' ],
      Resource: 'MyResource' });
  });

  test('PolicyDoc resolves to undefined if there are no permissions', () => {
    const stack = new Stack();
    const p = new PolicyDocument();
    expect(stack.resolve(p)).toBeUndefined();
  });

  test('canonicalUserPrincipal adds a principal to a policy with the passed canonical user id', () => {
    const stack = new Stack();
    const p = new PolicyStatement();
    const canoncialUser = "averysuperduperlongstringfor";
    p.addPrincipals(new CanonicalUserPrincipal(canoncialUser));
    expect(stack.resolve(p.toStatementJson())).toEqual({
      Effect: "Allow",
      Principal: {
        CanonicalUser: canoncialUser
      }
    });
  });

  test('addAccountRootPrincipal adds a principal with the current account root', () => {
    const stack = new Stack();

    const p = new PolicyStatement();
    p.addAccountRootPrincipal();
    expect(stack.resolve(p.toStatementJson())).toEqual({
      Effect: "Allow",
      Principal: {
        AWS: {
        "Fn::Join": [
          "",
          [
          "arn:",
          { Ref: "AWS::Partition" },
          ":iam::",
          { Ref: "AWS::AccountId" },
          ":root"
          ]
        ]
        }
      }
    });
  });

  test('addFederatedPrincipal adds a Federated principal with the passed value', () => {
    const stack = new Stack();
    const p = new PolicyStatement();
    p.addFederatedPrincipal("com.amazon.cognito", { StringEquals: { key: 'value' }});
    expect(stack.resolve(p.toStatementJson())).toEqual({
      Effect: "Allow",
      Principal: {
        Federated: "com.amazon.cognito"
      },
      Condition: {
        StringEquals: { key: 'value' }
      }
    });
  });

  test('addAwsAccountPrincipal can be used multiple times', () => {
    const stack = new Stack();

    const p = new PolicyStatement();
    p.addAwsAccountPrincipal('1234');
    p.addAwsAccountPrincipal('5678');
    expect(stack.resolve(p.toStatementJson())).toEqual({
      Effect: 'Allow',
      Principal: {
        AWS: [
          { 'Fn::Join': ['', ['arn:', { Ref: 'AWS::Partition' }, ':iam::1234:root']] },
          { 'Fn::Join': ['', ['arn:', { Ref: 'AWS::Partition' }, ':iam::5678:root']] }
        ]
      }
    });
  });

  describe('hasResource', () => {
    test('false if there are no resources', () => {
      expect(new PolicyStatement().hasResource).toEqual(false);
    });

    test('true if there is one resource', () => {
      expect(new PolicyStatement({ resources: ['one-resource'] }).hasResource).toEqual(true);
    });

    test('true for multiple resources', () => {
      const p = new PolicyStatement();
      p.addResources('r1');
      p.addResources('r2');
      expect(p.hasResource).toEqual(true);
    });
  });

  describe('hasPrincipal', () => {
    test('false if there is no principal', () => {
      expect(new PolicyStatement().hasPrincipal).toEqual(false);
    });

    test('true if there is a principal', () => {
      const p = new PolicyStatement();
      p.addArnPrincipal('bla');
      expect(p.hasPrincipal).toEqual(true);
    });

    test('true if there is a notPrincipal', () => {
      const p = new PolicyStatement();
      p.addNotPrincipals(new CanonicalUserPrincipal('test'));
      expect(p.hasPrincipal).toEqual(true);
    });
  });

  test('statementCount returns the number of statement in the policy document', () => {
    const p = new PolicyDocument();
    expect(p.statementCount).toEqual(0);
    p.addStatements(new PolicyStatement({ actions: ['service:action1'] }));
    expect(p.statementCount).toEqual(1);
    p.addStatements(new PolicyStatement({ actions: ['service:action2'] }));
    expect(p.statementCount).toEqual(2);
  });

  describe('{ AWS: "*" } principal', () => {
    test('is represented as `Anyone`', () => {
      const stack = new Stack();
      const p = new PolicyDocument();

      p.addStatements(new PolicyStatement({ principals: [new Anyone()] }));

      expect(stack.resolve(p)).toEqual({
        Statement: [
          { Effect: 'Allow', Principal: '*' }
        ],
        Version: '2012-10-17'
      });
    });

    test('is represented as `AnyPrincipal`', () => {
      const stack = new Stack();
      const p = new PolicyDocument();

      p.addStatements(new PolicyStatement({ principals: [new AnyPrincipal()] }));

      expect(stack.resolve(p)).toEqual({
        Statement: [
          { Effect: 'Allow', Principal: '*' }
        ],
        Version: '2012-10-17'
      });
    });

    test('is represented as `addAnyPrincipal`', () => {
      const stack = new Stack();
      const p = new PolicyDocument();

      const s = new PolicyStatement();
      s.addAnyPrincipal();
      p.addStatements(s);

      expect(stack.resolve(p)).toEqual({
        Statement: [
          { Effect: 'Allow', Principal: '*' }
        ],
        Version: '2012-10-17'
      });
    });
  });

  test('addResources() will not break a list-encoded Token', () => {
    const stack = new Stack();

    const statement = new PolicyStatement();
    statement.addActions(...Lazy.listValue({ produce: () => ['a', 'b', 'c'] }));
    statement.addResources(...Lazy.listValue({ produce: () => ['x', 'y', 'z'] }));

    expect(stack.resolve(statement.toStatementJson())).toEqual({
      Effect: 'Allow',
      Action: ['a', 'b', 'c'],
      Resource: ['x', 'y', 'z'],
    });
  });

  test('addCanonicalUserPrincipal can be used to add cannonical user principals', () => {
    const stack = new Stack();
    const p = new PolicyDocument();

    const s1 = new PolicyStatement();
    s1.addCanonicalUserPrincipal('cannonical-user-1');

    const s2 = new PolicyStatement();
    s2.addPrincipals(new CanonicalUserPrincipal('cannonical-user-2'));

    p.addStatements(s1);
    p.addStatements(s2);

    expect(stack.resolve(p)).toEqual({
      Statement: [
        { Effect: 'Allow', Principal: { CanonicalUser: 'cannonical-user-1' } },
        { Effect: 'Allow', Principal: { CanonicalUser: 'cannonical-user-2' } }
      ],
      Version: '2012-10-17'
    });
  });

  test('addPrincipal correctly merges array in', () => {
    const stack = new Stack();
    const arrayPrincipal: IPrincipal = {
      get grantPrincipal() { return this; },
      assumeRoleAction: 'sts:AssumeRole',
      policyFragment: new PrincipalPolicyFragment({ AWS: ['foo', 'bar'] }),
      addToPolicy() { return false; }
    };
    const s = new PolicyStatement();
    s.addAccountRootPrincipal();
    s.addPrincipals(arrayPrincipal);
    expect(stack.resolve(s.toStatementJson())).toEqual({
      Effect: 'Allow',
      Principal: {
        AWS: [
          { 'Fn::Join': ['', ['arn:', { Ref: 'AWS::Partition' }, ':iam::', { Ref: 'AWS::AccountId' }, ':root']] },
          'foo', 'bar'
        ]
      }
    });
  });

  // https://github.com/aws/aws-cdk/issues/1201
  test('policy statements with multiple principal types can be created using multiple addPrincipal calls', () => {
    const stack = new Stack();
    const s = new PolicyStatement();
    s.addArnPrincipal('349494949494');
    s.addServicePrincipal('test.service');
    s.addResources('resource');
    s.addActions('action');

    expect(stack.resolve(s.toStatementJson())).toEqual({
      Action: 'action',
      Effect: 'Allow',
      Principal: { AWS: '349494949494', Service: 'test.service' },
      Resource: 'resource'
    });
  });

  describe('Service principals', () => {
    test('regional service principals resolve appropriately', () => {
      const stack = new Stack(undefined, undefined, { env: { region: 'cn-north-1' } });
      const s = new PolicyStatement();
      s.addActions('test:Action');
      s.addServicePrincipal('codedeploy.amazonaws.com');

      expect(stack.resolve(s.toStatementJson())).toEqual({
        Effect: 'Allow',
        Action: 'test:Action',
        Principal: { Service: 'codedeploy.cn-north-1.amazonaws.com.cn' }
      });
    });

    test('regional service principals resolve appropriately (with user-set region)', () => {
      const stack = new Stack(undefined, undefined, { env: { region: 'cn-northeast-1' } });
      const s = new PolicyStatement();
      s.addActions('test:Action');
      s.addServicePrincipal('codedeploy.amazonaws.com', { region: 'cn-north-1' });

      expect(stack.resolve(s.toStatementJson())).toEqual({
        Effect: 'Allow',
        Action: 'test:Action',
        Principal: { Service: 'codedeploy.cn-north-1.amazonaws.com.cn' }
      });
    });

    test('obscure service principals resolve to the user-provided value', () => {
      const stack = new Stack(undefined, undefined, { env: { region: 'cn-north-1' } });
      const s = new PolicyStatement();
      s.addActions('test:Action');
      s.addServicePrincipal('test.service-principal.dev');

      expect(stack.resolve(s.toStatementJson())).toEqual({
        Effect: 'Allow',
        Action: 'test:Action',
        Principal: { Service: 'test.service-principal.dev' }
      });
    });
  });

  describe('CompositePrincipal can be used to represent a principal that has multiple types', () => {

    test('with a single principal', () => {
      const stack = new Stack();
      const p = new CompositePrincipal(new ArnPrincipal('i:am:an:arn'));
      const statement = new PolicyStatement();
      statement.addPrincipals(p);
      expect(stack.resolve(statement.toStatementJson())).toEqual({ Effect: 'Allow', Principal: { AWS: 'i:am:an:arn' } });
    });

    test('conditions are not allowed on individual principals of a composite', () => {
      const p = new CompositePrincipal(new ArnPrincipal('i:am'));
      expect(() => p.addPrincipals(new FederatedPrincipal('federated', { condition: 1 })))
        .toThrow(/Components of a CompositePrincipal must not have conditions/);
    });

    test('principals and conditions are a big nice merge', () => {
      const stack = new Stack();
      // add via ctor
      const p = new CompositePrincipal(
        new ArnPrincipal('i:am:an:arn'),
        new ServicePrincipal('amazon.com'));

      // add via `addPrincipals` (with condition)
      p.addPrincipals(
        new Anyone(),
        new ServicePrincipal('another.service')
      );

      const statement = new PolicyStatement();
      statement.addPrincipals(p);

      // add via policy statement
      statement.addArnPrincipal('aws-principal-3');
      statement.addCondition('cond2', { boom: 123 });

      expect(stack.resolve(statement.toStatementJson())).toEqual({
        Condition: {
          cond2: { boom: 123 }
        },
        Effect: 'Allow',
        Principal: {
          AWS: [ 'i:am:an:arn', '*', 'aws-principal-3' ],
          Service: [ 'amazon.com', 'another.service' ],
        }
      });
    });

    test('cannot mix types of assumeRoleAction in a single composite', () => {
      // GIVEN
      const p = new CompositePrincipal(new ArnPrincipal('arn')); // assumeRoleAction is "sts:AssumeRule"

      // THEN
      expect(() => p.addPrincipals(new FederatedPrincipal('fed', {}, 'sts:Boom')))
       .toThrow(/Cannot add multiple principals with different "assumeRoleAction". Expecting "sts:AssumeRole", got "sts:Boom"/);
    });
  });

  describe('duplicate statements', () => {

    test('without tokens', () => {
      // GIVEN
      const stack = new Stack();
      const p = new PolicyDocument();

      const statement = new PolicyStatement();
      statement.addResources('resource1', 'resource2');
      statement.addActions('action1', 'action2');
      statement.addServicePrincipal('service');
      statement.addConditions({
          a: {
            b: 'c'
          },
          d: {
            e: 'f'
          }
        });

      // WHEN
      p.addStatements(statement);
      p.addStatements(statement);
      p.addStatements(statement);

      // THEN
      expect(stack.resolve(p).Statement).toHaveLength(1);
    });

    test('with tokens', () => {
      // GIVEN
      const stack = new Stack();
      const p = new PolicyDocument();

      const statement1 = new PolicyStatement();
      statement1.addResources(Lazy.stringValue({ produce: () => 'resource' }));
      statement1.addActions(Lazy.stringValue({ produce: () => 'action' }));

      const statement2 = new PolicyStatement();
      statement2.addResources(Lazy.stringValue({ produce: () => 'resource' }));
      statement2.addActions(Lazy.stringValue({ produce: () => 'action' }));

      // WHEN
      p.addStatements(statement1);
      p.addStatements(statement2);

      // THEN
      expect(stack.resolve(p).Statement).toHaveLength(1);
    });
  });

  test('autoAssignSids enables auto-assignment of a unique SID for each statement', () => {
    // GIVEN
    const doc = new PolicyDocument({
      assignSids: true
    });

    // WHEN
    doc.addStatements(new PolicyStatement({ actions: ['service:action1'], resources: ['resource1']}));
    doc.addStatements(new PolicyStatement({ actions: ['service:action1'], resources: ['resource1']}));
    doc.addStatements(new PolicyStatement({ actions: ['service:action1'], resources: ['resource1']}));
    doc.addStatements(new PolicyStatement({ actions: ['service:action1'], resources: ['resource1']}));
    doc.addStatements(new PolicyStatement({ actions: ['service:action2'], resources: ['resource2']}));

    // THEN
    const stack = new Stack();
    expect(stack.resolve(doc)).toEqual({
      Version: '2012-10-17',
      Statement: [
        { Action: 'service:action1', Effect: 'Allow', Resource: 'resource1', Sid: '0' },
        { Action: 'service:action2', Effect: 'Allow', Resource: 'resource2', Sid: '1' }
      ],
    });
  });

  test('constructor args are equivalent to mutating in-place', () => {
    const stack = new Stack();

    const s = new PolicyStatement();
    s.addActions('service:action1', 'service:action2');
    s.addAllResources();
    s.addArnPrincipal('arn');
    s.addCondition('key', { equals: 'value' });

    const doc1 = new PolicyDocument();
    doc1.addStatements(s);

    const doc2 = new PolicyDocument();
    doc2.addStatements(new PolicyStatement({
      actions: ['service:action1', 'service:action2'],
      resources: ['*'],
      principals: [new ArnPrincipal('arn')],
      conditions: {
        key: { equals: 'value' }
      }
    }));

    expect(stack.resolve(doc1)).toEqual(stack.resolve(doc2));
  });

<<<<<<< HEAD
  describe('fromJson', () => {
    test("throws error when Statement isn't an array", () => {
      expect(() => {
        PolicyDocument.fromJson({
          Statement: 'asdf'
        });
      }).toThrow(/Statement must be an array/);
=======
  test('adding another condition with the same operator does not delete the original', () => {
    const stack = new Stack();

    const p = new PolicyStatement();

    p.addCondition('StringEquals', { 'kms:ViaService': 'service' });

    p.addAccountCondition('12221121221');

    expect(stack.resolve(p.toStatementJson())).toEqual({
      Effect: 'Allow',
      Condition: { StringEquals: { 'kms:ViaService': 'service', 'sts:ExternalId': '12221121221' } }
>>>>>>> 1dd7104f
    });
  });
});<|MERGE_RESOLUTION|>--- conflicted
+++ resolved
@@ -573,7 +573,6 @@
     expect(stack.resolve(doc1)).toEqual(stack.resolve(doc2));
   });
 
-<<<<<<< HEAD
   describe('fromJson', () => {
     test("throws error when Statement isn't an array", () => {
       expect(() => {
@@ -581,7 +580,9 @@
           Statement: 'asdf'
         });
       }).toThrow(/Statement must be an array/);
-=======
+  });
+
+      
   test('adding another condition with the same operator does not delete the original', () => {
     const stack = new Stack();
 
@@ -594,7 +595,5 @@
     expect(stack.resolve(p.toStatementJson())).toEqual({
       Effect: 'Allow',
       Condition: { StringEquals: { 'kms:ViaService': 'service', 'sts:ExternalId': '12221121221' } }
->>>>>>> 1dd7104f
-    });
   });
 });