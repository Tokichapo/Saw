import * as path from 'path';
import * as ec2 from 'aws-cdk-lib/aws-ec2';
import * as iam from 'aws-cdk-lib/aws-iam';
import * as kms from 'aws-cdk-lib/aws-kms';
import * as lambda from 'aws-cdk-lib/aws-lambda';
import * as s3 from 'aws-cdk-lib/aws-s3';
import * as secretsmanager from 'aws-cdk-lib/aws-secretsmanager';
import { ArnFormat, CustomResource, Duration, IResource, Lazy, RemovalPolicy, Resource, SecretValue, Stack, Token } from 'aws-cdk-lib/core';
import { AwsCustomResource, AwsCustomResourcePolicy, PhysicalResourceId, Provider } from 'aws-cdk-lib/custom-resources';
import { Construct } from 'constructs';
import { DatabaseSecret } from './database-secret';
import { Endpoint } from './endpoint';
import { ClusterParameterGroup, IClusterParameterGroup } from './parameter-group';
import { CfnCluster } from 'aws-cdk-lib/aws-redshift';
import { ClusterSubnetGroup, IClusterSubnetGroup } from './subnet-group';

/**
 * Possible Node Types to use in the cluster
 * used for defining `ClusterProps.nodeType`.
 */
export enum NodeType {
  /**
   * ds2.xlarge
   */
  DS2_XLARGE = 'ds2.xlarge',

  /**
   * ds2.8xlarge
   */
  DS2_8XLARGE = 'ds2.8xlarge',

  /**
   * dc1.large
   */
  DC1_LARGE = 'dc1.large',

  /**
   * dc1.8xlarge
   */
  DC1_8XLARGE = 'dc1.8xlarge',

  /**
   * dc2.large
   */
  DC2_LARGE = 'dc2.large',

  /**
   * dc2.8xlarge
   */
  DC2_8XLARGE = 'dc2.8xlarge',

  /**
   * ra3.xlplus
   */
  RA3_XLPLUS = 'ra3.xlplus',

  /**
   * ra3.4xlarge
   */
  RA3_4XLARGE = 'ra3.4xlarge',

  /**
   * ra3.16xlarge
   */
  RA3_16XLARGE = 'ra3.16xlarge',
}

/**
 * What cluster type to use.
 * Used by `ClusterProps.clusterType`
 */
export enum ClusterType {
  /**
   * single-node cluster, the `ClusterProps.numberOfNodes` parameter is not required
   */
  SINGLE_NODE = 'single-node',
  /**
   * multi-node cluster, set the amount of nodes using `ClusterProps.numberOfNodes` parameter
   */
  MULTI_NODE = 'multi-node',
}

/**
 * The Amazon Redshift operation
 */
export enum ResourceAction {
  /**
   * Pause the cluster
   */
  PAUSE_CLUSTER = 'pause-cluster',

  /**
   * Resume the cluster
   */
  RESUME_CLUSTER = 'resume-cluster',

  /**
   * Failing over to the other availability zone
   *
   * @see https://docs.aws.amazon.com/redshift/latest/mgmt/test-cluster-multi-az.html
   */
  FAILOVER_PRIMARY_COMPUTE = 'failover-primary-compute',
}

/**
 * Username and password combination
 */
export interface Login {
  /**
   * Username
   */
  readonly masterUsername: string;

  /**
   * Password
   *
   * Do not put passwords in your CDK code directly.
   *
   * @default - a Secrets Manager generated password
   */
  readonly masterPassword?: SecretValue;

  /**
   * KMS encryption key to encrypt the generated secret.
   *
   * @default - default master key
   */
  readonly encryptionKey?: kms.IKey;

  /**
   * Characters to not include in the generated password.
   *
   * @default '"@/\\\ \''
   */
  readonly excludeCharacters?: string;
}

/**
 * Logging bucket and S3 prefix combination
 */
export interface LoggingProperties {
  /**
   * Bucket to send logs to.
   * Logging information includes queries and connection attempts, for the specified Amazon Redshift cluster.
   */
  readonly loggingBucket: s3.IBucket;

  /**
   * Prefix used for logging.
   */
  readonly loggingKeyPrefix: string;
}

/**
 * Options to add the multi user rotation
 */
export interface RotationMultiUserOptions {
  /**
   * The secret to rotate. It must be a JSON string with the following format:
   * ```
   * {
   *   "engine": <required: database engine>,
   *   "host": <required: instance host name>,
   *   "username": <required: username>,
   *   "password": <required: password>,
   *   "dbname": <optional: database name>,
   *   "port": <optional: if not specified, default port will be used>,
   *   "masterarn": <required: the arn of the master secret which will be used to create users/change passwords>
   * }
   * ```
   */
  readonly secret: secretsmanager.ISecret;

  /**
   * Specifies the number of days after the previous rotation before
   * Secrets Manager triggers the next automatic rotation.
   *
   * @default Duration.days(30)
   */
  readonly automaticallyAfter?: Duration;
}

/**
 * Create a Redshift Cluster with a given number of nodes.
 * Implemented by `Cluster` via `ClusterBase`.
 */
export interface ICluster extends IResource, ec2.IConnectable, secretsmanager.ISecretAttachmentTarget {
  /**
   * Name of the cluster
   *
   * @attribute ClusterName
   */
  readonly clusterName: string;

  /**
   * The endpoint to use for read/write operations
   *
   * @attribute EndpointAddress,EndpointPort
   */
  readonly clusterEndpoint: Endpoint;
}

/**
 * Properties that describe an existing cluster instance
 */
export interface ClusterAttributes {
  /**
   * The security groups of the redshift cluster
   *
   * @default no security groups will be attached to the import
   */
  readonly securityGroups?: ec2.ISecurityGroup[];

  /**
   * Identifier for the cluster
   */
  readonly clusterName: string;

  /**
   * Cluster endpoint address
   */
  readonly clusterEndpointAddress: string;

  /**
   * Cluster endpoint port
   */
  readonly clusterEndpointPort: number;

}

/**
 * Properties for a new database cluster
 */
export interface ClusterProps {
  /**
   * An optional identifier for the cluster
   *
   * @default - A name is automatically generated.
   */
  readonly clusterName?: string;

  /**
   * Additional parameters to pass to the database engine
   * https://docs.aws.amazon.com/redshift/latest/mgmt/working-with-parameter-groups.html
   *
   * @default - No parameter group.
   */
  readonly parameterGroup?: IClusterParameterGroup;

  /**
   * Number of compute nodes in the cluster. Only specify this property for multi-node clusters.
   *
   * Value must be at least 2 and no more than 100.
   *
   * @default - 2 if `clusterType` is ClusterType.MULTI_NODE, undefined otherwise
   */
  readonly numberOfNodes?: number;

  /**
   * The node type to be provisioned for the cluster.
   *
   * @default `NodeType.DC2_LARGE`
   */
  readonly nodeType?: NodeType;

  /**
   * Settings for the individual instances that are launched
   *
   * @default `ClusterType.MULTI_NODE`
   */
  readonly clusterType?: ClusterType;

  /**
   * What port to listen on
   *
   * @default - The default for the engine is used.
   */
  readonly port?: number;

  /**
   * Whether to enable encryption of data at rest in the cluster.
   *
   * @default true
   */
  readonly encrypted?: boolean;

  /**
   * The KMS key to use for encryption of data at rest.
   *
   * @default - AWS-managed key, if encryption at rest is enabled
   */
  readonly encryptionKey?: kms.IKey;

  /**
   * A preferred maintenance window day/time range. Should be specified as a range ddd:hh24:mi-ddd:hh24:mi (24H Clock UTC).
   *
   * Example: 'Sun:23:45-Mon:00:15'
   *
   * @default - 30-minute window selected at random from an 8-hour block of time for
   * each AWS Region, occurring on a random day of the week.
   * @see https://docs.aws.amazon.com/AmazonRDS/latest/AuroraUserGuide/USER_UpgradeDBInstance.Maintenance.html#Concepts.DBMaintenance
   */
  readonly preferredMaintenanceWindow?: string;

  /**
   * The VPC to place the cluster in.
   */
  readonly vpc: ec2.IVpc;

  /**
   * Where to place the instances within the VPC
   *
   * @default - private subnets
   */
  readonly vpcSubnets?: ec2.SubnetSelection;

  /**
   * Security group.
   *
   * @default - a new security group is created.
   */
  readonly securityGroups?: ec2.ISecurityGroup[];

  /**
   * A cluster subnet group to use with this cluster.
   *
   * @default - a new subnet group will be created.
   */
  readonly subnetGroup?: IClusterSubnetGroup;

  /**
   * Username and password for the administrative user
   */
  readonly masterUser: Login;

  /**
   * A list of AWS Identity and Access Management (IAM) role that can be used by the cluster to access other AWS services.
   * The maximum number of roles to attach to a cluster is subject to a quota.
   *
   * @default - No role is attached to the cluster.
   */
  readonly roles?: iam.IRole[];

  /**
   * A single AWS Identity and Access Management (IAM) role to be used as the default role for the cluster.
   * The default role must be included in the roles list.
   *
   * @default - No default role is specified for the cluster.
   */
  readonly defaultRole?: iam.IRole;

  /**
   * Name of a database which is automatically created inside the cluster
   *
   * @default - default_db
   */
  readonly defaultDatabaseName?: string;

  /**
   * Bucket details for log files to be sent to, including prefix.
   *
   * @default - No logging bucket is used
   */
  readonly loggingProperties?: LoggingProperties;

  /**
   * The removal policy to apply when the cluster and its instances are removed
   * from the stack or replaced during an update.
   *
   * @default RemovalPolicy.RETAIN
   */
  readonly removalPolicy?: RemovalPolicy;

  /**
   * Whether to make cluster publicly accessible.
   *
   * @default false
   */
  readonly publiclyAccessible?: boolean;

  /**
   * If this flag is set, the cluster resizing type will be set to classic.
   * When resizing a cluster, classic resizing will always provision a new cluster and transfer the data there.
   *
   * Classic resize takes more time to complete, but it can be useful in cases where the change in node count or
   * the node type to migrate to doesn't fall within the bounds for elastic resize.
   *
   * @see https://docs.aws.amazon.com/redshift/latest/mgmt/managing-cluster-operations.html#elastic-resize
   *
   * @default - Elastic resize type
   */
  readonly classicResizing?: boolean;

  /**
   * The Elastic IP (EIP) address for the cluster.
   *
   * @see https://docs.aws.amazon.com/redshift/latest/mgmt/managing-clusters-vpc.html
   *
   * @default - No Elastic IP
   */
  readonly elasticIp?: string;

  /**
   * If this flag is set, the cluster will be rebooted when changes to the cluster's parameter group that require a restart to apply.
   * @default false
   */
  readonly rebootForParameterChanges?: boolean;

  /**
   * If this flag is set, Amazon Redshift forces all COPY and UNLOAD traffic between your cluster and your data repositories through your virtual private cloud (VPC).
   *
   * @see https://docs.aws.amazon.com/redshift/latest/mgmt/enhanced-vpc-routing.html
   *
   * @default - false
   */
  readonly enhancedVpcRouting?: boolean;

  /**
   * Indicating whether Amazon Redshift should deploy the cluster in two Availability Zones.
   *
   * @default - false
   */
  readonly multiAz?: boolean;

  /**
<<<<<<< HEAD
   * The Amazon Redshift operation to be performed.
   *
   * @default - no operation
   */
  readonly resourceAction?: ResourceAction;
=======
   * Whether to enable relocation for an Amazon Redshift cluster between Availability Zones after the cluster is created.
   *
   * @see https://docs.aws.amazon.com/redshift/latest/mgmt/managing-cluster-recovery.html
   *
   * @default - false
   */
  readonly availabilityZoneRelocation?: boolean;
>>>>>>> 24adca33
}

/**
 * A new or imported clustered database.
 */
abstract class ClusterBase extends Resource implements ICluster {
  /**
   * Name of the cluster
   */
  public abstract readonly clusterName: string;

  /**
   * The endpoint to use for read/write operations
   */
  public abstract readonly clusterEndpoint: Endpoint;

  /**
   * Access to the network connections
   */
  public abstract readonly connections: ec2.Connections;

  /**
   * Renders the secret attachment target specifications.
   */
  public asSecretAttachmentTarget(): secretsmanager.SecretAttachmentTargetProps {
    return {
      targetId: this.clusterName,
      targetType: secretsmanager.AttachmentTargetType.REDSHIFT_CLUSTER,
    };
  }
}

/**
 * Create a Redshift cluster a given number of nodes.
 *
 * @resource AWS::Redshift::Cluster
 */
export class Cluster extends ClusterBase {
  /**
   * Import an existing DatabaseCluster from properties
   */
  public static fromClusterAttributes(scope: Construct, id: string, attrs: ClusterAttributes): ICluster {
    class Import extends ClusterBase {
      public readonly connections = new ec2.Connections({
        securityGroups: attrs.securityGroups,
        defaultPort: ec2.Port.tcp(attrs.clusterEndpointPort),
      });
      public readonly clusterName = attrs.clusterName;
      public readonly instanceIdentifiers: string[] = [];
      public readonly clusterEndpoint = new Endpoint(attrs.clusterEndpointAddress, attrs.clusterEndpointPort);
    }
    return new Import(scope, id);
  }

  /**
   * Identifier of the cluster
   */
  public readonly clusterName: string;

  /**
   * The endpoint to use for read/write operations
   */
  public readonly clusterEndpoint: Endpoint;

  /**
   * Access to the network connections
   */
  public readonly connections: ec2.Connections;

  /**
   * The secret attached to this cluster
   */
  public readonly secret?: secretsmanager.ISecret;

  private readonly singleUserRotationApplication: secretsmanager.SecretRotationApplication;
  private readonly multiUserRotationApplication: secretsmanager.SecretRotationApplication;

  /**
   * The VPC where the DB subnet group is created.
   */
  private readonly vpc: ec2.IVpc;

  /**
   * The subnets used by the DB subnet group.
   */
  private readonly vpcSubnets?: ec2.SubnetSelection;

  /**
   * The underlying CfnCluster
   */
  private readonly cluster: CfnCluster;

  /**
   * The cluster's parameter group
   */
  protected parameterGroup?: IClusterParameterGroup;

  /**
   * The ARNs of the roles that will be attached to the cluster.
   *
   * **NOTE** Please do not access this directly, use the `addIamRole` method instead.
   */
  private readonly roles: iam.IRole[];

  constructor(scope: Construct, id: string, props: ClusterProps) {
    super(scope, id);

    this.vpc = props.vpc;
    this.vpcSubnets = props.vpcSubnets ?? {
      subnetType: ec2.SubnetType.PRIVATE_WITH_EGRESS,
    };
    this.parameterGroup = props.parameterGroup;
    this.roles = props?.roles ? [...props.roles] : [];

    const removalPolicy = props.removalPolicy ?? RemovalPolicy.RETAIN;

    const subnetGroup = props.subnetGroup ?? new ClusterSubnetGroup(this, 'Subnets', {
      description: `Subnets for ${id} Redshift cluster`,
      vpc: this.vpc,
      vpcSubnets: this.vpcSubnets,
      removalPolicy: removalPolicy,
    });

    const securityGroups = props.securityGroups ?? [new ec2.SecurityGroup(this, 'SecurityGroup', {
      description: 'Redshift security group',
      vpc: this.vpc,
    })];

    const securityGroupIds = securityGroups.map(sg => sg.securityGroupId);

    let secret: DatabaseSecret | undefined;
    if (!props.masterUser.masterPassword) {
      secret = new DatabaseSecret(this, 'Secret', {
        username: props.masterUser.masterUsername,
        encryptionKey: props.masterUser.encryptionKey,
        excludeCharacters: props.masterUser.excludeCharacters,
      });
    }

    const clusterType = props.clusterType || ClusterType.MULTI_NODE;
    const nodeCount = this.validateNodeCount(clusterType, props.numberOfNodes);

    if (props.encrypted === false && props.encryptionKey !== undefined) {
      throw new Error('Cannot set property encryptionKey without enabling encryption!');
    }

    this.singleUserRotationApplication = secretsmanager.SecretRotationApplication.REDSHIFT_ROTATION_SINGLE_USER;
    this.multiUserRotationApplication = secretsmanager.SecretRotationApplication.REDSHIFT_ROTATION_MULTI_USER;

    let loggingProperties;
    if (props.loggingProperties) {
      loggingProperties = {
        bucketName: props.loggingProperties.loggingBucket.bucketName,
        s3KeyPrefix: props.loggingProperties.loggingKeyPrefix,
      };
      props.loggingProperties.loggingBucket.addToResourcePolicy(
        new iam.PolicyStatement(
          {
            actions: [
              's3:GetBucketAcl',
              's3:PutObject',
            ],
            resources: [
              props.loggingProperties.loggingBucket.arnForObjects('*'),
              props.loggingProperties.loggingBucket.bucketArn,
            ],
            principals: [
              new iam.ServicePrincipal('redshift.amazonaws.com'),
            ],
          },
        ),
      );
    }

    const nodeType = props.nodeType || NodeType.DC2_LARGE;

    if (props.multiAz) {
      if (!nodeType.startsWith('ra3')) {
        throw new Error(`Multi-AZ cluster is only supported for RA3 node types, got: ${props.nodeType}`);
      }
      if (clusterType === ClusterType.SINGLE_NODE) {
        throw new Error('Multi-AZ cluster is not supported for `clusterType` single-node');
      }
    }

<<<<<<< HEAD
    if (props.resourceAction === ResourceAction.FAILOVER_PRIMARY_COMPUTE && !props.multiAz) {
      throw new Error('ResourceAction.FAILOVER_PRIMARY_COMPUTE can only be used with multi-AZ clusters.');
=======
    if (props.availabilityZoneRelocation && !nodeType.startsWith('ra3')) {
      throw new Error(`Availability zone relocation is supported for only RA3 node types, got: ${props.nodeType}`);
>>>>>>> 24adca33
    }

    this.cluster = new CfnCluster(this, 'Resource', {
      // Basic
      allowVersionUpgrade: true,
      automatedSnapshotRetentionPeriod: 1,
      clusterType,
      clusterIdentifier: props.clusterName,
      clusterSubnetGroupName: subnetGroup.clusterSubnetGroupName,
      vpcSecurityGroupIds: securityGroupIds,
      port: props.port,
      clusterParameterGroupName: props.parameterGroup && props.parameterGroup.clusterParameterGroupName,
      // Admin (unsafeUnwrap here is safe)
      masterUsername: secret?.secretValueFromJson('username').unsafeUnwrap() ?? props.masterUser.masterUsername,
      masterUserPassword: secret?.secretValueFromJson('password').unsafeUnwrap()
        ?? props.masterUser.masterPassword?.unsafeUnwrap()
        ?? 'default',
      preferredMaintenanceWindow: props.preferredMaintenanceWindow,
      nodeType,
      numberOfNodes: nodeCount,
      loggingProperties,
      iamRoles: Lazy.list({ produce: () => this.roles.map(role => role.roleArn) }, { omitEmpty: true }),
      dbName: props.defaultDatabaseName || 'default_db',
      publiclyAccessible: props.publiclyAccessible || false,
      // Encryption
      kmsKeyId: props.encryptionKey?.keyId,
      encrypted: props.encrypted ?? true,
      classic: props.classicResizing,
      elasticIp: props.elasticIp,
      enhancedVpcRouting: props.enhancedVpcRouting,
      multiAz: props.multiAz,
<<<<<<< HEAD
      resourceAction: props.resourceAction,
=======
      availabilityZoneRelocation: props.availabilityZoneRelocation,
>>>>>>> 24adca33
    });

    this.cluster.applyRemovalPolicy(removalPolicy, {
      applyToUpdateReplacePolicy: true,
    });

    this.clusterName = this.cluster.ref;

    // create a number token that represents the port of the cluster
    const portAttribute = Token.asNumber(this.cluster.attrEndpointPort);
    this.clusterEndpoint = new Endpoint(this.cluster.attrEndpointAddress, portAttribute);

    if (secret) {
      this.secret = secret.attach(this);
    }

    const defaultPort = ec2.Port.tcp(this.clusterEndpoint.port);
    this.connections = new ec2.Connections({ securityGroups, defaultPort });
    if (props.rebootForParameterChanges) {
      this.enableRebootForParameterChanges();
    }
    // Add default role if specified and also available in the roles list
    if (props.defaultRole) {
      if (props.roles?.some(x => x === props.defaultRole)) {
        this.addDefaultIamRole(props.defaultRole);
      } else {
        throw new Error('Default role must be included in role list.');
      }
    }
  }

  /**
   * Adds the single user rotation of the master password to this cluster.
   *
   * @param [automaticallyAfter=Duration.days(30)] Specifies the number of days after the previous rotation
   * before Secrets Manager triggers the next automatic rotation.
   */
  public addRotationSingleUser(automaticallyAfter?: Duration): secretsmanager.SecretRotation {
    if (!this.secret) {
      throw new Error('Cannot add single user rotation for a cluster without secret.');
    }

    const id = 'RotationSingleUser';
    const existing = this.node.tryFindChild(id);
    if (existing) {
      throw new Error('A single user rotation was already added to this cluster.');
    }

    return new secretsmanager.SecretRotation(this, id, {
      secret: this.secret,
      automaticallyAfter,
      application: this.singleUserRotationApplication,
      vpc: this.vpc,
      vpcSubnets: this.vpcSubnets,
      target: this,
    });
  }

  /**
   * Adds the multi user rotation to this cluster.
   */
  public addRotationMultiUser(id: string, options: RotationMultiUserOptions): secretsmanager.SecretRotation {
    if (!this.secret) {
      throw new Error('Cannot add multi user rotation for a cluster without secret.');
    }
    return new secretsmanager.SecretRotation(this, id, {
      secret: options.secret,
      masterSecret: this.secret,
      automaticallyAfter: options.automaticallyAfter,
      application: this.multiUserRotationApplication,
      vpc: this.vpc,
      vpcSubnets: this.vpcSubnets,
      target: this,
    });
  }

  private validateNodeCount(clusterType: ClusterType, numberOfNodes?: number): number | undefined {
    if (clusterType === ClusterType.SINGLE_NODE) {
      // This property must not be set for single-node clusters; be generous and treat a value of 1 node as undefined.
      if (numberOfNodes !== undefined && numberOfNodes !== 1) {
        throw new Error('Number of nodes must be not be supplied or be 1 for cluster type single-node');
      }
      return undefined;
    } else {
      if (Token.isUnresolved(numberOfNodes)) {
        return numberOfNodes;
      }
      const nodeCount = numberOfNodes ?? 2;
      if (nodeCount < 2 || nodeCount > 100) {
        throw new Error('Number of nodes for cluster type multi-node must be at least 2 and no more than 100');
      }
      return nodeCount;
    }
  }

  /**
   * Adds a parameter to the Clusters' parameter group
   *
   * @param name the parameter name
   * @param value the parameter name
   */
  public addToParameterGroup(name: string, value: string): void {
    if (!this.parameterGroup) {
      const param: { [name: string]: string } = {};
      param[name] = value;
      this.parameterGroup = new ClusterParameterGroup(this, 'ParameterGroup', {
        description: this.cluster.clusterIdentifier ? `Parameter Group for the ${this.cluster.clusterIdentifier} Redshift cluster` : 'Cluster parameter group for family redshift-1.0',
        parameters: param,
      });
      this.cluster.clusterParameterGroupName = this.parameterGroup.clusterParameterGroupName;
    } else if (this.parameterGroup instanceof ClusterParameterGroup) {
      this.parameterGroup.addParameter(name, value);
    } else {
      throw new Error('Cannot add a parameter to an imported parameter group.');
    }
  }

  /**
   * Enables automatic cluster rebooting when changes to the cluster's parameter group require a restart to apply.
   */
  public enableRebootForParameterChanges(): void {
    if (this.node.tryFindChild('RedshiftClusterRebooterCustomResource')) {
      return;
    }
    const rebootFunction = new lambda.SingletonFunction(this, 'RedshiftClusterRebooterFunction', {
      uuid: '511e207f-13df-4b8b-b632-c32b30b65ac2',
      runtime: lambda.determineLatestNodeRuntime(this),
      code: lambda.Code.fromAsset(path.join(__dirname, '..', 'custom-resource-handlers', 'dist', 'aws-redshift-alpha', 'cluster-parameter-change-reboot-handler')),
      handler: 'index.handler',
      timeout: Duration.seconds(900),
    });
    rebootFunction.addToRolePolicy(new iam.PolicyStatement({
      actions: ['redshift:DescribeClusters'],
      resources: ['*'],
    }));
    rebootFunction.addToRolePolicy(new iam.PolicyStatement({
      actions: ['redshift:RebootCluster'],
      resources: [
        Stack.of(this).formatArn({
          service: 'redshift',
          resource: 'cluster',
          resourceName: this.clusterName,
          arnFormat: ArnFormat.COLON_RESOURCE_NAME,
        }),
      ],
    }));
    const provider = new Provider(this, 'ResourceProvider', {
      onEventHandler: rebootFunction,
    });
    const customResource = new CustomResource(this, 'RedshiftClusterRebooterCustomResource', {
      resourceType: 'Custom::RedshiftClusterRebooter',
      serviceToken: provider.serviceToken,
      properties: {
        ClusterId: this.clusterName,
        ParameterGroupName: Lazy.string({
          produce: () => {
            if (!this.parameterGroup) {
              throw new Error('Cannot enable reboot for parameter changes when there is no associated ClusterParameterGroup.');
            }
            return this.parameterGroup.clusterParameterGroupName;
          },
        }),
        ParametersString: Lazy.string({
          produce: () => {
            if (!(this.parameterGroup instanceof ClusterParameterGroup)) {
              throw new Error('Cannot enable reboot for parameter changes when using an imported parameter group.');
            }
            return JSON.stringify(this.parameterGroup.parameters);
          },
        }),
      },
    });
    Lazy.any({
      produce: () => {
        if (!this.parameterGroup) {
          throw new Error('Cannot enable reboot for parameter changes when there is no associated ClusterParameterGroup.');
        }
        customResource.node.addDependency(this, this.parameterGroup);
      },
    });
  }

  /**
   * Adds default IAM role to cluster. The default IAM role must be already associated to the cluster to be added as the default role.
   *
   * @param defaultIamRole the IAM role to be set as the default role
   */
  public addDefaultIamRole(defaultIamRole: iam.IRole): void {
    // Get list of IAM roles attached to cluster
    const clusterRoleList = this.roles ?? [];

    // Check to see if default role is included in list of cluster IAM roles
    var roleAlreadyOnCluster = false;
    for (var i = 0; i < clusterRoleList.length; i++) {
      if (clusterRoleList[i] === defaultIamRole) {
        roleAlreadyOnCluster = true;
        break;
      }
    }
    if (!roleAlreadyOnCluster) {
      throw new Error('Default role must be associated to the Redshift cluster to be set as the default role.');
    }

    // On UPDATE or CREATE define the default IAM role. On DELETE, remove the default IAM role
    const defaultRoleCustomResource = new AwsCustomResource(this, 'default-role', {
      onUpdate: {
        service: 'Redshift',
        action: 'modifyClusterIamRoles',
        parameters: {
          ClusterIdentifier: this.cluster.ref,
          DefaultIamRoleArn: defaultIamRole.roleArn,
        },
        physicalResourceId: PhysicalResourceId.of(
          `${defaultIamRole.roleArn}-${this.cluster.ref}`,
        ),
      },
      onDelete: {
        service: 'Redshift',
        action: 'modifyClusterIamRoles',
        parameters: {
          ClusterIdentifier: this.cluster.ref,
          DefaultIamRoleArn: '',
        },
        physicalResourceId: PhysicalResourceId.of(
          `${defaultIamRole.roleArn}-${this.cluster.ref}`,
        ),
      },
      policy: AwsCustomResourcePolicy.fromSdkCalls({
        resources: AwsCustomResourcePolicy.ANY_RESOURCE,
      }),
      installLatestAwsSdk: false,
    });

    defaultIamRole.grantPassRole(defaultRoleCustomResource.grantPrincipal);
  }

  /**
   * Adds a role to the cluster
   *
   * @param role the role to add
   */
  public addIamRole(role: iam.IRole): void {
    const clusterRoleList = this.roles;

    if (clusterRoleList.includes(role)) {
      throw new Error(`Role '${role.roleArn}' is already attached to the cluster`);
    }

    clusterRoleList.push(role);
  }
}<|MERGE_RESOLUTION|>--- conflicted
+++ resolved
@@ -423,13 +423,13 @@
   readonly multiAz?: boolean;
 
   /**
-<<<<<<< HEAD
    * The Amazon Redshift operation to be performed.
    *
    * @default - no operation
    */
   readonly resourceAction?: ResourceAction;
-=======
+
+  /**
    * Whether to enable relocation for an Amazon Redshift cluster between Availability Zones after the cluster is created.
    *
    * @see https://docs.aws.amazon.com/redshift/latest/mgmt/managing-cluster-recovery.html
@@ -437,7 +437,6 @@
    * @default - false
    */
   readonly availabilityZoneRelocation?: boolean;
->>>>>>> 24adca33
 }
 
 /**
@@ -623,13 +622,11 @@
       }
     }
 
-<<<<<<< HEAD
     if (props.resourceAction === ResourceAction.FAILOVER_PRIMARY_COMPUTE && !props.multiAz) {
       throw new Error('ResourceAction.FAILOVER_PRIMARY_COMPUTE can only be used with multi-AZ clusters.');
-=======
+    };
     if (props.availabilityZoneRelocation && !nodeType.startsWith('ra3')) {
       throw new Error(`Availability zone relocation is supported for only RA3 node types, got: ${props.nodeType}`);
->>>>>>> 24adca33
     }
 
     this.cluster = new CfnCluster(this, 'Resource', {
@@ -661,11 +658,8 @@
       elasticIp: props.elasticIp,
       enhancedVpcRouting: props.enhancedVpcRouting,
       multiAz: props.multiAz,
-<<<<<<< HEAD
       resourceAction: props.resourceAction,
-=======
       availabilityZoneRelocation: props.availabilityZoneRelocation,
->>>>>>> 24adca33
     });
 
     this.cluster.applyRemovalPolicy(removalPolicy, {
