{
  "version": "34.0.0",
  "artifacts": {
    "cdk-integ-opensearch-unsignedbasicauth.assets": {
      "type": "cdk:asset-manifest",
      "properties": {
        "file": "cdk-integ-opensearch-unsignedbasicauth.assets.json",
        "requiresBootstrapStackVersion": 6,
        "bootstrapStackVersionSsmParameter": "/cdk-bootstrap/hnb659fds/version"
      }
    },
    "cdk-integ-opensearch-unsignedbasicauth": {
      "type": "aws:cloudformation:stack",
      "environment": "aws://unknown-account/unknown-region",
      "properties": {
        "templateFile": "cdk-integ-opensearch-unsignedbasicauth.template.json",
        "validateOnSynth": false,
        "assumeRoleArn": "arn:${AWS::Partition}:iam::${AWS::AccountId}:role/cdk-hnb659fds-deploy-role-${AWS::AccountId}-${AWS::Region}",
        "cloudFormationExecutionRoleArn": "arn:${AWS::Partition}:iam::${AWS::AccountId}:role/cdk-hnb659fds-cfn-exec-role-${AWS::AccountId}-${AWS::Region}",
<<<<<<< HEAD
        "stackTemplateAssetObjectUrl": "s3://cdk-hnb659fds-assets-${AWS::AccountId}-${AWS::Region}/36c5c601b56144b51ece59ec900030a311176576f0906c71a40cb88cec3a989f.json",
=======
        "stackTemplateAssetObjectUrl": "s3://cdk-hnb659fds-assets-${AWS::AccountId}-${AWS::Region}/82b32d1441068ab53d22bacb3fd4020bd7f40a1b711fca559094845f9e35cdf0.json",
>>>>>>> ffd4b7d7
        "requiresBootstrapStackVersion": 6,
        "bootstrapStackVersionSsmParameter": "/cdk-bootstrap/hnb659fds/version",
        "additionalDependencies": [
          "cdk-integ-opensearch-unsignedbasicauth.assets"
        ],
        "lookupRole": {
          "arn": "arn:${AWS::Partition}:iam::${AWS::AccountId}:role/cdk-hnb659fds-lookup-role-${AWS::AccountId}-${AWS::Region}",
          "requiresBootstrapStackVersion": 8,
          "bootstrapStackVersionSsmParameter": "/cdk-bootstrap/hnb659fds/version"
        }
      },
      "dependencies": [
        "cdk-integ-opensearch-unsignedbasicauth.assets"
      ],
      "metadata": {
        "/cdk-integ-opensearch-unsignedbasicauth/Domain/MasterUser/Resource": [
          {
            "type": "aws:cdk:logicalId",
            "data": "DomainMasterUserBFAFA7D9"
          }
        ],
        "/cdk-integ-opensearch-unsignedbasicauth/Domain/Resource": [
          {
            "type": "aws:cdk:logicalId",
            "data": "Domain66AC69E0"
          }
        ],
        "/cdk-integ-opensearch-unsignedbasicauth/Domain/AccessPolicy": [
          {
            "type": "aws:cdk:warning",
            "data": "installLatestAwsSdk was not specified, and defaults to true. You probably do not want this. Set the global context flag '@aws-cdk/customresources:installLatestAwsSdkDefault' to false to switch this behavior off project-wide, or set the property explicitly to true if you know you need to call APIs that are not in Lambda's built-in SDK version. [ack: @aws-cdk/custom-resources:installLatestAwsSdkNotSpecified]"
          }
        ],
        "/cdk-integ-opensearch-unsignedbasicauth/Domain/AccessPolicy/Resource/Default": [
          {
            "type": "aws:cdk:logicalId",
            "data": "DomainAccessPolicyEE735B04"
          }
        ],
        "/cdk-integ-opensearch-unsignedbasicauth/Domain/AccessPolicy/CustomResourcePolicy/Resource": [
          {
            "type": "aws:cdk:logicalId",
            "data": "DomainAccessPolicyCustomResourcePolicyE61F1845"
          }
        ],
        "/cdk-integ-opensearch-unsignedbasicauth/AWS679f53fac002430cb0da5b7982bd2287/ServiceRole/Resource": [
          {
            "type": "aws:cdk:logicalId",
            "data": "AWS679f53fac002430cb0da5b7982bd2287ServiceRoleC1EA0FF2"
          }
        ],
        "/cdk-integ-opensearch-unsignedbasicauth/AWS679f53fac002430cb0da5b7982bd2287/Resource": [
          {
            "type": "aws:cdk:logicalId",
            "data": "AWS679f53fac002430cb0da5b7982bd22872D164C4C"
          }
        ],
        "/cdk-integ-opensearch-unsignedbasicauth/BootstrapVersion": [
          {
            "type": "aws:cdk:logicalId",
            "data": "BootstrapVersion"
          }
        ],
        "/cdk-integ-opensearch-unsignedbasicauth/CheckBootstrapVersion": [
          {
            "type": "aws:cdk:logicalId",
            "data": "CheckBootstrapVersion"
          }
        ]
      },
      "displayName": "cdk-integ-opensearch-unsignedbasicauth"
    },
    "OpenSearchUnsignedBasicAuthIntegDefaultTestDeployAssert833213F2.assets": {
      "type": "cdk:asset-manifest",
      "properties": {
        "file": "OpenSearchUnsignedBasicAuthIntegDefaultTestDeployAssert833213F2.assets.json",
        "requiresBootstrapStackVersion": 6,
        "bootstrapStackVersionSsmParameter": "/cdk-bootstrap/hnb659fds/version"
      }
    },
    "OpenSearchUnsignedBasicAuthIntegDefaultTestDeployAssert833213F2": {
      "type": "aws:cloudformation:stack",
      "environment": "aws://unknown-account/unknown-region",
      "properties": {
        "templateFile": "OpenSearchUnsignedBasicAuthIntegDefaultTestDeployAssert833213F2.template.json",
        "validateOnSynth": false,
        "assumeRoleArn": "arn:${AWS::Partition}:iam::${AWS::AccountId}:role/cdk-hnb659fds-deploy-role-${AWS::AccountId}-${AWS::Region}",
        "cloudFormationExecutionRoleArn": "arn:${AWS::Partition}:iam::${AWS::AccountId}:role/cdk-hnb659fds-cfn-exec-role-${AWS::AccountId}-${AWS::Region}",
        "stackTemplateAssetObjectUrl": "s3://cdk-hnb659fds-assets-${AWS::AccountId}-${AWS::Region}/21fbb51d7b23f6a6c262b46a9caee79d744a3ac019fd45422d988b96d44b2a22.json",
        "requiresBootstrapStackVersion": 6,
        "bootstrapStackVersionSsmParameter": "/cdk-bootstrap/hnb659fds/version",
        "additionalDependencies": [
          "OpenSearchUnsignedBasicAuthIntegDefaultTestDeployAssert833213F2.assets"
        ],
        "lookupRole": {
          "arn": "arn:${AWS::Partition}:iam::${AWS::AccountId}:role/cdk-hnb659fds-lookup-role-${AWS::AccountId}-${AWS::Region}",
          "requiresBootstrapStackVersion": 8,
          "bootstrapStackVersionSsmParameter": "/cdk-bootstrap/hnb659fds/version"
        }
      },
      "dependencies": [
        "OpenSearchUnsignedBasicAuthIntegDefaultTestDeployAssert833213F2.assets"
      ],
      "metadata": {
        "/OpenSearchUnsignedBasicAuthInteg/DefaultTest/DeployAssert/BootstrapVersion": [
          {
            "type": "aws:cdk:logicalId",
            "data": "BootstrapVersion"
          }
        ],
        "/OpenSearchUnsignedBasicAuthInteg/DefaultTest/DeployAssert/CheckBootstrapVersion": [
          {
            "type": "aws:cdk:logicalId",
            "data": "CheckBootstrapVersion"
          }
        ]
      },
      "displayName": "OpenSearchUnsignedBasicAuthInteg/DefaultTest/DeployAssert"
    },
    "Tree": {
      "type": "cdk:tree",
      "properties": {
        "file": "tree.json"
      }
    }
  }
}<|MERGE_RESOLUTION|>--- conflicted
+++ resolved
@@ -17,11 +17,7 @@
         "validateOnSynth": false,
         "assumeRoleArn": "arn:${AWS::Partition}:iam::${AWS::AccountId}:role/cdk-hnb659fds-deploy-role-${AWS::AccountId}-${AWS::Region}",
         "cloudFormationExecutionRoleArn": "arn:${AWS::Partition}:iam::${AWS::AccountId}:role/cdk-hnb659fds-cfn-exec-role-${AWS::AccountId}-${AWS::Region}",
-<<<<<<< HEAD
-        "stackTemplateAssetObjectUrl": "s3://cdk-hnb659fds-assets-${AWS::AccountId}-${AWS::Region}/36c5c601b56144b51ece59ec900030a311176576f0906c71a40cb88cec3a989f.json",
-=======
-        "stackTemplateAssetObjectUrl": "s3://cdk-hnb659fds-assets-${AWS::AccountId}-${AWS::Region}/82b32d1441068ab53d22bacb3fd4020bd7f40a1b711fca559094845f9e35cdf0.json",
->>>>>>> ffd4b7d7
+        "stackTemplateAssetObjectUrl": "s3://cdk-hnb659fds-assets-${AWS::AccountId}-${AWS::Region}/d6084868107e4a1febaa3ac3a62aab521fa8cee792a00ed9e56f2cda01d04c01.json",
         "requiresBootstrapStackVersion": 6,
         "bootstrapStackVersionSsmParameter": "/cdk-bootstrap/hnb659fds/version",
         "additionalDependencies": [
@@ -47,12 +43,6 @@
           {
             "type": "aws:cdk:logicalId",
             "data": "Domain66AC69E0"
-          }
-        ],
-        "/cdk-integ-opensearch-unsignedbasicauth/Domain/AccessPolicy": [
-          {
-            "type": "aws:cdk:warning",
-            "data": "installLatestAwsSdk was not specified, and defaults to true. You probably do not want this. Set the global context flag '@aws-cdk/customresources:installLatestAwsSdkDefault' to false to switch this behavior off project-wide, or set the property explicitly to true if you know you need to call APIs that are not in Lambda's built-in SDK version. [ack: @aws-cdk/custom-resources:installLatestAwsSdkNotSpecified]"
           }
         ],
         "/cdk-integ-opensearch-unsignedbasicauth/Domain/AccessPolicy/Resource/Default": [
