<<<<<<< HEAD
import { type Environment, EnvironmentPlaceholders } from '@aws-cdk/cx-api';
import type { SdkProvider } from '../aws-auth/sdk-provider';
import { Mode } from '../plugin';
=======
import * as cxapi from '@aws-cdk/cx-api';
import { Branded } from '../../util/type-brands';
import { Mode } from '../aws-auth/credentials';
import { SdkProvider } from '../aws-auth/sdk-provider';
>>>>>>> 4e715b83

/**
 * Replace the {ACCOUNT} and {REGION} placeholders in all strings found in a complex object.
 */
<<<<<<< HEAD
export async function replaceEnvPlaceholders<A extends {}>(
  object: A,
  env: Environment,
  sdkProvider: SdkProvider,
): Promise<A> {
  return EnvironmentPlaceholders.replaceAsync(object, {
=======
export async function replaceEnvPlaceholders<A extends Record<string, string | undefined>>(
  object: A,
  env: cxapi.Environment,
  sdkProvider: SdkProvider,
): Promise<{[k in keyof A]: StringWithoutPlaceholders | undefined}> {
  return cxapi.EnvironmentPlaceholders.replaceAsync(object, {
>>>>>>> 4e715b83
    accountId: () => Promise.resolve(env.account),
    region: () => Promise.resolve(env.region),
    partition: async () => {
      // There's no good way to get the partition!
      // We should have had it already, except we don't.
      //
      // Best we can do is ask the "base credentials" for this environment for their partition. Cross-partition
      // AssumeRole'ing will never work anyway, so this answer won't be wrong (it will just be slow!)
      return (await sdkProvider.baseCredentialsPartition(env, Mode.ForReading)) ?? 'aws';
    },
  });
<<<<<<< HEAD
}
=======
}

export type StringWithoutPlaceholders = Branded<string, 'NoPlaceholders'>;
>>>>>>> 4e715b83
<|MERGE_RESOLUTION|>--- conflicted
+++ resolved
@@ -1,32 +1,17 @@
-<<<<<<< HEAD
 import { type Environment, EnvironmentPlaceholders } from '@aws-cdk/cx-api';
-import type { SdkProvider } from '../aws-auth/sdk-provider';
-import { Mode } from '../plugin';
-=======
-import * as cxapi from '@aws-cdk/cx-api';
 import { Branded } from '../../util/type-brands';
 import { Mode } from '../aws-auth/credentials';
-import { SdkProvider } from '../aws-auth/sdk-provider';
->>>>>>> 4e715b83
+import type { SdkProvider } from '../aws-auth/sdk-provider';
 
 /**
  * Replace the {ACCOUNT} and {REGION} placeholders in all strings found in a complex object.
  */
-<<<<<<< HEAD
-export async function replaceEnvPlaceholders<A extends {}>(
+export async function replaceEnvPlaceholders<A extends Record<string, string | undefined>>(
   object: A,
   env: Environment,
   sdkProvider: SdkProvider,
-): Promise<A> {
+): Promise<{[k in keyof A]: StringWithoutPlaceholders | undefined}> {
   return EnvironmentPlaceholders.replaceAsync(object, {
-=======
-export async function replaceEnvPlaceholders<A extends Record<string, string | undefined>>(
-  object: A,
-  env: cxapi.Environment,
-  sdkProvider: SdkProvider,
-): Promise<{[k in keyof A]: StringWithoutPlaceholders | undefined}> {
-  return cxapi.EnvironmentPlaceholders.replaceAsync(object, {
->>>>>>> 4e715b83
     accountId: () => Promise.resolve(env.account),
     region: () => Promise.resolve(env.region),
     partition: async () => {
@@ -38,10 +23,6 @@
       return (await sdkProvider.baseCredentialsPartition(env, Mode.ForReading)) ?? 'aws';
     },
   });
-<<<<<<< HEAD
-}
-=======
 }
 
-export type StringWithoutPlaceholders = Branded<string, 'NoPlaceholders'>;
->>>>>>> 4e715b83
+export type StringWithoutPlaceholders = Branded<string, 'NoPlaceholders'>;