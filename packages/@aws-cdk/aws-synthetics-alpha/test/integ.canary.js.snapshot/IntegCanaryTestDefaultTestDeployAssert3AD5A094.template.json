{
 "Resources": {
  "AwsApiCallSyntheticsgetCanaryRuns10023df2885f280da73de72d07b27d46": {
   "Type": "Custom::DeployAssert@SdkCallSyntheticsgetCanaryRuns",
   "Properties": {
    "ServiceToken": {
     "Fn::GetAtt": [
      "SingletonFunction1488541a7b23466481b69b4408076b81HandlerCD40AE9F",
      "Arn"
     ]
    },
    "service": "Synthetics",
    "api": "getCanaryRuns",
    "expected": "{\"$StringLike\":\"PASSED\"}",
    "actualPath": "CanaryRuns.0.Status.State",
    "stateMachineArn": {
     "Ref": "AwsApiCallSyntheticsgetCanaryRuns10023df2885f280da73de72d07b27d46WaitFor3322FCE2"
    },
    "parameters": {
     "Name": {
      "Fn::Join": [
       "",
       [
        "\"",
        {
         "Fn::ImportValue": "canary-one:ExportsOutputRefInlineAsset5EAEB9B5D9353D4F"
        },
        "\""
       ]
      ]
     }
    },
    "flattenResponse": "true",
    "outputPaths": [
     "CanaryRuns.0.Status.State"
    ],
<<<<<<< HEAD
    "salt": "1690930164318"
=======
    "salt": "1690980132317"
>>>>>>> 4c57f455
   },
   "UpdateReplacePolicy": "Delete",
   "DeletionPolicy": "Delete"
  },
  "AwsApiCallSyntheticsgetCanaryRuns10023df2885f280da73de72d07b27d46WaitForIsCompleteProviderInvoke08378048": {
   "Type": "AWS::Lambda::Permission",
   "Properties": {
    "Action": "lambda:InvokeFunction",
    "FunctionName": {
     "Fn::GetAtt": [
      "SingletonFunction76b3e830a873425f8453eddd85c86925Handler81461ECE",
      "Arn"
     ]
    },
    "Principal": {
     "Fn::GetAtt": [
      "AwsApiCallSyntheticsgetCanaryRuns10023df2885f280da73de72d07b27d46WaitForRole31110FCC",
      "Arn"
     ]
    }
   }
  },
  "AwsApiCallSyntheticsgetCanaryRuns10023df2885f280da73de72d07b27d46WaitForTimeoutProviderInvoke721B9141": {
   "Type": "AWS::Lambda::Permission",
   "Properties": {
    "Action": "lambda:InvokeFunction",
    "FunctionName": {
     "Fn::GetAtt": [
      "SingletonFunction5c1898e096fb4e3e95d5f6c67f3ce41aHandlerADF3E6EA",
      "Arn"
     ]
    },
    "Principal": {
     "Fn::GetAtt": [
      "AwsApiCallSyntheticsgetCanaryRuns10023df2885f280da73de72d07b27d46WaitForRole31110FCC",
      "Arn"
     ]
    }
   }
  },
  "AwsApiCallSyntheticsgetCanaryRuns10023df2885f280da73de72d07b27d46WaitForRole31110FCC": {
   "Type": "AWS::IAM::Role",
   "Properties": {
    "AssumeRolePolicyDocument": {
     "Version": "2012-10-17",
     "Statement": [
      {
       "Action": "sts:AssumeRole",
       "Effect": "Allow",
       "Principal": {
        "Service": "states.amazonaws.com"
       }
      }
     ]
    },
    "Policies": [
     {
      "PolicyName": "InlineInvokeFunctions",
      "PolicyDocument": {
       "Version": "2012-10-17",
       "Statement": [
        {
         "Action": "lambda:InvokeFunction",
         "Effect": "Allow",
         "Resource": [
          {
           "Fn::GetAtt": [
            "SingletonFunction76b3e830a873425f8453eddd85c86925Handler81461ECE",
            "Arn"
           ]
          },
          {
           "Fn::GetAtt": [
            "SingletonFunction5c1898e096fb4e3e95d5f6c67f3ce41aHandlerADF3E6EA",
            "Arn"
           ]
          }
         ]
        }
       ]
      }
     }
    ]
   }
  },
  "AwsApiCallSyntheticsgetCanaryRuns10023df2885f280da73de72d07b27d46WaitFor3322FCE2": {
   "Type": "AWS::StepFunctions::StateMachine",
   "Properties": {
    "DefinitionString": {
     "Fn::Join": [
      "",
      [
       "{\"StartAt\":\"framework-isComplete-task\",\"States\":{\"framework-isComplete-task\":{\"End\":true,\"Retry\":[{\"ErrorEquals\":[\"States.ALL\"],\"IntervalSeconds\":5,\"MaxAttempts\":60,\"BackoffRate\":1}],\"Catch\":[{\"ErrorEquals\":[\"States.ALL\"],\"Next\":\"framework-onTimeout-task\"}],\"Type\":\"Task\",\"Resource\":\"",
       {
        "Fn::GetAtt": [
         "SingletonFunction76b3e830a873425f8453eddd85c86925Handler81461ECE",
         "Arn"
        ]
       },
       "\"},\"framework-onTimeout-task\":{\"End\":true,\"Type\":\"Task\",\"Resource\":\"",
       {
        "Fn::GetAtt": [
         "SingletonFunction5c1898e096fb4e3e95d5f6c67f3ce41aHandlerADF3E6EA",
         "Arn"
        ]
       },
       "\"}}}"
      ]
     ]
    },
    "RoleArn": {
     "Fn::GetAtt": [
      "AwsApiCallSyntheticsgetCanaryRuns10023df2885f280da73de72d07b27d46WaitForRole31110FCC",
      "Arn"
     ]
    }
   },
   "DependsOn": [
    "AwsApiCallSyntheticsgetCanaryRuns10023df2885f280da73de72d07b27d46WaitForRole31110FCC"
   ]
  },
  "SingletonFunction1488541a7b23466481b69b4408076b81Role37ABCE73": {
   "Type": "AWS::IAM::Role",
   "Properties": {
    "AssumeRolePolicyDocument": {
     "Version": "2012-10-17",
     "Statement": [
      {
       "Action": "sts:AssumeRole",
       "Effect": "Allow",
       "Principal": {
        "Service": "lambda.amazonaws.com"
       }
      }
     ]
    },
    "ManagedPolicyArns": [
     {
      "Fn::Sub": "arn:${AWS::Partition}:iam::aws:policy/service-role/AWSLambdaBasicExecutionRole"
     }
    ],
    "Policies": [
     {
      "PolicyName": "Inline",
      "PolicyDocument": {
       "Version": "2012-10-17",
       "Statement": [
        {
         "Action": [
          "synthetics:GetCanaryRuns"
         ],
         "Effect": "Allow",
         "Resource": [
          "*"
         ]
        },
        {
         "Action": [
          "states:StartExecution"
         ],
         "Effect": "Allow",
         "Resource": [
          "*"
         ]
        },
        {
         "Action": [
          "synthetics:GetCanaryRuns"
         ],
         "Effect": "Allow",
         "Resource": [
          "*"
         ]
        },
        {
         "Action": [
          "states:StartExecution"
         ],
         "Effect": "Allow",
         "Resource": [
          "*"
         ]
        },
        {
         "Action": [
          "synthetics:GetCanaryRuns"
         ],
         "Effect": "Allow",
         "Resource": [
          "*"
         ]
        },
        {
         "Action": [
          "states:StartExecution"
         ],
         "Effect": "Allow",
         "Resource": [
          "*"
         ]
        },
        {
         "Action": [
          "synthetics:GetCanaryRuns"
         ],
         "Effect": "Allow",
         "Resource": [
          "*"
         ]
        },
        {
         "Action": [
          "states:StartExecution"
         ],
         "Effect": "Allow",
         "Resource": [
          "*"
         ]
        },
        {
         "Action": [
          "synthetics:GetCanaryRuns"
         ],
         "Effect": "Allow",
         "Resource": [
          "*"
         ]
        },
        {
         "Action": [
          "states:StartExecution"
         ],
         "Effect": "Allow",
         "Resource": [
          "*"
         ]
        },
        {
         "Action": [
          "synthetics:GetCanaryRuns"
         ],
         "Effect": "Allow",
         "Resource": [
          "*"
         ]
        },
        {
         "Action": [
          "states:StartExecution"
         ],
         "Effect": "Allow",
         "Resource": [
          "*"
         ]
        },
        {
         "Action": [
          "synthetics:GetCanaryRuns"
         ],
         "Effect": "Allow",
         "Resource": [
          "*"
         ]
        },
        {
         "Action": [
          "states:StartExecution"
         ],
         "Effect": "Allow",
         "Resource": [
          "*"
         ]
        }
       ]
      }
     }
    ]
   }
  },
  "SingletonFunction1488541a7b23466481b69b4408076b81HandlerCD40AE9F": {
   "Type": "AWS::Lambda::Function",
   "Properties": {
    "Runtime": "nodejs18.x",
    "Code": {
     "S3Bucket": {
      "Fn::Sub": "cdk-hnb659fds-assets-${AWS::AccountId}-${AWS::Region}"
     },
<<<<<<< HEAD
     "S3Key": "18f77fb224555ccad15f9c2e0f71ae6930fc011792c4f74ec74daaa2bbd9a33f.zip"
=======
     "S3Key": "d5b88712f80b7d8c96ddbffc883a569f5e5681cf14a985d4d0933ca3712f5110.zip"
>>>>>>> 4c57f455
    },
    "Timeout": 120,
    "Handler": "index.handler",
    "Role": {
     "Fn::GetAtt": [
      "SingletonFunction1488541a7b23466481b69b4408076b81Role37ABCE73",
      "Arn"
     ]
    }
   }
  },
  "SingletonFunction76b3e830a873425f8453eddd85c86925Role918961BB": {
   "Type": "AWS::IAM::Role",
   "Properties": {
    "AssumeRolePolicyDocument": {
     "Version": "2012-10-17",
     "Statement": [
      {
       "Action": "sts:AssumeRole",
       "Effect": "Allow",
       "Principal": {
        "Service": "lambda.amazonaws.com"
       }
      }
     ]
    },
    "ManagedPolicyArns": [
     {
      "Fn::Sub": "arn:${AWS::Partition}:iam::aws:policy/service-role/AWSLambdaBasicExecutionRole"
     }
    ],
    "Policies": [
     {
      "PolicyName": "Inline",
      "PolicyDocument": {
       "Version": "2012-10-17",
       "Statement": [
        {
         "Action": [
          "synthetics:GetCanaryRuns"
         ],
         "Effect": "Allow",
         "Resource": [
          "*"
         ]
        },
        {
         "Action": [
          "synthetics:GetCanaryRuns"
         ],
         "Effect": "Allow",
         "Resource": [
          "*"
         ]
        },
        {
         "Action": [
          "synthetics:GetCanaryRuns"
         ],
         "Effect": "Allow",
         "Resource": [
          "*"
         ]
        },
        {
         "Action": [
          "synthetics:GetCanaryRuns"
         ],
         "Effect": "Allow",
         "Resource": [
          "*"
         ]
        },
        {
         "Action": [
          "synthetics:GetCanaryRuns"
         ],
         "Effect": "Allow",
         "Resource": [
          "*"
         ]
        },
        {
         "Action": [
          "synthetics:GetCanaryRuns"
         ],
         "Effect": "Allow",
         "Resource": [
          "*"
         ]
        },
        {
         "Action": [
          "synthetics:GetCanaryRuns"
         ],
         "Effect": "Allow",
         "Resource": [
          "*"
         ]
        }
       ]
      }
     }
    ]
   }
  },
  "SingletonFunction76b3e830a873425f8453eddd85c86925Handler81461ECE": {
   "Type": "AWS::Lambda::Function",
   "Properties": {
    "Runtime": "nodejs18.x",
    "Code": {
     "S3Bucket": {
      "Fn::Sub": "cdk-hnb659fds-assets-${AWS::AccountId}-${AWS::Region}"
     },
<<<<<<< HEAD
     "S3Key": "18f77fb224555ccad15f9c2e0f71ae6930fc011792c4f74ec74daaa2bbd9a33f.zip"
=======
     "S3Key": "d5b88712f80b7d8c96ddbffc883a569f5e5681cf14a985d4d0933ca3712f5110.zip"
>>>>>>> 4c57f455
    },
    "Timeout": 120,
    "Handler": "index.isComplete",
    "Role": {
     "Fn::GetAtt": [
      "SingletonFunction76b3e830a873425f8453eddd85c86925Role918961BB",
      "Arn"
     ]
    }
   }
  },
  "SingletonFunction5c1898e096fb4e3e95d5f6c67f3ce41aRoleB84BD8CE": {
   "Type": "AWS::IAM::Role",
   "Properties": {
    "AssumeRolePolicyDocument": {
     "Version": "2012-10-17",
     "Statement": [
      {
       "Action": "sts:AssumeRole",
       "Effect": "Allow",
       "Principal": {
        "Service": "lambda.amazonaws.com"
       }
      }
     ]
    },
    "ManagedPolicyArns": [
     {
      "Fn::Sub": "arn:${AWS::Partition}:iam::aws:policy/service-role/AWSLambdaBasicExecutionRole"
     }
    ]
   }
  },
  "SingletonFunction5c1898e096fb4e3e95d5f6c67f3ce41aHandlerADF3E6EA": {
   "Type": "AWS::Lambda::Function",
   "Properties": {
    "Runtime": "nodejs18.x",
    "Code": {
     "S3Bucket": {
      "Fn::Sub": "cdk-hnb659fds-assets-${AWS::AccountId}-${AWS::Region}"
     },
<<<<<<< HEAD
     "S3Key": "18f77fb224555ccad15f9c2e0f71ae6930fc011792c4f74ec74daaa2bbd9a33f.zip"
=======
     "S3Key": "d5b88712f80b7d8c96ddbffc883a569f5e5681cf14a985d4d0933ca3712f5110.zip"
>>>>>>> 4c57f455
    },
    "Timeout": 120,
    "Handler": "index.onTimeout",
    "Role": {
     "Fn::GetAtt": [
      "SingletonFunction5c1898e096fb4e3e95d5f6c67f3ce41aRoleB84BD8CE",
      "Arn"
     ]
    }
   }
  },
  "AwsApiCallSyntheticsgetCanaryRuns588dd7080086c213b18ceae14d834792": {
   "Type": "Custom::DeployAssert@SdkCallSyntheticsgetCanaryRuns",
   "Properties": {
    "ServiceToken": {
     "Fn::GetAtt": [
      "SingletonFunction1488541a7b23466481b69b4408076b81HandlerCD40AE9F",
      "Arn"
     ]
    },
    "service": "Synthetics",
    "api": "getCanaryRuns",
    "expected": "{\"$StringLike\":\"PASSED\"}",
    "actualPath": "CanaryRuns.0.Status.State",
    "stateMachineArn": {
     "Ref": "AwsApiCallSyntheticsgetCanaryRuns588dd7080086c213b18ceae14d834792WaitForF1DFDA7C"
    },
    "parameters": {
     "Name": {
      "Fn::Join": [
       "",
       [
        "\"",
        {
         "Fn::ImportValue": "canary-one:ExportsOutputRefDirectoryAssetB49EFE5C6067345C"
        },
        "\""
       ]
      ]
     }
    },
    "flattenResponse": "true",
    "outputPaths": [
     "CanaryRuns.0.Status.State"
    ],
<<<<<<< HEAD
    "salt": "1690930164319"
=======
    "salt": "1690980132318"
>>>>>>> 4c57f455
   },
   "UpdateReplacePolicy": "Delete",
   "DeletionPolicy": "Delete"
  },
  "AwsApiCallSyntheticsgetCanaryRuns588dd7080086c213b18ceae14d834792WaitForIsCompleteProviderInvoke6FE02642": {
   "Type": "AWS::Lambda::Permission",
   "Properties": {
    "Action": "lambda:InvokeFunction",
    "FunctionName": {
     "Fn::GetAtt": [
      "SingletonFunction76b3e830a873425f8453eddd85c86925Handler81461ECE",
      "Arn"
     ]
    },
    "Principal": {
     "Fn::GetAtt": [
      "AwsApiCallSyntheticsgetCanaryRuns588dd7080086c213b18ceae14d834792WaitForRole9BDDAD93",
      "Arn"
     ]
    }
   }
  },
  "AwsApiCallSyntheticsgetCanaryRuns588dd7080086c213b18ceae14d834792WaitForTimeoutProviderInvoke4EC1BFB5": {
   "Type": "AWS::Lambda::Permission",
   "Properties": {
    "Action": "lambda:InvokeFunction",
    "FunctionName": {
     "Fn::GetAtt": [
      "SingletonFunction5c1898e096fb4e3e95d5f6c67f3ce41aHandlerADF3E6EA",
      "Arn"
     ]
    },
    "Principal": {
     "Fn::GetAtt": [
      "AwsApiCallSyntheticsgetCanaryRuns588dd7080086c213b18ceae14d834792WaitForRole9BDDAD93",
      "Arn"
     ]
    }
   }
  },
  "AwsApiCallSyntheticsgetCanaryRuns588dd7080086c213b18ceae14d834792WaitForRole9BDDAD93": {
   "Type": "AWS::IAM::Role",
   "Properties": {
    "AssumeRolePolicyDocument": {
     "Version": "2012-10-17",
     "Statement": [
      {
       "Action": "sts:AssumeRole",
       "Effect": "Allow",
       "Principal": {
        "Service": "states.amazonaws.com"
       }
      }
     ]
    },
    "Policies": [
     {
      "PolicyName": "InlineInvokeFunctions",
      "PolicyDocument": {
       "Version": "2012-10-17",
       "Statement": [
        {
         "Action": "lambda:InvokeFunction",
         "Effect": "Allow",
         "Resource": [
          {
           "Fn::GetAtt": [
            "SingletonFunction76b3e830a873425f8453eddd85c86925Handler81461ECE",
            "Arn"
           ]
          },
          {
           "Fn::GetAtt": [
            "SingletonFunction5c1898e096fb4e3e95d5f6c67f3ce41aHandlerADF3E6EA",
            "Arn"
           ]
          }
         ]
        }
       ]
      }
     }
    ]
   }
  },
  "AwsApiCallSyntheticsgetCanaryRuns588dd7080086c213b18ceae14d834792WaitForF1DFDA7C": {
   "Type": "AWS::StepFunctions::StateMachine",
   "Properties": {
    "DefinitionString": {
     "Fn::Join": [
      "",
      [
       "{\"StartAt\":\"framework-isComplete-task\",\"States\":{\"framework-isComplete-task\":{\"End\":true,\"Retry\":[{\"ErrorEquals\":[\"States.ALL\"],\"IntervalSeconds\":5,\"MaxAttempts\":60,\"BackoffRate\":1}],\"Catch\":[{\"ErrorEquals\":[\"States.ALL\"],\"Next\":\"framework-onTimeout-task\"}],\"Type\":\"Task\",\"Resource\":\"",
       {
        "Fn::GetAtt": [
         "SingletonFunction76b3e830a873425f8453eddd85c86925Handler81461ECE",
         "Arn"
        ]
       },
       "\"},\"framework-onTimeout-task\":{\"End\":true,\"Type\":\"Task\",\"Resource\":\"",
       {
        "Fn::GetAtt": [
         "SingletonFunction5c1898e096fb4e3e95d5f6c67f3ce41aHandlerADF3E6EA",
         "Arn"
        ]
       },
       "\"}}}"
      ]
     ]
    },
    "RoleArn": {
     "Fn::GetAtt": [
      "AwsApiCallSyntheticsgetCanaryRuns588dd7080086c213b18ceae14d834792WaitForRole9BDDAD93",
      "Arn"
     ]
    }
   },
   "DependsOn": [
    "AwsApiCallSyntheticsgetCanaryRuns588dd7080086c213b18ceae14d834792WaitForRole9BDDAD93"
   ]
  },
  "AwsApiCallSyntheticsgetCanaryRunsfdf70d7c918d67340f0ac4c6d270caa3": {
   "Type": "Custom::DeployAssert@SdkCallSyntheticsgetCanaryRuns",
   "Properties": {
    "ServiceToken": {
     "Fn::GetAtt": [
      "SingletonFunction1488541a7b23466481b69b4408076b81HandlerCD40AE9F",
      "Arn"
     ]
    },
    "service": "Synthetics",
    "api": "getCanaryRuns",
    "expected": "{\"$StringLike\":\"PASSED\"}",
    "actualPath": "CanaryRuns.0.Status.State",
    "stateMachineArn": {
     "Ref": "AwsApiCallSyntheticsgetCanaryRunsfdf70d7c918d67340f0ac4c6d270caa3WaitFor38C7486D"
    },
    "parameters": {
     "Name": {
      "Fn::Join": [
       "",
       [
        "\"",
        {
         "Fn::ImportValue": "canary-one:ExportsOutputRefFolderAssetDC62ADA64F8010C0"
        },
        "\""
       ]
      ]
     }
    },
    "flattenResponse": "true",
    "outputPaths": [
     "CanaryRuns.0.Status.State"
    ],
    "salt": "1690980132318"
   },
   "UpdateReplacePolicy": "Delete",
   "DeletionPolicy": "Delete"
  },
  "AwsApiCallSyntheticsgetCanaryRunsfdf70d7c918d67340f0ac4c6d270caa3WaitForIsCompleteProviderInvoke8D8AA110": {
   "Type": "AWS::Lambda::Permission",
   "Properties": {
    "Action": "lambda:InvokeFunction",
    "FunctionName": {
     "Fn::GetAtt": [
      "SingletonFunction76b3e830a873425f8453eddd85c86925Handler81461ECE",
      "Arn"
     ]
    },
    "Principal": {
     "Fn::GetAtt": [
      "AwsApiCallSyntheticsgetCanaryRunsfdf70d7c918d67340f0ac4c6d270caa3WaitForRole7936AA98",
      "Arn"
     ]
    }
   }
  },
  "AwsApiCallSyntheticsgetCanaryRunsfdf70d7c918d67340f0ac4c6d270caa3WaitForTimeoutProviderInvoke91B3A28A": {
   "Type": "AWS::Lambda::Permission",
   "Properties": {
    "Action": "lambda:InvokeFunction",
    "FunctionName": {
     "Fn::GetAtt": [
      "SingletonFunction5c1898e096fb4e3e95d5f6c67f3ce41aHandlerADF3E6EA",
      "Arn"
     ]
    },
    "Principal": {
     "Fn::GetAtt": [
      "AwsApiCallSyntheticsgetCanaryRunsfdf70d7c918d67340f0ac4c6d270caa3WaitForRole7936AA98",
      "Arn"
     ]
    }
   }
  },
  "AwsApiCallSyntheticsgetCanaryRunsfdf70d7c918d67340f0ac4c6d270caa3WaitForRole7936AA98": {
   "Type": "AWS::IAM::Role",
   "Properties": {
    "AssumeRolePolicyDocument": {
     "Version": "2012-10-17",
     "Statement": [
      {
       "Action": "sts:AssumeRole",
       "Effect": "Allow",
       "Principal": {
        "Service": "states.amazonaws.com"
       }
      }
     ]
    },
    "Policies": [
     {
      "PolicyName": "InlineInvokeFunctions",
      "PolicyDocument": {
       "Version": "2012-10-17",
       "Statement": [
        {
         "Action": "lambda:InvokeFunction",
         "Effect": "Allow",
         "Resource": [
          {
           "Fn::GetAtt": [
            "SingletonFunction76b3e830a873425f8453eddd85c86925Handler81461ECE",
            "Arn"
           ]
          },
          {
           "Fn::GetAtt": [
            "SingletonFunction5c1898e096fb4e3e95d5f6c67f3ce41aHandlerADF3E6EA",
            "Arn"
           ]
          }
         ]
        }
       ]
      }
     }
    ]
   }
  },
  "AwsApiCallSyntheticsgetCanaryRunsfdf70d7c918d67340f0ac4c6d270caa3WaitFor38C7486D": {
   "Type": "AWS::StepFunctions::StateMachine",
   "Properties": {
    "DefinitionString": {
     "Fn::Join": [
      "",
      [
       "{\"StartAt\":\"framework-isComplete-task\",\"States\":{\"framework-isComplete-task\":{\"End\":true,\"Retry\":[{\"ErrorEquals\":[\"States.ALL\"],\"IntervalSeconds\":5,\"MaxAttempts\":60,\"BackoffRate\":1}],\"Catch\":[{\"ErrorEquals\":[\"States.ALL\"],\"Next\":\"framework-onTimeout-task\"}],\"Type\":\"Task\",\"Resource\":\"",
       {
        "Fn::GetAtt": [
         "SingletonFunction76b3e830a873425f8453eddd85c86925Handler81461ECE",
         "Arn"
        ]
       },
       "\"},\"framework-onTimeout-task\":{\"End\":true,\"Type\":\"Task\",\"Resource\":\"",
       {
        "Fn::GetAtt": [
         "SingletonFunction5c1898e096fb4e3e95d5f6c67f3ce41aHandlerADF3E6EA",
         "Arn"
        ]
       },
       "\"}}}"
      ]
     ]
    },
    "RoleArn": {
     "Fn::GetAtt": [
      "AwsApiCallSyntheticsgetCanaryRunsfdf70d7c918d67340f0ac4c6d270caa3WaitForRole7936AA98",
      "Arn"
     ]
    }
   },
   "DependsOn": [
    "AwsApiCallSyntheticsgetCanaryRunsfdf70d7c918d67340f0ac4c6d270caa3WaitForRole7936AA98"
   ]
  },
  "AwsApiCallSyntheticsgetCanaryRunsaf0432d0aeabb461c9a56a62dba7b6fe": {
   "Type": "Custom::DeployAssert@SdkCallSyntheticsgetCanaryRuns",
   "Properties": {
    "ServiceToken": {
     "Fn::GetAtt": [
      "SingletonFunction1488541a7b23466481b69b4408076b81HandlerCD40AE9F",
      "Arn"
     ]
    },
    "service": "Synthetics",
    "api": "getCanaryRuns",
    "expected": "{\"$StringLike\":\"PASSED\"}",
    "actualPath": "CanaryRuns.0.Status.State",
    "stateMachineArn": {
     "Ref": "AwsApiCallSyntheticsgetCanaryRunsaf0432d0aeabb461c9a56a62dba7b6feWaitForDB2A9921"
    },
    "parameters": {
     "Name": {
      "Fn::Join": [
       "",
       [
        "\"",
        {
         "Fn::ImportValue": "canary-one:ExportsOutputRefZipAssetA028C65FBA619339"
        },
        "\""
       ]
      ]
     }
    },
    "flattenResponse": "true",
    "outputPaths": [
     "CanaryRuns.0.Status.State"
    ],
<<<<<<< HEAD
    "salt": "1690930164319"
=======
    "salt": "1690980132318"
>>>>>>> 4c57f455
   },
   "UpdateReplacePolicy": "Delete",
   "DeletionPolicy": "Delete"
  },
  "AwsApiCallSyntheticsgetCanaryRunsaf0432d0aeabb461c9a56a62dba7b6feWaitForIsCompleteProviderInvoke676F4DDB": {
   "Type": "AWS::Lambda::Permission",
   "Properties": {
    "Action": "lambda:InvokeFunction",
    "FunctionName": {
     "Fn::GetAtt": [
      "SingletonFunction76b3e830a873425f8453eddd85c86925Handler81461ECE",
      "Arn"
     ]
    },
    "Principal": {
     "Fn::GetAtt": [
      "AwsApiCallSyntheticsgetCanaryRunsaf0432d0aeabb461c9a56a62dba7b6feWaitForRole0C9EEFC1",
      "Arn"
     ]
    }
   }
  },
  "AwsApiCallSyntheticsgetCanaryRunsaf0432d0aeabb461c9a56a62dba7b6feWaitForTimeoutProviderInvoke3CC34AEA": {
   "Type": "AWS::Lambda::Permission",
   "Properties": {
    "Action": "lambda:InvokeFunction",
    "FunctionName": {
     "Fn::GetAtt": [
      "SingletonFunction5c1898e096fb4e3e95d5f6c67f3ce41aHandlerADF3E6EA",
      "Arn"
     ]
    },
    "Principal": {
     "Fn::GetAtt": [
      "AwsApiCallSyntheticsgetCanaryRunsaf0432d0aeabb461c9a56a62dba7b6feWaitForRole0C9EEFC1",
      "Arn"
     ]
    }
   }
  },
  "AwsApiCallSyntheticsgetCanaryRunsaf0432d0aeabb461c9a56a62dba7b6feWaitForRole0C9EEFC1": {
   "Type": "AWS::IAM::Role",
   "Properties": {
    "AssumeRolePolicyDocument": {
     "Version": "2012-10-17",
     "Statement": [
      {
       "Action": "sts:AssumeRole",
       "Effect": "Allow",
       "Principal": {
        "Service": "states.amazonaws.com"
       }
      }
     ]
    },
    "Policies": [
     {
      "PolicyName": "InlineInvokeFunctions",
      "PolicyDocument": {
       "Version": "2012-10-17",
       "Statement": [
        {
         "Action": "lambda:InvokeFunction",
         "Effect": "Allow",
         "Resource": [
          {
           "Fn::GetAtt": [
            "SingletonFunction76b3e830a873425f8453eddd85c86925Handler81461ECE",
            "Arn"
           ]
          },
          {
           "Fn::GetAtt": [
            "SingletonFunction5c1898e096fb4e3e95d5f6c67f3ce41aHandlerADF3E6EA",
            "Arn"
           ]
          }
         ]
        }
       ]
      }
     }
    ]
   }
  },
  "AwsApiCallSyntheticsgetCanaryRunsaf0432d0aeabb461c9a56a62dba7b6feWaitForDB2A9921": {
   "Type": "AWS::StepFunctions::StateMachine",
   "Properties": {
    "DefinitionString": {
     "Fn::Join": [
      "",
      [
       "{\"StartAt\":\"framework-isComplete-task\",\"States\":{\"framework-isComplete-task\":{\"End\":true,\"Retry\":[{\"ErrorEquals\":[\"States.ALL\"],\"IntervalSeconds\":5,\"MaxAttempts\":60,\"BackoffRate\":1}],\"Catch\":[{\"ErrorEquals\":[\"States.ALL\"],\"Next\":\"framework-onTimeout-task\"}],\"Type\":\"Task\",\"Resource\":\"",
       {
        "Fn::GetAtt": [
         "SingletonFunction76b3e830a873425f8453eddd85c86925Handler81461ECE",
         "Arn"
        ]
       },
       "\"},\"framework-onTimeout-task\":{\"End\":true,\"Type\":\"Task\",\"Resource\":\"",
       {
        "Fn::GetAtt": [
         "SingletonFunction5c1898e096fb4e3e95d5f6c67f3ce41aHandlerADF3E6EA",
         "Arn"
        ]
       },
       "\"}}}"
      ]
     ]
    },
    "RoleArn": {
     "Fn::GetAtt": [
      "AwsApiCallSyntheticsgetCanaryRunsaf0432d0aeabb461c9a56a62dba7b6feWaitForRole0C9EEFC1",
      "Arn"
     ]
    }
   },
   "DependsOn": [
    "AwsApiCallSyntheticsgetCanaryRunsaf0432d0aeabb461c9a56a62dba7b6feWaitForRole0C9EEFC1"
   ]
  },
  "AwsApiCallSyntheticsgetCanaryRuns2cca2de7ae72f8b5fe89f0c7e484d5ae": {
   "Type": "Custom::DeployAssert@SdkCallSyntheticsgetCanaryRuns",
   "Properties": {
    "ServiceToken": {
     "Fn::GetAtt": [
      "SingletonFunction1488541a7b23466481b69b4408076b81HandlerCD40AE9F",
      "Arn"
     ]
    },
    "service": "Synthetics",
    "api": "getCanaryRuns",
    "expected": "{\"$StringLike\":\"PASSED\"}",
    "actualPath": "CanaryRuns.0.Status.State",
    "stateMachineArn": {
     "Ref": "AwsApiCallSyntheticsgetCanaryRuns2cca2de7ae72f8b5fe89f0c7e484d5aeWaitFor2AE5B3D5"
    },
    "parameters": {
     "Name": {
      "Fn::Join": [
       "",
       [
        "\"",
        {
         "Fn::ImportValue": "canary-one:ExportsOutputRefSynNodejsPuppeteer3978815E0AC2F26208"
        },
        "\""
       ]
      ]
     }
    },
    "flattenResponse": "true",
    "outputPaths": [
     "CanaryRuns.0.Status.State"
    ],
<<<<<<< HEAD
    "salt": "1690930164319"
=======
    "salt": "1690980132319"
>>>>>>> 4c57f455
   },
   "UpdateReplacePolicy": "Delete",
   "DeletionPolicy": "Delete"
  },
  "AwsApiCallSyntheticsgetCanaryRuns2cca2de7ae72f8b5fe89f0c7e484d5aeWaitForIsCompleteProviderInvokeEFBEE0D2": {
   "Type": "AWS::Lambda::Permission",
   "Properties": {
    "Action": "lambda:InvokeFunction",
    "FunctionName": {
     "Fn::GetAtt": [
      "SingletonFunction76b3e830a873425f8453eddd85c86925Handler81461ECE",
      "Arn"
     ]
    },
    "Principal": {
     "Fn::GetAtt": [
      "AwsApiCallSyntheticsgetCanaryRuns2cca2de7ae72f8b5fe89f0c7e484d5aeWaitForRoleF3F1B67B",
      "Arn"
     ]
    }
   }
  },
  "AwsApiCallSyntheticsgetCanaryRuns2cca2de7ae72f8b5fe89f0c7e484d5aeWaitForTimeoutProviderInvoke0A0F7C7B": {
   "Type": "AWS::Lambda::Permission",
   "Properties": {
    "Action": "lambda:InvokeFunction",
    "FunctionName": {
     "Fn::GetAtt": [
      "SingletonFunction5c1898e096fb4e3e95d5f6c67f3ce41aHandlerADF3E6EA",
      "Arn"
     ]
    },
    "Principal": {
     "Fn::GetAtt": [
      "AwsApiCallSyntheticsgetCanaryRuns2cca2de7ae72f8b5fe89f0c7e484d5aeWaitForRoleF3F1B67B",
      "Arn"
     ]
    }
   }
  },
  "AwsApiCallSyntheticsgetCanaryRuns2cca2de7ae72f8b5fe89f0c7e484d5aeWaitForRoleF3F1B67B": {
   "Type": "AWS::IAM::Role",
   "Properties": {
    "AssumeRolePolicyDocument": {
     "Version": "2012-10-17",
     "Statement": [
      {
       "Action": "sts:AssumeRole",
       "Effect": "Allow",
       "Principal": {
        "Service": "states.amazonaws.com"
       }
      }
     ]
    },
    "Policies": [
     {
      "PolicyName": "InlineInvokeFunctions",
      "PolicyDocument": {
       "Version": "2012-10-17",
       "Statement": [
        {
         "Action": "lambda:InvokeFunction",
         "Effect": "Allow",
         "Resource": [
          {
           "Fn::GetAtt": [
            "SingletonFunction76b3e830a873425f8453eddd85c86925Handler81461ECE",
            "Arn"
           ]
          },
          {
           "Fn::GetAtt": [
            "SingletonFunction5c1898e096fb4e3e95d5f6c67f3ce41aHandlerADF3E6EA",
            "Arn"
           ]
          }
         ]
        }
       ]
      }
     }
    ]
   }
  },
  "AwsApiCallSyntheticsgetCanaryRuns2cca2de7ae72f8b5fe89f0c7e484d5aeWaitFor2AE5B3D5": {
   "Type": "AWS::StepFunctions::StateMachine",
   "Properties": {
    "DefinitionString": {
     "Fn::Join": [
      "",
      [
       "{\"StartAt\":\"framework-isComplete-task\",\"States\":{\"framework-isComplete-task\":{\"End\":true,\"Retry\":[{\"ErrorEquals\":[\"States.ALL\"],\"IntervalSeconds\":5,\"MaxAttempts\":60,\"BackoffRate\":1}],\"Catch\":[{\"ErrorEquals\":[\"States.ALL\"],\"Next\":\"framework-onTimeout-task\"}],\"Type\":\"Task\",\"Resource\":\"",
       {
        "Fn::GetAtt": [
         "SingletonFunction76b3e830a873425f8453eddd85c86925Handler81461ECE",
         "Arn"
        ]
       },
       "\"},\"framework-onTimeout-task\":{\"End\":true,\"Type\":\"Task\",\"Resource\":\"",
       {
        "Fn::GetAtt": [
         "SingletonFunction5c1898e096fb4e3e95d5f6c67f3ce41aHandlerADF3E6EA",
         "Arn"
        ]
       },
       "\"}}}"
      ]
     ]
    },
    "RoleArn": {
     "Fn::GetAtt": [
      "AwsApiCallSyntheticsgetCanaryRuns2cca2de7ae72f8b5fe89f0c7e484d5aeWaitForRoleF3F1B67B",
      "Arn"
     ]
    }
   },
   "DependsOn": [
    "AwsApiCallSyntheticsgetCanaryRuns2cca2de7ae72f8b5fe89f0c7e484d5aeWaitForRoleF3F1B67B"
   ]
  },
  "AwsApiCallSyntheticsgetCanaryRunse77bc009769f8becf2bba8ec443d0a60": {
   "Type": "Custom::DeployAssert@SdkCallSyntheticsgetCanaryRuns",
   "Properties": {
    "ServiceToken": {
     "Fn::GetAtt": [
      "SingletonFunction1488541a7b23466481b69b4408076b81HandlerCD40AE9F",
      "Arn"
     ]
    },
    "service": "Synthetics",
    "api": "getCanaryRuns",
    "expected": "{\"$StringLike\":\"PASSED\"}",
    "actualPath": "CanaryRuns.0.Status.State",
    "stateMachineArn": {
     "Ref": "AwsApiCallSyntheticsgetCanaryRunse77bc009769f8becf2bba8ec443d0a60WaitFor8805095D"
    },
    "parameters": {
     "Name": {
      "Fn::Join": [
       "",
       [
        "\"",
        {
         "Fn::ImportValue": "canary-one:ExportsOutputRefSynNodejsPuppeteer406C46FFAF8F9722F2"
        },
        "\""
       ]
      ]
     }
    },
    "flattenResponse": "true",
    "outputPaths": [
     "CanaryRuns.0.Status.State"
    ],
<<<<<<< HEAD
    "salt": "1690930164320"
=======
    "salt": "1690980132319"
>>>>>>> 4c57f455
   },
   "UpdateReplacePolicy": "Delete",
   "DeletionPolicy": "Delete"
  },
  "AwsApiCallSyntheticsgetCanaryRunse77bc009769f8becf2bba8ec443d0a60WaitForIsCompleteProviderInvoke28F4AB77": {
   "Type": "AWS::Lambda::Permission",
   "Properties": {
    "Action": "lambda:InvokeFunction",
    "FunctionName": {
     "Fn::GetAtt": [
      "SingletonFunction76b3e830a873425f8453eddd85c86925Handler81461ECE",
      "Arn"
     ]
    },
    "Principal": {
     "Fn::GetAtt": [
      "AwsApiCallSyntheticsgetCanaryRunse77bc009769f8becf2bba8ec443d0a60WaitForRoleACF107E5",
      "Arn"
     ]
    }
   }
  },
  "AwsApiCallSyntheticsgetCanaryRunse77bc009769f8becf2bba8ec443d0a60WaitForTimeoutProviderInvoke78F920F8": {
   "Type": "AWS::Lambda::Permission",
   "Properties": {
    "Action": "lambda:InvokeFunction",
    "FunctionName": {
     "Fn::GetAtt": [
      "SingletonFunction5c1898e096fb4e3e95d5f6c67f3ce41aHandlerADF3E6EA",
      "Arn"
     ]
    },
    "Principal": {
     "Fn::GetAtt": [
      "AwsApiCallSyntheticsgetCanaryRunse77bc009769f8becf2bba8ec443d0a60WaitForRoleACF107E5",
      "Arn"
     ]
    }
   }
  },
  "AwsApiCallSyntheticsgetCanaryRunse77bc009769f8becf2bba8ec443d0a60WaitForRoleACF107E5": {
   "Type": "AWS::IAM::Role",
   "Properties": {
    "AssumeRolePolicyDocument": {
     "Version": "2012-10-17",
     "Statement": [
      {
       "Action": "sts:AssumeRole",
       "Effect": "Allow",
       "Principal": {
        "Service": "states.amazonaws.com"
       }
      }
     ]
    },
    "Policies": [
     {
      "PolicyName": "InlineInvokeFunctions",
      "PolicyDocument": {
       "Version": "2012-10-17",
       "Statement": [
        {
         "Action": "lambda:InvokeFunction",
         "Effect": "Allow",
         "Resource": [
          {
           "Fn::GetAtt": [
            "SingletonFunction76b3e830a873425f8453eddd85c86925Handler81461ECE",
            "Arn"
           ]
          },
          {
           "Fn::GetAtt": [
            "SingletonFunction5c1898e096fb4e3e95d5f6c67f3ce41aHandlerADF3E6EA",
            "Arn"
           ]
          }
         ]
        }
       ]
      }
     }
    ]
   }
  },
  "AwsApiCallSyntheticsgetCanaryRunse77bc009769f8becf2bba8ec443d0a60WaitFor8805095D": {
   "Type": "AWS::StepFunctions::StateMachine",
   "Properties": {
    "DefinitionString": {
     "Fn::Join": [
      "",
      [
       "{\"StartAt\":\"framework-isComplete-task\",\"States\":{\"framework-isComplete-task\":{\"End\":true,\"Retry\":[{\"ErrorEquals\":[\"States.ALL\"],\"IntervalSeconds\":5,\"MaxAttempts\":60,\"BackoffRate\":1}],\"Catch\":[{\"ErrorEquals\":[\"States.ALL\"],\"Next\":\"framework-onTimeout-task\"}],\"Type\":\"Task\",\"Resource\":\"",
       {
        "Fn::GetAtt": [
         "SingletonFunction76b3e830a873425f8453eddd85c86925Handler81461ECE",
         "Arn"
        ]
       },
       "\"},\"framework-onTimeout-task\":{\"End\":true,\"Type\":\"Task\",\"Resource\":\"",
       {
        "Fn::GetAtt": [
         "SingletonFunction5c1898e096fb4e3e95d5f6c67f3ce41aHandlerADF3E6EA",
         "Arn"
        ]
       },
       "\"}}}"
      ]
     ]
    },
    "RoleArn": {
     "Fn::GetAtt": [
      "AwsApiCallSyntheticsgetCanaryRunse77bc009769f8becf2bba8ec443d0a60WaitForRoleACF107E5",
      "Arn"
     ]
    }
   },
   "DependsOn": [
    "AwsApiCallSyntheticsgetCanaryRunse77bc009769f8becf2bba8ec443d0a60WaitForRoleACF107E5"
   ]
  },
  "AwsApiCallSyntheticsgetCanaryRunse7a1e913bca172f26683b6f1e3a239e2": {
   "Type": "Custom::DeployAssert@SdkCallSyntheticsgetCanaryRuns",
   "Properties": {
    "ServiceToken": {
     "Fn::GetAtt": [
      "SingletonFunction1488541a7b23466481b69b4408076b81HandlerCD40AE9F",
      "Arn"
     ]
    },
    "service": "Synthetics",
    "api": "getCanaryRuns",
    "expected": "{\"$StringLike\":\"PASSED\"}",
    "actualPath": "CanaryRuns.0.Status.State",
    "stateMachineArn": {
     "Ref": "AwsApiCallSyntheticsgetCanaryRunse7a1e913bca172f26683b6f1e3a239e2WaitForB088533D"
    },
    "parameters": {
     "Name": {
      "Fn::Join": [
       "",
       [
        "\"",
        {
         "Fn::ImportValue": "canary-one:ExportsOutputRefSynPythonSelenium13F92D8275979DE724"
        },
        "\""
       ]
      ]
     }
    },
    "flattenResponse": "true",
    "outputPaths": [
     "CanaryRuns.0.Status.State"
    ],
<<<<<<< HEAD
    "salt": "1690930164320"
=======
    "salt": "1690980132319"
>>>>>>> 4c57f455
   },
   "UpdateReplacePolicy": "Delete",
   "DeletionPolicy": "Delete"
  },
  "AwsApiCallSyntheticsgetCanaryRunse7a1e913bca172f26683b6f1e3a239e2WaitForIsCompleteProviderInvokeA008B058": {
   "Type": "AWS::Lambda::Permission",
   "Properties": {
    "Action": "lambda:InvokeFunction",
    "FunctionName": {
     "Fn::GetAtt": [
      "SingletonFunction76b3e830a873425f8453eddd85c86925Handler81461ECE",
      "Arn"
     ]
    },
    "Principal": {
     "Fn::GetAtt": [
      "AwsApiCallSyntheticsgetCanaryRunse7a1e913bca172f26683b6f1e3a239e2WaitForRole9256B779",
      "Arn"
     ]
    }
   }
  },
  "AwsApiCallSyntheticsgetCanaryRunse7a1e913bca172f26683b6f1e3a239e2WaitForTimeoutProviderInvoke5934B864": {
   "Type": "AWS::Lambda::Permission",
   "Properties": {
    "Action": "lambda:InvokeFunction",
    "FunctionName": {
     "Fn::GetAtt": [
      "SingletonFunction5c1898e096fb4e3e95d5f6c67f3ce41aHandlerADF3E6EA",
      "Arn"
     ]
    },
    "Principal": {
     "Fn::GetAtt": [
      "AwsApiCallSyntheticsgetCanaryRunse7a1e913bca172f26683b6f1e3a239e2WaitForRole9256B779",
      "Arn"
     ]
    }
   }
  },
  "AwsApiCallSyntheticsgetCanaryRunse7a1e913bca172f26683b6f1e3a239e2WaitForRole9256B779": {
   "Type": "AWS::IAM::Role",
   "Properties": {
    "AssumeRolePolicyDocument": {
     "Version": "2012-10-17",
     "Statement": [
      {
       "Action": "sts:AssumeRole",
       "Effect": "Allow",
       "Principal": {
        "Service": "states.amazonaws.com"
       }
      }
     ]
    },
    "Policies": [
     {
      "PolicyName": "InlineInvokeFunctions",
      "PolicyDocument": {
       "Version": "2012-10-17",
       "Statement": [
        {
         "Action": "lambda:InvokeFunction",
         "Effect": "Allow",
         "Resource": [
          {
           "Fn::GetAtt": [
            "SingletonFunction76b3e830a873425f8453eddd85c86925Handler81461ECE",
            "Arn"
           ]
          },
          {
           "Fn::GetAtt": [
            "SingletonFunction5c1898e096fb4e3e95d5f6c67f3ce41aHandlerADF3E6EA",
            "Arn"
           ]
          }
         ]
        }
       ]
      }
     }
    ]
   }
  },
  "AwsApiCallSyntheticsgetCanaryRunse7a1e913bca172f26683b6f1e3a239e2WaitForB088533D": {
   "Type": "AWS::StepFunctions::StateMachine",
   "Properties": {
    "DefinitionString": {
     "Fn::Join": [
      "",
      [
       "{\"StartAt\":\"framework-isComplete-task\",\"States\":{\"framework-isComplete-task\":{\"End\":true,\"Retry\":[{\"ErrorEquals\":[\"States.ALL\"],\"IntervalSeconds\":5,\"MaxAttempts\":60,\"BackoffRate\":1}],\"Catch\":[{\"ErrorEquals\":[\"States.ALL\"],\"Next\":\"framework-onTimeout-task\"}],\"Type\":\"Task\",\"Resource\":\"",
       {
        "Fn::GetAtt": [
         "SingletonFunction76b3e830a873425f8453eddd85c86925Handler81461ECE",
         "Arn"
        ]
       },
       "\"},\"framework-onTimeout-task\":{\"End\":true,\"Type\":\"Task\",\"Resource\":\"",
       {
        "Fn::GetAtt": [
         "SingletonFunction5c1898e096fb4e3e95d5f6c67f3ce41aHandlerADF3E6EA",
         "Arn"
        ]
       },
       "\"}}}"
      ]
     ]
    },
    "RoleArn": {
     "Fn::GetAtt": [
      "AwsApiCallSyntheticsgetCanaryRunse7a1e913bca172f26683b6f1e3a239e2WaitForRole9256B779",
      "Arn"
     ]
    }
   },
   "DependsOn": [
    "AwsApiCallSyntheticsgetCanaryRunse7a1e913bca172f26683b6f1e3a239e2WaitForRole9256B779"
   ]
  }
 },
 "Outputs": {
  "AssertionResultsAwsApiCallSyntheticsgetCanaryRuns10023df2885f280da73de72d07b27d46": {
   "Value": {
    "Fn::GetAtt": [
     "AwsApiCallSyntheticsgetCanaryRuns10023df2885f280da73de72d07b27d46",
     "assertion"
    ]
   }
  },
  "AssertionResultsAwsApiCallSyntheticsgetCanaryRuns588dd7080086c213b18ceae14d834792": {
   "Value": {
    "Fn::GetAtt": [
     "AwsApiCallSyntheticsgetCanaryRuns588dd7080086c213b18ceae14d834792",
     "assertion"
    ]
   }
  },
  "AssertionResultsAwsApiCallSyntheticsgetCanaryRunsfdf70d7c918d67340f0ac4c6d270caa3": {
   "Value": {
    "Fn::GetAtt": [
     "AwsApiCallSyntheticsgetCanaryRunsfdf70d7c918d67340f0ac4c6d270caa3",
     "assertion"
    ]
   }
  },
  "AssertionResultsAwsApiCallSyntheticsgetCanaryRunsaf0432d0aeabb461c9a56a62dba7b6fe": {
   "Value": {
    "Fn::GetAtt": [
     "AwsApiCallSyntheticsgetCanaryRunsaf0432d0aeabb461c9a56a62dba7b6fe",
     "assertion"
    ]
   }
  },
  "AssertionResultsAwsApiCallSyntheticsgetCanaryRuns2cca2de7ae72f8b5fe89f0c7e484d5ae": {
   "Value": {
    "Fn::GetAtt": [
     "AwsApiCallSyntheticsgetCanaryRuns2cca2de7ae72f8b5fe89f0c7e484d5ae",
     "assertion"
    ]
   }
  },
  "AssertionResultsAwsApiCallSyntheticsgetCanaryRunse77bc009769f8becf2bba8ec443d0a60": {
   "Value": {
    "Fn::GetAtt": [
     "AwsApiCallSyntheticsgetCanaryRunse77bc009769f8becf2bba8ec443d0a60",
     "assertion"
    ]
   }
  },
  "AssertionResultsAwsApiCallSyntheticsgetCanaryRunse7a1e913bca172f26683b6f1e3a239e2": {
   "Value": {
    "Fn::GetAtt": [
     "AwsApiCallSyntheticsgetCanaryRunse7a1e913bca172f26683b6f1e3a239e2",
     "assertion"
    ]
   }
  }
 },
 "Parameters": {
  "BootstrapVersion": {
   "Type": "AWS::SSM::Parameter::Value<String>",
   "Default": "/cdk-bootstrap/hnb659fds/version",
   "Description": "Version of the CDK Bootstrap resources in this environment, automatically retrieved from SSM Parameter Store. [cdk:skip]"
  }
 },
 "Rules": {
  "CheckBootstrapVersion": {
   "Assertions": [
    {
     "Assert": {
      "Fn::Not": [
       {
        "Fn::Contains": [
         [
          "1",
          "2",
          "3",
          "4",
          "5"
         ],
         {
          "Ref": "BootstrapVersion"
         }
        ]
       }
      ]
     },
     "AssertDescription": "CDK bootstrap stack version 6 required. Please run 'cdk bootstrap' with a recent version of the CDK CLI."
    }
   ]
  }
 }
}<|MERGE_RESOLUTION|>--- conflicted
+++ resolved
@@ -34,11 +34,7 @@
     "outputPaths": [
      "CanaryRuns.0.Status.State"
     ],
-<<<<<<< HEAD
-    "salt": "1690930164318"
-=======
     "salt": "1690980132317"
->>>>>>> 4c57f455
    },
    "UpdateReplacePolicy": "Delete",
    "DeletionPolicy": "Delete"
@@ -326,11 +322,7 @@
      "S3Bucket": {
       "Fn::Sub": "cdk-hnb659fds-assets-${AWS::AccountId}-${AWS::Region}"
      },
-<<<<<<< HEAD
-     "S3Key": "18f77fb224555ccad15f9c2e0f71ae6930fc011792c4f74ec74daaa2bbd9a33f.zip"
-=======
      "S3Key": "d5b88712f80b7d8c96ddbffc883a569f5e5681cf14a985d4d0933ca3712f5110.zip"
->>>>>>> 4c57f455
     },
     "Timeout": 120,
     "Handler": "index.handler",
@@ -445,11 +437,7 @@
      "S3Bucket": {
       "Fn::Sub": "cdk-hnb659fds-assets-${AWS::AccountId}-${AWS::Region}"
      },
-<<<<<<< HEAD
-     "S3Key": "18f77fb224555ccad15f9c2e0f71ae6930fc011792c4f74ec74daaa2bbd9a33f.zip"
-=======
      "S3Key": "d5b88712f80b7d8c96ddbffc883a569f5e5681cf14a985d4d0933ca3712f5110.zip"
->>>>>>> 4c57f455
     },
     "Timeout": 120,
     "Handler": "index.isComplete",
@@ -491,11 +479,7 @@
      "S3Bucket": {
       "Fn::Sub": "cdk-hnb659fds-assets-${AWS::AccountId}-${AWS::Region}"
      },
-<<<<<<< HEAD
-     "S3Key": "18f77fb224555ccad15f9c2e0f71ae6930fc011792c4f74ec74daaa2bbd9a33f.zip"
-=======
      "S3Key": "d5b88712f80b7d8c96ddbffc883a569f5e5681cf14a985d4d0933ca3712f5110.zip"
->>>>>>> 4c57f455
     },
     "Timeout": 120,
     "Handler": "index.onTimeout",
@@ -541,11 +525,7 @@
     "outputPaths": [
      "CanaryRuns.0.Status.State"
     ],
-<<<<<<< HEAD
-    "salt": "1690930164319"
-=======
     "salt": "1690980132318"
->>>>>>> 4c57f455
    },
    "UpdateReplacePolicy": "Delete",
    "DeletionPolicy": "Delete"
@@ -857,11 +837,7 @@
     "outputPaths": [
      "CanaryRuns.0.Status.State"
     ],
-<<<<<<< HEAD
-    "salt": "1690930164319"
-=======
     "salt": "1690980132318"
->>>>>>> 4c57f455
    },
    "UpdateReplacePolicy": "Delete",
    "DeletionPolicy": "Delete"
@@ -1017,11 +993,7 @@
     "outputPaths": [
      "CanaryRuns.0.Status.State"
     ],
-<<<<<<< HEAD
-    "salt": "1690930164319"
-=======
     "salt": "1690980132319"
->>>>>>> 4c57f455
    },
    "UpdateReplacePolicy": "Delete",
    "DeletionPolicy": "Delete"
@@ -1177,11 +1149,7 @@
     "outputPaths": [
      "CanaryRuns.0.Status.State"
     ],
-<<<<<<< HEAD
-    "salt": "1690930164320"
-=======
     "salt": "1690980132319"
->>>>>>> 4c57f455
    },
    "UpdateReplacePolicy": "Delete",
    "DeletionPolicy": "Delete"
@@ -1337,11 +1305,7 @@
     "outputPaths": [
      "CanaryRuns.0.Status.State"
     ],
-<<<<<<< HEAD
-    "salt": "1690930164320"
-=======
     "salt": "1690980132319"
->>>>>>> 4c57f455
    },
    "UpdateReplacePolicy": "Delete",
    "DeletionPolicy": "Delete"
