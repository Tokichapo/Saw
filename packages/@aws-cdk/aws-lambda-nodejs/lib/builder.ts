import { spawnSync } from 'child_process';
import * as fs from 'fs';
import * as path from 'path';
import { findPkgPath } from './util';

/**
 * Builder options
 */
export interface BuilderOptions {
  /**
   * Entry file
   */
  readonly entry: string;

  /**
   * The output directory
   */
  readonly outDir: string;

  /**
   * Expose modules as UMD under this name
   */
  readonly global: string;

  /**
   * Minify
   */
  readonly minify?: boolean;

  /**
   * Include source maps
   */
  readonly sourceMaps?: boolean;

  /**
   * The cache directory
   */
  readonly cacheDir?: string;

  /**
   * The node version to use as target for Babel
   */
  readonly nodeVersion: string;

  /**
   * The docker tag of the node base image to use in the parcel-bundler docker image
   *
   * @see https://hub.docker.com/_/node/?tab=tags
   */
  readonly nodeDockerTag: string;

  /**
   * The root of the project. This will be used as the source for the volume
   * mounted in the Docker container.
   */
  readonly projectRoot: string;

  /**
   * The environment variables to pass to the container running Parcel.
   *
   * @default - no environment variables are passed to the container
   */
  readonly environment?: { [key: string]: string; };
}

/**
 * Builder
 */
export class Builder {
  private readonly pkgPath: string;

  private readonly originalPkg: Buffer;

  private readonly originalPkgJson: { [key: string]: any };

  constructor(private readonly options: BuilderOptions) {
    // Original package.json
    const pkgPath = findPkgPath();
    if (!pkgPath) {
      throw new Error('Cannot find a `package.json` in this project.');
    }
    this.pkgPath = path.join(pkgPath, 'package.json');
    this.originalPkg = fs.readFileSync(this.pkgPath);
    this.originalPkgJson = JSON.parse(this.originalPkg.toString());
  }

  /**
   * Build with parcel in a Docker container
   */
  public build(): void {
    try {
      this.updatePkg();

      const dockerBuildArgs = [
        'build',
        '--build-arg', `NODE_TAG=${this.options.nodeDockerTag}`,
        '-t', 'parcel-bundler',
        path.join(__dirname, '../parcel-bundler'),
      ];

      const build = spawnSync('docker', dockerBuildArgs);

      if (build.error) {
        throw build.error;
      }

      if (build.status !== 0) {
        throw new Error(`[Status ${build.status}] stdout: ${build.stdout?.toString().trim()}\n\n\nstderr: ${build.stderr?.toString().trim()}`);
      }

      const containerProjectRoot = '/project';
      const containerOutDir = '/out';
      const containerCacheDir = '/cache';
      const containerEntryPath = path.join(containerProjectRoot, path.relative(this.options.projectRoot, path.resolve(this.options.entry)));

      const dockerRunArgs = [
        'run', '--rm',
        '-v', `${this.options.projectRoot}:${containerProjectRoot}`,
        '-v', `${path.resolve(this.options.outDir)}:${containerOutDir}`,
        ...(this.options.cacheDir ? ['-v', `${path.resolve(this.options.cacheDir)}:${containerCacheDir}`] : []),
<<<<<<< HEAD
        ...flatten(Object.entries(this.options.environment || {}).map(([k, v]) => ['--env', `${k}=${v}`])),
        '-w', path.dirname(containerEntryPath),
=======
        '-w', path.dirname(containerEntryPath).replace(/\\/g, '/'), // Always use POSIX paths in the container
>>>>>>> 0028778c
        'parcel-bundler',
      ];
      const parcelArgs = [
        'parcel', 'build', containerEntryPath.replace(/\\/g, '/'), // Always use POSIX paths in the container
        '--out-dir', containerOutDir,
        '--out-file', 'index.js',
        '--global', this.options.global,
        '--target', 'node',
        '--bundle-node-modules',
        '--log-level', '2',
        !this.options.minify && '--no-minify',
        !this.options.sourceMaps && '--no-source-maps',
        ...(this.options.cacheDir ? ['--cache-dir', containerCacheDir] : []),
      ].filter(Boolean) as string[];

      const parcel = spawnSync('docker', [...dockerRunArgs, ...parcelArgs]);

      if (parcel.error) {
        throw parcel.error;
      }

      if (parcel.status !== 0) {
        throw new Error(`[Status ${parcel.status}] stdout: ${parcel.stdout?.toString().trim()}\n\n\nstderr: ${parcel.stderr?.toString().trim()}`);
      }
    } catch (err) {
      throw new Error(`Failed to build file at ${this.options.entry}: ${err}`);
    } finally { // Always restore package.json to original
      this.restorePkg();
    }
  }

  /**
   * Updates the package.json to configure Parcel
   */
  private updatePkg() {
    const updateData: { [key: string]: any } = {};
    // Update engines.node (Babel target)
    updateData.engines = { node: `>= ${this.options.nodeVersion}` };

    // Write new package.json
    if (Object.keys(updateData).length !== 0) {
      fs.writeFileSync(this.pkgPath, JSON.stringify({
        ...this.originalPkgJson,
        ...updateData,
      }, null, 2));
    }
  }

  private restorePkg() {
    fs.writeFileSync(this.pkgPath, this.originalPkg);
  }
}

function flatten(x: string[][]) {
  return Array.prototype.concat([], ...x);
}<|MERGE_RESOLUTION|>--- conflicted
+++ resolved
@@ -118,12 +118,8 @@
         '-v', `${this.options.projectRoot}:${containerProjectRoot}`,
         '-v', `${path.resolve(this.options.outDir)}:${containerOutDir}`,
         ...(this.options.cacheDir ? ['-v', `${path.resolve(this.options.cacheDir)}:${containerCacheDir}`] : []),
-<<<<<<< HEAD
         ...flatten(Object.entries(this.options.environment || {}).map(([k, v]) => ['--env', `${k}=${v}`])),
-        '-w', path.dirname(containerEntryPath),
-=======
         '-w', path.dirname(containerEntryPath).replace(/\\/g, '/'), // Always use POSIX paths in the container
->>>>>>> 0028778c
         'parcel-bundler',
       ];
       const parcelArgs = [
