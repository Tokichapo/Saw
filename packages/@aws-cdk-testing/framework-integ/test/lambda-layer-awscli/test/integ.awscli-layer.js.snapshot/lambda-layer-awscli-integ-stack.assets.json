--- conflicted
+++ resolved
@@ -40,11 +40,7 @@
         }
       }
     },
-<<<<<<< HEAD
-    "dd3aa7048bb77ce38cacd9d3c9203403ff48d875bdc4ee389fb0e3a0316e58ed": {
-=======
     "9cf736d94c144b8d5f7f4f10e6e71d1570c9cc7d72af3e67359f7deebfe92978": {
->>>>>>> efccfcb9
       "source": {
         "path": "lambda-layer-awscli-integ-stack.template.json",
         "packaging": "file"
@@ -52,11 +48,7 @@
       "destinations": {
         "current_account-current_region": {
           "bucketName": "cdk-hnb659fds-assets-${AWS::AccountId}-${AWS::Region}",
-<<<<<<< HEAD
-          "objectKey": "dd3aa7048bb77ce38cacd9d3c9203403ff48d875bdc4ee389fb0e3a0316e58ed.json",
-=======
           "objectKey": "9cf736d94c144b8d5f7f4f10e6e71d1570c9cc7d72af3e67359f7deebfe92978.json",
->>>>>>> efccfcb9
           "assumeRoleArn": "arn:${AWS::Partition}:iam::${AWS::AccountId}:role/cdk-hnb659fds-file-publishing-role-${AWS::AccountId}-${AWS::Region}"
         }
       }
