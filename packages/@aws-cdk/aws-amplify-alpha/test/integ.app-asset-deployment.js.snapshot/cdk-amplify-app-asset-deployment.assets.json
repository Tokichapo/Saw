{
  "version": "36.0.0",
  "files": {
    "8c89eadc6be22019c81ed6b9c7d9929ae10de55679fd8e0e9fd4c00f8edc1cda": {
      "source": {
        "path": "asset.8c89eadc6be22019c81ed6b9c7d9929ae10de55679fd8e0e9fd4c00f8edc1cda",
        "packaging": "zip"
      },
      "destinations": {
        "current_account-current_region": {
          "bucketName": "cdk-hnb659fds-assets-${AWS::AccountId}-${AWS::Region}",
          "objectKey": "8c89eadc6be22019c81ed6b9c7d9929ae10de55679fd8e0e9fd4c00f8edc1cda.zip",
          "assumeRoleArn": "arn:${AWS::Partition}:iam::${AWS::AccountId}:role/cdk-hnb659fds-file-publishing-role-${AWS::AccountId}-${AWS::Region}"
        }
      }
    },
    "85f7bb0ac0b4da3571afd49c891d631f4f07c0ef710a02046d3a9abd8d9d4604": {
      "source": {
        "path": "asset.85f7bb0ac0b4da3571afd49c891d631f4f07c0ef710a02046d3a9abd8d9d4604",
        "packaging": "zip"
      },
      "destinations": {
        "current_account-current_region": {
          "bucketName": "cdk-hnb659fds-assets-${AWS::AccountId}-${AWS::Region}",
          "objectKey": "85f7bb0ac0b4da3571afd49c891d631f4f07c0ef710a02046d3a9abd8d9d4604.zip",
          "assumeRoleArn": "arn:${AWS::Partition}:iam::${AWS::AccountId}:role/cdk-hnb659fds-file-publishing-role-${AWS::AccountId}-${AWS::Region}"
        }
      }
    },
    "0bf2fcabaf8a17312250c937e09a95d38644ae45e5a534f6e36b821826b3f295": {
      "source": {
        "path": "asset.0bf2fcabaf8a17312250c937e09a95d38644ae45e5a534f6e36b821826b3f295",
        "packaging": "zip"
      },
      "destinations": {
        "current_account-current_region": {
          "bucketName": "cdk-hnb659fds-assets-${AWS::AccountId}-${AWS::Region}",
          "objectKey": "0bf2fcabaf8a17312250c937e09a95d38644ae45e5a534f6e36b821826b3f295.zip",
          "assumeRoleArn": "arn:${AWS::Partition}:iam::${AWS::AccountId}:role/cdk-hnb659fds-file-publishing-role-${AWS::AccountId}-${AWS::Region}"
        }
      }
    },
<<<<<<< HEAD
    "50bf4a8c13e009a81ce2f294db7ca33713901c535abec43850998ea0dda6cc85": {
=======
    "9448e0f5efd25b2561da9f76b4ea39743ae8085a13ddd852d63a0558a5a213a8": {
>>>>>>> a21e4298
      "source": {
        "path": "cdkamplifyappassetdeploymentcomamazonawscdkcustomresourcesamplifyassetdeploymentprovider02396C99.nested.template.json",
        "packaging": "file"
      },
      "destinations": {
        "current_account-current_region": {
          "bucketName": "cdk-hnb659fds-assets-${AWS::AccountId}-${AWS::Region}",
<<<<<<< HEAD
          "objectKey": "50bf4a8c13e009a81ce2f294db7ca33713901c535abec43850998ea0dda6cc85.json",
=======
          "objectKey": "9448e0f5efd25b2561da9f76b4ea39743ae8085a13ddd852d63a0558a5a213a8.json",
>>>>>>> a21e4298
          "assumeRoleArn": "arn:${AWS::Partition}:iam::${AWS::AccountId}:role/cdk-hnb659fds-file-publishing-role-${AWS::AccountId}-${AWS::Region}"
        }
      }
    },
<<<<<<< HEAD
    "a7ec608cc16ca9265f264aef36bbdab10dc004c2cf513404e052eb0702796673": {
=======
    "657f2ba7610e655f2632d6d167cceb5edc390989728b495498aaff5dc254b8a6": {
>>>>>>> a21e4298
      "source": {
        "path": "cdk-amplify-app-asset-deployment.template.json",
        "packaging": "file"
      },
      "destinations": {
        "current_account-current_region": {
          "bucketName": "cdk-hnb659fds-assets-${AWS::AccountId}-${AWS::Region}",
<<<<<<< HEAD
          "objectKey": "a7ec608cc16ca9265f264aef36bbdab10dc004c2cf513404e052eb0702796673.json",
=======
          "objectKey": "657f2ba7610e655f2632d6d167cceb5edc390989728b495498aaff5dc254b8a6.json",
>>>>>>> a21e4298
          "assumeRoleArn": "arn:${AWS::Partition}:iam::${AWS::AccountId}:role/cdk-hnb659fds-file-publishing-role-${AWS::AccountId}-${AWS::Region}"
        }
      }
    }
  },
  "dockerImages": {}
}<|MERGE_RESOLUTION|>--- conflicted
+++ resolved
@@ -40,11 +40,7 @@
         }
       }
     },
-<<<<<<< HEAD
-    "50bf4a8c13e009a81ce2f294db7ca33713901c535abec43850998ea0dda6cc85": {
-=======
     "9448e0f5efd25b2561da9f76b4ea39743ae8085a13ddd852d63a0558a5a213a8": {
->>>>>>> a21e4298
       "source": {
         "path": "cdkamplifyappassetdeploymentcomamazonawscdkcustomresourcesamplifyassetdeploymentprovider02396C99.nested.template.json",
         "packaging": "file"
@@ -52,20 +48,12 @@
       "destinations": {
         "current_account-current_region": {
           "bucketName": "cdk-hnb659fds-assets-${AWS::AccountId}-${AWS::Region}",
-<<<<<<< HEAD
-          "objectKey": "50bf4a8c13e009a81ce2f294db7ca33713901c535abec43850998ea0dda6cc85.json",
-=======
           "objectKey": "9448e0f5efd25b2561da9f76b4ea39743ae8085a13ddd852d63a0558a5a213a8.json",
->>>>>>> a21e4298
           "assumeRoleArn": "arn:${AWS::Partition}:iam::${AWS::AccountId}:role/cdk-hnb659fds-file-publishing-role-${AWS::AccountId}-${AWS::Region}"
         }
       }
     },
-<<<<<<< HEAD
-    "a7ec608cc16ca9265f264aef36bbdab10dc004c2cf513404e052eb0702796673": {
-=======
     "657f2ba7610e655f2632d6d167cceb5edc390989728b495498aaff5dc254b8a6": {
->>>>>>> a21e4298
       "source": {
         "path": "cdk-amplify-app-asset-deployment.template.json",
         "packaging": "file"
@@ -73,11 +61,7 @@
       "destinations": {
         "current_account-current_region": {
           "bucketName": "cdk-hnb659fds-assets-${AWS::AccountId}-${AWS::Region}",
-<<<<<<< HEAD
-          "objectKey": "a7ec608cc16ca9265f264aef36bbdab10dc004c2cf513404e052eb0702796673.json",
-=======
           "objectKey": "657f2ba7610e655f2632d6d167cceb5edc390989728b495498aaff5dc254b8a6.json",
->>>>>>> a21e4298
           "assumeRoleArn": "arn:${AWS::Partition}:iam::${AWS::AccountId}:role/cdk-hnb659fds-file-publishing-role-${AWS::AccountId}-${AWS::Region}"
         }
       }
