--- conflicted
+++ resolved
@@ -27,25 +27,15 @@
         }
       }
     },
-<<<<<<< HEAD
     "96e08078ff1c0c6f320ab729994f87b461011e4d042244927d1208c4db523c76": {
       "source": {
         "path": "asset.96e08078ff1c0c6f320ab729994f87b461011e4d042244927d1208c4db523c76",
-=======
-    "98b432f1b1df9de4026df7e718c23783d833d67973da5291085b4dc7be1a568a": {
-      "source": {
-        "path": "asset.98b432f1b1df9de4026df7e718c23783d833d67973da5291085b4dc7be1a568a",
->>>>>>> 8f4d4d75
         "packaging": "zip"
       },
       "destinations": {
         "current_account-current_region": {
           "bucketName": "cdk-hnb659fds-assets-${AWS::AccountId}-${AWS::Region}",
-<<<<<<< HEAD
           "objectKey": "96e08078ff1c0c6f320ab729994f87b461011e4d042244927d1208c4db523c76.zip",
-=======
-          "objectKey": "98b432f1b1df9de4026df7e718c23783d833d67973da5291085b4dc7be1a568a.zip",
->>>>>>> 8f4d4d75
           "assumeRoleArn": "arn:${AWS::Partition}:iam::${AWS::AccountId}:role/cdk-hnb659fds-file-publishing-role-${AWS::AccountId}-${AWS::Region}"
         }
       }
@@ -89,11 +79,7 @@
         }
       }
     },
-<<<<<<< HEAD
     "47aa714277193c44cdfc5ee19f141c78cb18fa838398bc57ca2f0b3c5b00ee91": {
-=======
-    "f60bb443f247dda63ec8772a7627d54d50a56350ed4e8c906bc15e8272052a12": {
->>>>>>> 8f4d4d75
       "source": {
         "path": "awscdkeksclusteral2023nodegrouptestawscdkawseksClusterResourceProviderE67D0702.nested.template.json",
         "packaging": "file"
@@ -101,20 +87,12 @@
       "destinations": {
         "current_account-current_region": {
           "bucketName": "cdk-hnb659fds-assets-${AWS::AccountId}-${AWS::Region}",
-<<<<<<< HEAD
           "objectKey": "47aa714277193c44cdfc5ee19f141c78cb18fa838398bc57ca2f0b3c5b00ee91.json",
-=======
-          "objectKey": "f60bb443f247dda63ec8772a7627d54d50a56350ed4e8c906bc15e8272052a12.json",
->>>>>>> 8f4d4d75
           "assumeRoleArn": "arn:${AWS::Partition}:iam::${AWS::AccountId}:role/cdk-hnb659fds-file-publishing-role-${AWS::AccountId}-${AWS::Region}"
         }
       }
     },
-<<<<<<< HEAD
     "30282fc1bcaf05d7b2f552072dd1e50364a1b8300cb802d2f4d6fe7255913b4e": {
-=======
-    "5ae608f2a0d8bc3f9dbe5f1a3254a5e50e17eb42f6cf3459a3687bcd7f00db86": {
->>>>>>> 8f4d4d75
       "source": {
         "path": "awscdkeksclusteral2023nodegrouptestawscdkawseksKubectlProvider3D3ED876.nested.template.json",
         "packaging": "file"
@@ -122,20 +100,12 @@
       "destinations": {
         "current_account-current_region": {
           "bucketName": "cdk-hnb659fds-assets-${AWS::AccountId}-${AWS::Region}",
-<<<<<<< HEAD
           "objectKey": "30282fc1bcaf05d7b2f552072dd1e50364a1b8300cb802d2f4d6fe7255913b4e.json",
-=======
-          "objectKey": "5ae608f2a0d8bc3f9dbe5f1a3254a5e50e17eb42f6cf3459a3687bcd7f00db86.json",
->>>>>>> 8f4d4d75
           "assumeRoleArn": "arn:${AWS::Partition}:iam::${AWS::AccountId}:role/cdk-hnb659fds-file-publishing-role-${AWS::AccountId}-${AWS::Region}"
         }
       }
     },
-<<<<<<< HEAD
     "7f47c926565ef5d5ffebfc4165544a9d5de9fa8ff84ac9530c285dd960341e54": {
-=======
-    "4fd6656cbcae9e23308a4a40d202fc429d3f4893c4a04dd6d4a5fd0a416b36e8": {
->>>>>>> 8f4d4d75
       "source": {
         "path": "aws-cdk-eks-cluster-al2023-nodegroup-test.template.json",
         "packaging": "file"
@@ -143,11 +113,7 @@
       "destinations": {
         "current_account-current_region": {
           "bucketName": "cdk-hnb659fds-assets-${AWS::AccountId}-${AWS::Region}",
-<<<<<<< HEAD
           "objectKey": "7f47c926565ef5d5ffebfc4165544a9d5de9fa8ff84ac9530c285dd960341e54.json",
-=======
-          "objectKey": "4fd6656cbcae9e23308a4a40d202fc429d3f4893c4a04dd6d4a5fd0a416b36e8.json",
->>>>>>> 8f4d4d75
           "assumeRoleArn": "arn:${AWS::Partition}:iam::${AWS::AccountId}:role/cdk-hnb659fds-file-publishing-role-${AWS::AccountId}-${AWS::Region}"
         }
       }
