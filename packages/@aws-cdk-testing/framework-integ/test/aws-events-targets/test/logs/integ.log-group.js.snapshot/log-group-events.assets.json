--- conflicted
+++ resolved
@@ -1,36 +1,20 @@
 {
-<<<<<<< HEAD
-  "version": "35.0.0",
-  "files": {
-    "0918310da497b2c577f894c8c1b5dbd1efa03ae18dd4cabd1a9fc3e9c61a5703": {
-      "source": {
-        "path": "asset.0918310da497b2c577f894c8c1b5dbd1efa03ae18dd4cabd1a9fc3e9c61a5703",
-=======
   "version": "36.0.0",
   "files": {
     "1b474110b3f79050ba8693912584a5d5bac8c7e94d63afa8c73f1d087444e7cc": {
       "source": {
         "path": "asset.1b474110b3f79050ba8693912584a5d5bac8c7e94d63afa8c73f1d087444e7cc",
->>>>>>> 8a67f399
         "packaging": "zip"
       },
       "destinations": {
         "current_account-current_region": {
           "bucketName": "cdk-hnb659fds-assets-${AWS::AccountId}-${AWS::Region}",
-<<<<<<< HEAD
-          "objectKey": "0918310da497b2c577f894c8c1b5dbd1efa03ae18dd4cabd1a9fc3e9c61a5703.zip",
-=======
           "objectKey": "1b474110b3f79050ba8693912584a5d5bac8c7e94d63afa8c73f1d087444e7cc.zip",
->>>>>>> 8a67f399
           "assumeRoleArn": "arn:${AWS::Partition}:iam::${AWS::AccountId}:role/cdk-hnb659fds-file-publishing-role-${AWS::AccountId}-${AWS::Region}"
         }
       }
     },
-<<<<<<< HEAD
-    "7a6394c9bcaab7378fbad508e65993c06f3fab56340af0517dda2ebb0ee02427": {
-=======
     "0c44cd89845c5c7dafac75c3e461ef628ce8aece26ae616037245c0e054e57f4": {
->>>>>>> 8a67f399
       "source": {
         "path": "log-group-events.template.json",
         "packaging": "file"
@@ -38,11 +22,7 @@
       "destinations": {
         "current_account-current_region": {
           "bucketName": "cdk-hnb659fds-assets-${AWS::AccountId}-${AWS::Region}",
-<<<<<<< HEAD
-          "objectKey": "7a6394c9bcaab7378fbad508e65993c06f3fab56340af0517dda2ebb0ee02427.json",
-=======
           "objectKey": "0c44cd89845c5c7dafac75c3e461ef628ce8aece26ae616037245c0e054e57f4.json",
->>>>>>> 8a67f399
           "assumeRoleArn": "arn:${AWS::Partition}:iam::${AWS::AccountId}:role/cdk-hnb659fds-file-publishing-role-${AWS::AccountId}-${AWS::Region}"
         }
       }
