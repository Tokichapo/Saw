--- conflicted
+++ resolved
@@ -1,9 +1,5 @@
 import '@aws-cdk/assert-internal/jest';
-<<<<<<< HEAD
-import { ABSENT, Capture, anything, MatchStyle, arrayWith } from '@aws-cdk/assert-internal';
-=======
 import { ABSENT, Capture, MatchStyle, ResourcePart, anything, arrayWith } from '@aws-cdk/assert-internal';
->>>>>>> 9a7fad12
 import * as iam from '@aws-cdk/aws-iam';
 import * as firehose from '@aws-cdk/aws-kinesisfirehose';
 import * as kms from '@aws-cdk/aws-kms';
