import iam = require('@aws-cdk/aws-iam');
import kms = require('@aws-cdk/aws-kms');
import logs = require('@aws-cdk/aws-logs');
import cdk = require('@aws-cdk/cdk');
import { CfnStream } from './kinesis.generated';

export interface IStream extends logs.ILogSubscriptionDestination {
  /**
   * The ARN of the stream.
   */
  readonly streamArn: string;

  /**
   * The name of the stream
   */
  readonly streamName: string;

  /**
   * Optional KMS encryption key associated with this stream.
   */
  readonly encryptionKey?: kms.IEncryptionKey;

  /**
   * Exports this stream from the stack.
   */
  export(): StreamImportProps;

  /**
   * Grant read permissions for this stream and its contents to an IAM
   * principal (Role/Group/User).
   *
   * If an encryption key is used, permission to ues the key to decrypt the
   * contents of the stream will also be granted.
   */
  grantRead(identity?: iam.IPrincipal): void;

  /**
   * Grant write permissions for this stream and its contents to an IAM
   * principal (Role/Group/User).
   *
   * If an encryption key is used, permission to ues the key to encrypt the
   * contents of the stream will also be granted.
   */
  grantWrite(identity?: iam.IPrincipal): void;

  /**
   * Grants read/write permissions for this stream and its contents to an IAM
   * principal (Role/Group/User).
   *
   * If an encryption key is used, permission to use the key for
   * encrypt/decrypt will also be granted.
   */
  grantReadWrite(identity?: iam.IPrincipal): void;
}

/**
 * A reference to a stream. The easiest way to instantiate is to call
 * `stream.export()`. Then, the consumer can use `Stream.import(this, ref)` and
 * get a `Stream`.
 */
export interface StreamImportProps {
  /**
   * The ARN of the stream.
   */
  streamArn: string;

  /**
   * The KMS key securing the contents of the stream if encryption is enabled.
   */
  encryptionKey?: kms.EncryptionKeyImportProps;
}

/**
 * Represents a Kinesis Stream.
 *
 * Streams can be either defined within this stack:
 *
 *   new Stream(this, 'MyStream', { props });
 *
 * Or imported from an existing stream:
 *
 *   Stream.import(this, 'MyImportedStream', { streamArn: ... });
 *
 * You can also export a stream and import it into another stack:
 *
 *   const ref = myStream.export();
 *   Stream.import(this, 'MyImportedStream', ref);
 *
 */
export abstract class StreamBase extends cdk.Construct implements IStream {
  /**
   * The ARN of the stream.
   */
  public abstract readonly streamArn: string;

  /**
   * The name of the stream
   */
  public abstract readonly streamName: string;

  /**
   * Optional KMS encryption key associated with this stream.
   */
  public abstract readonly encryptionKey?: kms.IEncryptionKey;

  /**
   * The role that can be used by CloudWatch logs to write to this stream
   */
  private cloudWatchLogsRole?: iam.Role;

  public abstract export(): StreamImportProps;

  /**
   * Grant write permissions for this stream and its contents to an IAM
   * principal (Role/Group/User).
   *
   * If an encryption key is used, permission to ues the key to decrypt the
   * contents of the stream will also be granted.
   */
  public grantRead(identity?: iam.IPrincipal) {
    if (!identity) {
      return;
    }
    this.grant(
      identity,
      {
        streamActions: [
          'kinesis:DescribeStream',
          'kinesis:GetRecords',
          'kinesis:GetShardIterator'
        ],
        keyActions: [
          'kms:Decrypt'
        ]
      }
    );
  }

  /**
   * Grant read permissions for this stream and its contents to an IAM
   * principal (Role/Group/User).
   *
   * If an encryption key is used, permission to ues the key to decrypt the
   * contents of the stream will also be granted.
   */
  public grantWrite(identity?: iam.IPrincipal) {
    if (!identity) {
      return;
    }

    this.grant(
      identity,
      {
        streamActions: [
          'kinesis:DescribeStream',
          'kinesis:PutRecord',
          'kinesis:PutRecords'
        ],
        keyActions: [
          'kms:GenerateDataKey',
          'kms:Encrypt'
        ]
      }
    );
  }

  /**
   * Grants read/write permissions for this stream and its contents to an IAM
   * principal (Role/Group/User).
   *
   * If an encryption key is used, permission to use the key for
   * encrypt/decrypt will also be granted.
   */
  public grantReadWrite(identity?: iam.IPrincipal) {
    if (!identity) {
      return;
    }
    this.grant(
      identity,
      {
        streamActions: [
          'kinesis:DescribeStream',
          'kinesis:GetRecords',
          'kinesis:GetShardIterator',
          'kinesis:PutRecord',
          'kinesis:PutRecords'
        ],
        keyActions: [
          'kms:Decrypt',
          'kms:GenerateDataKey',
          'kms:Encrypt'
        ]
      }
    );
  }

  public logSubscriptionDestination(sourceLogGroup: logs.ILogGroup): logs.LogSubscriptionDestination {
    // Following example from https://docs.aws.amazon.com/AmazonCloudWatch/latest/logs/SubscriptionFilters.html#DestinationKinesisExample
    if (!this.cloudWatchLogsRole) {
      // Create a role to be assumed by CWL that can write to this stream and pass itself.
      this.cloudWatchLogsRole = new iam.Role(this, 'CloudWatchLogsCanPutRecords', {
        assumedBy: new iam.ServicePrincipal(`logs.${new cdk.AwsRegion()}.amazonaws.com`)
      });
      this.cloudWatchLogsRole.addToPolicy(new iam.PolicyStatement().addAction('kinesis:PutRecord').addResource(this.streamArn));
      this.cloudWatchLogsRole.addToPolicy(new iam.PolicyStatement().addAction('iam:PassRole').addResource(this.cloudWatchLogsRole.roleArn));
    }

    // We've now made it possible for CloudWatch events to write to us. In case the LogGroup is in a
    // different account, we must add a Destination in between as well.
    const sourceStack = cdk.Stack.find(sourceLogGroup as any);
    const thisStack = cdk.Stack.find(this);

    // Case considered: if both accounts are undefined, we can't make any assumptions. Better
    // to assume we don't need to do anything special.
    const sameAccount = sourceStack.env.account === thisStack.env.account;

    if (!sameAccount) {
      return this.crossAccountLogSubscriptionDestination(sourceLogGroup);
    }

    return { arn: this.streamArn, role: this.cloudWatchLogsRole };
  }

  /**
   * Generate a CloudWatch Logs Destination and return the properties in the form o a subscription destination
   */
  private crossAccountLogSubscriptionDestination(sourceLogGroup: logs.ILogGroup): logs.LogSubscriptionDestination {
    const sourceLogGroupConstruct: cdk.Construct = sourceLogGroup as any;
    const sourceStack = cdk.Stack.find(sourceLogGroupConstruct);
    const thisStack = cdk.Stack.find(this);

    if (!sourceStack.env.account || !thisStack.env.account) {
      throw new Error('SubscriptionFilter stack and Destination stack must either both have accounts defined, or both not have accounts');
    }

    // Take some effort to construct a unique ID for the destination that is unique to the
    // combination of (stream, loggroup).
<<<<<<< HEAD
    const uniqueId =  new cdk.HashedAddressingScheme().allocateAddress([sourceLogGroup.node.path.replace('/', ''), sourceStack.env.account!]);
=======
    const uniqueId =  new cdk.HashedAddressingScheme().allocateAddress([sourceLogGroupConstruct.path.replace('/', ''), sourceStack.env.account!]);
>>>>>>> 9c91b20f

    // The destination lives in the target account
    const dest = new logs.CrossAccountDestination(this, `CWLDestination${uniqueId}`, {
      targetArn: this.streamArn,
      role: this.cloudWatchLogsRole!
    });

    dest.addToPolicy(new iam.PolicyStatement()
      .addAction('logs:PutSubscriptionFilter')
      .addAwsAccountPrincipal(sourceStack.env.account)
      .addAllResources());

    return dest.logSubscriptionDestination(sourceLogGroup);
  }

  private grant(identity: iam.IPrincipal, actions: { streamActions: string[], keyActions: string[] }) {
    identity.addToPolicy(new iam.PolicyStatement()
      .addResource(this.streamArn)
      .addActions(...actions.streamActions));

    // grant key permissions if there's an associated key.
    if (this.encryptionKey) {
      identity.addToPolicy(new iam.PolicyStatement()
        .addResource(this.encryptionKey.keyArn)
        .addActions(...actions.keyActions));
    }
  }
}

export interface StreamProps {
  /**
   * Enforces a particular physical stream name.
   * @default <generated>
   */
  streamName?: string;

  /**
   * The number of hours for the data records that are stored in shards to remain accessible.
   * @default 24
   */
  retentionPeriodHours?: number;

  /**
   * The number of shards for the stream.
   * @default 1
   */
  shardCount?: number;

  /**
   * The kind of server-side encryption to apply to this stream.
   *
   * If you choose KMS, you can specify a KMS key via `encryptionKey`. If
   * encryption key is not specified, a key will automatically be created.
   *
   * @default Unencrypted
   */
  encryption?: StreamEncryption;

  /**
   * External KMS key to use for stream encryption.
   *
   * The 'encryption' property must be set to "Kms".
   *
   * @default If encryption is set to "Kms" and this property is undefined, a
   * new KMS key will be created and associated with this stream.
   */
  encryptionKey?: kms.IEncryptionKey;
}

/**
 * A Kinesis stream. Can be encrypted with a KMS key.
 */
export class Stream extends StreamBase {
  /**
   * Creates a Stream construct that represents an external stream.
   *
   * @param parent The parent creating construct (usually `this`).
   * @param name The construct's name.
   * @param ref A `StreamAttributes` object. Can be obtained from a call to
   * `stream.export()`.
   */
  public static import(parent: cdk.Construct, name: string, props: StreamImportProps): IStream {
    return new ImportedStream(parent, name, props);
  }

  public readonly streamArn: string;
  public readonly streamName: string;
  public readonly encryptionKey?: kms.IEncryptionKey;

  private readonly stream: CfnStream;

  constructor(scope: cdk.Construct, scid: string, props: StreamProps = {}) {
    super(scope, scid);

    const shardCount = props.shardCount || 1;
    const retentionPeriodHours = props.retentionPeriodHours || 24;
    if (retentionPeriodHours < 24 && retentionPeriodHours > 168) {
      throw new Error("retentionPeriodHours must be between 24 and 168 hours");
    }

    const { streamEncryption, encryptionKey } = this.parseEncryption(props);

    this.stream = new CfnStream(this, "Resource", {
      name: props.streamName,
      retentionPeriodHours,
      shardCount,
      streamEncryption
    });
    this.streamArn = this.stream.streamArn;
    this.streamName = this.stream.streamId;
    this.encryptionKey = encryptionKey;

    if (props.streamName) { this.node.addMetadata('aws:cdk:hasPhysicalName', props.streamName); }
  }

  /**
   * Exports this stream from the stack.
   */
  public export(): StreamImportProps {
    return {
      streamArn: new cdk.Output(this, 'StreamArn', { value: this.streamArn }).makeImportValue().toString(),
      encryptionKey: this.encryptionKey ? this.encryptionKey.export() : undefined,
    };
  }

  /**
   * Set up key properties and return the Stream encryption property from the
   * user's configuration.
   */
  private parseEncryption(props: StreamProps): {
    streamEncryption?: CfnStream.StreamEncryptionProperty,
    encryptionKey?: kms.IEncryptionKey
  } {

    // default to unencrypted.
    const encryptionType = props.encryption || StreamEncryption.Unencrypted;

    // if encryption key is set, encryption must be set to KMS.
    if (encryptionType !== StreamEncryption.Kms && props.encryptionKey) {
      throw new Error(`encryptionKey is specified, so 'encryption' must be set to KMS (value: ${encryptionType})`);
    }

    if (encryptionType === StreamEncryption.Unencrypted) {
      return { streamEncryption: undefined, encryptionKey: undefined };
    }

    if (encryptionType === StreamEncryption.Kms) {
      const encryptionKey = props.encryptionKey || new kms.EncryptionKey(this, 'Key', {
        description: `Created by ${this.node.path}`
      });

      const streamEncryption: CfnStream.StreamEncryptionProperty = {
        encryptionType: 'KMS',
        keyId: encryptionKey.keyArn
      };
      return { encryptionKey, streamEncryption };
    }

    throw new Error(`Unexpected 'encryptionType': ${encryptionType}`);
  }
}

/**
 * What kind of server-side encryption to apply to this stream
 */
export enum StreamEncryption {
  /**
   * Records in the stream are not encrypted.
   */
  Unencrypted = 'NONE',

  /**
   * Server-side encryption with a KMS key managed by the user.
   * If `encryptionKey` is specified, this key will be used, otherwise, one will be defined.
   */
  Kms = 'KMS',
}

class ImportedStream extends StreamBase {
  public readonly streamArn: string;
  public readonly streamName: string;
  public readonly encryptionKey?: kms.IEncryptionKey;

<<<<<<< HEAD
  constructor(scope: cdk.Construct, scid: string, props: StreamRefProps) {
    super(scope, scid);
=======
  constructor(parent: cdk.Construct, name: string, private readonly props: StreamImportProps) {
    super(parent, name);
>>>>>>> 9c91b20f

    this.streamArn = props.streamArn;

    // Get the name from the ARN
    this.streamName = cdk.ArnUtils.parse(props.streamArn).resourceName!;

    if (props.encryptionKey) {
<<<<<<< HEAD
      // TODO: import "scope" should be changed to "this"
      this.encryptionKey = kms.EncryptionKeyRef.import(scope, 'Key', props.encryptionKey);
=======
      this.encryptionKey = kms.EncryptionKey.import(parent, 'Key', props.encryptionKey);
>>>>>>> 9c91b20f
    } else {
      this.encryptionKey = undefined;
    }
  }

  public export() {
    return this.props;
  }
}<|MERGE_RESOLUTION|>--- conflicted
+++ resolved
@@ -235,11 +235,10 @@
 
     // Take some effort to construct a unique ID for the destination that is unique to the
     // combination of (stream, loggroup).
-<<<<<<< HEAD
-    const uniqueId =  new cdk.HashedAddressingScheme().allocateAddress([sourceLogGroup.node.path.replace('/', ''), sourceStack.env.account!]);
-=======
-    const uniqueId =  new cdk.HashedAddressingScheme().allocateAddress([sourceLogGroupConstruct.path.replace('/', ''), sourceStack.env.account!]);
->>>>>>> 9c91b20f
+    const uniqueId =  new cdk.HashedAddressingScheme().allocateAddress([
+      sourceLogGroupConstruct.node.path.replace('/', ''),
+      sourceStack.env.account!
+    ]);
 
     // The destination lives in the target account
     const dest = new logs.CrossAccountDestination(this, `CWLDestination${uniqueId}`, {
@@ -423,13 +422,8 @@
   public readonly streamName: string;
   public readonly encryptionKey?: kms.IEncryptionKey;
 
-<<<<<<< HEAD
-  constructor(scope: cdk.Construct, scid: string, props: StreamRefProps) {
+  constructor(scope: cdk.Construct, scid: string, private readonly props: StreamImportProps) {
     super(scope, scid);
-=======
-  constructor(parent: cdk.Construct, name: string, private readonly props: StreamImportProps) {
-    super(parent, name);
->>>>>>> 9c91b20f
 
     this.streamArn = props.streamArn;
 
@@ -437,12 +431,8 @@
     this.streamName = cdk.ArnUtils.parse(props.streamArn).resourceName!;
 
     if (props.encryptionKey) {
-<<<<<<< HEAD
       // TODO: import "scope" should be changed to "this"
-      this.encryptionKey = kms.EncryptionKeyRef.import(scope, 'Key', props.encryptionKey);
-=======
-      this.encryptionKey = kms.EncryptionKey.import(parent, 'Key', props.encryptionKey);
->>>>>>> 9c91b20f
+      this.encryptionKey = kms.EncryptionKey.import(scope, 'Key', props.encryptionKey);
     } else {
       this.encryptionKey = undefined;
     }
