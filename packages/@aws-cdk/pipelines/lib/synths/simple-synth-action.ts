--- conflicted
+++ resolved
@@ -7,17 +7,13 @@
 import * as events from '@aws-cdk/aws-events';
 import * as iam from '@aws-cdk/aws-iam';
 import { Stack } from '@aws-cdk/core';
-<<<<<<< HEAD
-import { Construct } from 'constructs';
-=======
->>>>>>> b16ea9fe
 import { cloudAssemblyBuildSpecDir } from '../private/construct-internals';
 import { toPosixPath } from '../private/fs';
 import { copyEnvironmentVariables, filterEmpty } from './_util';
 
 // keep this import separate from other imports to reduce chance for merge conflicts with v2-main
 // eslint-disable-next-line no-duplicate-imports, import/order
-import { Construct } from '@aws-cdk/core';
+import { Construct } from 'constructs';
 
 /**
  * Configuration options for a SimpleSynth
