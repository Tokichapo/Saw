--- conflicted
+++ resolved
@@ -1,9 +1,5 @@
 {
-<<<<<<< HEAD
-  "version": "36.0.0",
-=======
   "version": "36.0.5",
->>>>>>> 1726abdd
   "artifacts": {
     "integ-servicecatalog-product-encrypted-asset.assets": {
       "type": "cdk:asset-manifest",
@@ -22,11 +18,7 @@
         "validateOnSynth": false,
         "assumeRoleArn": "arn:${AWS::Partition}:iam::12345678:role/cdk-hnb659fds-deploy-role-12345678-test-region",
         "cloudFormationExecutionRoleArn": "arn:${AWS::Partition}:iam::12345678:role/cdk-hnb659fds-cfn-exec-role-12345678-test-region",
-<<<<<<< HEAD
-        "stackTemplateAssetObjectUrl": "s3://cdk-hnb659fds-assets-12345678-test-region/5ce5fa4704d914ab4aa334d2e8fe47aeef41c43d0da6c37c68df337121264de7.json",
-=======
         "stackTemplateAssetObjectUrl": "s3://cdk-hnb659fds-assets-12345678-test-region/5d9a52f435d8ef16540d496157b79de623f8839968b372127d2a6d1c569fe39e.json",
->>>>>>> 1726abdd
         "requiresBootstrapStackVersion": 6,
         "bootstrapStackVersionSsmParameter": "/cdk-bootstrap/hnb659fds/version",
         "additionalDependencies": [
