--- conflicted
+++ resolved
@@ -2117,12 +2117,9 @@
                                     "matchEquals": "refs/heads/{Branch}"
                                   }
                                 ],
-<<<<<<< HEAD
+
                                 "targetAction": "Nico-DB_aws-cdk",
-=======
-                                "registerWithThirdParty": true,
-                                "targetAction": "tkglaser_cdk-pipelines-demo",
->>>>>>> 4ceecedd
+
                                 "targetPipeline": {
                                   "Ref": "Pipeline9850B417"
                                 },
