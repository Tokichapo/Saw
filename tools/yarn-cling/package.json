{
  "name": "yarn-cling",
  "private": true,
  "version": "0.0.0",
  "description": "Tool for generating npm-shrinkwrap from yarn.lock",
  "main": "lib/index.js",
  "repository": {
    "type": "git",
    "url": "https://github.com/aws/aws-cdk.git",
    "directory": "tools/yarn-cling"
  },
  "bin": {
    "yarn-cling": "bin/yarn-cling"
  },
  "scripts": {
    "build": "tsc",
    "watch": "tsc -w",
    "pkglint": "pkglint -f",
    "test": "ln -sf ../../package2 test/test-fixture/package1/node_modules/ && jest",
    "build+test+package": "npm run build+test",
    "build+test": "npm run build && npm test"
  },
  "author": {
    "name": "Amazon Web Services",
    "url": "https://aws.amazon.com",
    "organization": true
  },
  "license": "Apache-2.0",
  "devDependencies": {
    "@types/yarnpkg__lockfile": "^1.1.3",
    "@types/jest": "^25.1.4",
<<<<<<< HEAD
    "jest": "^25.5.0",
=======
    "jest": "^25.5.2",
>>>>>>> 95c66a75
    "@types/node": "^13.9.1",
    "typescript": "~3.8.3",
    "pkglint": "0.0.0"
  },
  "dependencies": {
    "@yarnpkg/lockfile": "^1.1.0"
  },
  "jest": {
    "moduleFileExtensions": [
      "js"
    ],
    "coverageThreshold": {
      "global": {
        "branches": 60,
        "statements": 80
      }
    },
    "collectCoverage": true,
    "coverageReporters": [
      "lcov",
      "html",
      "text-summary"
    ]
  },
  "keywords": [
    "aws",
    "cdk"
  ],
  "homepage": "https://github.com/aws/aws-cdk",
  "engines": {
    "node": ">= 10.3.0"
  }
}<|MERGE_RESOLUTION|>--- conflicted
+++ resolved
@@ -29,11 +29,7 @@
   "devDependencies": {
     "@types/yarnpkg__lockfile": "^1.1.3",
     "@types/jest": "^25.1.4",
-<<<<<<< HEAD
-    "jest": "^25.5.0",
-=======
     "jest": "^25.5.2",
->>>>>>> 95c66a75
     "@types/node": "^13.9.1",
     "typescript": "~3.8.3",
     "pkglint": "0.0.0"
