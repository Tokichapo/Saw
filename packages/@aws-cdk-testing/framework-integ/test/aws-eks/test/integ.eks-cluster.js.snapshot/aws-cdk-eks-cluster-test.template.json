{
 "Resources": {
  "AdminRole38563C57": {
   "Type": "AWS::IAM::Role",
   "Properties": {
    "AssumeRolePolicyDocument": {
     "Statement": [
      {
       "Action": "sts:AssumeRole",
       "Effect": "Allow",
       "Principal": {
        "AWS": {
         "Fn::Join": [
          "",
          [
           "arn:aws:iam::",
           {
            "Ref": "AWS::AccountId"
           },
           ":root"
          ]
         ]
        }
       }
      }
     ],
     "Version": "2012-10-17"
    }
   }
  },
  "SecretsKey317DCF94": {
   "Type": "AWS::KMS::Key",
   "Properties": {
    "KeyPolicy": {
     "Statement": [
      {
       "Action": "kms:*",
       "Effect": "Allow",
       "Principal": {
        "AWS": {
         "Fn::Join": [
          "",
          [
           "arn:aws:iam::",
           {
            "Ref": "AWS::AccountId"
           },
           ":root"
          ]
         ]
        }
       },
       "Resource": "*"
      }
     ],
     "Version": "2012-10-17"
    }
   },
   "UpdateReplacePolicy": "Retain",
   "DeletionPolicy": "Retain"
  },
  "Vpc8378EB38": {
   "Type": "AWS::EC2::VPC",
   "Properties": {
    "CidrBlock": "10.0.0.0/16",
    "EnableDnsHostnames": true,
    "EnableDnsSupport": true,
    "InstanceTenancy": "default",
    "Tags": [
     {
      "Key": "Name",
      "Value": "aws-cdk-eks-cluster-test/Vpc"
     }
    ]
   }
  },
  "VpcPublicSubnet1Subnet5C2D37C4": {
   "Type": "AWS::EC2::Subnet",
   "Properties": {
    "AvailabilityZone": {
     "Fn::Select": [
      0,
      {
       "Fn::GetAZs": ""
      }
     ]
    },
    "CidrBlock": "10.0.0.0/18",
    "MapPublicIpOnLaunch": true,
    "Tags": [
     {
      "Key": "aws-cdk:subnet-name",
      "Value": "Public"
     },
     {
      "Key": "aws-cdk:subnet-type",
      "Value": "Public"
     },
     {
      "Key": "kubernetes.io/role/elb",
      "Value": "1"
     },
     {
      "Key": "Name",
      "Value": "aws-cdk-eks-cluster-test/Vpc/PublicSubnet1"
     }
    ],
    "VpcId": {
     "Ref": "Vpc8378EB38"
    }
   }
  },
  "VpcPublicSubnet1RouteTable6C95E38E": {
   "Type": "AWS::EC2::RouteTable",
   "Properties": {
    "Tags": [
     {
      "Key": "kubernetes.io/role/elb",
      "Value": "1"
     },
     {
      "Key": "Name",
      "Value": "aws-cdk-eks-cluster-test/Vpc/PublicSubnet1"
     }
    ],
    "VpcId": {
     "Ref": "Vpc8378EB38"
    }
   }
  },
  "VpcPublicSubnet1RouteTableAssociation97140677": {
   "Type": "AWS::EC2::SubnetRouteTableAssociation",
   "Properties": {
    "RouteTableId": {
     "Ref": "VpcPublicSubnet1RouteTable6C95E38E"
    },
    "SubnetId": {
     "Ref": "VpcPublicSubnet1Subnet5C2D37C4"
    }
   }
  },
  "VpcPublicSubnet1DefaultRoute3DA9E72A": {
   "Type": "AWS::EC2::Route",
   "Properties": {
    "DestinationCidrBlock": "0.0.0.0/0",
    "GatewayId": {
     "Ref": "VpcIGWD7BA715C"
    },
    "RouteTableId": {
     "Ref": "VpcPublicSubnet1RouteTable6C95E38E"
    }
   },
   "DependsOn": [
    "VpcVPCGWBF912B6E"
   ]
  },
  "VpcPublicSubnet1EIPD7E02669": {
   "Type": "AWS::EC2::EIP",
   "Properties": {
    "Domain": "vpc",
    "Tags": [
     {
      "Key": "kubernetes.io/role/elb",
      "Value": "1"
     },
     {
      "Key": "Name",
      "Value": "aws-cdk-eks-cluster-test/Vpc/PublicSubnet1"
     }
    ]
   }
  },
  "VpcPublicSubnet1NATGateway4D7517AA": {
   "Type": "AWS::EC2::NatGateway",
   "Properties": {
    "AllocationId": {
     "Fn::GetAtt": [
      "VpcPublicSubnet1EIPD7E02669",
      "AllocationId"
     ]
    },
    "SubnetId": {
     "Ref": "VpcPublicSubnet1Subnet5C2D37C4"
    },
    "Tags": [
     {
      "Key": "kubernetes.io/role/elb",
      "Value": "1"
     },
     {
      "Key": "Name",
      "Value": "aws-cdk-eks-cluster-test/Vpc/PublicSubnet1"
     }
    ]
   },
   "DependsOn": [
    "VpcPublicSubnet1DefaultRoute3DA9E72A",
    "VpcPublicSubnet1RouteTableAssociation97140677"
   ]
  },
  "VpcPublicSubnet2Subnet691E08A3": {
   "Type": "AWS::EC2::Subnet",
   "Properties": {
    "AvailabilityZone": {
     "Fn::Select": [
      1,
      {
       "Fn::GetAZs": ""
      }
     ]
    },
    "CidrBlock": "10.0.64.0/18",
    "MapPublicIpOnLaunch": true,
    "Tags": [
     {
      "Key": "aws-cdk:subnet-name",
      "Value": "Public"
     },
     {
      "Key": "aws-cdk:subnet-type",
      "Value": "Public"
     },
     {
      "Key": "kubernetes.io/role/elb",
      "Value": "1"
     },
     {
      "Key": "Name",
      "Value": "aws-cdk-eks-cluster-test/Vpc/PublicSubnet2"
     }
    ],
    "VpcId": {
     "Ref": "Vpc8378EB38"
    }
   }
  },
  "VpcPublicSubnet2RouteTable94F7E489": {
   "Type": "AWS::EC2::RouteTable",
   "Properties": {
    "Tags": [
     {
      "Key": "kubernetes.io/role/elb",
      "Value": "1"
     },
     {
      "Key": "Name",
      "Value": "aws-cdk-eks-cluster-test/Vpc/PublicSubnet2"
     }
    ],
    "VpcId": {
     "Ref": "Vpc8378EB38"
    }
   }
  },
  "VpcPublicSubnet2RouteTableAssociationDD5762D8": {
   "Type": "AWS::EC2::SubnetRouteTableAssociation",
   "Properties": {
    "RouteTableId": {
     "Ref": "VpcPublicSubnet2RouteTable94F7E489"
    },
    "SubnetId": {
     "Ref": "VpcPublicSubnet2Subnet691E08A3"
    }
   }
  },
  "VpcPublicSubnet2DefaultRoute97F91067": {
   "Type": "AWS::EC2::Route",
   "Properties": {
    "DestinationCidrBlock": "0.0.0.0/0",
    "GatewayId": {
     "Ref": "VpcIGWD7BA715C"
    },
    "RouteTableId": {
     "Ref": "VpcPublicSubnet2RouteTable94F7E489"
    }
   },
   "DependsOn": [
    "VpcVPCGWBF912B6E"
   ]
  },
  "VpcPrivateSubnet1Subnet536B997A": {
   "Type": "AWS::EC2::Subnet",
   "Properties": {
    "AvailabilityZone": {
     "Fn::Select": [
      0,
      {
       "Fn::GetAZs": ""
      }
     ]
    },
    "CidrBlock": "10.0.128.0/18",
    "MapPublicIpOnLaunch": false,
    "Tags": [
     {
      "Key": "aws-cdk:subnet-name",
      "Value": "Private"
     },
     {
      "Key": "aws-cdk:subnet-type",
      "Value": "Private"
     },
     {
      "Key": "kubernetes.io/role/internal-elb",
      "Value": "1"
     },
     {
      "Key": "Name",
      "Value": "aws-cdk-eks-cluster-test/Vpc/PrivateSubnet1"
     }
    ],
    "VpcId": {
     "Ref": "Vpc8378EB38"
    }
   }
  },
  "VpcPrivateSubnet1RouteTableB2C5B500": {
   "Type": "AWS::EC2::RouteTable",
   "Properties": {
    "Tags": [
     {
      "Key": "kubernetes.io/role/internal-elb",
      "Value": "1"
     },
     {
      "Key": "Name",
      "Value": "aws-cdk-eks-cluster-test/Vpc/PrivateSubnet1"
     }
    ],
    "VpcId": {
     "Ref": "Vpc8378EB38"
    }
   }
  },
  "VpcPrivateSubnet1RouteTableAssociation70C59FA6": {
   "Type": "AWS::EC2::SubnetRouteTableAssociation",
   "Properties": {
    "RouteTableId": {
     "Ref": "VpcPrivateSubnet1RouteTableB2C5B500"
    },
    "SubnetId": {
     "Ref": "VpcPrivateSubnet1Subnet536B997A"
    }
   }
  },
  "VpcPrivateSubnet1DefaultRouteBE02A9ED": {
   "Type": "AWS::EC2::Route",
   "Properties": {
    "DestinationCidrBlock": "0.0.0.0/0",
    "NatGatewayId": {
     "Ref": "VpcPublicSubnet1NATGateway4D7517AA"
    },
    "RouteTableId": {
     "Ref": "VpcPrivateSubnet1RouteTableB2C5B500"
    }
   }
  },
  "VpcPrivateSubnet2Subnet3788AAA1": {
   "Type": "AWS::EC2::Subnet",
   "Properties": {
    "AvailabilityZone": {
     "Fn::Select": [
      1,
      {
       "Fn::GetAZs": ""
      }
     ]
    },
    "CidrBlock": "10.0.192.0/18",
    "MapPublicIpOnLaunch": false,
    "Tags": [
     {
      "Key": "aws-cdk:subnet-name",
      "Value": "Private"
     },
     {
      "Key": "aws-cdk:subnet-type",
      "Value": "Private"
     },
     {
      "Key": "kubernetes.io/role/internal-elb",
      "Value": "1"
     },
     {
      "Key": "Name",
      "Value": "aws-cdk-eks-cluster-test/Vpc/PrivateSubnet2"
     }
    ],
    "VpcId": {
     "Ref": "Vpc8378EB38"
    }
   }
  },
  "VpcPrivateSubnet2RouteTableA678073B": {
   "Type": "AWS::EC2::RouteTable",
   "Properties": {
    "Tags": [
     {
      "Key": "kubernetes.io/role/internal-elb",
      "Value": "1"
     },
     {
      "Key": "Name",
      "Value": "aws-cdk-eks-cluster-test/Vpc/PrivateSubnet2"
     }
    ],
    "VpcId": {
     "Ref": "Vpc8378EB38"
    }
   }
  },
  "VpcPrivateSubnet2RouteTableAssociationA89CAD56": {
   "Type": "AWS::EC2::SubnetRouteTableAssociation",
   "Properties": {
    "RouteTableId": {
     "Ref": "VpcPrivateSubnet2RouteTableA678073B"
    },
    "SubnetId": {
     "Ref": "VpcPrivateSubnet2Subnet3788AAA1"
    }
   }
  },
  "VpcPrivateSubnet2DefaultRoute060D2087": {
   "Type": "AWS::EC2::Route",
   "Properties": {
    "DestinationCidrBlock": "0.0.0.0/0",
    "NatGatewayId": {
     "Ref": "VpcPublicSubnet1NATGateway4D7517AA"
    },
    "RouteTableId": {
     "Ref": "VpcPrivateSubnet2RouteTableA678073B"
    }
   }
  },
  "VpcIGWD7BA715C": {
   "Type": "AWS::EC2::InternetGateway",
   "Properties": {
    "Tags": [
     {
      "Key": "Name",
      "Value": "aws-cdk-eks-cluster-test/Vpc"
     }
    ]
   }
  },
  "VpcVPCGWBF912B6E": {
   "Type": "AWS::EC2::VPCGatewayAttachment",
   "Properties": {
    "InternetGatewayId": {
     "Ref": "VpcIGWD7BA715C"
    },
    "VpcId": {
     "Ref": "Vpc8378EB38"
    }
   }
  },
  "KubectlLayer600207B5": {
   "Type": "AWS::Lambda::LayerVersion",
   "Properties": {
    "Content": {
     "S3Bucket": {
      "Fn::Sub": "cdk-hnb659fds-assets-${AWS::AccountId}-us-east-1"
     },
     "S3Key": "c475180f5b1bbabac165414da13a9b843b111cd3b6d5fae9c954c006640c4064.zip"
    },
    "Description": "/opt/kubectl/kubectl 1.24; /opt/helm/helm 3.9",
    "LicenseInfo": "Apache-2.0"
   }
  },
  "ClusterKubectlHandlerRole94549F93": {
   "Type": "AWS::IAM::Role",
   "Properties": {
    "AssumeRolePolicyDocument": {
     "Statement": [
      {
       "Action": "sts:AssumeRole",
       "Effect": "Allow",
       "Principal": {
        "Service": "lambda.amazonaws.com"
       }
      }
     ],
     "Version": "2012-10-17"
    },
    "ManagedPolicyArns": [
     {
      "Fn::Join": [
       "",
       [
        "arn:",
        {
         "Ref": "AWS::Partition"
        },
        ":iam::aws:policy/service-role/AWSLambdaBasicExecutionRole"
       ]
      ]
     },
     {
      "Fn::Join": [
       "",
       [
        "arn:",
        {
         "Ref": "AWS::Partition"
        },
        ":iam::aws:policy/service-role/AWSLambdaVPCAccessExecutionRole"
       ]
      ]
     },
     {
      "Fn::Join": [
       "",
       [
        "arn:",
        {
         "Ref": "AWS::Partition"
        },
        ":iam::aws:policy/AmazonEC2ContainerRegistryReadOnly"
       ]
      ]
     },
     {
      "Fn::If": [
       "ClusterHasEcrPublic8EE1114E",
       {
        "Fn::Join": [
         "",
         [
          "arn:",
          {
           "Ref": "AWS::Partition"
          },
          ":iam::aws:policy/AmazonElasticContainerRegistryPublicReadOnly"
         ]
        ]
       },
       {
        "Ref": "AWS::NoValue"
       }
      ]
     }
    ]
   }
  },
  "ClusterKubectlHandlerRoleDefaultPolicyE44083DD": {
   "Type": "AWS::IAM::Policy",
   "Properties": {
    "PolicyDocument": {
     "Statement": [
      {
       "Action": "eks:DescribeCluster",
       "Effect": "Allow",
       "Resource": {
        "Fn::GetAtt": [
         "Cluster9EE0221C",
         "Arn"
        ]
       }
      },
      {
       "Action": "sts:AssumeRole",
       "Effect": "Allow",
       "Resource": {
        "Fn::GetAtt": [
         "ClusterCreationRole360249B6",
         "Arn"
        ]
       }
      },
      {
       "Action": [
        "s3:GetBucket*",
        "s3:GetObject*",
        "s3:List*"
       ],
       "Effect": "Allow",
       "Resource": [
        {
         "Fn::Join": [
          "",
          [
           "arn:aws:s3:::",
           {
            "Fn::Sub": "cdk-hnb659fds-assets-${AWS::AccountId}-us-east-1"
           },
           "/*"
          ]
         ]
        },
        {
         "Fn::Join": [
          "",
          [
           "arn:aws:s3:::",
           {
            "Fn::Sub": "cdk-hnb659fds-assets-${AWS::AccountId}-us-east-1"
           }
          ]
         ]
        }
       ]
      }
     ],
     "Version": "2012-10-17"
    },
    "PolicyName": "ClusterKubectlHandlerRoleDefaultPolicyE44083DD",
    "Roles": [
     {
      "Ref": "ClusterKubectlHandlerRole94549F93"
     }
    ]
   }
  },
  "ClusterRoleFA261979": {
   "Type": "AWS::IAM::Role",
   "Properties": {
    "AssumeRolePolicyDocument": {
     "Statement": [
      {
       "Action": "sts:AssumeRole",
       "Effect": "Allow",
       "Principal": {
        "Service": "eks.amazonaws.com"
       }
      }
     ],
     "Version": "2012-10-17"
    },
    "ManagedPolicyArns": [
     {
      "Fn::Join": [
       "",
       [
        "arn:",
        {
         "Ref": "AWS::Partition"
        },
        ":iam::aws:policy/AmazonEKSClusterPolicy"
       ]
      ]
     }
    ]
   }
  },
  "ClusterControlPlaneSecurityGroupD274242C": {
   "Type": "AWS::EC2::SecurityGroup",
   "Properties": {
    "GroupDescription": "EKS Control Plane Security Group",
    "SecurityGroupEgress": [
     {
      "CidrIp": "0.0.0.0/0",
      "Description": "Allow all outbound traffic by default",
      "IpProtocol": "-1"
     }
    ],
    "VpcId": {
     "Ref": "Vpc8378EB38"
    }
   }
  },
  "ClusterControlPlaneSecurityGroupfromawscdkeksclustertestClusterNodesInstanceSecurityGroupD0B64C54443795AF111": {
   "Type": "AWS::EC2::SecurityGroupIngress",
   "Properties": {
    "Description": "from awscdkeksclustertestClusterNodesInstanceSecurityGroupD0B64C54:443",
    "FromPort": 443,
    "GroupId": {
     "Fn::GetAtt": [
      "ClusterControlPlaneSecurityGroupD274242C",
      "GroupId"
     ]
    },
    "IpProtocol": "tcp",
    "SourceSecurityGroupId": {
     "Fn::GetAtt": [
      "ClusterNodesInstanceSecurityGroup899246BD",
      "GroupId"
     ]
    },
    "ToPort": 443
   }
  },
  "ClusterControlPlaneSecurityGroupfromawscdkeksclustertestClusterClusterSecurityGroupF7265A324439DAF9D77": {
   "Type": "AWS::EC2::SecurityGroupIngress",
   "Properties": {
    "Description": "from awscdkeksclustertestClusterClusterSecurityGroupF7265A32:443",
    "FromPort": 443,
    "GroupId": {
     "Fn::GetAtt": [
      "ClusterControlPlaneSecurityGroupD274242C",
      "GroupId"
     ]
    },
    "IpProtocol": "tcp",
    "SourceSecurityGroupId": {
     "Fn::GetAtt": [
      "Cluster9EE0221C",
      "ClusterSecurityGroupId"
     ]
    },
    "ToPort": 443
   }
  },
  "ClusterControlPlaneSecurityGroupfromawscdkeksclustertestClusterNodesArmInstanceSecurityGroup52C45858443B84847DA": {
   "Type": "AWS::EC2::SecurityGroupIngress",
   "Properties": {
    "Description": "from awscdkeksclustertestClusterNodesArmInstanceSecurityGroup52C45858:443",
    "FromPort": 443,
    "GroupId": {
     "Fn::GetAtt": [
      "ClusterControlPlaneSecurityGroupD274242C",
      "GroupId"
     ]
    },
    "IpProtocol": "tcp",
    "SourceSecurityGroupId": {
     "Fn::GetAtt": [
      "ClusterNodesArmInstanceSecurityGroup599F388B",
      "GroupId"
     ]
    },
    "ToPort": 443
   }
  },
  "ClusterControlPlaneSecurityGroupfromawscdkeksclustertestClusterBottlerocketNodesInstanceSecurityGroup83FE7914443ECEF3F30": {
   "Type": "AWS::EC2::SecurityGroupIngress",
   "Properties": {
    "Description": "from awscdkeksclustertestClusterBottlerocketNodesInstanceSecurityGroup83FE7914:443",
    "FromPort": 443,
    "GroupId": {
     "Fn::GetAtt": [
      "ClusterControlPlaneSecurityGroupD274242C",
      "GroupId"
     ]
    },
    "IpProtocol": "tcp",
    "SourceSecurityGroupId": {
     "Fn::GetAtt": [
      "ClusterBottlerocketNodesInstanceSecurityGroup3794A94B",
      "GroupId"
     ]
    },
    "ToPort": 443
   }
  },
  "ClusterControlPlaneSecurityGroupfromawscdkeksclustertestClusterspotInstanceSecurityGroupF50F5D474431DE5485F": {
   "Type": "AWS::EC2::SecurityGroupIngress",
   "Properties": {
    "Description": "from awscdkeksclustertestClusterspotInstanceSecurityGroupF50F5D47:443",
    "FromPort": 443,
    "GroupId": {
     "Fn::GetAtt": [
      "ClusterControlPlaneSecurityGroupD274242C",
      "GroupId"
     ]
    },
    "IpProtocol": "tcp",
    "SourceSecurityGroupId": {
     "Fn::GetAtt": [
      "ClusterspotInstanceSecurityGroup01F7B1CE",
      "GroupId"
     ]
    },
    "ToPort": 443
   }
  },
  "ClusterCreationRole360249B6": {
   "Type": "AWS::IAM::Role",
   "Properties": {
    "AssumeRolePolicyDocument": {
     "Statement": [
      {
       "Action": "sts:AssumeRole",
       "Effect": "Allow",
       "Principal": {
        "AWS": [
         {
          "Fn::GetAtt": [
           "ClusterKubectlHandlerRole94549F93",
           "Arn"
          ]
         },
         {
          "Fn::GetAtt": [
           "awscdkawseksClusterResourceProviderNestedStackawscdkawseksClusterResourceProviderNestedStackResource9827C454",
           "Outputs.awscdkeksclustertestawscdkawseksClusterResourceProviderIsCompleteHandlerServiceRole970DAC30Arn"
          ]
         },
         {
          "Fn::GetAtt": [
           "awscdkawseksClusterResourceProviderNestedStackawscdkawseksClusterResourceProviderNestedStackResource9827C454",
           "Outputs.awscdkeksclustertestawscdkawseksClusterResourceProviderOnEventHandlerServiceRole5B783C71Arn"
          ]
         }
        ]
       }
      }
     ],
     "Version": "2012-10-17"
    }
   },
   "DependsOn": [
    "VpcIGWD7BA715C",
    "VpcPrivateSubnet1DefaultRouteBE02A9ED",
    "VpcPrivateSubnet1RouteTableB2C5B500",
    "VpcPrivateSubnet1RouteTableAssociation70C59FA6",
    "VpcPrivateSubnet1Subnet536B997A",
    "VpcPrivateSubnet2DefaultRoute060D2087",
    "VpcPrivateSubnet2RouteTableA678073B",
    "VpcPrivateSubnet2RouteTableAssociationA89CAD56",
    "VpcPrivateSubnet2Subnet3788AAA1",
    "VpcPublicSubnet1DefaultRoute3DA9E72A",
    "VpcPublicSubnet1EIPD7E02669",
    "VpcPublicSubnet1NATGateway4D7517AA",
    "VpcPublicSubnet1RouteTable6C95E38E",
    "VpcPublicSubnet1RouteTableAssociation97140677",
    "VpcPublicSubnet1Subnet5C2D37C4",
    "VpcPublicSubnet2DefaultRoute97F91067",
    "VpcPublicSubnet2RouteTable94F7E489",
    "VpcPublicSubnet2RouteTableAssociationDD5762D8",
    "VpcPublicSubnet2Subnet691E08A3",
    "Vpc8378EB38",
    "VpcVPCGWBF912B6E"
   ]
  },
  "ClusterCreationRoleDefaultPolicyE8BDFC7B": {
   "Type": "AWS::IAM::Policy",
   "Properties": {
    "PolicyDocument": {
     "Statement": [
      {
       "Action": "iam:PassRole",
       "Effect": "Allow",
       "Resource": [
        {
         "Fn::GetAtt": [
          "ClusterRoleFA261979",
          "Arn"
         ]
        },
        {
         "Fn::GetAtt": [
          "ClusterfargateprofiledefaultPodExecutionRole09952CFF",
          "Arn"
         ]
        }
       ]
      },
      {
       "Action": [
        "eks:CreateCluster",
        "eks:CreateFargateProfile",
        "eks:DeleteCluster",
        "eks:DescribeCluster",
        "eks:DescribeUpdate",
        "eks:TagResource",
        "eks:UntagResource",
        "eks:UpdateClusterConfig",
        "eks:UpdateClusterVersion"
       ],
       "Effect": "Allow",
       "Resource": "*"
      },
      {
       "Action": [
        "eks:DeleteFargateProfile",
        "eks:DescribeFargateProfile"
       ],
       "Effect": "Allow",
       "Resource": "*"
      },
      {
       "Action": [
        "ec2:DescribeDhcpOptions",
        "ec2:DescribeInstances",
        "ec2:DescribeNetworkInterfaces",
        "ec2:DescribeRouteTables",
        "ec2:DescribeSecurityGroups",
        "ec2:DescribeSubnets",
        "ec2:DescribeVpcs",
        "iam:CreateServiceLinkedRole",
        "iam:GetRole",
        "iam:listAttachedRolePolicies"
       ],
       "Effect": "Allow",
       "Resource": "*"
      },
      {
       "Action": [
        "kms:CreateGrant",
        "kms:Decrypt",
        "kms:DescribeKey",
        "kms:Encrypt"
       ],
       "Effect": "Allow",
       "Resource": {
        "Fn::GetAtt": [
         "SecretsKey317DCF94",
         "Arn"
        ]
       }
      }
     ],
     "Version": "2012-10-17"
    },
    "PolicyName": "ClusterCreationRoleDefaultPolicyE8BDFC7B",
    "Roles": [
     {
      "Ref": "ClusterCreationRole360249B6"
     }
    ]
   },
   "DependsOn": [
    "VpcIGWD7BA715C",
    "VpcPrivateSubnet1DefaultRouteBE02A9ED",
    "VpcPrivateSubnet1RouteTableB2C5B500",
    "VpcPrivateSubnet1RouteTableAssociation70C59FA6",
    "VpcPrivateSubnet1Subnet536B997A",
    "VpcPrivateSubnet2DefaultRoute060D2087",
    "VpcPrivateSubnet2RouteTableA678073B",
    "VpcPrivateSubnet2RouteTableAssociationA89CAD56",
    "VpcPrivateSubnet2Subnet3788AAA1",
    "VpcPublicSubnet1DefaultRoute3DA9E72A",
    "VpcPublicSubnet1EIPD7E02669",
    "VpcPublicSubnet1NATGateway4D7517AA",
    "VpcPublicSubnet1RouteTable6C95E38E",
    "VpcPublicSubnet1RouteTableAssociation97140677",
    "VpcPublicSubnet1Subnet5C2D37C4",
    "VpcPublicSubnet2DefaultRoute97F91067",
    "VpcPublicSubnet2RouteTable94F7E489",
    "VpcPublicSubnet2RouteTableAssociationDD5762D8",
    "VpcPublicSubnet2Subnet691E08A3",
    "Vpc8378EB38",
    "VpcVPCGWBF912B6E"
   ]
  },
  "Cluster9EE0221C": {
   "Type": "Custom::AWSCDK-EKS-Cluster",
   "Properties": {
    "ServiceToken": {
     "Fn::GetAtt": [
      "awscdkawseksClusterResourceProviderNestedStackawscdkawseksClusterResourceProviderNestedStackResource9827C454",
      "Outputs.awscdkeksclustertestawscdkawseksClusterResourceProviderframeworkonEvent503C1667Arn"
     ]
    },
    "Config": {
     "version": "1.24",
     "roleArn": {
      "Fn::GetAtt": [
       "ClusterRoleFA261979",
       "Arn"
      ]
     },
     "encryptionConfig": [
      {
       "provider": {
        "keyArn": {
         "Fn::GetAtt": [
          "SecretsKey317DCF94",
          "Arn"
         ]
        }
       },
       "resources": [
        "secrets"
       ]
      }
     ],
     "kubernetesNetworkConfig": {
      "ipFamily": "ipv4"
     },
     "resourcesVpcConfig": {
      "subnetIds": [
       {
        "Ref": "VpcPrivateSubnet1Subnet536B997A"
       },
       {
        "Ref": "VpcPrivateSubnet2Subnet3788AAA1"
       },
       {
        "Ref": "VpcPublicSubnet1Subnet5C2D37C4"
       },
       {
        "Ref": "VpcPublicSubnet2Subnet691E08A3"
       }
      ],
      "securityGroupIds": [
       {
        "Fn::GetAtt": [
         "ClusterControlPlaneSecurityGroupD274242C",
         "GroupId"
        ]
       }
      ],
      "endpointPublicAccess": true,
      "endpointPrivateAccess": true
     },
     "tags": {
      "foo": "bar"
     },
     "logging": {
      "clusterLogging": [
       {
        "enabled": true,
        "types": [
         "api",
         "authenticator",
         "scheduler"
        ]
       }
      ]
     }
    },
    "AssumeRoleArn": {
     "Fn::GetAtt": [
      "ClusterCreationRole360249B6",
      "Arn"
     ]
    },
    "AttributesRevision": 2
   },
   "DependsOn": [
    "ClusterCreationRoleDefaultPolicyE8BDFC7B",
    "ClusterCreationRole360249B6",
    "VpcIGWD7BA715C",
    "VpcPrivateSubnet1DefaultRouteBE02A9ED",
    "VpcPrivateSubnet1RouteTableB2C5B500",
    "VpcPrivateSubnet1RouteTableAssociation70C59FA6",
    "VpcPrivateSubnet1Subnet536B997A",
    "VpcPrivateSubnet2DefaultRoute060D2087",
    "VpcPrivateSubnet2RouteTableA678073B",
    "VpcPrivateSubnet2RouteTableAssociationA89CAD56",
    "VpcPrivateSubnet2Subnet3788AAA1",
    "VpcPublicSubnet1DefaultRoute3DA9E72A",
    "VpcPublicSubnet1EIPD7E02669",
    "VpcPublicSubnet1NATGateway4D7517AA",
    "VpcPublicSubnet1RouteTable6C95E38E",
    "VpcPublicSubnet1RouteTableAssociation97140677",
    "VpcPublicSubnet1Subnet5C2D37C4",
    "VpcPublicSubnet2DefaultRoute97F91067",
    "VpcPublicSubnet2RouteTable94F7E489",
    "VpcPublicSubnet2RouteTableAssociationDD5762D8",
    "VpcPublicSubnet2Subnet691E08A3",
    "Vpc8378EB38",
    "VpcVPCGWBF912B6E"
   ],
   "UpdateReplacePolicy": "Delete",
   "DeletionPolicy": "Delete"
  },
  "ClusterKubectlReadyBarrier200052AF": {
   "Type": "AWS::SSM::Parameter",
   "Properties": {
    "Type": "String",
    "Value": "aws:cdk:eks:kubectl-ready"
   },
   "DependsOn": [
    "ClusterfargateprofiledefaultPodExecutionRole09952CFF",
    "ClusterfargateprofiledefaultEFC59F14",
    "ClusterCreationRoleDefaultPolicyE8BDFC7B",
    "ClusterCreationRole360249B6",
    "Cluster9EE0221C"
   ]
  },
  "ClusterClusterSecurityGroupfromawscdkeksclustertestClusterNodesInstanceSecurityGroupD0B64C544432C10EDB4": {
   "Type": "AWS::EC2::SecurityGroupIngress",
   "Properties": {
    "Description": "from awscdkeksclustertestClusterNodesInstanceSecurityGroupD0B64C54:443",
    "FromPort": 443,
    "GroupId": {
     "Fn::GetAtt": [
      "Cluster9EE0221C",
      "ClusterSecurityGroupId"
     ]
    },
    "IpProtocol": "tcp",
    "SourceSecurityGroupId": {
     "Fn::GetAtt": [
      "ClusterNodesInstanceSecurityGroup899246BD",
      "GroupId"
     ]
    },
    "ToPort": 443
   }
  },
  "ClusterClusterSecurityGroupfromawscdkeksclustertestClusterNodesInstanceSecurityGroupD0B64C54ALLTRAFFICA14EDC2C": {
   "Type": "AWS::EC2::SecurityGroupIngress",
   "Properties": {
    "Description": "from awscdkeksclustertestClusterNodesInstanceSecurityGroupD0B64C54:ALL TRAFFIC",
    "GroupId": {
     "Fn::GetAtt": [
      "Cluster9EE0221C",
      "ClusterSecurityGroupId"
     ]
    },
    "IpProtocol": "-1",
    "SourceSecurityGroupId": {
     "Fn::GetAtt": [
      "ClusterNodesInstanceSecurityGroup899246BD",
      "GroupId"
     ]
    }
   }
  },
  "ClusterClusterSecurityGroupfromawscdkeksclustertestClusterClusterSecurityGroupF7265A32443175FB542": {
   "Type": "AWS::EC2::SecurityGroupIngress",
   "Properties": {
    "Description": "from awscdkeksclustertestClusterClusterSecurityGroupF7265A32:443",
    "FromPort": 443,
    "GroupId": {
     "Fn::GetAtt": [
      "Cluster9EE0221C",
      "ClusterSecurityGroupId"
     ]
    },
    "IpProtocol": "tcp",
    "SourceSecurityGroupId": {
     "Fn::GetAtt": [
      "Cluster9EE0221C",
      "ClusterSecurityGroupId"
     ]
    },
    "ToPort": 443
   }
  },
  "ClusterClusterSecurityGroupfromawscdkeksclustertestClusterControlPlaneSecurityGroup2F1301344439997E64B": {
   "Type": "AWS::EC2::SecurityGroupIngress",
   "Properties": {
    "Description": "from awscdkeksclustertestClusterControlPlaneSecurityGroup2F130134:443",
    "FromPort": 443,
    "GroupId": {
     "Fn::GetAtt": [
      "Cluster9EE0221C",
      "ClusterSecurityGroupId"
     ]
    },
    "IpProtocol": "tcp",
    "SourceSecurityGroupId": {
     "Fn::GetAtt": [
      "ClusterControlPlaneSecurityGroupD274242C",
      "GroupId"
     ]
    },
    "ToPort": 443
   }
  },
  "ClusterClusterSecurityGroupfromawscdkeksclustertestClusterClusterSecurityGroupF7265A321025655359034D5F2": {
   "Type": "AWS::EC2::SecurityGroupIngress",
   "Properties": {
    "Description": "from awscdkeksclustertestClusterClusterSecurityGroupF7265A32:1025-65535",
    "FromPort": 1025,
    "GroupId": {
     "Fn::GetAtt": [
      "Cluster9EE0221C",
      "ClusterSecurityGroupId"
     ]
    },
    "IpProtocol": "tcp",
    "SourceSecurityGroupId": {
     "Fn::GetAtt": [
      "Cluster9EE0221C",
      "ClusterSecurityGroupId"
     ]
    },
    "ToPort": 65535
   }
  },
  "ClusterClusterSecurityGroupfromawscdkeksclustertestClusterControlPlaneSecurityGroup2F130134102565535D0C036C4": {
   "Type": "AWS::EC2::SecurityGroupIngress",
   "Properties": {
    "Description": "from awscdkeksclustertestClusterControlPlaneSecurityGroup2F130134:1025-65535",
    "FromPort": 1025,
    "GroupId": {
     "Fn::GetAtt": [
      "Cluster9EE0221C",
      "ClusterSecurityGroupId"
     ]
    },
    "IpProtocol": "tcp",
    "SourceSecurityGroupId": {
     "Fn::GetAtt": [
      "ClusterControlPlaneSecurityGroupD274242C",
      "GroupId"
     ]
    },
    "ToPort": 65535
   }
  },
  "ClusterClusterSecurityGroupfromawscdkeksclustertestClusterClusterSecurityGroupF7265A32ALLTRAFFIC3F547F1B": {
   "Type": "AWS::EC2::SecurityGroupIngress",
   "Properties": {
    "Description": "from awscdkeksclustertestClusterClusterSecurityGroupF7265A32:ALL TRAFFIC",
    "GroupId": {
     "Fn::GetAtt": [
      "Cluster9EE0221C",
      "ClusterSecurityGroupId"
     ]
    },
    "IpProtocol": "-1",
    "SourceSecurityGroupId": {
     "Fn::GetAtt": [
      "Cluster9EE0221C",
      "ClusterSecurityGroupId"
     ]
    }
   }
  },
  "ClusterClusterSecurityGroupfromawscdkeksclustertestClusterNodesArmInstanceSecurityGroup52C45858443A88C1345": {
   "Type": "AWS::EC2::SecurityGroupIngress",
   "Properties": {
    "Description": "from awscdkeksclustertestClusterNodesArmInstanceSecurityGroup52C45858:443",
    "FromPort": 443,
    "GroupId": {
     "Fn::GetAtt": [
      "Cluster9EE0221C",
      "ClusterSecurityGroupId"
     ]
    },
    "IpProtocol": "tcp",
    "SourceSecurityGroupId": {
     "Fn::GetAtt": [
      "ClusterNodesArmInstanceSecurityGroup599F388B",
      "GroupId"
     ]
    },
    "ToPort": 443
   }
  },
  "ClusterClusterSecurityGroupfromawscdkeksclustertestClusterNodesArmInstanceSecurityGroup52C45858ALLTRAFFIC18C2F6D7": {
   "Type": "AWS::EC2::SecurityGroupIngress",
   "Properties": {
    "Description": "from awscdkeksclustertestClusterNodesArmInstanceSecurityGroup52C45858:ALL TRAFFIC",
    "GroupId": {
     "Fn::GetAtt": [
      "Cluster9EE0221C",
      "ClusterSecurityGroupId"
     ]
    },
    "IpProtocol": "-1",
    "SourceSecurityGroupId": {
     "Fn::GetAtt": [
      "ClusterNodesArmInstanceSecurityGroup599F388B",
      "GroupId"
     ]
    }
   }
  },
  "ClusterClusterSecurityGroupfromawscdkeksclustertestClusterBottlerocketNodesInstanceSecurityGroup83FE7914443A80EB501": {
   "Type": "AWS::EC2::SecurityGroupIngress",
   "Properties": {
    "Description": "from awscdkeksclustertestClusterBottlerocketNodesInstanceSecurityGroup83FE7914:443",
    "FromPort": 443,
    "GroupId": {
     "Fn::GetAtt": [
      "Cluster9EE0221C",
      "ClusterSecurityGroupId"
     ]
    },
    "IpProtocol": "tcp",
    "SourceSecurityGroupId": {
     "Fn::GetAtt": [
      "ClusterBottlerocketNodesInstanceSecurityGroup3794A94B",
      "GroupId"
     ]
    },
    "ToPort": 443
   }
  },
  "ClusterClusterSecurityGroupfromawscdkeksclustertestClusterBottlerocketNodesInstanceSecurityGroup83FE7914ALLTRAFFIC40B17035": {
   "Type": "AWS::EC2::SecurityGroupIngress",
   "Properties": {
    "Description": "from awscdkeksclustertestClusterBottlerocketNodesInstanceSecurityGroup83FE7914:ALL TRAFFIC",
    "GroupId": {
     "Fn::GetAtt": [
      "Cluster9EE0221C",
      "ClusterSecurityGroupId"
     ]
    },
    "IpProtocol": "-1",
    "SourceSecurityGroupId": {
     "Fn::GetAtt": [
      "ClusterBottlerocketNodesInstanceSecurityGroup3794A94B",
      "GroupId"
     ]
    }
   }
  },
  "ClusterClusterSecurityGroupfromawscdkeksclustertestClusterspotInstanceSecurityGroupF50F5D474432A818F38": {
   "Type": "AWS::EC2::SecurityGroupIngress",
   "Properties": {
    "Description": "from awscdkeksclustertestClusterspotInstanceSecurityGroupF50F5D47:443",
    "FromPort": 443,
    "GroupId": {
     "Fn::GetAtt": [
      "Cluster9EE0221C",
      "ClusterSecurityGroupId"
     ]
    },
    "IpProtocol": "tcp",
    "SourceSecurityGroupId": {
     "Fn::GetAtt": [
      "ClusterspotInstanceSecurityGroup01F7B1CE",
      "GroupId"
     ]
    },
    "ToPort": 443
   }
  },
  "ClusterClusterSecurityGroupfromawscdkeksclustertestClusterspotInstanceSecurityGroupF50F5D47ALLTRAFFICDB5CD664": {
   "Type": "AWS::EC2::SecurityGroupIngress",
   "Properties": {
    "Description": "from awscdkeksclustertestClusterspotInstanceSecurityGroupF50F5D47:ALL TRAFFIC",
    "GroupId": {
     "Fn::GetAtt": [
      "Cluster9EE0221C",
      "ClusterSecurityGroupId"
     ]
    },
    "IpProtocol": "-1",
    "SourceSecurityGroupId": {
     "Fn::GetAtt": [
      "ClusterspotInstanceSecurityGroup01F7B1CE",
      "GroupId"
     ]
    }
   }
  },
  "ClusterAwsAuthmanifestFE51F8AE": {
   "Type": "Custom::AWSCDK-EKS-KubernetesResource",
   "Properties": {
    "ServiceToken": {
     "Fn::GetAtt": [
      "awscdkawseksKubectlProviderNestedStackawscdkawseksKubectlProviderNestedStackResourceA7AEBA6B",
      "Outputs.awscdkeksclustertestawscdkawseksKubectlProviderframeworkonEventC681B49AArn"
     ]
    },
    "Manifest": {
     "Fn::Join": [
      "",
      [
       "[{\"apiVersion\":\"v1\",\"kind\":\"ConfigMap\",\"metadata\":{\"name\":\"aws-auth\",\"namespace\":\"kube-system\",\"labels\":{\"aws.cdk.eks/prune-c842be348c45337cd97b8759de76d5a68b4910d487\":\"\"}},\"data\":{\"mapRoles\":\"[{\\\"rolearn\\\":\\\"",
       {
        "Fn::GetAtt": [
         "AdminRole38563C57",
         "Arn"
        ]
       },
       "\\\",\\\"username\\\":\\\"",
       {
        "Fn::GetAtt": [
         "AdminRole38563C57",
         "Arn"
        ]
       },
       "\\\",\\\"groups\\\":[\\\"system:masters\\\"]},{\\\"rolearn\\\":\\\"",
       {
        "Fn::GetAtt": [
         "ClusterNodegroupDefaultCapacityNodeGroupRole55953B04",
         "Arn"
        ]
       },
       "\\\",\\\"username\\\":\\\"system:node:{{EC2PrivateDNSName}}\\\",\\\"groups\\\":[\\\"system:bootstrappers\\\",\\\"system:nodes\\\"]},{\\\"rolearn\\\":\\\"",
       {
        "Fn::GetAtt": [
         "ClusterfargateprofiledefaultPodExecutionRole09952CFF",
         "Arn"
        ]
       },
       "\\\",\\\"username\\\":\\\"system:node:{{SessionName}}\\\",\\\"groups\\\":[\\\"system:bootstrappers\\\",\\\"system:nodes\\\",\\\"system:node-proxier\\\"]},{\\\"rolearn\\\":\\\"",
       {
        "Fn::GetAtt": [
         "ClusterNodesInstanceRoleC3C01328",
         "Arn"
        ]
       },
       "\\\",\\\"username\\\":\\\"system:node:{{EC2PrivateDNSName}}\\\",\\\"groups\\\":[\\\"system:bootstrappers\\\",\\\"system:nodes\\\"]},{\\\"rolearn\\\":\\\"",
       {
        "Fn::GetAtt": [
         "ClusterNodesArmInstanceRoleB93D3298",
         "Arn"
        ]
       },
       "\\\",\\\"username\\\":\\\"system:node:{{EC2PrivateDNSName}}\\\",\\\"groups\\\":[\\\"system:bootstrappers\\\",\\\"system:nodes\\\"]},{\\\"rolearn\\\":\\\"",
       {
        "Fn::GetAtt": [
         "ClusterBottlerocketNodesInstanceRole68E4BCFB",
         "Arn"
        ]
       },
       "\\\",\\\"username\\\":\\\"system:node:{{EC2PrivateDNSName}}\\\",\\\"groups\\\":[\\\"system:bootstrappers\\\",\\\"system:nodes\\\"]},{\\\"rolearn\\\":\\\"",
       {
        "Fn::GetAtt": [
         "ClusterspotInstanceRole39043830",
         "Arn"
        ]
       },
       "\\\",\\\"username\\\":\\\"system:node:{{EC2PrivateDNSName}}\\\",\\\"groups\\\":[\\\"system:bootstrappers\\\",\\\"system:nodes\\\"]},{\\\"rolearn\\\":\\\"",
       {
        "Fn::GetAtt": [
         "ClusterNodegroupextrangNodeGroupRole23AE23D0",
         "Arn"
        ]
       },
       "\\\",\\\"username\\\":\\\"system:node:{{EC2PrivateDNSName}}\\\",\\\"groups\\\":[\\\"system:bootstrappers\\\",\\\"system:nodes\\\"]},{\\\"rolearn\\\":\\\"",
       {
        "Fn::GetAtt": [
         "ClusterNodegroupextrangspotNodeGroupRoleB53B4857",
         "Arn"
        ]
       },
       "\\\",\\\"username\\\":\\\"system:node:{{EC2PrivateDNSName}}\\\",\\\"groups\\\":[\\\"system:bootstrappers\\\",\\\"system:nodes\\\"]},{\\\"rolearn\\\":\\\"",
       {
        "Fn::GetAtt": [
         "ClusterNodegroupextrangarmNodeGroupRoleADF5749F",
         "Arn"
        ]
       },
       "\\\",\\\"username\\\":\\\"system:node:{{EC2PrivateDNSName}}\\\",\\\"groups\\\":[\\\"system:bootstrappers\\\",\\\"system:nodes\\\"]},{\\\"rolearn\\\":\\\"",
       {
        "Fn::GetAtt": [
         "ClusterNodegroupextrangarm3NodeGroupRole3A6AB3EC",
         "Arn"
        ]
       },
       "\\\",\\\"username\\\":\\\"system:node:{{EC2PrivateDNSName}}\\\",\\\"groups\\\":[\\\"system:bootstrappers\\\",\\\"system:nodes\\\"]},{\\\"rolearn\\\":\\\"",
       {
        "Fn::GetAtt": [
         "ClusterNodegroupDefaultCapacityNodeGroupRole55953B04",
         "Arn"
        ]
       },
       "\\\",\\\"username\\\":\\\"system:node:{{EC2PrivateDNSName}}\\\",\\\"groups\\\":[\\\"system:bootstrappers\\\",\\\"system:nodes\\\"]}]\",\"mapUsers\":\"[]\",\"mapAccounts\":\"[]\"}}]"
      ]
     ]
    },
    "ClusterName": {
     "Ref": "Cluster9EE0221C"
    },
    "RoleArn": {
     "Fn::GetAtt": [
      "ClusterCreationRole360249B6",
      "Arn"
     ]
    },
    "PruneLabel": "aws.cdk.eks/prune-c842be348c45337cd97b8759de76d5a68b4910d487",
    "Overwrite": true
   },
   "DependsOn": [
    "ClusterKubectlReadyBarrier200052AF"
   ],
   "UpdateReplacePolicy": "Delete",
   "DeletionPolicy": "Delete"
  },
  "ClusterNodegroupDefaultCapacityNodeGroupRole55953B04": {
   "Type": "AWS::IAM::Role",
   "Properties": {
    "AssumeRolePolicyDocument": {
     "Statement": [
      {
       "Action": "sts:AssumeRole",
       "Effect": "Allow",
       "Principal": {
        "Service": "ec2.amazonaws.com"
       }
      }
     ],
     "Version": "2012-10-17"
    },
    "ManagedPolicyArns": [
     {
      "Fn::Join": [
       "",
       [
        "arn:",
        {
         "Ref": "AWS::Partition"
        },
        ":iam::aws:policy/AmazonEKSWorkerNodePolicy"
       ]
      ]
     },
     {
      "Fn::Join": [
       "",
       [
        "arn:",
        {
         "Ref": "AWS::Partition"
        },
        ":iam::aws:policy/AmazonEKS_CNI_Policy"
       ]
      ]
     },
     {
      "Fn::Join": [
       "",
       [
        "arn:",
        {
         "Ref": "AWS::Partition"
        },
        ":iam::aws:policy/AmazonEC2ContainerRegistryReadOnly"
       ]
      ]
     }
    ]
   }
  },
  "ClusterNodegroupDefaultCapacityDA0920A3": {
   "Type": "AWS::EKS::Nodegroup",
   "Properties": {
    "AmiType": "AL2_x86_64",
    "ClusterName": {
     "Ref": "Cluster9EE0221C"
    },
    "ForceUpdateEnabled": true,
    "InstanceTypes": [
     "m5.large"
    ],
    "NodeRole": {
     "Fn::GetAtt": [
      "ClusterNodegroupDefaultCapacityNodeGroupRole55953B04",
      "Arn"
     ]
    },
    "ScalingConfig": {
     "DesiredSize": 2,
     "MaxSize": 2,
     "MinSize": 2
    },
    "Subnets": [
     {
      "Ref": "VpcPrivateSubnet1Subnet536B997A"
     },
     {
      "Ref": "VpcPrivateSubnet2Subnet3788AAA1"
     }
    ]
   }
  },
  "ClusterfargateprofiledefaultPodExecutionRole09952CFF": {
   "Type": "AWS::IAM::Role",
   "Properties": {
    "AssumeRolePolicyDocument": {
     "Statement": [
      {
       "Action": "sts:AssumeRole",
       "Effect": "Allow",
       "Principal": {
        "Service": "eks-fargate-pods.amazonaws.com"
       }
      }
     ],
     "Version": "2012-10-17"
    },
    "ManagedPolicyArns": [
     {
      "Fn::Join": [
       "",
       [
        "arn:",
        {
         "Ref": "AWS::Partition"
        },
        ":iam::aws:policy/AmazonEKSFargatePodExecutionRolePolicy"
       ]
      ]
     }
    ]
   }
  },
  "ClusterfargateprofiledefaultEFC59F14": {
   "Type": "Custom::AWSCDK-EKS-FargateProfile",
   "Properties": {
    "ServiceToken": {
     "Fn::GetAtt": [
      "awscdkawseksClusterResourceProviderNestedStackawscdkawseksClusterResourceProviderNestedStackResource9827C454",
      "Outputs.awscdkeksclustertestawscdkawseksClusterResourceProviderframeworkonEvent503C1667Arn"
     ]
    },
    "AssumeRoleArn": {
     "Fn::GetAtt": [
      "ClusterCreationRole360249B6",
      "Arn"
     ]
    },
    "Config": {
     "clusterName": {
      "Ref": "Cluster9EE0221C"
     },
     "podExecutionRoleArn": {
      "Fn::GetAtt": [
       "ClusterfargateprofiledefaultPodExecutionRole09952CFF",
       "Arn"
      ]
     },
     "selectors": [
      {
       "namespace": "default"
      }
     ]
    }
   },
   "UpdateReplacePolicy": "Delete",
   "DeletionPolicy": "Delete"
  },
  "ClusterNodesInstanceSecurityGroup899246BD": {
   "Type": "AWS::EC2::SecurityGroup",
   "Properties": {
    "GroupDescription": "aws-cdk-eks-cluster-test/Cluster/Nodes/InstanceSecurityGroup",
    "SecurityGroupEgress": [
     {
      "CidrIp": "0.0.0.0/0",
      "Description": "Allow all outbound traffic by default",
      "IpProtocol": "-1"
     }
    ],
    "Tags": [
     {
      "Key": "Name",
      "Value": "aws-cdk-eks-cluster-test/Cluster/Nodes"
     }
    ],
    "VpcId": {
     "Ref": "Vpc8378EB38"
    }
   }
  },
  "ClusterNodesInstanceSecurityGroupfromawscdkeksclustertestClusterNodesInstanceSecurityGroupD0B64C54ALLTRAFFICBC5FBE2E": {
   "Type": "AWS::EC2::SecurityGroupIngress",
   "Properties": {
    "Description": "from awscdkeksclustertestClusterNodesInstanceSecurityGroupD0B64C54:ALL TRAFFIC",
    "GroupId": {
     "Fn::GetAtt": [
      "ClusterNodesInstanceSecurityGroup899246BD",
      "GroupId"
     ]
    },
    "IpProtocol": "-1",
    "SourceSecurityGroupId": {
     "Fn::GetAtt": [
      "ClusterNodesInstanceSecurityGroup899246BD",
      "GroupId"
     ]
    }
   }
  },
  "ClusterNodesInstanceSecurityGroupfromawscdkeksclustertestClusterClusterSecurityGroupF7265A32443DC7FAF39": {
   "Type": "AWS::EC2::SecurityGroupIngress",
   "Properties": {
    "Description": "from awscdkeksclustertestClusterClusterSecurityGroupF7265A32:443",
    "FromPort": 443,
    "GroupId": {
     "Fn::GetAtt": [
      "ClusterNodesInstanceSecurityGroup899246BD",
      "GroupId"
     ]
    },
    "IpProtocol": "tcp",
    "SourceSecurityGroupId": {
     "Fn::GetAtt": [
      "Cluster9EE0221C",
      "ClusterSecurityGroupId"
     ]
    },
    "ToPort": 443
   }
  },
  "ClusterNodesInstanceSecurityGroupfromawscdkeksclustertestClusterControlPlaneSecurityGroup2F130134443AE10EB12": {
   "Type": "AWS::EC2::SecurityGroupIngress",
   "Properties": {
    "Description": "from awscdkeksclustertestClusterControlPlaneSecurityGroup2F130134:443",
    "FromPort": 443,
    "GroupId": {
     "Fn::GetAtt": [
      "ClusterNodesInstanceSecurityGroup899246BD",
      "GroupId"
     ]
    },
    "IpProtocol": "tcp",
    "SourceSecurityGroupId": {
     "Fn::GetAtt": [
      "ClusterControlPlaneSecurityGroupD274242C",
      "GroupId"
     ]
    },
    "ToPort": 443
   }
  },
  "ClusterNodesInstanceSecurityGroupfromawscdkeksclustertestClusterClusterSecurityGroupF7265A32102565535D6A46ADB": {
   "Type": "AWS::EC2::SecurityGroupIngress",
   "Properties": {
    "Description": "from awscdkeksclustertestClusterClusterSecurityGroupF7265A32:1025-65535",
    "FromPort": 1025,
    "GroupId": {
     "Fn::GetAtt": [
      "ClusterNodesInstanceSecurityGroup899246BD",
      "GroupId"
     ]
    },
    "IpProtocol": "tcp",
    "SourceSecurityGroupId": {
     "Fn::GetAtt": [
      "Cluster9EE0221C",
      "ClusterSecurityGroupId"
     ]
    },
    "ToPort": 65535
   }
  },
  "ClusterNodesInstanceSecurityGroupfromawscdkeksclustertestClusterControlPlaneSecurityGroup2F1301341025655359F401D0D": {
   "Type": "AWS::EC2::SecurityGroupIngress",
   "Properties": {
    "Description": "from awscdkeksclustertestClusterControlPlaneSecurityGroup2F130134:1025-65535",
    "FromPort": 1025,
    "GroupId": {
     "Fn::GetAtt": [
      "ClusterNodesInstanceSecurityGroup899246BD",
      "GroupId"
     ]
    },
    "IpProtocol": "tcp",
    "SourceSecurityGroupId": {
     "Fn::GetAtt": [
      "ClusterControlPlaneSecurityGroupD274242C",
      "GroupId"
     ]
    },
    "ToPort": 65535
   }
  },
  "ClusterNodesInstanceSecurityGroupfromawscdkeksclustertestClusterClusterSecurityGroupF7265A32ALLTRAFFIC14EF5815": {
   "Type": "AWS::EC2::SecurityGroupIngress",
   "Properties": {
    "Description": "from awscdkeksclustertestClusterClusterSecurityGroupF7265A32:ALL TRAFFIC",
    "GroupId": {
     "Fn::GetAtt": [
      "ClusterNodesInstanceSecurityGroup899246BD",
      "GroupId"
     ]
    },
    "IpProtocol": "-1",
    "SourceSecurityGroupId": {
     "Fn::GetAtt": [
      "Cluster9EE0221C",
      "ClusterSecurityGroupId"
     ]
    }
   }
  },
  "ClusterNodesInstanceRoleC3C01328": {
   "Type": "AWS::IAM::Role",
   "Properties": {
    "AssumeRolePolicyDocument": {
     "Statement": [
      {
       "Action": "sts:AssumeRole",
       "Effect": "Allow",
       "Principal": {
        "Service": "ec2.amazonaws.com"
       }
      }
     ],
     "Version": "2012-10-17"
    },
    "ManagedPolicyArns": [
     {
      "Fn::Join": [
       "",
       [
        "arn:",
        {
         "Ref": "AWS::Partition"
        },
        ":iam::aws:policy/AmazonEKSWorkerNodePolicy"
       ]
      ]
     },
     {
      "Fn::Join": [
       "",
       [
        "arn:",
        {
         "Ref": "AWS::Partition"
        },
        ":iam::aws:policy/AmazonEKS_CNI_Policy"
       ]
      ]
     },
     {
      "Fn::Join": [
       "",
       [
        "arn:",
        {
         "Ref": "AWS::Partition"
        },
        ":iam::aws:policy/AmazonEC2ContainerRegistryReadOnly"
       ]
      ]
     }
    ],
    "Tags": [
     {
      "Key": {
       "Fn::Join": [
        "",
        [
         "kubernetes.io/cluster/",
         {
          "Ref": "Cluster9EE0221C"
         }
        ]
       ]
      },
      "Value": "owned"
     },
     {
      "Key": "Name",
      "Value": "aws-cdk-eks-cluster-test/Cluster/Nodes"
     }
    ]
   }
  },
  "ClusterNodesInstanceProfileF2DD0E21": {
   "Type": "AWS::IAM::InstanceProfile",
   "Properties": {
    "Roles": [
     {
      "Ref": "ClusterNodesInstanceRoleC3C01328"
     }
    ]
   }
  },
  "ClusterNodesLaunchTemplateD1028D0D": {
   "Type": "AWS::EC2::LaunchTemplate",
   "Properties": {
    "LaunchTemplateData": {
     "IamInstanceProfile": {
      "Arn": {
       "Fn::GetAtt": [
        "ClusterNodesInstanceProfileF2DD0E21",
        "Arn"
       ]
      }
     },
     "ImageId": {
      "Ref": "SsmParameterValueawsserviceeksoptimizedami124amazonlinux2recommendedimageidC96584B6F00A464EAD1953AFF4B05118Parameter"
     },
     "InstanceType": "t2.medium",
     "Monitoring": {
      "Enabled": false
     },
     "SecurityGroupIds": [
      {
       "Fn::GetAtt": [
        "ClusterNodesInstanceSecurityGroup899246BD",
        "GroupId"
       ]
      },
      {
       "Fn::GetAtt": [
        "Cluster9EE0221C",
        "ClusterSecurityGroupId"
       ]
      }
     ],
     "TagSpecifications": [
      {
       "ResourceType": "instance",
       "Tags": [
        {
         "Key": {
          "Fn::Join": [
           "",
           [
            "kubernetes.io/cluster/",
            {
             "Ref": "Cluster9EE0221C"
            }
           ]
          ]
         },
         "Value": "owned"
        },
        {
         "Key": "Name",
         "Value": "aws-cdk-eks-cluster-test/Cluster/Nodes/LaunchTemplate"
        }
       ]
      },
      {
       "ResourceType": "volume",
       "Tags": [
        {
         "Key": {
          "Fn::Join": [
           "",
           [
            "kubernetes.io/cluster/",
            {
             "Ref": "Cluster9EE0221C"
            }
           ]
          ]
         },
         "Value": "owned"
        },
        {
         "Key": "Name",
         "Value": "aws-cdk-eks-cluster-test/Cluster/Nodes/LaunchTemplate"
        }
       ]
      }
     ],
     "UserData": {
      "Fn::Base64": {
       "Fn::Join": [
        "",
        [
         "#!/bin/bash\nset -o xtrace\n/etc/eks/bootstrap.sh ",
         {
          "Ref": "Cluster9EE0221C"
         },
         " --kubelet-extra-args \"--node-labels lifecycle=OnDemand\" --apiserver-endpoint '",
         {
          "Fn::GetAtt": [
           "Cluster9EE0221C",
           "Endpoint"
          ]
         },
         "' --b64-cluster-ca '",
         {
          "Fn::GetAtt": [
           "Cluster9EE0221C",
           "CertificateAuthorityData"
          ]
         },
         "' --use-max-pods true\n/opt/aws/bin/cfn-signal --exit-code $? --stack aws-cdk-eks-cluster-test --resource ClusterNodesASGF172BD19 --region us-east-1"
        ]
       ]
      }
     }
    },
    "TagSpecifications": [
     {
      "ResourceType": "launch-template",
      "Tags": [
       {
        "Key": {
         "Fn::Join": [
          "",
          [
           "kubernetes.io/cluster/",
           {
            "Ref": "Cluster9EE0221C"
           }
          ]
         ]
        },
        "Value": "owned"
       },
       {
        "Key": "Name",
        "Value": "aws-cdk-eks-cluster-test/Cluster/Nodes/LaunchTemplate"
       }
      ]
     }
    ]
   },
   "DependsOn": [
    "ClusterNodesInstanceRoleC3C01328"
   ]
  },
  "ClusterNodesASGF172BD19": {
   "Type": "AWS::AutoScaling::AutoScalingGroup",
   "Properties": {
    "LaunchTemplate": {
     "LaunchTemplateId": {
      "Ref": "ClusterNodesLaunchTemplateD1028D0D"
     },
     "Version": {
      "Fn::GetAtt": [
       "ClusterNodesLaunchTemplateD1028D0D",
       "LatestVersionNumber"
      ]
     }
    },
    "MaxSize": "3",
    "MinSize": "3",
    "Tags": [
     {
      "Key": {
       "Fn::Join": [
        "",
        [
         "kubernetes.io/cluster/",
         {
          "Ref": "Cluster9EE0221C"
         }
        ]
       ]
      },
      "PropagateAtLaunch": true,
      "Value": "owned"
     },
     {
      "Key": "Name",
      "PropagateAtLaunch": true,
      "Value": "aws-cdk-eks-cluster-test/Cluster/Nodes"
     }
    ],
    "VPCZoneIdentifier": [
     {
      "Ref": "VpcPrivateSubnet1Subnet536B997A"
     },
     {
      "Ref": "VpcPrivateSubnet2Subnet3788AAA1"
     }
    ]
   },
   "UpdatePolicy": {
    "AutoScalingScheduledAction": {
     "IgnoreUnmodifiedGroupSizeProperties": true
    }
   }
  },
  "ClusterNodesArmInstanceSecurityGroup599F388B": {
   "Type": "AWS::EC2::SecurityGroup",
   "Properties": {
    "GroupDescription": "aws-cdk-eks-cluster-test/Cluster/NodesArm/InstanceSecurityGroup",
    "SecurityGroupEgress": [
     {
      "CidrIp": "0.0.0.0/0",
      "Description": "Allow all outbound traffic by default",
      "IpProtocol": "-1"
     }
    ],
    "Tags": [
     {
      "Key": "Name",
      "Value": "aws-cdk-eks-cluster-test/Cluster/NodesArm"
     }
    ],
    "VpcId": {
     "Ref": "Vpc8378EB38"
    }
   }
  },
  "ClusterNodesArmInstanceSecurityGroupfromawscdkeksclustertestClusterNodesArmInstanceSecurityGroup52C45858ALLTRAFFIC83BB7106": {
   "Type": "AWS::EC2::SecurityGroupIngress",
   "Properties": {
    "Description": "from awscdkeksclustertestClusterNodesArmInstanceSecurityGroup52C45858:ALL TRAFFIC",
    "GroupId": {
     "Fn::GetAtt": [
      "ClusterNodesArmInstanceSecurityGroup599F388B",
      "GroupId"
     ]
    },
    "IpProtocol": "-1",
    "SourceSecurityGroupId": {
     "Fn::GetAtt": [
      "ClusterNodesArmInstanceSecurityGroup599F388B",
      "GroupId"
     ]
    }
   }
  },
  "ClusterNodesArmInstanceSecurityGroupfromawscdkeksclustertestClusterClusterSecurityGroupF7265A32443AC8AE5BF": {
   "Type": "AWS::EC2::SecurityGroupIngress",
   "Properties": {
    "Description": "from awscdkeksclustertestClusterClusterSecurityGroupF7265A32:443",
    "FromPort": 443,
    "GroupId": {
     "Fn::GetAtt": [
      "ClusterNodesArmInstanceSecurityGroup599F388B",
      "GroupId"
     ]
    },
    "IpProtocol": "tcp",
    "SourceSecurityGroupId": {
     "Fn::GetAtt": [
      "Cluster9EE0221C",
      "ClusterSecurityGroupId"
     ]
    },
    "ToPort": 443
   }
  },
  "ClusterNodesArmInstanceSecurityGroupfromawscdkeksclustertestClusterControlPlaneSecurityGroup2F13013444328ED4211": {
   "Type": "AWS::EC2::SecurityGroupIngress",
   "Properties": {
    "Description": "from awscdkeksclustertestClusterControlPlaneSecurityGroup2F130134:443",
    "FromPort": 443,
    "GroupId": {
     "Fn::GetAtt": [
      "ClusterNodesArmInstanceSecurityGroup599F388B",
      "GroupId"
     ]
    },
    "IpProtocol": "tcp",
    "SourceSecurityGroupId": {
     "Fn::GetAtt": [
      "ClusterControlPlaneSecurityGroupD274242C",
      "GroupId"
     ]
    },
    "ToPort": 443
   }
  },
  "ClusterNodesArmInstanceSecurityGroupfromawscdkeksclustertestClusterClusterSecurityGroupF7265A32102565535F5718241": {
   "Type": "AWS::EC2::SecurityGroupIngress",
   "Properties": {
    "Description": "from awscdkeksclustertestClusterClusterSecurityGroupF7265A32:1025-65535",
    "FromPort": 1025,
    "GroupId": {
     "Fn::GetAtt": [
      "ClusterNodesArmInstanceSecurityGroup599F388B",
      "GroupId"
     ]
    },
    "IpProtocol": "tcp",
    "SourceSecurityGroupId": {
     "Fn::GetAtt": [
      "Cluster9EE0221C",
      "ClusterSecurityGroupId"
     ]
    },
    "ToPort": 65535
   }
  },
  "ClusterNodesArmInstanceSecurityGroupfromawscdkeksclustertestClusterControlPlaneSecurityGroup2F13013410256553586052D07": {
   "Type": "AWS::EC2::SecurityGroupIngress",
   "Properties": {
    "Description": "from awscdkeksclustertestClusterControlPlaneSecurityGroup2F130134:1025-65535",
    "FromPort": 1025,
    "GroupId": {
     "Fn::GetAtt": [
      "ClusterNodesArmInstanceSecurityGroup599F388B",
      "GroupId"
     ]
    },
    "IpProtocol": "tcp",
    "SourceSecurityGroupId": {
     "Fn::GetAtt": [
      "ClusterControlPlaneSecurityGroupD274242C",
      "GroupId"
     ]
    },
    "ToPort": 65535
   }
  },
  "ClusterNodesArmInstanceSecurityGroupfromawscdkeksclustertestClusterClusterSecurityGroupF7265A32ALLTRAFFIC655074AB": {
   "Type": "AWS::EC2::SecurityGroupIngress",
   "Properties": {
    "Description": "from awscdkeksclustertestClusterClusterSecurityGroupF7265A32:ALL TRAFFIC",
    "GroupId": {
     "Fn::GetAtt": [
      "ClusterNodesArmInstanceSecurityGroup599F388B",
      "GroupId"
     ]
    },
    "IpProtocol": "-1",
    "SourceSecurityGroupId": {
     "Fn::GetAtt": [
      "Cluster9EE0221C",
      "ClusterSecurityGroupId"
     ]
    }
   }
  },
  "ClusterNodesArmInstanceRoleB93D3298": {
   "Type": "AWS::IAM::Role",
   "Properties": {
    "AssumeRolePolicyDocument": {
     "Statement": [
      {
       "Action": "sts:AssumeRole",
       "Effect": "Allow",
       "Principal": {
        "Service": "ec2.amazonaws.com"
       }
      }
     ],
     "Version": "2012-10-17"
    },
    "ManagedPolicyArns": [
     {
      "Fn::Join": [
       "",
       [
        "arn:",
        {
         "Ref": "AWS::Partition"
        },
        ":iam::aws:policy/AmazonEKSWorkerNodePolicy"
       ]
      ]
     },
     {
      "Fn::Join": [
       "",
       [
        "arn:",
        {
         "Ref": "AWS::Partition"
        },
        ":iam::aws:policy/AmazonEKS_CNI_Policy"
       ]
      ]
     },
     {
      "Fn::Join": [
       "",
       [
        "arn:",
        {
         "Ref": "AWS::Partition"
        },
        ":iam::aws:policy/AmazonEC2ContainerRegistryReadOnly"
       ]
      ]
     }
    ],
    "Tags": [
     {
      "Key": {
       "Fn::Join": [
        "",
        [
         "kubernetes.io/cluster/",
         {
          "Ref": "Cluster9EE0221C"
         }
        ]
       ]
      },
      "Value": "owned"
     },
     {
      "Key": "Name",
      "Value": "aws-cdk-eks-cluster-test/Cluster/NodesArm"
     }
    ]
   }
  },
  "ClusterNodesArmInstanceProfile158C5C9F": {
   "Type": "AWS::IAM::InstanceProfile",
   "Properties": {
    "Roles": [
     {
      "Ref": "ClusterNodesArmInstanceRoleB93D3298"
     }
    ]
   }
  },
  "ClusterNodesArmLaunchTemplateB6CFBA44": {
   "Type": "AWS::EC2::LaunchTemplate",
   "Properties": {
    "LaunchTemplateData": {
     "IamInstanceProfile": {
      "Arn": {
       "Fn::GetAtt": [
        "ClusterNodesArmInstanceProfile158C5C9F",
        "Arn"
       ]
      }
     },
     "ImageId": {
      "Ref": "SsmParameterValueawsserviceeksoptimizedami124amazonlinux2arm64recommendedimageidC96584B6F00A464EAD1953AFF4B05118Parameter"
     },
     "InstanceType": "m6g.medium",
     "Monitoring": {
      "Enabled": false
     },
     "SecurityGroupIds": [
      {
       "Fn::GetAtt": [
        "ClusterNodesArmInstanceSecurityGroup599F388B",
        "GroupId"
       ]
      },
      {
       "Fn::GetAtt": [
        "Cluster9EE0221C",
        "ClusterSecurityGroupId"
       ]
      }
     ],
     "TagSpecifications": [
      {
       "ResourceType": "instance",
       "Tags": [
        {
         "Key": {
          "Fn::Join": [
           "",
           [
            "kubernetes.io/cluster/",
            {
             "Ref": "Cluster9EE0221C"
            }
           ]
          ]
         },
         "Value": "owned"
        },
        {
         "Key": "Name",
         "Value": "aws-cdk-eks-cluster-test/Cluster/NodesArm/LaunchTemplate"
        }
       ]
      },
      {
       "ResourceType": "volume",
       "Tags": [
        {
         "Key": {
          "Fn::Join": [
           "",
           [
            "kubernetes.io/cluster/",
            {
             "Ref": "Cluster9EE0221C"
            }
           ]
          ]
         },
         "Value": "owned"
        },
        {
         "Key": "Name",
         "Value": "aws-cdk-eks-cluster-test/Cluster/NodesArm/LaunchTemplate"
        }
       ]
      }
     ],
     "UserData": {
      "Fn::Base64": {
       "Fn::Join": [
        "",
        [
         "#!/bin/bash\nset -o xtrace\n/etc/eks/bootstrap.sh ",
         {
          "Ref": "Cluster9EE0221C"
         },
         " --kubelet-extra-args \"--node-labels lifecycle=OnDemand\" --apiserver-endpoint '",
         {
          "Fn::GetAtt": [
           "Cluster9EE0221C",
           "Endpoint"
          ]
         },
         "' --b64-cluster-ca '",
         {
          "Fn::GetAtt": [
           "Cluster9EE0221C",
           "CertificateAuthorityData"
          ]
         },
         "' --use-max-pods true\n/opt/aws/bin/cfn-signal --exit-code $? --stack aws-cdk-eks-cluster-test --resource ClusterNodesArmASG40A593D0 --region us-east-1"
        ]
       ]
      }
     }
    },
    "TagSpecifications": [
     {
      "ResourceType": "launch-template",
      "Tags": [
       {
        "Key": {
         "Fn::Join": [
          "",
          [
           "kubernetes.io/cluster/",
           {
            "Ref": "Cluster9EE0221C"
           }
          ]
         ]
        },
        "Value": "owned"
       },
       {
        "Key": "Name",
        "Value": "aws-cdk-eks-cluster-test/Cluster/NodesArm/LaunchTemplate"
       }
      ]
     }
    ]
   },
   "DependsOn": [
    "ClusterNodesArmInstanceRoleB93D3298"
   ]
  },
  "ClusterNodesArmASG40A593D0": {
   "Type": "AWS::AutoScaling::AutoScalingGroup",
   "Properties": {
    "LaunchTemplate": {
     "LaunchTemplateId": {
      "Ref": "ClusterNodesArmLaunchTemplateB6CFBA44"
     },
     "Version": {
      "Fn::GetAtt": [
       "ClusterNodesArmLaunchTemplateB6CFBA44",
       "LatestVersionNumber"
      ]
     }
    },
    "MaxSize": "1",
    "MinSize": "1",
    "Tags": [
     {
      "Key": {
       "Fn::Join": [
        "",
        [
         "kubernetes.io/cluster/",
         {
          "Ref": "Cluster9EE0221C"
         }
        ]
       ]
      },
      "PropagateAtLaunch": true,
      "Value": "owned"
     },
     {
      "Key": "Name",
      "PropagateAtLaunch": true,
      "Value": "aws-cdk-eks-cluster-test/Cluster/NodesArm"
     }
    ],
    "VPCZoneIdentifier": [
     {
      "Ref": "VpcPrivateSubnet1Subnet536B997A"
     },
     {
      "Ref": "VpcPrivateSubnet2Subnet3788AAA1"
     }
    ]
   },
   "UpdatePolicy": {
    "AutoScalingScheduledAction": {
     "IgnoreUnmodifiedGroupSizeProperties": true
    }
   }
  },
  "ClusterBottlerocketNodesInstanceSecurityGroup3794A94B": {
   "Type": "AWS::EC2::SecurityGroup",
   "Properties": {
    "GroupDescription": "aws-cdk-eks-cluster-test/Cluster/BottlerocketNodes/InstanceSecurityGroup",
    "SecurityGroupEgress": [
     {
      "CidrIp": "0.0.0.0/0",
      "Description": "Allow all outbound traffic by default",
      "IpProtocol": "-1"
     }
    ],
    "Tags": [
     {
      "Key": "Name",
      "Value": "aws-cdk-eks-cluster-test/Cluster/BottlerocketNodes"
     }
    ],
    "VpcId": {
     "Ref": "Vpc8378EB38"
    }
   }
  },
  "ClusterBottlerocketNodesInstanceSecurityGroupfromawscdkeksclustertestClusterBottlerocketNodesInstanceSecurityGroup83FE7914ALLTRAFFIC7B6353A7": {
   "Type": "AWS::EC2::SecurityGroupIngress",
   "Properties": {
    "Description": "from awscdkeksclustertestClusterBottlerocketNodesInstanceSecurityGroup83FE7914:ALL TRAFFIC",
    "GroupId": {
     "Fn::GetAtt": [
      "ClusterBottlerocketNodesInstanceSecurityGroup3794A94B",
      "GroupId"
     ]
    },
    "IpProtocol": "-1",
    "SourceSecurityGroupId": {
     "Fn::GetAtt": [
      "ClusterBottlerocketNodesInstanceSecurityGroup3794A94B",
      "GroupId"
     ]
    }
   }
  },
  "ClusterBottlerocketNodesInstanceSecurityGroupfromawscdkeksclustertestClusterClusterSecurityGroupF7265A32443D1686B16": {
   "Type": "AWS::EC2::SecurityGroupIngress",
   "Properties": {
    "Description": "from awscdkeksclustertestClusterClusterSecurityGroupF7265A32:443",
    "FromPort": 443,
    "GroupId": {
     "Fn::GetAtt": [
      "ClusterBottlerocketNodesInstanceSecurityGroup3794A94B",
      "GroupId"
     ]
    },
    "IpProtocol": "tcp",
    "SourceSecurityGroupId": {
     "Fn::GetAtt": [
      "Cluster9EE0221C",
      "ClusterSecurityGroupId"
     ]
    },
    "ToPort": 443
   }
  },
  "ClusterBottlerocketNodesInstanceSecurityGroupfromawscdkeksclustertestClusterControlPlaneSecurityGroup2F130134443A6D43789": {
   "Type": "AWS::EC2::SecurityGroupIngress",
   "Properties": {
    "Description": "from awscdkeksclustertestClusterControlPlaneSecurityGroup2F130134:443",
    "FromPort": 443,
    "GroupId": {
     "Fn::GetAtt": [
      "ClusterBottlerocketNodesInstanceSecurityGroup3794A94B",
      "GroupId"
     ]
    },
    "IpProtocol": "tcp",
    "SourceSecurityGroupId": {
     "Fn::GetAtt": [
      "ClusterControlPlaneSecurityGroupD274242C",
      "GroupId"
     ]
    },
    "ToPort": 443
   }
  },
  "ClusterBottlerocketNodesInstanceSecurityGroupfromawscdkeksclustertestClusterClusterSecurityGroupF7265A32102565535674E85A7": {
   "Type": "AWS::EC2::SecurityGroupIngress",
   "Properties": {
    "Description": "from awscdkeksclustertestClusterClusterSecurityGroupF7265A32:1025-65535",
    "FromPort": 1025,
    "GroupId": {
     "Fn::GetAtt": [
      "ClusterBottlerocketNodesInstanceSecurityGroup3794A94B",
      "GroupId"
     ]
    },
    "IpProtocol": "tcp",
    "SourceSecurityGroupId": {
     "Fn::GetAtt": [
      "Cluster9EE0221C",
      "ClusterSecurityGroupId"
     ]
    },
    "ToPort": 65535
   }
  },
  "ClusterBottlerocketNodesInstanceSecurityGroupfromawscdkeksclustertestClusterControlPlaneSecurityGroup2F1301341025655352CE8AD9A": {
   "Type": "AWS::EC2::SecurityGroupIngress",
   "Properties": {
    "Description": "from awscdkeksclustertestClusterControlPlaneSecurityGroup2F130134:1025-65535",
    "FromPort": 1025,
    "GroupId": {
     "Fn::GetAtt": [
      "ClusterBottlerocketNodesInstanceSecurityGroup3794A94B",
      "GroupId"
     ]
    },
    "IpProtocol": "tcp",
    "SourceSecurityGroupId": {
     "Fn::GetAtt": [
      "ClusterControlPlaneSecurityGroupD274242C",
      "GroupId"
     ]
    },
    "ToPort": 65535
   }
  },
  "ClusterBottlerocketNodesInstanceSecurityGroupfromawscdkeksclustertestClusterClusterSecurityGroupF7265A32ALLTRAFFICFAF900F2": {
   "Type": "AWS::EC2::SecurityGroupIngress",
   "Properties": {
    "Description": "from awscdkeksclustertestClusterClusterSecurityGroupF7265A32:ALL TRAFFIC",
    "GroupId": {
     "Fn::GetAtt": [
      "ClusterBottlerocketNodesInstanceSecurityGroup3794A94B",
      "GroupId"
     ]
    },
    "IpProtocol": "-1",
    "SourceSecurityGroupId": {
     "Fn::GetAtt": [
      "Cluster9EE0221C",
      "ClusterSecurityGroupId"
     ]
    }
   }
  },
  "ClusterBottlerocketNodesInstanceRole68E4BCFB": {
   "Type": "AWS::IAM::Role",
   "Properties": {
    "AssumeRolePolicyDocument": {
     "Statement": [
      {
       "Action": "sts:AssumeRole",
       "Effect": "Allow",
       "Principal": {
        "Service": "ec2.amazonaws.com"
       }
      }
     ],
     "Version": "2012-10-17"
    },
    "ManagedPolicyArns": [
     {
      "Fn::Join": [
       "",
       [
        "arn:",
        {
         "Ref": "AWS::Partition"
        },
        ":iam::aws:policy/AmazonEKSWorkerNodePolicy"
       ]
      ]
     },
     {
      "Fn::Join": [
       "",
       [
        "arn:",
        {
         "Ref": "AWS::Partition"
        },
        ":iam::aws:policy/AmazonEKS_CNI_Policy"
       ]
      ]
     },
     {
      "Fn::Join": [
       "",
       [
        "arn:",
        {
         "Ref": "AWS::Partition"
        },
        ":iam::aws:policy/AmazonEC2ContainerRegistryReadOnly"
       ]
      ]
     }
    ],
    "Tags": [
     {
      "Key": {
       "Fn::Join": [
        "",
        [
         "kubernetes.io/cluster/",
         {
          "Ref": "Cluster9EE0221C"
         }
        ]
       ]
      },
      "Value": "owned"
     },
     {
      "Key": "Name",
      "Value": "aws-cdk-eks-cluster-test/Cluster/BottlerocketNodes"
     }
    ]
   }
  },
  "ClusterBottlerocketNodesInstanceProfileB6E2F25A": {
   "Type": "AWS::IAM::InstanceProfile",
   "Properties": {
    "Roles": [
     {
      "Ref": "ClusterBottlerocketNodesInstanceRole68E4BCFB"
     }
    ]
   }
  },
  "ClusterBottlerocketNodesLaunchTemplate54246C29": {
   "Type": "AWS::EC2::LaunchTemplate",
   "Properties": {
    "LaunchTemplateData": {
     "IamInstanceProfile": {
      "Arn": {
       "Fn::GetAtt": [
        "ClusterBottlerocketNodesInstanceProfileB6E2F25A",
        "Arn"
       ]
      }
     },
     "ImageId": {
      "Ref": "SsmParameterValueawsservicebottlerocketawsk8s124x8664latestimageidC96584B6F00A464EAD1953AFF4B05118Parameter"
     },
     "InstanceType": "t3.small",
     "Monitoring": {
      "Enabled": false
     },
     "SecurityGroupIds": [
      {
       "Fn::GetAtt": [
        "ClusterBottlerocketNodesInstanceSecurityGroup3794A94B",
        "GroupId"
       ]
      },
      {
       "Fn::GetAtt": [
        "Cluster9EE0221C",
        "ClusterSecurityGroupId"
       ]
      }
     ],
     "TagSpecifications": [
      {
       "ResourceType": "instance",
       "Tags": [
        {
         "Key": {
          "Fn::Join": [
           "",
           [
            "kubernetes.io/cluster/",
            {
             "Ref": "Cluster9EE0221C"
            }
           ]
          ]
         },
         "Value": "owned"
        },
        {
         "Key": "Name",
         "Value": "aws-cdk-eks-cluster-test/Cluster/BottlerocketNodes/LaunchTemplate"
        }
       ]
      },
      {
       "ResourceType": "volume",
       "Tags": [
        {
         "Key": {
          "Fn::Join": [
           "",
           [
            "kubernetes.io/cluster/",
            {
             "Ref": "Cluster9EE0221C"
            }
           ]
          ]
         },
         "Value": "owned"
        },
        {
         "Key": "Name",
         "Value": "aws-cdk-eks-cluster-test/Cluster/BottlerocketNodes/LaunchTemplate"
        }
       ]
      }
     ],
     "UserData": {
      "Fn::Base64": {
       "Fn::Join": [
        "",
        [
         "\n[settings.kubernetes]\napi-server=\"",
         {
          "Fn::GetAtt": [
           "Cluster9EE0221C",
           "Endpoint"
          ]
         },
         "\"\ncluster-certificate=\"",
         {
          "Fn::GetAtt": [
           "Cluster9EE0221C",
           "CertificateAuthorityData"
          ]
         },
         "\"\ncluster-name=\"",
         {
          "Ref": "Cluster9EE0221C"
         },
         "\""
        ]
       ]
      }
     }
    },
    "TagSpecifications": [
     {
      "ResourceType": "launch-template",
      "Tags": [
       {
        "Key": {
         "Fn::Join": [
          "",
          [
           "kubernetes.io/cluster/",
           {
            "Ref": "Cluster9EE0221C"
           }
          ]
         ]
        },
        "Value": "owned"
       },
       {
        "Key": "Name",
        "Value": "aws-cdk-eks-cluster-test/Cluster/BottlerocketNodes/LaunchTemplate"
       }
      ]
     }
    ]
   },
   "DependsOn": [
    "ClusterBottlerocketNodesInstanceRole68E4BCFB"
   ]
  },
  "ClusterBottlerocketNodesASGA27A9B70": {
   "Type": "AWS::AutoScaling::AutoScalingGroup",
   "Properties": {
    "LaunchTemplate": {
     "LaunchTemplateId": {
      "Ref": "ClusterBottlerocketNodesLaunchTemplate54246C29"
     },
     "Version": {
      "Fn::GetAtt": [
       "ClusterBottlerocketNodesLaunchTemplate54246C29",
       "LatestVersionNumber"
      ]
     }
    },
    "MaxSize": "2",
    "MinSize": "2",
    "Tags": [
     {
      "Key": {
       "Fn::Join": [
        "",
        [
         "kubernetes.io/cluster/",
         {
          "Ref": "Cluster9EE0221C"
         }
        ]
       ]
      },
      "PropagateAtLaunch": true,
      "Value": "owned"
     },
     {
      "Key": "Name",
      "PropagateAtLaunch": true,
      "Value": "aws-cdk-eks-cluster-test/Cluster/BottlerocketNodes"
     }
    ],
    "VPCZoneIdentifier": [
     {
      "Ref": "VpcPrivateSubnet1Subnet536B997A"
     },
     {
      "Ref": "VpcPrivateSubnet2Subnet3788AAA1"
     }
    ]
   },
   "UpdatePolicy": {
    "AutoScalingScheduledAction": {
     "IgnoreUnmodifiedGroupSizeProperties": true
    }
   }
  },
  "ClusterspotInstanceSecurityGroup01F7B1CE": {
   "Type": "AWS::EC2::SecurityGroup",
   "Properties": {
    "GroupDescription": "aws-cdk-eks-cluster-test/Cluster/spot/InstanceSecurityGroup",
    "SecurityGroupEgress": [
     {
      "CidrIp": "0.0.0.0/0",
      "Description": "Allow all outbound traffic by default",
      "IpProtocol": "-1"
     }
    ],
    "Tags": [
     {
      "Key": "Name",
      "Value": "aws-cdk-eks-cluster-test/Cluster/spot"
     }
    ],
    "VpcId": {
     "Ref": "Vpc8378EB38"
    }
   }
  },
  "ClusterspotInstanceSecurityGroupfromawscdkeksclustertestClusterspotInstanceSecurityGroupF50F5D47ALLTRAFFIC2B1A12D9": {
   "Type": "AWS::EC2::SecurityGroupIngress",
   "Properties": {
    "Description": "from awscdkeksclustertestClusterspotInstanceSecurityGroupF50F5D47:ALL TRAFFIC",
    "GroupId": {
     "Fn::GetAtt": [
      "ClusterspotInstanceSecurityGroup01F7B1CE",
      "GroupId"
     ]
    },
    "IpProtocol": "-1",
    "SourceSecurityGroupId": {
     "Fn::GetAtt": [
      "ClusterspotInstanceSecurityGroup01F7B1CE",
      "GroupId"
     ]
    }
   }
  },
  "ClusterspotInstanceSecurityGroupfromawscdkeksclustertestClusterClusterSecurityGroupF7265A324438F751704": {
   "Type": "AWS::EC2::SecurityGroupIngress",
   "Properties": {
    "Description": "from awscdkeksclustertestClusterClusterSecurityGroupF7265A32:443",
    "FromPort": 443,
    "GroupId": {
     "Fn::GetAtt": [
      "ClusterspotInstanceSecurityGroup01F7B1CE",
      "GroupId"
     ]
    },
    "IpProtocol": "tcp",
    "SourceSecurityGroupId": {
     "Fn::GetAtt": [
      "Cluster9EE0221C",
      "ClusterSecurityGroupId"
     ]
    },
    "ToPort": 443
   }
  },
  "ClusterspotInstanceSecurityGroupfromawscdkeksclustertestClusterControlPlaneSecurityGroup2F1301344430650F325": {
   "Type": "AWS::EC2::SecurityGroupIngress",
   "Properties": {
    "Description": "from awscdkeksclustertestClusterControlPlaneSecurityGroup2F130134:443",
    "FromPort": 443,
    "GroupId": {
     "Fn::GetAtt": [
      "ClusterspotInstanceSecurityGroup01F7B1CE",
      "GroupId"
     ]
    },
    "IpProtocol": "tcp",
    "SourceSecurityGroupId": {
     "Fn::GetAtt": [
      "ClusterControlPlaneSecurityGroupD274242C",
      "GroupId"
     ]
    },
    "ToPort": 443
   }
  },
  "ClusterspotInstanceSecurityGroupfromawscdkeksclustertestClusterClusterSecurityGroupF7265A321025655350D837827": {
   "Type": "AWS::EC2::SecurityGroupIngress",
   "Properties": {
    "Description": "from awscdkeksclustertestClusterClusterSecurityGroupF7265A32:1025-65535",
    "FromPort": 1025,
    "GroupId": {
     "Fn::GetAtt": [
      "ClusterspotInstanceSecurityGroup01F7B1CE",
      "GroupId"
     ]
    },
    "IpProtocol": "tcp",
    "SourceSecurityGroupId": {
     "Fn::GetAtt": [
      "Cluster9EE0221C",
      "ClusterSecurityGroupId"
     ]
    },
    "ToPort": 65535
   }
  },
  "ClusterspotInstanceSecurityGroupfromawscdkeksclustertestClusterControlPlaneSecurityGroup2F130134102565535C7203235": {
   "Type": "AWS::EC2::SecurityGroupIngress",
   "Properties": {
    "Description": "from awscdkeksclustertestClusterControlPlaneSecurityGroup2F130134:1025-65535",
    "FromPort": 1025,
    "GroupId": {
     "Fn::GetAtt": [
      "ClusterspotInstanceSecurityGroup01F7B1CE",
      "GroupId"
     ]
    },
    "IpProtocol": "tcp",
    "SourceSecurityGroupId": {
     "Fn::GetAtt": [
      "ClusterControlPlaneSecurityGroupD274242C",
      "GroupId"
     ]
    },
    "ToPort": 65535
   }
  },
  "ClusterspotInstanceSecurityGroupfromawscdkeksclustertestClusterClusterSecurityGroupF7265A32ALLTRAFFIC59C23477": {
   "Type": "AWS::EC2::SecurityGroupIngress",
   "Properties": {
    "Description": "from awscdkeksclustertestClusterClusterSecurityGroupF7265A32:ALL TRAFFIC",
    "GroupId": {
     "Fn::GetAtt": [
      "ClusterspotInstanceSecurityGroup01F7B1CE",
      "GroupId"
     ]
    },
    "IpProtocol": "-1",
    "SourceSecurityGroupId": {
     "Fn::GetAtt": [
      "Cluster9EE0221C",
      "ClusterSecurityGroupId"
     ]
    }
   }
  },
  "ClusterspotInstanceRole39043830": {
   "Type": "AWS::IAM::Role",
   "Properties": {
    "AssumeRolePolicyDocument": {
     "Statement": [
      {
       "Action": "sts:AssumeRole",
       "Effect": "Allow",
       "Principal": {
        "Service": "ec2.amazonaws.com"
       }
      }
     ],
     "Version": "2012-10-17"
    },
    "ManagedPolicyArns": [
     {
      "Fn::Join": [
       "",
       [
        "arn:",
        {
         "Ref": "AWS::Partition"
        },
        ":iam::aws:policy/AmazonEKSWorkerNodePolicy"
       ]
      ]
     },
     {
      "Fn::Join": [
       "",
       [
        "arn:",
        {
         "Ref": "AWS::Partition"
        },
        ":iam::aws:policy/AmazonEKS_CNI_Policy"
       ]
      ]
     },
     {
      "Fn::Join": [
       "",
       [
        "arn:",
        {
         "Ref": "AWS::Partition"
        },
        ":iam::aws:policy/AmazonEC2ContainerRegistryReadOnly"
       ]
      ]
     }
    ],
    "Tags": [
     {
      "Key": {
       "Fn::Join": [
        "",
        [
         "kubernetes.io/cluster/",
         {
          "Ref": "Cluster9EE0221C"
         }
        ]
       ]
      },
      "Value": "owned"
     },
     {
      "Key": "Name",
      "Value": "aws-cdk-eks-cluster-test/Cluster/spot"
     }
    ]
   }
  },
  "ClusterspotInstanceProfileAB88D077": {
   "Type": "AWS::IAM::InstanceProfile",
   "Properties": {
    "Roles": [
     {
      "Ref": "ClusterspotInstanceRole39043830"
     }
    ]
   }
  },
  "ClusterspotLaunchTemplate5652F38D": {
   "Type": "AWS::EC2::LaunchTemplate",
   "Properties": {
    "LaunchTemplateData": {
     "IamInstanceProfile": {
      "Arn": {
       "Fn::GetAtt": [
        "ClusterspotInstanceProfileAB88D077",
        "Arn"
       ]
      }
     },
     "ImageId": {
      "Ref": "SsmParameterValueawsserviceeksoptimizedami124amazonlinux2recommendedimageidC96584B6F00A464EAD1953AFF4B05118Parameter"
     },
     "InstanceMarketOptions": {
      "MarketType": "spot",
      "SpotOptions": {
       "MaxPrice": "0.1094"
      }
     },
     "InstanceType": "t3.large",
     "Monitoring": {
      "Enabled": false
     },
     "SecurityGroupIds": [
      {
       "Fn::GetAtt": [
        "ClusterspotInstanceSecurityGroup01F7B1CE",
        "GroupId"
       ]
      },
      {
       "Fn::GetAtt": [
        "Cluster9EE0221C",
        "ClusterSecurityGroupId"
       ]
      }
     ],
     "TagSpecifications": [
      {
       "ResourceType": "instance",
       "Tags": [
        {
         "Key": {
          "Fn::Join": [
           "",
           [
            "kubernetes.io/cluster/",
            {
             "Ref": "Cluster9EE0221C"
            }
           ]
          ]
         },
         "Value": "owned"
        },
        {
         "Key": "Name",
         "Value": "aws-cdk-eks-cluster-test/Cluster/spot/LaunchTemplate"
        }
       ]
      },
      {
       "ResourceType": "volume",
       "Tags": [
        {
         "Key": {
          "Fn::Join": [
           "",
           [
            "kubernetes.io/cluster/",
            {
             "Ref": "Cluster9EE0221C"
            }
           ]
          ]
         },
         "Value": "owned"
        },
        {
         "Key": "Name",
         "Value": "aws-cdk-eks-cluster-test/Cluster/spot/LaunchTemplate"
        }
       ]
      }
     ],
     "UserData": {
      "Fn::Base64": {
       "Fn::Join": [
        "",
        [
         "#!/bin/bash\nset -o xtrace\n/etc/eks/bootstrap.sh ",
         {
          "Ref": "Cluster9EE0221C"
         },
         " --kubelet-extra-args \"--node-labels lifecycle=Ec2Spot --register-with-taints=spotInstance=true:PreferNoSchedule --node-labels foo=bar,goo=far\" --apiserver-endpoint '",
         {
          "Fn::GetAtt": [
           "Cluster9EE0221C",
           "Endpoint"
          ]
         },
         "' --b64-cluster-ca '",
         {
          "Fn::GetAtt": [
           "Cluster9EE0221C",
           "CertificateAuthorityData"
          ]
         },
         "' --use-max-pods true --aws-api-retry-attempts 5\n/opt/aws/bin/cfn-signal --exit-code $? --stack aws-cdk-eks-cluster-test --resource ClusterspotASG857494B6 --region us-east-1"
        ]
       ]
      }
     }
    },
    "TagSpecifications": [
     {
      "ResourceType": "launch-template",
      "Tags": [
       {
        "Key": {
         "Fn::Join": [
          "",
          [
           "kubernetes.io/cluster/",
           {
            "Ref": "Cluster9EE0221C"
           }
          ]
         ]
        },
        "Value": "owned"
       },
       {
        "Key": "Name",
        "Value": "aws-cdk-eks-cluster-test/Cluster/spot/LaunchTemplate"
       }
      ]
     }
    ]
   },
   "DependsOn": [
    "ClusterspotInstanceRole39043830"
   ]
  },
  "ClusterspotASG857494B6": {
   "Type": "AWS::AutoScaling::AutoScalingGroup",
   "Properties": {
    "LaunchTemplate": {
     "LaunchTemplateId": {
      "Ref": "ClusterspotLaunchTemplate5652F38D"
     },
     "Version": {
      "Fn::GetAtt": [
       "ClusterspotLaunchTemplate5652F38D",
       "LatestVersionNumber"
      ]
     }
    },
    "MaxSize": "10",
    "MinSize": "1",
    "Tags": [
     {
      "Key": {
       "Fn::Join": [
        "",
        [
         "kubernetes.io/cluster/",
         {
          "Ref": "Cluster9EE0221C"
         }
        ]
       ]
      },
      "PropagateAtLaunch": true,
      "Value": "owned"
     },
     {
      "Key": "Name",
      "PropagateAtLaunch": true,
      "Value": "aws-cdk-eks-cluster-test/Cluster/spot"
     }
    ],
    "VPCZoneIdentifier": [
     {
      "Ref": "VpcPrivateSubnet1Subnet536B997A"
     },
     {
      "Ref": "VpcPrivateSubnet2Subnet3788AAA1"
     }
    ]
   },
   "UpdatePolicy": {
    "AutoScalingScheduledAction": {
     "IgnoreUnmodifiedGroupSizeProperties": true
    }
   }
  },
  "Clusterchartspotinterrupthandler79E2D768": {
   "Type": "Custom::AWSCDK-EKS-HelmChart",
   "Properties": {
    "ServiceToken": {
     "Fn::GetAtt": [
      "awscdkawseksKubectlProviderNestedStackawscdkawseksKubectlProviderNestedStackResourceA7AEBA6B",
      "Outputs.awscdkeksclustertestawscdkawseksKubectlProviderframeworkonEventC681B49AArn"
     ]
    },
    "ClusterName": {
     "Ref": "Cluster9EE0221C"
    },
    "RoleArn": {
     "Fn::GetAtt": [
      "ClusterCreationRole360249B6",
      "Arn"
     ]
    },
    "Release": "ksclustertestclusterchartspotinterrupthandlerf41ba997",
    "Chart": "aws-node-termination-handler",
    "Version": "0.18.0",
    "Values": "{\"nodeSelector\":{\"lifecycle\":\"Ec2Spot\"}}",
    "Namespace": "kube-system",
    "Repository": "https://aws.github.io/eks-charts",
    "CreateNamespace": true
   },
   "DependsOn": [
    "ClusterKubectlReadyBarrier200052AF"
   ],
   "UpdateReplacePolicy": "Delete",
   "DeletionPolicy": "Delete"
  },
  "ClusterNodegroupextrangNodeGroupRole23AE23D0": {
   "Type": "AWS::IAM::Role",
   "Properties": {
    "AssumeRolePolicyDocument": {
     "Statement": [
      {
       "Action": "sts:AssumeRole",
       "Effect": "Allow",
       "Principal": {
        "Service": "ec2.amazonaws.com"
       }
      }
     ],
     "Version": "2012-10-17"
    },
    "ManagedPolicyArns": [
     {
      "Fn::Join": [
       "",
       [
        "arn:",
        {
         "Ref": "AWS::Partition"
        },
        ":iam::aws:policy/AmazonEKSWorkerNodePolicy"
       ]
      ]
     },
     {
      "Fn::Join": [
       "",
       [
        "arn:",
        {
         "Ref": "AWS::Partition"
        },
        ":iam::aws:policy/AmazonEKS_CNI_Policy"
       ]
      ]
     },
     {
      "Fn::Join": [
       "",
       [
        "arn:",
        {
         "Ref": "AWS::Partition"
        },
        ":iam::aws:policy/AmazonEC2ContainerRegistryReadOnly"
       ]
      ]
     }
    ]
   }
  },
  "ClusterNodegroupextrangF9406A09": {
   "Type": "AWS::EKS::Nodegroup",
   "Properties": {
    "AmiType": "AL2_x86_64",
    "ClusterName": {
     "Ref": "Cluster9EE0221C"
    },
    "ForceUpdateEnabled": true,
    "InstanceTypes": [
     "t3.small"
    ],
    "NodeRole": {
     "Fn::GetAtt": [
      "ClusterNodegroupextrangNodeGroupRole23AE23D0",
      "Arn"
     ]
    },
    "ScalingConfig": {
     "DesiredSize": 1,
     "MaxSize": 4,
     "MinSize": 1
    },
    "Subnets": [
     {
      "Ref": "VpcPrivateSubnet1Subnet536B997A"
     },
     {
      "Ref": "VpcPrivateSubnet2Subnet3788AAA1"
     }
    ],
    "UpdateConfig": {
     "MaxUnavailable": 3
    }
   }
  },
  "ClusterNodegroupextrangspotNodeGroupRoleB53B4857": {
   "Type": "AWS::IAM::Role",
   "Properties": {
    "AssumeRolePolicyDocument": {
     "Statement": [
      {
       "Action": "sts:AssumeRole",
       "Effect": "Allow",
       "Principal": {
        "Service": "ec2.amazonaws.com"
       }
      }
     ],
     "Version": "2012-10-17"
    },
    "ManagedPolicyArns": [
     {
      "Fn::Join": [
       "",
       [
        "arn:",
        {
         "Ref": "AWS::Partition"
        },
        ":iam::aws:policy/AmazonEKSWorkerNodePolicy"
       ]
      ]
     },
     {
      "Fn::Join": [
       "",
       [
        "arn:",
        {
         "Ref": "AWS::Partition"
        },
        ":iam::aws:policy/AmazonEKS_CNI_Policy"
       ]
      ]
     },
     {
      "Fn::Join": [
       "",
       [
        "arn:",
        {
         "Ref": "AWS::Partition"
        },
        ":iam::aws:policy/AmazonEC2ContainerRegistryReadOnly"
       ]
      ]
     }
    ]
   }
  },
  "ClusterNodegroupextrangspotB327AE6B": {
   "Type": "AWS::EKS::Nodegroup",
   "Properties": {
    "AmiType": "AL2_x86_64",
    "CapacityType": "SPOT",
    "ClusterName": {
     "Ref": "Cluster9EE0221C"
    },
    "ForceUpdateEnabled": true,
    "InstanceTypes": [
     "c5.large",
     "c5a.large",
     "c5d.large"
    ],
    "NodeRole": {
     "Fn::GetAtt": [
      "ClusterNodegroupextrangspotNodeGroupRoleB53B4857",
      "Arn"
     ]
    },
    "ScalingConfig": {
     "DesiredSize": 3,
     "MaxSize": 3,
     "MinSize": 3
    },
    "Subnets": [
     {
      "Ref": "VpcPrivateSubnet1Subnet536B997A"
     },
     {
      "Ref": "VpcPrivateSubnet2Subnet3788AAA1"
     }
    ]
   }
  },
  "ClusterNodegroupextrangarmNodeGroupRoleADF5749F": {
   "Type": "AWS::IAM::Role",
   "Properties": {
    "AssumeRolePolicyDocument": {
     "Statement": [
      {
       "Action": "sts:AssumeRole",
       "Effect": "Allow",
       "Principal": {
        "Service": "ec2.amazonaws.com"
       }
      }
     ],
     "Version": "2012-10-17"
    },
    "ManagedPolicyArns": [
     {
      "Fn::Join": [
       "",
       [
        "arn:",
        {
         "Ref": "AWS::Partition"
        },
        ":iam::aws:policy/AmazonEKSWorkerNodePolicy"
       ]
      ]
     },
     {
      "Fn::Join": [
       "",
       [
        "arn:",
        {
         "Ref": "AWS::Partition"
        },
        ":iam::aws:policy/AmazonEKS_CNI_Policy"
       ]
      ]
     },
     {
      "Fn::Join": [
       "",
       [
        "arn:",
        {
         "Ref": "AWS::Partition"
        },
        ":iam::aws:policy/AmazonEC2ContainerRegistryReadOnly"
       ]
      ]
     }
    ]
   }
  },
  "ClusterNodegroupextrangarm7773987A": {
   "Type": "AWS::EKS::Nodegroup",
   "Properties": {
    "AmiType": "AL2_ARM_64",
    "ClusterName": {
     "Ref": "Cluster9EE0221C"
    },
    "ForceUpdateEnabled": true,
    "InstanceTypes": [
     "m6g.medium"
    ],
    "NodeRole": {
     "Fn::GetAtt": [
      "ClusterNodegroupextrangarmNodeGroupRoleADF5749F",
      "Arn"
     ]
    },
    "ScalingConfig": {
     "DesiredSize": 1,
     "MaxSize": 1,
     "MinSize": 1
    },
    "Subnets": [
     {
      "Ref": "VpcPrivateSubnet1Subnet536B997A"
     },
     {
      "Ref": "VpcPrivateSubnet2Subnet3788AAA1"
     }
    ],
    "UpdateConfig": {
     "MaxUnavailablePercentage": 33
    }
   }
  },
  "ClusterNodegroupextrangarm3NodeGroupRole3A6AB3EC": {
   "Type": "AWS::IAM::Role",
   "Properties": {
    "AssumeRolePolicyDocument": {
     "Statement": [
      {
       "Action": "sts:AssumeRole",
       "Effect": "Allow",
       "Principal": {
        "Service": "ec2.amazonaws.com"
       }
      }
     ],
     "Version": "2012-10-17"
    },
    "ManagedPolicyArns": [
     {
      "Fn::Join": [
       "",
       [
        "arn:",
        {
         "Ref": "AWS::Partition"
        },
        ":iam::aws:policy/AmazonEKSWorkerNodePolicy"
       ]
      ]
     },
     {
      "Fn::Join": [
       "",
       [
        "arn:",
        {
         "Ref": "AWS::Partition"
        },
        ":iam::aws:policy/AmazonEKS_CNI_Policy"
       ]
      ]
     },
     {
      "Fn::Join": [
       "",
       [
        "arn:",
        {
         "Ref": "AWS::Partition"
        },
        ":iam::aws:policy/AmazonEC2ContainerRegistryReadOnly"
       ]
      ]
     }
    ]
   }
  },
  "ClusterNodegroupextrangarm327128311": {
   "Type": "AWS::EKS::Nodegroup",
   "Properties": {
    "AmiType": "AL2_ARM_64",
    "ClusterName": {
     "Ref": "Cluster9EE0221C"
    },
    "ForceUpdateEnabled": true,
    "InstanceTypes": [
     "c7g.large"
    ],
    "NodeRole": {
     "Fn::GetAtt": [
      "ClusterNodegroupextrangarm3NodeGroupRole3A6AB3EC",
      "Arn"
     ]
    },
    "ScalingConfig": {
     "DesiredSize": 1,
     "MaxSize": 1,
     "MinSize": 1
    },
    "Subnets": [
     {
      "Ref": "VpcPrivateSubnet1Subnet536B997A"
     },
     {
      "Ref": "VpcPrivateSubnet2Subnet3788AAA1"
     }
    ]
   }
  },
  "ClusterNodegroupextrang2F1FB0D40": {
   "Type": "AWS::EKS::Nodegroup",
   "Properties": {
    "ClusterName": {
     "Ref": "Cluster9EE0221C"
    },
    "ForceUpdateEnabled": true,
    "LaunchTemplate": {
     "Id": {
      "Ref": "LaunchTemplate"
     },
     "Version": {
      "Fn::GetAtt": [
       "LaunchTemplate",
       "DefaultVersionNumber"
      ]
     }
    },
    "NodeRole": {
     "Fn::GetAtt": [
      "ClusterNodegroupDefaultCapacityNodeGroupRole55953B04",
      "Arn"
     ]
    },
    "ScalingConfig": {
     "DesiredSize": 1,
     "MaxSize": 1,
     "MinSize": 1
    },
    "Subnets": [
     {
      "Ref": "VpcPrivateSubnet1Subnet536B997A"
     },
     {
      "Ref": "VpcPrivateSubnet2Subnet3788AAA1"
     }
    ]
   }
  },
  "ClustermanifestHelloApp078A45D8": {
   "Type": "Custom::AWSCDK-EKS-KubernetesResource",
   "Properties": {
    "ServiceToken": {
     "Fn::GetAtt": [
      "awscdkawseksKubectlProviderNestedStackawscdkawseksKubectlProviderNestedStackResourceA7AEBA6B",
      "Outputs.awscdkeksclustertestawscdkawseksKubectlProviderframeworkonEventC681B49AArn"
     ]
    },
    "Manifest": "[{\"apiVersion\":\"v1\",\"kind\":\"Service\",\"metadata\":{\"name\":\"hello-kubernetes\",\"labels\":{\"aws.cdk.eks/prune-c8f0f7140f7358e29b7f58e81b507dcf744a3908f4\":\"\"}},\"spec\":{\"ports\":[{\"port\":80,\"targetPort\":8080}],\"selector\":{\"app\":\"hello-kubernetes\"}}},{\"apiVersion\":\"apps/v1\",\"kind\":\"Deployment\",\"metadata\":{\"name\":\"hello-kubernetes\",\"labels\":{\"aws.cdk.eks/prune-c8f0f7140f7358e29b7f58e81b507dcf744a3908f4\":\"\"}},\"spec\":{\"replicas\":1,\"selector\":{\"matchLabels\":{\"app\":\"hello-kubernetes\"}},\"template\":{\"metadata\":{\"labels\":{\"app\":\"hello-kubernetes\"}},\"spec\":{\"containers\":[{\"name\":\"hello-kubernetes\",\"image\":\"paulbouwer/hello-kubernetes:1.5\",\"ports\":[{\"containerPort\":8080}]}]}}}}]",
    "ClusterName": {
     "Ref": "Cluster9EE0221C"
    },
    "RoleArn": {
     "Fn::GetAtt": [
      "ClusterCreationRole360249B6",
      "Arn"
     ]
    },
    "PruneLabel": "aws.cdk.eks/prune-c8f0f7140f7358e29b7f58e81b507dcf744a3908f4"
   },
   "DependsOn": [
    "ClusterKubectlReadyBarrier200052AF"
   ],
   "UpdateReplacePolicy": "Delete",
   "DeletionPolicy": "Delete"
  },
  "Clusterchartdashboard4AA45F3F": {
   "Type": "Custom::AWSCDK-EKS-HelmChart",
   "Properties": {
    "ServiceToken": {
     "Fn::GetAtt": [
      "awscdkawseksKubectlProviderNestedStackawscdkawseksKubectlProviderNestedStackResourceA7AEBA6B",
      "Outputs.awscdkeksclustertestawscdkawseksKubectlProviderframeworkonEventC681B49AArn"
     ]
    },
    "ClusterName": {
     "Ref": "Cluster9EE0221C"
    },
    "RoleArn": {
     "Fn::GetAtt": [
      "ClusterCreationRole360249B6",
      "Arn"
     ]
    },
    "Release": "awscdkeksclustertestclusterchartdashboard1f3d83fe",
    "Chart": "kubernetes-dashboard",
    "Version": "6.0.8",
    "Namespace": "default",
    "Repository": "https://kubernetes.github.io/dashboard/",
    "CreateNamespace": true
   },
   "DependsOn": [
    "ClusterKubectlReadyBarrier200052AF"
   ],
   "UpdateReplacePolicy": "Delete",
   "DeletionPolicy": "Delete"
  },
  "Clustercharttestchart9FD698EB": {
   "Type": "Custom::AWSCDK-EKS-HelmChart",
   "Properties": {
    "ServiceToken": {
     "Fn::GetAtt": [
      "awscdkawseksKubectlProviderNestedStackawscdkawseksKubectlProviderNestedStackResourceA7AEBA6B",
      "Outputs.awscdkeksclustertestawscdkawseksKubectlProviderframeworkonEventC681B49AArn"
     ]
    },
    "ClusterName": {
     "Ref": "Cluster9EE0221C"
    },
    "RoleArn": {
     "Fn::GetAtt": [
      "ClusterCreationRole360249B6",
      "Arn"
     ]
    },
    "Release": "awscdkeksclustertestclustercharttestchart9d337ff7",
    "ChartAssetURL": {
     "Fn::Sub": "s3://cdk-hnb659fds-assets-${AWS::AccountId}-us-east-1/d65fbdc11b108e0386ed8577c454d4544f6d4e7960f84a0d2e211478d6324dbf.zip"
    },
    "Namespace": "default",
    "CreateNamespace": true
   },
   "DependsOn": [
    "ClusterKubectlReadyBarrier200052AF"
   ],
   "UpdateReplacePolicy": "Delete",
   "DeletionPolicy": "Delete"
  },
  "Clustercdk8schartDADD257F": {
   "Type": "Custom::AWSCDK-EKS-KubernetesResource",
   "Properties": {
    "ServiceToken": {
     "Fn::GetAtt": [
      "awscdkawseksKubectlProviderNestedStackawscdkawseksKubectlProviderNestedStackResourceA7AEBA6B",
      "Outputs.awscdkeksclustertestawscdkawseksKubectlProviderframeworkonEventC681B49AArn"
     ]
    },
    "Manifest": {
     "Fn::Join": [
      "",
      [
       "[{\"apiVersion\":\"v1\",\"kind\":\"ConfigMap\",\"metadata\":{\"name\":\"chart-config-map-c820e51c\",\"labels\":{\"aws.cdk.eks/prune-c89c99db0e333353528b2e912b1fb988b6870edc75\":\"\"}},\"data\":{\"clusterName\":\"",
       {
        "Ref": "Cluster9EE0221C"
       },
       "\"},\"immutable\":false}]"
      ]
     ]
    },
    "ClusterName": {
     "Ref": "Cluster9EE0221C"
    },
    "RoleArn": {
     "Fn::GetAtt": [
      "ClusterCreationRole360249B6",
      "Arn"
     ]
    },
    "PruneLabel": "aws.cdk.eks/prune-c89c99db0e333353528b2e912b1fb988b6870edc75"
   },
   "DependsOn": [
    "ClusterKubectlReadyBarrier200052AF"
   ],
   "UpdateReplacePolicy": "Delete",
   "DeletionPolicy": "Delete"
  },
  "ClustermanifestnginxnamespaceA68B4CE0": {
   "Type": "Custom::AWSCDK-EKS-KubernetesResource",
   "Properties": {
    "ServiceToken": {
     "Fn::GetAtt": [
      "awscdkawseksKubectlProviderNestedStackawscdkawseksKubectlProviderNestedStackResourceA7AEBA6B",
      "Outputs.awscdkeksclustertestawscdkawseksKubectlProviderframeworkonEventC681B49AArn"
     ]
    },
    "Manifest": "[{\"apiVersion\":\"v1\",\"kind\":\"Namespace\",\"metadata\":{\"name\":\"nginx\",\"labels\":{\"aws.cdk.eks/prune-c84fd26f70b01a84daa5d3646e813820af6fde0970\":\"\"}}}]",
    "ClusterName": {
     "Ref": "Cluster9EE0221C"
    },
    "RoleArn": {
     "Fn::GetAtt": [
      "ClusterCreationRole360249B6",
      "Arn"
     ]
    },
    "PruneLabel": "aws.cdk.eks/prune-c84fd26f70b01a84daa5d3646e813820af6fde0970"
   },
   "DependsOn": [
    "ClusterKubectlReadyBarrier200052AF"
   ],
   "UpdateReplacePolicy": "Delete",
   "DeletionPolicy": "Delete"
  },
  "Clusterchartnginxingress1193EC3F": {
   "Type": "Custom::AWSCDK-EKS-HelmChart",
   "Properties": {
    "ServiceToken": {
     "Fn::GetAtt": [
      "awscdkawseksKubectlProviderNestedStackawscdkawseksKubectlProviderNestedStackResourceA7AEBA6B",
      "Outputs.awscdkeksclustertestawscdkawseksKubectlProviderframeworkonEventC681B49AArn"
     ]
    },
    "ClusterName": {
     "Ref": "Cluster9EE0221C"
    },
    "RoleArn": {
     "Fn::GetAtt": [
      "ClusterCreationRole360249B6",
      "Arn"
     ]
    },
    "Release": "nginx-ingress",
    "Chart": "nginx-ingress",
    "Version": "0.17.1",
    "Wait": true,
    "Timeout": "900s",
    "Values": "{\"controller\":{\"service\":{\"create\":false}}}",
    "Namespace": "nginx",
    "Repository": "https://helm.nginx.com/stable"
   },
   "DependsOn": [
    "ClusterKubectlReadyBarrier200052AF",
    "ClustermanifestnginxnamespaceA68B4CE0"
   ],
   "UpdateReplacePolicy": "Delete",
   "DeletionPolicy": "Delete"
  },
  "ClusterMyServiceAccountConditionJson671C0633": {
   "Type": "Custom::AWSCDKCfnJson",
   "Properties": {
    "ServiceToken": {
     "Fn::GetAtt": [
      "AWSCDKCfnUtilsProviderCustomResourceProviderHandlerCF82AA57",
      "Arn"
     ]
    },
    "Value": {
     "Fn::Join": [
      "",
      [
       "{\"",
       {
        "Fn::Select": [
         1,
         {
          "Fn::Split": [
           ":oidc-provider/",
           {
            "Ref": "ClusterOpenIdConnectProviderE7EB0530"
           }
          ]
         }
        ]
       },
       ":aud\":\"sts.amazonaws.com\",\"",
       {
        "Fn::Select": [
         1,
         {
          "Fn::Split": [
           ":oidc-provider/",
           {
            "Ref": "ClusterOpenIdConnectProviderE7EB0530"
           }
          ]
         }
        ]
       },
       ":sub\":\"system:serviceaccount:default:awscdkeksclustertestclustermyserviceaccount4080bcdd\"}"
      ]
     ]
    }
   },
   "UpdateReplacePolicy": "Delete",
   "DeletionPolicy": "Delete"
  },
  "ClusterMyServiceAccountRole85337B29": {
   "Type": "AWS::IAM::Role",
   "Properties": {
    "AssumeRolePolicyDocument": {
     "Statement": [
      {
       "Action": "sts:AssumeRoleWithWebIdentity",
       "Condition": {
        "StringEquals": {
         "Fn::GetAtt": [
          "ClusterMyServiceAccountConditionJson671C0633",
          "Value"
         ]
        }
       },
       "Effect": "Allow",
       "Principal": {
        "Federated": {
         "Ref": "ClusterOpenIdConnectProviderE7EB0530"
        }
       }
      }
     ],
     "Version": "2012-10-17"
    }
   }
  },
  "ClusterMyServiceAccountmanifestMyServiceAccountServiceAccountResource67018F11": {
   "Type": "Custom::AWSCDK-EKS-KubernetesResource",
   "Properties": {
    "ServiceToken": {
     "Fn::GetAtt": [
      "awscdkawseksKubectlProviderNestedStackawscdkawseksKubectlProviderNestedStackResourceA7AEBA6B",
      "Outputs.awscdkeksclustertestawscdkawseksKubectlProviderframeworkonEventC681B49AArn"
     ]
    },
    "Manifest": {
     "Fn::Join": [
      "",
      [
       "[{\"apiVersion\":\"v1\",\"kind\":\"ServiceAccount\",\"metadata\":{\"name\":\"awscdkeksclustertestclustermyserviceaccount4080bcdd\",\"namespace\":\"default\",\"labels\":{\"aws.cdk.eks/prune-c8f8dbf23319159cc2fef46283f7450b814e818252\":\"\",\"app.kubernetes.io/name\":\"awscdkeksclustertestclustermyserviceaccount4080bcdd\"},\"annotations\":{\"eks.amazonaws.com/role-arn\":\"",
       {
        "Fn::GetAtt": [
         "ClusterMyServiceAccountRole85337B29",
         "Arn"
        ]
       },
       "\"}}}]"
      ]
     ]
    },
    "ClusterName": {
     "Ref": "Cluster9EE0221C"
    },
    "RoleArn": {
     "Fn::GetAtt": [
      "ClusterCreationRole360249B6",
      "Arn"
     ]
    },
    "PruneLabel": "aws.cdk.eks/prune-c8f8dbf23319159cc2fef46283f7450b814e818252"
   },
   "DependsOn": [
    "ClusterKubectlReadyBarrier200052AF"
   ],
   "UpdateReplacePolicy": "Delete",
   "DeletionPolicy": "Delete"
  },
  "ClusterOpenIdConnectProviderE7EB0530": {
   "Type": "Custom::AWSCDKOpenIdConnectProvider",
   "Properties": {
    "ServiceToken": {
     "Fn::GetAtt": [
      "CustomAWSCDKOpenIdConnectProviderCustomResourceProviderHandlerF2C543E0",
      "Arn"
     ]
    },
    "ClientIDList": [
     "sts.amazonaws.com"
    ],
    "Url": {
     "Fn::GetAtt": [
      "Cluster9EE0221C",
      "OpenIdConnectIssuerUrl"
     ]
    },
    "CodeHash": "9c9c077e1db371e9d23da63db88926d5de460a4c66d88015384bf7156e8ef1b9"
   },
   "UpdateReplacePolicy": "Delete",
   "DeletionPolicy": "Delete"
  },
  "ClusterMyExtendedServiceAccountConditionJsonF780F28A": {
   "Type": "Custom::AWSCDKCfnJson",
   "Properties": {
    "ServiceToken": {
     "Fn::GetAtt": [
      "AWSCDKCfnUtilsProviderCustomResourceProviderHandlerCF82AA57",
      "Arn"
     ]
    },
    "Value": {
     "Fn::Join": [
      "",
      [
       "{\"",
       {
        "Fn::Select": [
         1,
         {
          "Fn::Split": [
           ":oidc-provider/",
           {
            "Ref": "ClusterOpenIdConnectProviderE7EB0530"
           }
          ]
         }
        ]
       },
       ":aud\":\"sts.amazonaws.com\",\"",
       {
        "Fn::Select": [
         1,
         {
          "Fn::Split": [
           ":oidc-provider/",
           {
            "Ref": "ClusterOpenIdConnectProviderE7EB0530"
           }
          ]
         }
        ]
       },
       ":sub\":\"system:serviceaccount:default:awscdkeksclustertestclustermyextendedserviceaccounte1ac12ae\"}"
      ]
     ]
    }
   },
   "UpdateReplacePolicy": "Delete",
   "DeletionPolicy": "Delete"
  },
  "ClusterMyExtendedServiceAccountRole064047AA": {
   "Type": "AWS::IAM::Role",
   "Properties": {
    "AssumeRolePolicyDocument": {
     "Statement": [
      {
       "Action": "sts:AssumeRoleWithWebIdentity",
       "Condition": {
        "StringEquals": {
         "Fn::GetAtt": [
          "ClusterMyExtendedServiceAccountConditionJsonF780F28A",
          "Value"
         ]
        }
       },
       "Effect": "Allow",
       "Principal": {
        "Federated": {
         "Ref": "ClusterOpenIdConnectProviderE7EB0530"
        }
       }
      }
     ],
     "Version": "2012-10-17"
    }
   }
  },
  "ClusterMyExtendedServiceAccountmanifestMyExtendedServiceAccountServiceAccountResource90162712": {
   "Type": "Custom::AWSCDK-EKS-KubernetesResource",
   "Properties": {
    "ServiceToken": {
     "Fn::GetAtt": [
      "awscdkawseksKubectlProviderNestedStackawscdkawseksKubectlProviderNestedStackResourceA7AEBA6B",
      "Outputs.awscdkeksclustertestawscdkawseksKubectlProviderframeworkonEventC681B49AArn"
     ]
    },
    "Manifest": {
     "Fn::Join": [
      "",
      [
       "[{\"apiVersion\":\"v1\",\"kind\":\"ServiceAccount\",\"metadata\":{\"name\":\"awscdkeksclustertestclustermyextendedserviceaccounte1ac12ae\",\"namespace\":\"default\",\"labels\":{\"aws.cdk.eks/prune-c8794052a8684d4683f84b33861d88bc4524fe40a4\":\"\",\"app.kubernetes.io/name\":\"awscdkeksclustertestclustermyextendedserviceaccounte1ac12ae\",\"some-label\":\"with-some-value\"},\"annotations\":{\"eks.amazonaws.com/role-arn\":\"",
       {
        "Fn::GetAtt": [
         "ClusterMyExtendedServiceAccountRole064047AA",
         "Arn"
        ]
       },
       "\",\"eks.amazonaws.com/sts-regional-endpoints\":\"false\"}}}]"
      ]
     ]
    },
    "ClusterName": {
     "Ref": "Cluster9EE0221C"
    },
    "RoleArn": {
     "Fn::GetAtt": [
      "ClusterCreationRole360249B6",
      "Arn"
     ]
    },
    "PruneLabel": "aws.cdk.eks/prune-c8794052a8684d4683f84b33861d88bc4524fe40a4"
   },
   "DependsOn": [
    "ClusterKubectlReadyBarrier200052AF"
   ],
   "UpdateReplacePolicy": "Delete",
   "DeletionPolicy": "Delete"
  },
  "awscdkawseksClusterResourceProviderNestedStackawscdkawseksClusterResourceProviderNestedStackResource9827C454": {
   "Type": "AWS::CloudFormation::Stack",
   "Properties": {
    "TemplateURL": {
     "Fn::Join": [
      "",
      [
       "https://s3.us-east-1.",
       {
        "Ref": "AWS::URLSuffix"
       },
       "/",
       {
        "Fn::Sub": "cdk-hnb659fds-assets-${AWS::AccountId}-us-east-1"
       },
<<<<<<< HEAD
       "/19ecf7da4d8583794242e452170df56ff36473d8ada81172ad8e3ec366e18359.json"
=======
       "/589d6efd6364827e3aa6473cecef5ff51c2428794c20f9b36bf4cb3db32020d2.json"
>>>>>>> 7c497ee9
      ]
     ]
    }
   },
   "UpdateReplacePolicy": "Delete",
   "DeletionPolicy": "Delete"
  },
  "awscdkawseksKubectlProviderNestedStackawscdkawseksKubectlProviderNestedStackResourceA7AEBA6B": {
   "Type": "AWS::CloudFormation::Stack",
   "Properties": {
    "Parameters": {
     "referencetoawscdkeksclustertestKubectlLayerD8FA674ERef": {
      "Ref": "KubectlLayer600207B5"
     },
     "referencetoawscdkeksclustertestClusterKubectlHandlerRoleA258E53AArn": {
      "Fn::GetAtt": [
       "ClusterKubectlHandlerRole94549F93",
       "Arn"
      ]
     },
     "referencetoawscdkeksclustertestVpcPrivateSubnet1Subnet32A4EC2ARef": {
      "Ref": "VpcPrivateSubnet1Subnet536B997A"
     },
     "referencetoawscdkeksclustertestVpcPrivateSubnet2Subnet5CC53627Ref": {
      "Ref": "VpcPrivateSubnet2Subnet3788AAA1"
     },
     "referencetoawscdkeksclustertestClusterD76DFF87ClusterSecurityGroupId": {
      "Fn::GetAtt": [
       "Cluster9EE0221C",
       "ClusterSecurityGroupId"
      ]
     }
    },
    "TemplateURL": {
     "Fn::Join": [
      "",
      [
       "https://s3.us-east-1.",
       {
        "Ref": "AWS::URLSuffix"
       },
       "/",
       {
        "Fn::Sub": "cdk-hnb659fds-assets-${AWS::AccountId}-us-east-1"
       },
       "/d5c3999a77f79f8d8503a926c732fbd124d326cee9cb2914f9dc82ac7d1293a1.json"
      ]
     ]
    }
   },
   "DependsOn": [
    "ClusterKubectlHandlerRoleDefaultPolicyE44083DD",
    "ClusterKubectlHandlerRole94549F93",
    "VpcPrivateSubnet1DefaultRouteBE02A9ED",
    "VpcPrivateSubnet1RouteTableAssociation70C59FA6",
    "VpcPrivateSubnet2DefaultRoute060D2087",
    "VpcPrivateSubnet2RouteTableAssociationA89CAD56"
   ],
   "UpdateReplacePolicy": "Delete",
   "DeletionPolicy": "Delete"
  },
  "LaunchTemplate": {
   "Type": "AWS::EC2::LaunchTemplate",
   "Properties": {
    "LaunchTemplateData": {
     "ImageId": {
      "Ref": "SsmParameterValueawsserviceeksoptimizedami125amazonlinux2recommendedimageidC96584B6F00A464EAD1953AFF4B05118Parameter"
     },
     "InstanceType": "t3.small",
     "UserData": {
      "Fn::Base64": {
       "Fn::Join": [
        "",
        [
         "#!/bin/bash\nset -o xtrace\n/etc/eks/bootstrap.sh ",
         {
          "Ref": "Cluster9EE0221C"
         }
        ]
       ]
      }
     }
    }
   }
  },
  "HelloAppWithoutValidation7C638ACB": {
   "Type": "Custom::AWSCDK-EKS-KubernetesResource",
   "Properties": {
    "ServiceToken": {
     "Fn::GetAtt": [
      "awscdkawseksKubectlProviderNestedStackawscdkawseksKubectlProviderNestedStackResourceA7AEBA6B",
      "Outputs.awscdkeksclustertestawscdkawseksKubectlProviderframeworkonEventC681B49AArn"
     ]
    },
    "Manifest": "[{\"apiVersion\":\"v1\",\"kind\":\"ConfigMap\",\"data\":{\"hello\":\"world\"},\"metadata\":{\"name\":\"config-map\",\"labels\":{\"aws.cdk.eks/prune-c89cbcc5d9bdd35cfc69c0334c0a9af21d1e0e372e\":\"\"}},\"unknown\":{\"key\":\"value\"}}]",
    "ClusterName": {
     "Ref": "Cluster9EE0221C"
    },
    "RoleArn": {
     "Fn::GetAtt": [
      "ClusterCreationRole360249B6",
      "Arn"
     ]
    },
    "PruneLabel": "aws.cdk.eks/prune-c89cbcc5d9bdd35cfc69c0334c0a9af21d1e0e372e",
    "SkipValidation": true
   },
   "DependsOn": [
    "ClusterKubectlReadyBarrier200052AF"
   ],
   "UpdateReplacePolicy": "Delete",
   "DeletionPolicy": "Delete"
  },
  "CustomAWSCDKOpenIdConnectProviderCustomResourceProviderRole517FED65": {
   "Type": "AWS::IAM::Role",
   "Properties": {
    "AssumeRolePolicyDocument": {
     "Version": "2012-10-17",
     "Statement": [
      {
       "Action": "sts:AssumeRole",
       "Effect": "Allow",
       "Principal": {
        "Service": "lambda.amazonaws.com"
       }
      }
     ]
    },
    "ManagedPolicyArns": [
     {
      "Fn::Sub": "arn:${AWS::Partition}:iam::aws:policy/service-role/AWSLambdaBasicExecutionRole"
     }
    ],
    "Policies": [
     {
      "PolicyName": "Inline",
      "PolicyDocument": {
       "Version": "2012-10-17",
       "Statement": [
        {
         "Effect": "Allow",
         "Resource": "*",
         "Action": [
          "iam:CreateOpenIDConnectProvider",
          "iam:DeleteOpenIDConnectProvider",
          "iam:UpdateOpenIDConnectProviderThumbprint",
          "iam:AddClientIDToOpenIDConnectProvider",
          "iam:RemoveClientIDFromOpenIDConnectProvider"
         ]
        }
       ]
      }
     }
    ]
   }
  },
  "CustomAWSCDKOpenIdConnectProviderCustomResourceProviderHandlerF2C543E0": {
   "Type": "AWS::Lambda::Function",
   "Properties": {
    "Code": {
     "S3Bucket": {
      "Fn::Sub": "cdk-hnb659fds-assets-${AWS::AccountId}-us-east-1"
     },
     "S3Key": "9c9c077e1db371e9d23da63db88926d5de460a4c66d88015384bf7156e8ef1b9.zip"
    },
    "Timeout": 900,
    "MemorySize": 128,
    "Handler": "__entrypoint__.handler",
    "Role": {
     "Fn::GetAtt": [
      "CustomAWSCDKOpenIdConnectProviderCustomResourceProviderRole517FED65",
      "Arn"
     ]
    },
    "Runtime": "nodejs18.x"
   },
   "DependsOn": [
    "CustomAWSCDKOpenIdConnectProviderCustomResourceProviderRole517FED65"
   ]
  },
  "AWSCDKCfnUtilsProviderCustomResourceProviderRoleFE0EE867": {
   "Type": "AWS::IAM::Role",
   "Properties": {
    "AssumeRolePolicyDocument": {
     "Version": "2012-10-17",
     "Statement": [
      {
       "Action": "sts:AssumeRole",
       "Effect": "Allow",
       "Principal": {
        "Service": "lambda.amazonaws.com"
       }
      }
     ]
    },
    "ManagedPolicyArns": [
     {
      "Fn::Sub": "arn:${AWS::Partition}:iam::aws:policy/service-role/AWSLambdaBasicExecutionRole"
     }
    ]
   }
  },
  "AWSCDKCfnUtilsProviderCustomResourceProviderHandlerCF82AA57": {
   "Type": "AWS::Lambda::Function",
   "Properties": {
    "Code": {
     "S3Bucket": {
      "Fn::Sub": "cdk-hnb659fds-assets-${AWS::AccountId}-us-east-1"
     },
     "S3Key": "1e14e895fcbdf65feb0a29e4aa74c6c92a6fb0e41f228bef7ab23627ed409cde.zip"
    },
    "Timeout": 900,
    "MemorySize": 128,
    "Handler": "__entrypoint__.handler",
    "Role": {
     "Fn::GetAtt": [
      "AWSCDKCfnUtilsProviderCustomResourceProviderRoleFE0EE867",
      "Arn"
     ]
    },
    "Runtime": "nodejs18.x"
   },
   "DependsOn": [
    "AWSCDKCfnUtilsProviderCustomResourceProviderRoleFE0EE867"
   ]
  }
 },
 "Conditions": {
  "ClusterHasEcrPublic8EE1114E": {
   "Fn::Equals": [
    {
     "Ref": "AWS::Partition"
    },
    "aws"
   ]
  }
 },
 "Outputs": {
  "ClusterConfigCommand43AAE40F": {
   "Value": {
    "Fn::Join": [
     "",
     [
      "aws eks update-kubeconfig --name ",
      {
       "Ref": "Cluster9EE0221C"
      },
      " --region us-east-1 --role-arn ",
      {
       "Fn::GetAtt": [
        "AdminRole38563C57",
        "Arn"
       ]
      }
     ]
    ]
   }
  },
  "ClusterGetTokenCommand06AE992E": {
   "Value": {
    "Fn::Join": [
     "",
     [
      "aws eks get-token --cluster-name ",
      {
       "Ref": "Cluster9EE0221C"
      },
      " --region us-east-1 --role-arn ",
      {
       "Fn::GetAtt": [
        "AdminRole38563C57",
        "Arn"
       ]
      }
     ]
    ]
   }
  },
  "ClusterEndpoint": {
   "Value": {
    "Fn::GetAtt": [
     "Cluster9EE0221C",
     "Endpoint"
    ]
   }
  },
  "ClusterArn": {
   "Value": {
    "Fn::GetAtt": [
     "Cluster9EE0221C",
     "Arn"
    ]
   }
  },
  "ClusterCertificateAuthorityData": {
   "Value": {
    "Fn::GetAtt": [
     "Cluster9EE0221C",
     "CertificateAuthorityData"
    ]
   }
  },
  "ClusterSecurityGroupId": {
   "Value": {
    "Fn::GetAtt": [
     "Cluster9EE0221C",
     "ClusterSecurityGroupId"
    ]
   }
  },
  "ClusterEncryptionConfigKeyArn": {
   "Value": {
    "Fn::GetAtt": [
     "Cluster9EE0221C",
     "EncryptionConfigKeyArn"
    ]
   }
  },
  "ClusterName": {
   "Value": {
    "Ref": "Cluster9EE0221C"
   }
  }
 },
 "Parameters": {
  "SsmParameterValueawsserviceeksoptimizedami124amazonlinux2recommendedimageidC96584B6F00A464EAD1953AFF4B05118Parameter": {
   "Type": "AWS::SSM::Parameter::Value<String>",
   "Default": "/aws/service/eks/optimized-ami/1.24/amazon-linux-2/recommended/image_id"
  },
  "SsmParameterValueawsserviceeksoptimizedami124amazonlinux2arm64recommendedimageidC96584B6F00A464EAD1953AFF4B05118Parameter": {
   "Type": "AWS::SSM::Parameter::Value<String>",
   "Default": "/aws/service/eks/optimized-ami/1.24/amazon-linux-2-arm64/recommended/image_id"
  },
  "SsmParameterValueawsservicebottlerocketawsk8s124x8664latestimageidC96584B6F00A464EAD1953AFF4B05118Parameter": {
   "Type": "AWS::SSM::Parameter::Value<String>",
   "Default": "/aws/service/bottlerocket/aws-k8s-1.24/x86_64/latest/image_id"
  },
  "SsmParameterValueawsserviceeksoptimizedami125amazonlinux2recommendedimageidC96584B6F00A464EAD1953AFF4B05118Parameter": {
   "Type": "AWS::SSM::Parameter::Value<String>",
   "Default": "/aws/service/eks/optimized-ami/1.25/amazon-linux-2/recommended/image_id"
  },
  "BootstrapVersion": {
   "Type": "AWS::SSM::Parameter::Value<String>",
   "Default": "/cdk-bootstrap/hnb659fds/version",
   "Description": "Version of the CDK Bootstrap resources in this environment, automatically retrieved from SSM Parameter Store. [cdk:skip]"
  }
 },
 "Rules": {
  "CheckBootstrapVersion": {
   "Assertions": [
    {
     "Assert": {
      "Fn::Not": [
       {
        "Fn::Contains": [
         [
          "1",
          "2",
          "3",
          "4",
          "5"
         ],
         {
          "Ref": "BootstrapVersion"
         }
        ]
       }
      ]
     },
     "AssertDescription": "CDK bootstrap stack version 6 required. Please run 'cdk bootstrap' with a recent version of the CDK CLI."
    }
   ]
  }
 }
}<|MERGE_RESOLUTION|>--- conflicted
+++ resolved
@@ -4184,11 +4184,7 @@
        {
         "Fn::Sub": "cdk-hnb659fds-assets-${AWS::AccountId}-us-east-1"
        },
-<<<<<<< HEAD
        "/19ecf7da4d8583794242e452170df56ff36473d8ada81172ad8e3ec366e18359.json"
-=======
-       "/589d6efd6364827e3aa6473cecef5ff51c2428794c20f9b36bf4cb3db32020d2.json"
->>>>>>> 7c497ee9
       ]
      ]
     }
