--- conflicted
+++ resolved
@@ -1,10 +1,5 @@
-<<<<<<< HEAD
-import { PolicyStatement, RemovalPolicy, resolve, Stack } from '@aws-cdk/cdk';
+import { Output, PolicyStatement, RemovalPolicy, resolve, Stack } from '@aws-cdk/cdk';
 import { expect } from '@aws-cdk/cdk-assert';
-=======
-import { expect } from '@aws-cdk/assert';
-import { Output, PolicyStatement, RemovalPolicy, resolve, Stack } from '@aws-cdk/core';
->>>>>>> 52095552
 import { Group, User } from '@aws-cdk/iam';
 import { EncryptionKey } from '@aws-cdk/kms';
 import { Test } from 'nodeunit';
