--- conflicted
+++ resolved
@@ -43,11 +43,7 @@
     "@types/table": "^4.0.7",
     "cdk-build-tools": "0.0.0",
     "fast-check": "^1.24.2",
-<<<<<<< HEAD
-    "jest": "^25.5.0",
-=======
     "jest": "^25.5.2",
->>>>>>> 95c66a75
     "pkglint": "0.0.0",
     "ts-jest": "^25.4.0"
   },
