--- conflicted
+++ resolved
@@ -31,10 +31,6 @@
 
 with open('../lib/public-suffixes.ts', 'w') as o:
   o.write('// This file has been generated using ../suffixes/build-map.py\n')
-<<<<<<< HEAD
-  o.write('/* eslint-disable quote-props, @typescript-eslint/indent */\n')
-  o.write('export = %s;' % json.dumps(trie, indent=2))
-=======
-  o.write('// tslint:disable:no-trailing-whitespace object-literal-key-quotes\n')
-  o.write('export const publicSuffixes = %s;' % json.dumps(trie, indent=2))
->>>>>>> acf3ffce
+  o.write('')
+  o.write('// eslint-disable-next-line quote-props, @typescript-eslint/indent\n')
+  o.write('export const publicSuffixes = %s;' % json.dumps(trie, indent=2))