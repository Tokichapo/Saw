--- conflicted
+++ resolved
@@ -14,11 +14,7 @@
         }
       }
     },
-<<<<<<< HEAD
-    "c3d2a2489dfb36ca42d0b96528dd574c5d76756e84224a4288d23c9f42c280cb": {
-=======
     "53d9f93777a59c056d47bcb74a136aae7c53c3e010fe62d984859dd0aa334457": {
->>>>>>> 0eb25f27
       "source": {
         "path": "aws-cdk-lambda-log-retention.template.json",
         "packaging": "file"
@@ -26,11 +22,7 @@
       "destinations": {
         "current_account-current_region": {
           "bucketName": "cdk-hnb659fds-assets-${AWS::AccountId}-${AWS::Region}",
-<<<<<<< HEAD
-          "objectKey": "c3d2a2489dfb36ca42d0b96528dd574c5d76756e84224a4288d23c9f42c280cb.json",
-=======
           "objectKey": "53d9f93777a59c056d47bcb74a136aae7c53c3e010fe62d984859dd0aa334457.json",
->>>>>>> 0eb25f27
           "assumeRoleArn": "arn:${AWS::Partition}:iam::${AWS::AccountId}:role/cdk-hnb659fds-file-publishing-role-${AWS::AccountId}-${AWS::Region}"
         }
       }
