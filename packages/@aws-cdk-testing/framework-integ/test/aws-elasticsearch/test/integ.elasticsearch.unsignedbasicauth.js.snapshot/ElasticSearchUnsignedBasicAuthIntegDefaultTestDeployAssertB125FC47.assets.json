{
<<<<<<< HEAD
  "version": "35.0.0",
=======
  "version": "36.0.0",
>>>>>>> 8a67f399
  "files": {
    "21fbb51d7b23f6a6c262b46a9caee79d744a3ac019fd45422d988b96d44b2a22": {
      "source": {
        "path": "ElasticSearchUnsignedBasicAuthIntegDefaultTestDeployAssertB125FC47.template.json",
        "packaging": "file"
      },
      "destinations": {
        "current_account-current_region": {
          "bucketName": "cdk-hnb659fds-assets-${AWS::AccountId}-${AWS::Region}",
          "objectKey": "21fbb51d7b23f6a6c262b46a9caee79d744a3ac019fd45422d988b96d44b2a22.json",
          "assumeRoleArn": "arn:${AWS::Partition}:iam::${AWS::AccountId}:role/cdk-hnb659fds-file-publishing-role-${AWS::AccountId}-${AWS::Region}"
        }
      }
    }
  },
  "dockerImages": {}
}<|MERGE_RESOLUTION|>--- conflicted
+++ resolved
@@ -1,9 +1,5 @@
 {
-<<<<<<< HEAD
-  "version": "35.0.0",
-=======
   "version": "36.0.0",
->>>>>>> 8a67f399
   "files": {
     "21fbb51d7b23f6a6c262b46a9caee79d744a3ac019fd45422d988b96d44b2a22": {
       "source": {
