import { App, CfnMapping, CfnOutput, CfnResource, Stack } from '@aws-cdk/core';
import { Construct } from 'constructs';
import { Match, Template } from '../lib';

describe('Template', () => {
  describe('asObject', () => {
    test('fromString', () => {
      const template = Template.fromString(`{
        "Resources": { 
          "Foo": { 
            "Type": "Baz::Qux",
            "Properties": { "Fred": "Waldo" }
          } 
        }
      }`);

      expect(template.toJSON()).toEqual({
        Resources: {
          Foo: {
            Type: 'Baz::Qux',
            Properties: { Fred: 'Waldo' },
          },
        },
      });
    });

    test('fromStack', () => {
      const app = new App({
        context: {
          '@aws-cdk/core:newStyleStackSynthesis': false,
        },
      });
      const stack = new Stack(app);
      new CfnResource(stack, 'Foo', {
        type: 'Foo::Bar',
        properties: {
          Baz: 'Qux',
        },
      });
      const template = Template.fromStack(stack);

      expect(template.toJSON()).toEqual({
        Resources: {
          Foo: {
            Type: 'Foo::Bar',
            Properties: { Baz: 'Qux' },
          },
        },
      });
    });
  });

  describe('fromString', () => {
    test('default', () => {
      const assertions = Template.fromString(`{
        "Resources": { 
          "Foo": { 
            "Type": "Baz::Qux",
            "Properties": { "Fred": "Waldo" }
          } 
        }
      }`);
      assertions.resourceCountIs('Baz::Qux', 1);
    });
  });

  describe('fromStack', () => {
    test('fails when root is not a stage', () => {
      const c = new Construct(undefined as any, '');
      const stack = new Stack(c, 'MyStack');
      expect(() => Template.fromStack(stack)).toThrow(/must be part of a Stage or an App/);
    });
  });

  describe('resourceCountIs', () => {
    test('resource exists', () => {
      const stack = new Stack();
      new CfnResource(stack, 'Resource', {
        type: 'Foo::Bar',
      });

      const inspect = Template.fromStack(stack);
      inspect.resourceCountIs('Foo::Bar', 1);

      expect(() => inspect.resourceCountIs('Foo::Bar', 0)).toThrow('Expected 0 resources of type Foo::Bar but found 1');
      expect(() => inspect.resourceCountIs('Foo::Bar', 2)).toThrow('Expected 2 resources of type Foo::Bar but found 1');

      expect(() => inspect.resourceCountIs('Foo::Baz', 1)).toThrow('Expected 1 resources of type Foo::Baz but found 0');
    });

    test('no resource', () => {
      const stack = new Stack();

      const inspect = Template.fromStack(stack);
      inspect.resourceCountIs('Foo::Bar', 0);

      expect(() => inspect.resourceCountIs('Foo::Bar', 1)).toThrow('Expected 1 resources of type Foo::Bar but found 0');
    });
  });

  describe('templateMatches', () => {
    test('matches', () => {
      const stack = new Stack();
      new CfnResource(stack, 'Foo', {
        type: 'Foo::Bar',
        properties: { baz: 'qux' },
      });

      const inspect = Template.fromStack(stack);
      inspect.templateMatches({
        Resources: {
          Foo: {
            Type: 'Foo::Bar',
            Properties: { baz: 'qux' },
          },
        },
      });
    });

    test('fails', () => {
      const stack = new Stack();
      new CfnResource(stack, 'Foo', {
        type: 'Foo::Bar',
        properties: { baz: 'qux' },
      });

      const inspect = Template.fromStack(stack);
      expect(() => inspect.templateMatches({
        Resources: {
          Foo: {
            Type: 'Foo::Bar',
            Properties: { baz: 'waldo' },
          },
        },
      })).toThrowError(/Expected waldo but received qux at \/Resources\/Foo\/Properties\/baz/);
    });
  });

  describe('hasResource', () => {
    test('exact match', () => {
      const stack = new Stack();
      new CfnResource(stack, 'Foo', {
        type: 'Foo::Bar',
        properties: { baz: 'qux' },
      });

      const inspect = Template.fromStack(stack);
      inspect.hasResource('Foo::Bar', {
        Properties: { baz: 'qux' },
      });

      expect(() => inspect.hasResource('Foo::Bar', {
        Properties: { baz: 'waldo' },
      })).toThrow(/Expected waldo but received qux at \/Properties\/baz/);

      expect(() => inspect.hasResource('Foo::Bar', {
        Properties: { baz: 'qux', fred: 'waldo' },
      })).toThrow(/Missing key at \/Properties\/fred/);
    });

    test('arrayWith', () => {
      const stack = new Stack();
      new CfnResource(stack, 'Foo', {
        type: 'Foo::Bar',
        properties: { baz: ['qux', 'quy'] },
      });

      const inspect = Template.fromStack(stack);
      inspect.hasResource('Foo::Bar', {
        Properties: { baz: Match.arrayWith(['qux']) },
      });

      expect(() => inspect.hasResource('Foo::Bar', {
        Properties: { baz: Match.arrayWith(['waldo']) },
      })).toThrow(/Missing element \[waldo\] at pattern index 0 at \/Properties\/baz/);
    });

    test('arrayWith - multiple resources', done => {
      const stack = new Stack();
      new CfnResource(stack, 'Foo1', {
        type: 'Foo::Bar',
        properties: { foo: ['flob', 'qux'] },
      });
      new CfnResource(stack, 'Foo2', {
        type: 'Foo::Bar',
        properties: { flob: ['qux'] },
      });

      const inspect = Template.fromStack(stack);

      expectToThrow(() => {
        inspect.hasResource('Foo::Bar', {
          Properties: Match.arrayWith(['flob']),
        });
      }, [/The closest result/, /flob/, /qux/], done);

      done();
    });

    test('objectLike', () => {
      const stack = new Stack();
      new CfnResource(stack, 'Foo', {
        type: 'Foo::Bar',
        properties: { baz: 'qux', fred: 'waldo' },
      });

      const inspect = Template.fromStack(stack);
      inspect.hasResource('Foo::Bar', {
        Properties: Match.objectLike({ baz: 'qux' }),
      });
      inspect.hasResource('Foo::Bar', {
        Properties: Match.objectLike({ fred: 'waldo' }),
      });

      expect(() => inspect.hasResource('Foo::Bar', {
        Properties: Match.objectLike({ baz: 'waldo' }),
      })).toThrow(/Expected waldo but received qux at \/Properties\/baz/);
    });

    test('objectLike - multiple resources', done => {
      const stack = new Stack();
      new CfnResource(stack, 'Foo1', {
        type: 'Foo::Bar',
        properties: { foo: { flob: 'qux' } },
      });
      new CfnResource(stack, 'Foo2', {
        type: 'Foo::Bar',
        properties: { flob: 'waldo' },
      });

      const inspect = Template.fromStack(stack);

      expectToThrow(() => {
        inspect.hasResource('Foo::Bar', {
          Properties: Match.objectLike({ foo: { flob: 'foo' } }),
        });
      }, [/The closest result/, /"flob": "qux"/], done);

      done();
    });

    test('absent', () => {
      const stack = new Stack();
      new CfnResource(stack, 'Foo', {
        type: 'Foo::Bar',
        properties: { baz: 'qux' },
      });

      const inspect = Template.fromStack(stack);
      inspect.hasResource('Foo::Bar', {
        Properties: Match.objectLike({ foo: Match.absent() }),
      });
      expect(() => inspect.hasResource('Foo::Bar', {
        Properties: Match.objectLike({ baz: Match.absent() }),
      })).toThrow(/key should be absent at \/Properties\/baz/);
    });

    test('incorrect types', () => {
      const stack = new Stack();
      new CfnResource(stack, 'Foo', {
        type: 'Foo::Bar',
        properties: { baz: 'qux', fred: 'waldo' },
      });

      const inspect = Template.fromStack(stack);
      expect(() => inspect.hasResource('Foo::Baz', {
        Properties: Match.objectLike({ baz: 'qux' }),
      })).toThrow(/No resource/);
    });
  });

  describe('hasResourceProperties', () => {
<<<<<<< HEAD
    test('exact match', () => {
=======
    test('absent', () => {
>>>>>>> c9801851
      const stack = new Stack();
      new CfnResource(stack, 'Foo', {
        type: 'Foo::Bar',
        properties: { baz: 'qux' },
      });

      const inspect = Template.fromStack(stack);
<<<<<<< HEAD
      inspect.hasResourceProperties('Foo::Bar', { baz: 'qux' });

      expect(() => inspect.hasResourceProperties('Foo::Bar', { baz: 'waldo' }))
        .toThrow(/Missing key at \/baz/);

      expect(() => inspect.hasResourceProperties('Foo::Bar', { baz: 'qux', fred: 'waldo' }))
        .toThrow(/Missing key at \/Properties\/fred/);
    });

    test('absent with properties', () => {
      const stack = new Stack();
      new CfnResource(stack, 'Foo', {
        type: 'Foo::Bar',
        properties: { baz: 'qux' },
      });

      const inspect = Template.fromStack(stack);
      inspect.hasResourceProperties('Foo::Bar', { bar: Match.absentProperty() });

      expect(() => inspect.hasResourceProperties('Foo::Bar', { baz: Match.absentProperty() }))
        .toThrow(/Key should be absent at \/Properties\/baz/);
    });

    test('absent with no properties', () => {
=======
      inspect.hasResourceProperties('Foo::Bar', {
        bar: Match.absent(),
      });
      expect(() => inspect.hasResourceProperties('Foo::Bar', {
        baz: Match.absent(),
      })).toThrow(/key should be absent at \/Properties\/baz/);
    });

    test('absent - no properties on template', () => {
>>>>>>> c9801851
      const stack = new Stack();
      new CfnResource(stack, 'Foo', {
        type: 'Foo::Bar',
      });

      const inspect = Template.fromStack(stack);
<<<<<<< HEAD
      inspect.hasResourceProperties('Foo::Bar', { bar: Match.absentProperty() });

      expect(() => inspect.hasResourceProperties('Foo::Bar', { bar: Match.absentProperty(), baz: 'qux' }))
        .toThrow(/Missing key at \/baz/);
      // Add the below line when this is merged: https://github.com/aws/aws-cdk/pull/16653
      // expect(inspect.hasResourceProperties('Foo::Bar', Match.absent()));
    });

    test('match with not', () => {
      const stack = new Stack();
      new CfnResource(stack, 'Foo', {
        type: 'Foo::Bar',
      });

      const inspect = Template.fromStack(stack);
      expect(inspect.hasResourceProperties('Foo::Bar', Match.not({ baz: 'qux' })));
=======
      inspect.hasResourceProperties('Foo::Bar', Match.absent());
    });

    test('not', () => {
      const stack = new Stack();
      new CfnResource(stack, 'Foo', {
        type: 'Foo::Bar',
        properties: { baz: 'qux' },
      });

      const inspect = Template.fromStack(stack);
      inspect.hasResourceProperties('Foo::Bar', Match.not({
        baz: 'boo',
      }));
>>>>>>> c9801851
    });
  });

  describe('getResources', () => {
    test('matching resource type', () => {
      const stack = new Stack();
      new CfnResource(stack, 'Foo', {
        type: 'Foo::Bar',
        properties: { baz: 'qux', fred: 'waldo' },
      });

      const inspect = Template.fromStack(stack);
      expect(inspect.findResources('Foo::Bar')).toEqual({
        Foo: {
          Type: 'Foo::Bar',
          Properties: { baz: 'qux', fred: 'waldo' },
        },
      });
    });

    test('no matching resource type', () => {
      const stack = new Stack();
      new CfnResource(stack, 'Foo', {
        type: 'Foo::Bar',
        properties: { baz: 'qux', fred: 'waldo' },
      });

      const inspect = Template.fromStack(stack);
      expect(inspect.findResources('Foo::Baz')).toEqual({});
    });

    test('matching resource props', () => {
      const stack = new Stack();
      new CfnResource(stack, 'Foo', {
        type: 'Foo::Bar',
        properties: { baz: 'qux', fred: 'waldo' },
      });

      const inspect = Template.fromStack(stack);
      expect(Object.keys(inspect.findResources('Foo::Bar', {
        Properties: { baz: 'qux' },
      })).length).toEqual(1);
    });

    test('no matching resource props', () => {
      const stack = new Stack();
      new CfnResource(stack, 'Foo', {
        type: 'Foo::Bar',
        properties: { baz: 'qux', fred: 'waldo' },
      });

      const inspect = Template.fromStack(stack);
      expect(inspect.findResources('Foo::Bar', {
        Properties: { baz: 'waldo' },
      })).toEqual({});
    });

    test('multiple matching resources', () => {
      const stack = new Stack();
      new CfnResource(stack, 'Foo', { type: 'Foo::Bar' });
      new CfnResource(stack, 'Bar', { type: 'Foo::Bar' });

      const inspect = Template.fromStack(stack);
      const result = inspect.findResources('Foo::Bar');
      expect(Object.keys(result).length).toEqual(2);
      expect(result.Foo).toEqual({ Type: 'Foo::Bar' });
      expect(result.Bar).toEqual({ Type: 'Foo::Bar' });
    });
  });

  describe('hasOutput', () => {
    test('matching', () => {
      const stack = new Stack();
      new CfnOutput(stack, 'Foo', {
        value: 'Bar',
      });
      new CfnOutput(stack, 'Fred', {
        value: 'Waldo',
      });

      const inspect = Template.fromStack(stack);
      expect(() => inspect.hasOutput('Foo', { Value: 'Bar' })).not.toThrow();
    });

    test('not matching', (done) => {
      const stack = new Stack();
      new CfnOutput(stack, 'Foo', {
        value: 'Bar',
        exportName: 'ExportBar',
      });
      new CfnOutput(stack, 'Fred', {
        value: 'Waldo',
      });

      const inspect = Template.fromStack(stack);
      expectToThrow(
        () => inspect.hasOutput('Foo', {
          Value: 'Bar',
          Export: { Name: 'ExportBaz' },
        }),
        [
          /1 outputs named Foo/,
          /Expected ExportBaz but received ExportBar/,
        ],
        done,
      );
      done();
    });

    test('value not matching with outputName', (done) => {
      const stack = new Stack();
      new CfnOutput(stack, 'Foo', {
        value: 'Bar',
      });
      new CfnOutput(stack, 'Fred', {
        value: 'Baz',
      });

      const inspect = Template.fromStack(stack);
      expectToThrow(
        () => inspect.hasOutput('Fred', {
          Value: 'Bar',
        }),
        [
          /1 outputs named Fred/,
          /Expected Bar but received Baz/,
        ],
        done,
      );
      done();
    });
  });

  test('outputName not matching', (done) => {
    const stack = new Stack();
    new CfnOutput(stack, 'Foo', {
      value: 'Bar',
      exportName: 'ExportBar',
    });

    const inspect = Template.fromStack(stack);
    expectToThrow(
      () => inspect.hasOutput('Fred', {
        Value: 'Bar',
        Export: { Name: 'ExportBar' },
      }),
      [
        /No outputs named Fred found in the template./,
      ],
      done,
    );
    done();
  });

  describe('findOutputs', () => {
    test('matching', () => {
      const stack = new Stack();
      new CfnOutput(stack, 'Foo', {
        value: 'Fred',
        description: 'FooFred',
      });
      new CfnOutput(stack, 'Bar', {
        value: 'Fred',
        description: 'BarFred',
      });
      new CfnOutput(stack, 'Baz', {
        value: 'Waldo',
        description: 'BazWaldo',
      });

      const inspect = Template.fromStack(stack);
      const result = inspect.findOutputs('*', { Value: 'Fred' });
      expect(Object.keys(result).length).toEqual(2);
      expect(result.Foo).toEqual({ Value: 'Fred', Description: 'FooFred' });
      expect(result.Bar).toEqual({ Value: 'Fred', Description: 'BarFred' });
    });

    test('not matching', () => {
      const stack = new Stack();
      new CfnOutput(stack, 'Foo', {
        value: 'Fred',
      });

      const inspect = Template.fromStack(stack);
      const result = inspect.findOutputs('*', { Value: 'Waldo' });
      expect(Object.keys(result).length).toEqual(0);
    });

    test('matching specific output', () => {
      const stack = new Stack();
      new CfnOutput(stack, 'Foo', {
        value: 'Fred',
      });
      new CfnOutput(stack, 'Baz', {
        value: 'Waldo',
      });

      const inspect = Template.fromStack(stack);
      const result = inspect.findOutputs('Foo', { Value: 'Fred' });
      expect(result).toEqual({
        Foo: {
          Value: 'Fred',
        },
      });
    });

    test('not matching specific output', () => {
      const stack = new Stack();
      new CfnOutput(stack, 'Foo', {
        value: 'Fred',
      });
      new CfnOutput(stack, 'Baz', {
        value: 'Waldo',
      });

      const inspect = Template.fromStack(stack);
      const result = inspect.findOutputs('Foo', { Value: 'Waldo' });
      expect(Object.keys(result).length).toEqual(0);
    });
  });

  describe('hasMapping', () => {
    test('matching', () => {
      const stack = new Stack();
      new CfnMapping(stack, 'Foo', {
        mapping: {
          Foo: { Bar: 'Lightning', Fred: 'Waldo' },
          Baz: { Bar: 'Qux' },
        },
      });
      new CfnMapping(stack, 'Fred', {
        mapping: {
          Foo: { Bar: 'Lightning' },
        },
      });

      const inspect = Template.fromStack(stack);
      expect(() => inspect.hasMapping('*', { Foo: { Bar: 'Lightning' } })).not.toThrow();
    });

    test('not matching', (done) => {
      const stack = new Stack();
      new CfnMapping(stack, 'Foo', {
        mapping: {
          Foo: { Bar: 'Fred', Baz: 'Waldo' },
          Qux: { Bar: 'Fred' },
        },
      });
      new CfnMapping(stack, 'Fred', {
        mapping: {
          Foo: { Baz: 'Baz' },
        },
      });

      const inspect = Template.fromStack(stack);
      expectToThrow(
        () => inspect.hasMapping('*', {
          Foo: { Bar: 'Qux' },
        }),
        [
          /2 mappings/,
          /Expected Qux but received Fred/,
        ],
        done,
      );
      done();
    });

    test('matching specific outputName', () => {
      const stack = new Stack();
      new CfnMapping(stack, 'Foo', {
        mapping: {
          Foo: { Bar: 'Lightning', Fred: 'Waldo' },
          Baz: { Bar: 'Qux' },
        },
      });
      new CfnMapping(stack, 'Fred', {
        mapping: {
          Foo: { Bar: 'Lightning' },
        },
      });

      const inspect = Template.fromStack(stack);
      expect(() => inspect.hasMapping('Foo', { Baz: { Bar: 'Qux' } })).not.toThrow();
    });

    test('not matching specific outputName', (done) => {
      const stack = new Stack();
      new CfnMapping(stack, 'Foo', {
        mapping: {
          Foo: { Bar: 'Fred', Baz: 'Waldo' },
          Qux: { Bar: 'Fred' },
        },
      });
      new CfnMapping(stack, 'Fred', {
        mapping: {
          Foo: { Baz: 'Baz' },
        },
      });

      const inspect = Template.fromStack(stack);
      expectToThrow(
        () => inspect.hasMapping('Fred', {
          Foo: { Baz: 'Fred' },
        }),
        [
          /1 mappings/,
          /Expected Fred but received Baz/,
        ],
        done,
      );
      done();
    });
  });

  describe('findMappings', () => {
    test('matching', () => {
      const stack = new Stack();
      new CfnMapping(stack, 'Foo', {
        mapping: {
          Foo: { Bar: 'Lightning', Fred: 'Waldo' },
          Baz: { Bar: 'Qux' },
        },
      });
      new CfnMapping(stack, 'Fred', {
        mapping: {
          Foo: { Bar: 'Lightning' },
        },
      });

      const inspect = Template.fromStack(stack);
      const result = inspect.findMappings('*', { Foo: { Bar: 'Lightning' } });
      expect(result).toEqual({
        Foo: {
          Foo: { Bar: 'Lightning', Fred: 'Waldo' },
          Baz: { Bar: 'Qux' },
        },
        Fred: { Foo: { Bar: 'Lightning' } },
      });
    });

    test('not matching', () => {
      const stack = new Stack();
      new CfnMapping(stack, 'Foo', {
        mapping: {
          Foo: { Bar: 'Fred', Baz: 'Waldo' },
        },
      });

      const inspect = Template.fromStack(stack);
      const result = inspect.findMappings('*', { Foo: { Bar: 'Waldo' } });
      expect(Object.keys(result).length).toEqual(0);
    });

    test('matching with specific outputName', () => {
      const stack = new Stack();
      new CfnMapping(stack, 'Foo', {
        mapping: {
          Foo: { Bar: 'Lightning', Fred: 'Waldo' },
          Baz: { Bar: 'Qux' },
        },
      });
      new CfnMapping(stack, 'Fred', {
        mapping: {
          Foo: { Bar: 'Lightning' },
        },
      });

      const inspect = Template.fromStack(stack);
      const result = inspect.findMappings('Foo', { Foo: { Bar: 'Lightning' } });
      expect(result).toEqual({
        Foo: {
          Foo: { Bar: 'Lightning', Fred: 'Waldo' },
          Baz: { Bar: 'Qux' },
        },
      });
    });

    test('not matching specific output name', () => {
      const stack = new Stack();
      new CfnMapping(stack, 'Foo', {
        mapping: {
          Foo: { Bar: 'Lightning', Fred: 'Waldo' },
          Baz: { Bar: 'Qux' },
        },
      });
      new CfnMapping(stack, 'Fred', {
        mapping: {
          Foo: { Bar: 'Lightning' },
        },
      });

      const inspect = Template.fromStack(stack);
      const result = inspect.findMappings('Fred', { Baz: { Bar: 'Qux' } });
      expect(Object.keys(result).length).toEqual(0);
    });
  });
});

function expectToThrow(fn: () => void, msgs: (RegExp | string)[], done: jest.DoneCallback): void {
  try {
    fn();
    done.fail('Function expected to throw, did not throw');
  } catch (error) {
    const message = (error as Error).message;
    const splits = message.split('\n');
    let splitIdx = 0;
    let msgsIdx = 0;
    while (splitIdx < splits.length && msgsIdx < msgs.length) {
      const msg = msgs[msgsIdx];
      const split = splits[splitIdx];
      let match = false;
      if (msg instanceof RegExp) {
        match = msg.test(split);
      } else {
        match = (msg === split);
      }

      if (match) {
        msgsIdx++;
      }
      splitIdx++;
    }

    if (msgsIdx < msgs.length) {
      done.fail([
        `Error thrown did not contain expected messages: ${msgs.slice(msgsIdx, msgs.length)}`,
        `Received error: ${message}`,
      ].join('\n'));
    }
  }
}<|MERGE_RESOLUTION|>--- conflicted
+++ resolved
@@ -270,11 +270,7 @@
   });
 
   describe('hasResourceProperties', () => {
-<<<<<<< HEAD
     test('exact match', () => {
-=======
-    test('absent', () => {
->>>>>>> c9801851
       const stack = new Stack();
       new CfnResource(stack, 'Foo', {
         type: 'Foo::Bar',
@@ -282,17 +278,16 @@
       });
 
       const inspect = Template.fromStack(stack);
-<<<<<<< HEAD
       inspect.hasResourceProperties('Foo::Bar', { baz: 'qux' });
 
       expect(() => inspect.hasResourceProperties('Foo::Bar', { baz: 'waldo' }))
-        .toThrow(/Missing key at \/baz/);
+        .toThrow(/Expected waldo but received qux at \/Properties\/baz/);
 
       expect(() => inspect.hasResourceProperties('Foo::Bar', { baz: 'qux', fred: 'waldo' }))
         .toThrow(/Missing key at \/Properties\/fred/);
     });
 
-    test('absent with properties', () => {
+    test('absent - with properties', () => {
       const stack = new Stack();
       new CfnResource(stack, 'Foo', {
         type: 'Foo::Bar',
@@ -300,14 +295,6 @@
       });
 
       const inspect = Template.fromStack(stack);
-      inspect.hasResourceProperties('Foo::Bar', { bar: Match.absentProperty() });
-
-      expect(() => inspect.hasResourceProperties('Foo::Bar', { baz: Match.absentProperty() }))
-        .toThrow(/Key should be absent at \/Properties\/baz/);
-    });
-
-    test('absent with no properties', () => {
-=======
       inspect.hasResourceProperties('Foo::Bar', {
         bar: Match.absent(),
       });
@@ -316,36 +303,21 @@
       })).toThrow(/key should be absent at \/Properties\/baz/);
     });
 
-    test('absent - no properties on template', () => {
->>>>>>> c9801851
-      const stack = new Stack();
-      new CfnResource(stack, 'Foo', {
-        type: 'Foo::Bar',
-      });
-
-      const inspect = Template.fromStack(stack);
-<<<<<<< HEAD
-      inspect.hasResourceProperties('Foo::Bar', { bar: Match.absentProperty() });
-
-      expect(() => inspect.hasResourceProperties('Foo::Bar', { bar: Match.absentProperty(), baz: 'qux' }))
-        .toThrow(/Missing key at \/baz/);
-      // Add the below line when this is merged: https://github.com/aws/aws-cdk/pull/16653
-      // expect(inspect.hasResourceProperties('Foo::Bar', Match.absent()));
-    });
-
-    test('match with not', () => {
-      const stack = new Stack();
-      new CfnResource(stack, 'Foo', {
-        type: 'Foo::Bar',
-      });
-
-      const inspect = Template.fromStack(stack);
-      expect(inspect.hasResourceProperties('Foo::Bar', Match.not({ baz: 'qux' })));
-=======
+    test('absent - no properties', () => {
+      const stack = new Stack();
+      new CfnResource(stack, 'Foo', {
+        type: 'Foo::Bar',
+      });
+
+      const inspect = Template.fromStack(stack);
+
+      expect(() => inspect.hasResourceProperties('Foo::Bar', { bar: Match.absent(), baz: 'qux' }))
+        .toThrow(/Missing key at \/Properties\/baz/);
+
       inspect.hasResourceProperties('Foo::Bar', Match.absent());
     });
 
-    test('not', () => {
+    test('not - with properties', () => {
       const stack = new Stack();
       new CfnResource(stack, 'Foo', {
         type: 'Foo::Bar',
@@ -356,7 +328,16 @@
       inspect.hasResourceProperties('Foo::Bar', Match.not({
         baz: 'boo',
       }));
->>>>>>> c9801851
+    });
+
+    test('not - no properties', () => {
+      const stack = new Stack();
+      new CfnResource(stack, 'Foo', {
+        type: 'Foo::Bar',
+      });
+
+      const inspect = Template.fromStack(stack);
+      inspect.hasResourceProperties('Foo::Bar', Match.not({ baz: 'qux' }));
     });
   });
 
