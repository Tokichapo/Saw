--- conflicted
+++ resolved
@@ -1,9 +1,5 @@
 {
-<<<<<<< HEAD
-  "version": "35.0.0",
-=======
   "version": "36.0.0",
->>>>>>> 8a67f399
   "artifacts": {
     "aws-cdk-customresources-vpc.assets": {
       "type": "cdk:asset-manifest",
@@ -22,11 +18,7 @@
         "validateOnSynth": false,
         "assumeRoleArn": "arn:${AWS::Partition}:iam::${AWS::AccountId}:role/cdk-hnb659fds-deploy-role-${AWS::AccountId}-${AWS::Region}",
         "cloudFormationExecutionRoleArn": "arn:${AWS::Partition}:iam::${AWS::AccountId}:role/cdk-hnb659fds-cfn-exec-role-${AWS::AccountId}-${AWS::Region}",
-<<<<<<< HEAD
-        "stackTemplateAssetObjectUrl": "s3://cdk-hnb659fds-assets-${AWS::AccountId}-${AWS::Region}/9d022fcb803e535f531b571b8c9b4e6ab33eed2b7b4aac086cf218c32cbc62a4.json",
-=======
         "stackTemplateAssetObjectUrl": "s3://cdk-hnb659fds-assets-${AWS::AccountId}-${AWS::Region}/31ed1a0de6b96e6f8d1d9dce586e05db6a66a18628b4c727cf30f569af4d8478.json",
->>>>>>> 8a67f399
         "requiresBootstrapStackVersion": 6,
         "bootstrapStackVersionSsmParameter": "/cdk-bootstrap/hnb659fds/version",
         "additionalDependencies": [
