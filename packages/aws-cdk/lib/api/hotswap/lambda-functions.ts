import { Writable } from 'stream';
<<<<<<< HEAD
=======
import * as archiver from 'archiver';
import * as AWS from 'aws-sdk';
>>>>>>> de45453a
import { flatMap } from '../../util';
import { ISDK } from '../aws-auth';
import { CfnEvaluationException, EvaluateCloudFormationTemplate } from '../evaluate-cloudformation-template';
import { ChangeHotswapImpact, ChangeHotswapResult, HotswapOperation, HotswappableChangeCandidate } from './common';

// namespace object imports won't work in the bundle for function exports
// eslint-disable-next-line @typescript-eslint/no-require-imports
const archiver = require('archiver');

/**
 * Returns `ChangeHotswapImpact.REQUIRES_FULL_DEPLOYMENT` if the change cannot be short-circuited,
 * `ChangeHotswapImpact.IRRELEVANT` if the change is irrelevant from a short-circuit perspective
 * (like a change to CDKMetadata),
 * or a LambdaFunctionResource if the change can be short-circuited.
 */
export async function isHotswappableLambdaFunctionChange(
  logicalId: string, change: HotswappableChangeCandidate, evaluateCfnTemplate: EvaluateCloudFormationTemplate,
): Promise<ChangeHotswapResult> {
  // if the change is for a Lambda Version,
  // ignore it by returning an empty hotswap operation -
  // we will publish a new version when we get to hotswapping the actual Function this Version points to, below
  // (Versions can't be changed in CloudFormation anyway, they're immutable)
  if (change.newValue.Type === 'AWS::Lambda::Version') {
    return ChangeHotswapImpact.IRRELEVANT;
  }

  // we handle Aliases specially too
  if (change.newValue.Type === 'AWS::Lambda::Alias') {
    return checkAliasHasVersionOnlyChange(change);
  }

  const lambdaCodeChange = await isLambdaFunctionCodeOnlyChange(change, evaluateCfnTemplate);
  if (typeof lambdaCodeChange === 'string') {
    return lambdaCodeChange;
  }

  const functionName = await evaluateCfnTemplate.establishResourcePhysicalName(logicalId, change.newValue.Properties?.FunctionName);
  if (!functionName) {
    return ChangeHotswapImpact.REQUIRES_FULL_DEPLOYMENT;
  }

  const functionArn = await evaluateCfnTemplate.evaluateCfnExpression({
    'Fn::Sub': 'arn:${AWS::Partition}:lambda:${AWS::Region}:${AWS::AccountId}:function:' + functionName,
  });

  // find all Lambda Versions that reference this Function
  const versionsReferencingFunction = evaluateCfnTemplate.findReferencesTo(logicalId)
    .filter(r => r.Type === 'AWS::Lambda::Version');
  // find all Lambda Aliases that reference the above Versions
  const aliasesReferencingVersions = flatMap(versionsReferencingFunction, v =>
    evaluateCfnTemplate.findReferencesTo(v.LogicalId));
  const aliasesNames = await Promise.all(aliasesReferencingVersions.map(a =>
    evaluateCfnTemplate.evaluateCfnExpression(a.Properties?.Name)));

  return new LambdaFunctionHotswapOperation({
    physicalName: functionName,
    functionArn: functionArn,
    resource: lambdaCodeChange,
    publishVersion: versionsReferencingFunction.length > 0,
    aliasesNames,
  });
}

/**
 * Returns  is a given Alias change is only in the 'FunctionVersion' property,
 * and `ChangeHotswapImpact.REQUIRES_FULL_DEPLOYMENT` is the change is for any other property.
 */
function checkAliasHasVersionOnlyChange(change: HotswappableChangeCandidate): ChangeHotswapResult {
  for (const updatedPropName in change.propertyUpdates) {
    if (updatedPropName !== 'FunctionVersion') {
      return ChangeHotswapImpact.REQUIRES_FULL_DEPLOYMENT;
    }
  }
  return ChangeHotswapImpact.IRRELEVANT;
}

/**
 * Returns `ChangeHotswapImpact.IRRELEVANT` if the change is not for a AWS::Lambda::Function,
 * but doesn't prevent short-circuiting
 * (like a change to CDKMetadata resource),
 * `ChangeHotswapImpact.REQUIRES_FULL_DEPLOYMENT` if the change is to a AWS::Lambda::Function,
 * but not only to its Code property,
 * or a LambdaFunctionCode if the change is to a AWS::Lambda::Function,
 * and only affects its Code property.
 */
async function isLambdaFunctionCodeOnlyChange(
  change: HotswappableChangeCandidate, evaluateCfnTemplate: EvaluateCloudFormationTemplate,
): Promise<LambdaFunctionChange | ChangeHotswapImpact> {
  const newResourceType = change.newValue.Type;
  if (newResourceType !== 'AWS::Lambda::Function') {
    return ChangeHotswapImpact.REQUIRES_FULL_DEPLOYMENT;
  }

  /*
   * At first glance, we would want to initialize these using the "previous" values (change.oldValue),
   * in case only one of them changed, like the key, and the Bucket stayed the same.
   * However, that actually fails for old-style synthesis, which uses CFN Parameters!
   * Because the names of the Parameters depend on the hash of the Asset,
   * the Parameters used for the "old" values no longer exist in `assetParams` at this point,
   * which means we don't have the correct values available to evaluate the CFN expression with.
   * Fortunately, the diff will always include both the s3Bucket and s3Key parts of the Lambda's Code property,
   * even if only one of them was actually changed,
   * which means we don't need the "old" values at all, and we can safely initialize these with just `''`.
   */
  const propertyUpdates = change.propertyUpdates;
  let code: LambdaFunctionCode | undefined = undefined;
  let tags: LambdaFunctionTags | undefined = undefined;

  for (const updatedPropName in propertyUpdates) {
    const updatedProp = propertyUpdates[updatedPropName];

    switch (updatedPropName) {
      case 'Code':
        let foundCodeDifference = false;
        let s3Bucket, s3Key, imageUri, functionCodeZip;

        for (const newPropName in updatedProp.newValue) {
          switch (newPropName) {
            case 'S3Bucket':
              foundCodeDifference = true;
              s3Bucket = await evaluateCfnTemplate.evaluateCfnExpression(updatedProp.newValue[newPropName]);
              break;
            case 'S3Key':
              foundCodeDifference = true;
              s3Key = await evaluateCfnTemplate.evaluateCfnExpression(updatedProp.newValue[newPropName]);
              break;
            case 'ImageUri':
              foundCodeDifference = true;
              imageUri = await evaluateCfnTemplate.evaluateCfnExpression(updatedProp.newValue[newPropName]);
              break;
            case 'ZipFile':
              foundCodeDifference = true;
              // We must create a zip package containing a file with the inline code
              const functionCode = await evaluateCfnTemplate.evaluateCfnExpression(updatedProp.newValue[newPropName]);
              const functionRuntime = await evaluateCfnTemplate.evaluateCfnExpression(change.newValue.Properties?.Runtime);
              if (!functionRuntime) {
                return ChangeHotswapImpact.REQUIRES_FULL_DEPLOYMENT;
              }
              // file extension must be chosen depending on the runtime
              const codeFileExt = determineCodeFileExtFromRuntime(functionRuntime);
              functionCodeZip = await zipString(`index.${codeFileExt}`, functionCode);
              break;
            default:
              return ChangeHotswapImpact.REQUIRES_FULL_DEPLOYMENT;
          }
        }
        if (foundCodeDifference) {
          code = {
            s3Bucket,
            s3Key,
            imageUri,
            functionCodeZip,
          };
        }
        break;
      case 'Tags':
        /*
         * Tag updates are a bit odd; they manifest as two lists, are flagged only as
         * `isDifferent`, and we have to reconcile them.
         */
        const tagUpdates: { [tag: string]: string | TagDeletion } = {};
        if (updatedProp?.isDifferent) {
          updatedProp.newValue.forEach((tag: CfnDiffTagValue) => {
            tagUpdates[tag.Key] = tag.Value;
          });

          updatedProp.oldValue.forEach((tag: CfnDiffTagValue) => {
            if (tagUpdates[tag.Key] === undefined) {
              tagUpdates[tag.Key] = TagDeletion.DELETE;
            }
          });

          tags = { tagUpdates };
        }
        break;
      default:
        return ChangeHotswapImpact.REQUIRES_FULL_DEPLOYMENT;
    }
  }

  return code || tags ? { code, tags } : ChangeHotswapImpact.IRRELEVANT;
}

interface CfnDiffTagValue {
  readonly Key: string;
  readonly Value: string;
}

interface LambdaFunctionCode {
  readonly s3Bucket?: string;
  readonly s3Key?: string;
  readonly imageUri?: string;
  readonly functionCodeZip?: Buffer;
}

enum TagDeletion {
  DELETE = -1,
}

interface LambdaFunctionTags {
  readonly tagUpdates: { [tag : string] : string | TagDeletion };
}

interface LambdaFunctionChange {
  readonly code?: LambdaFunctionCode;
  readonly tags?: LambdaFunctionTags;
}

interface LambdaFunctionResource {
  readonly physicalName: string;
  readonly functionArn: string;
  readonly resource: LambdaFunctionChange;
  readonly publishVersion: boolean;
  readonly aliasesNames: string[];
}

class LambdaFunctionHotswapOperation implements HotswapOperation {
  public readonly service = 'lambda-function';
  public readonly resourceNames: string[];

  constructor(private readonly lambdaFunctionResource: LambdaFunctionResource) {
    this.resourceNames = [
      `Lambda Function '${lambdaFunctionResource.physicalName}'`,
      // add Version here if we're publishing a new one
      ...(lambdaFunctionResource.publishVersion ? [`Lambda Version for Function '${lambdaFunctionResource.physicalName}'`] : []),
      // add any Aliases that we are hotswapping here
      ...lambdaFunctionResource.aliasesNames.map(alias => `Lambda Alias '${alias}' for Function '${lambdaFunctionResource.physicalName}'`),
    ];
  }

  public async apply(sdk: ISDK): Promise<any> {
    const lambda = sdk.lambda();
    const resource = this.lambdaFunctionResource.resource;
    const operations: Promise<any>[] = [];

    if (resource.code !== undefined) {
      const updateFunctionCodeResponse = await lambda.updateFunctionCode({
        FunctionName: this.lambdaFunctionResource.physicalName,
        S3Bucket: resource.code.s3Bucket,
        S3Key: resource.code.s3Key,
        ImageUri: resource.code.imageUri,
        ZipFile: resource.code.functionCodeZip,
      }).promise();

      await this.waitForLambdasCodeUpdateToFinish(updateFunctionCodeResponse, lambda);

      // only if the code changed is there any point in publishing a new Version
      if (this.lambdaFunctionResource.publishVersion) {
        const publishVersionPromise = lambda.publishVersion({
          FunctionName: this.lambdaFunctionResource.physicalName,
        }).promise();

        if (this.lambdaFunctionResource.aliasesNames.length > 0) {
          // we need to wait for the Version to finish publishing
          const versionUpdate = await publishVersionPromise;

          for (const alias of this.lambdaFunctionResource.aliasesNames) {
            operations.push(lambda.updateAlias({
              FunctionName: this.lambdaFunctionResource.physicalName,
              Name: alias,
              FunctionVersion: versionUpdate.Version,
            }).promise());
          }
        } else {
          operations.push(publishVersionPromise);
        }
      }
    }

    if (resource.tags !== undefined) {
      const tagsToDelete: string[] = Object.entries(resource.tags.tagUpdates)
        .filter(([_key, val]) => val === TagDeletion.DELETE)
        .map(([key, _val]) => key);

      const tagsToSet: { [tag: string]: string } = {};
      Object.entries(resource.tags!.tagUpdates)
        .filter(([_key, val]) => val !== TagDeletion.DELETE)
        .forEach(([tagName, tagValue]) => {
          tagsToSet[tagName] = tagValue as string;
        });

      if (tagsToDelete.length > 0) {
        operations.push(lambda.untagResource({
          Resource: this.lambdaFunctionResource.functionArn,
          TagKeys: tagsToDelete,
        }).promise());
      }

      if (Object.keys(tagsToSet).length > 0) {
        operations.push(lambda.tagResource({
          Resource: this.lambdaFunctionResource.functionArn,
          Tags: tagsToSet,
        }).promise());
      }
    }

    // run all of our updates in parallel
    return Promise.all(operations);
  }

  /**
   * After a Lambda Function is updated, it cannot be updated again until the
   * `State=Active` and the `LastUpdateStatus=Successful`.
   *
   * Depending on the configuration of the Lambda Function this could happen relatively quickly
   * or very slowly. For example, Zip based functions _not_ in a VPC can take ~1 second whereas VPC
   * or Container functions can take ~25 seconds (and 'idle' VPC functions can take minutes).
   */
  private async waitForLambdasCodeUpdateToFinish(currentFunctionConfiguration: AWS.Lambda.FunctionConfiguration, lambda: AWS.Lambda): Promise<void> {
    const functionIsInVpcOrUsesDockerForCode = currentFunctionConfiguration.VpcConfig?.VpcId ||
        currentFunctionConfiguration.PackageType === 'Image';

    // if the function is deployed in a VPC or if it is a container image function
    // then the update will take much longer and we can wait longer between checks
    // otherwise, the update will be quick, so a 1-second delay is fine
    const delaySeconds = functionIsInVpcOrUsesDockerForCode ? 5 : 1;

    // configure a custom waiter to wait for the function update to complete
    (lambda as any).api.waiters.updateFunctionCodeToFinish = {
      name: 'UpdateFunctionCodeToFinish',
      operation: 'getFunction',
      // equates to 1 minute for zip function not in a VPC and
      // 5 minutes for container functions or function in a VPC
      maxAttempts: 60,
      delay: delaySeconds,
      acceptors: [
        {
          matcher: 'path',
          argument: "Configuration.LastUpdateStatus == 'Successful' && Configuration.State == 'Active'",
          expected: true,
          state: 'success',
        },
        {
          matcher: 'path',
          argument: 'Configuration.LastUpdateStatus',
          expected: 'Failed',
          state: 'failure',
        },
      ],
    };

    const updateFunctionCodeWaiter = new (AWS as any).ResourceWaiter(lambda, 'updateFunctionCodeToFinish');
    await updateFunctionCodeWaiter.wait({
      FunctionName: this.lambdaFunctionResource.physicalName,
    }).promise();
  }
}

/**
 * Compress a string as a file, returning a promise for the zip buffer
 * https://github.com/archiverjs/node-archiver/issues/342
 */
function zipString(fileName: string, rawString: string): Promise<Buffer> {
  return new Promise((resolve, reject) => {
    const buffers: Buffer[] = [];

    const converter = new Writable();

    converter._write = (chunk: Buffer, _: string, callback: () => void) => {
      buffers.push(chunk);
      process.nextTick(callback);
    };

    converter.on('finish', () => {
      resolve(Buffer.concat(buffers));
    });

    const archive = archiver('zip');

    archive.on('error', (err) => {
      reject(err);
    });

    archive.pipe(converter);

    archive.append(rawString, {
      name: fileName,
      date: new Date('1980-01-01T00:00:00.000Z'), // Add date to make resulting zip file deterministic
    });

    void archive.finalize();
  });
}

/**
 * Get file extension from Lambda runtime string.
 * We use this extension to create a deployment package from Lambda inline code.
 */
function determineCodeFileExtFromRuntime(runtime: string): string {
  if (runtime.startsWith('node')) {
    return 'js';
  }
  if (runtime.startsWith('python')) {
    return 'py';
  }
  // Currently inline code only supports Node.js and Python, ignoring other runtimes.
  // https://docs.aws.amazon.com/AWSCloudFormation/latest/UserGuide/aws-properties-lambda-function-code.html#aws-properties-lambda-function-code-properties
  throw new CfnEvaluationException(`runtime ${runtime} is unsupported, only node.js and python runtimes are currently supported.`);
}<|MERGE_RESOLUTION|>--- conflicted
+++ resolved
@@ -1,9 +1,5 @@
 import { Writable } from 'stream';
-<<<<<<< HEAD
-=======
-import * as archiver from 'archiver';
 import * as AWS from 'aws-sdk';
->>>>>>> de45453a
 import { flatMap } from '../../util';
 import { ISDK } from '../aws-auth';
 import { CfnEvaluationException, EvaluateCloudFormationTemplate } from '../evaluate-cloudformation-template';
