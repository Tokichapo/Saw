{
  "name": "@aws-cdk/custom-resource-handlers",
  "description": "CDK Custom Resources",
  "private": true,
  "version": "0.0.0",
  "scripts": {
    "build": "tsc -b && node scripts/minify-and-bundle-sources.js",
    "integ": "integ-runner",
    "lint": "cdk-lint",
    "package": "cdk-package",
    "awslint": "cdk-awslint",
    "pkglint": "pkglint -f",
    "test": "jest",
    "watch": "cdk-watch",
    "build+test": "yarn build && yarn test",
    "build+test+package": "yarn build+test && yarn package",
    "compat": "cdk-compat",
    "build+extract": "yarn build",
    "build+test+extract": "yarn build+test"
  },
  "author": {
    "name": "Amazon Web Services",
    "url": "https://aws.amazon.com",
    "organization": true
  },
  "license": "Apache-2.0",
  "devDependencies": {
    "@aws-cdk/cdk-build-tools": "0.0.0",
    "@aws-cdk/pkglint": "0.0.0",
    "@aws-cdk/sdk-v2-to-v3-adapter": "0.0.0",
    "@aws-sdk/client-ecs": "3.421.0",
    "@aws-sdk/client-ssm": "3.421.0",
    "@aws-sdk/client-kinesis": "3.421.0",
    "@aws-sdk/client-kms": "3.421.0",
    "@aws-sdk/client-codepipeline": "3.421.0",
    "@aws-sdk/client-redshift": "3.421.0",
    "@aws-sdk/client-account": "3.421.0",
    "@aws-sdk/client-amplify": "3.421.0",
    "@aws-sdk/s3-request-presigner": "3.421.0",
    "@smithy/util-stream": "^2.0.12",
    "@types/jest": "^29.5.8",
    "aws-sdk-client-mock": "^3.0.0",
    "aws-sdk-client-mock-jest": "^3.0.0",
    "aws-sdk-mock": "5.8.0",
    "jest": "^29.7.0",
    "sinon": "^9.2.4",
    "nock": "^13.3.8",
    "fs-extra": "^11.1.1",
    "esbuild": "^0.19.5"
  },
  "dependencies": {
<<<<<<< HEAD
    "@aws-sdk/client-lambda": "^3.421.0",
    "@aws-sdk/client-synthetics": "^3.421.0",
    "@aws-sdk/client-ecr": "^3.421.0",
    "@aws-sdk/client-s3": "^3.421.0",
    "@aws-sdk/client-route53resolver": "^3.421.0",
    "aws-sdk": "^2.1466.0"
=======
    "@aws-sdk/client-lambda": "3.421.0",
    "@aws-sdk/client-synthetics": "3.421.0",
    "@aws-sdk/client-ecr": "3.421.0",
    "@aws-sdk/client-s3": "3.421.0",
    "aws-sdk": "^2.1492.0"
>>>>>>> 2272fe45
  },
  "repository": {
    "url": "https://github.com/aws/aws-cdk.git",
    "type": "git",
    "directory": "packages/@aws-cdk/custom-resource-handlers"
  },
  "keywords": [
    "aws",
    "cdk"
  ],
  "homepage": "https://github.com/aws/aws-cdk",
  "engines": {
    "node": ">= 14.15.0"
  },
  "cdk-package": {
    "shrinkWrap": true
  },
  "nozem": {
    "ostools": [
      "unzip",
      "diff",
      "rm"
    ]
  },
  "stability": "experimental",
  "maturity": "experimental",
  "publishConfig": {
    "tag": "latest"
  }
}<|MERGE_RESOLUTION|>--- conflicted
+++ resolved
@@ -49,20 +49,12 @@
     "esbuild": "^0.19.5"
   },
   "dependencies": {
-<<<<<<< HEAD
     "@aws-sdk/client-lambda": "^3.421.0",
     "@aws-sdk/client-synthetics": "^3.421.0",
     "@aws-sdk/client-ecr": "^3.421.0",
     "@aws-sdk/client-s3": "^3.421.0",
     "@aws-sdk/client-route53resolver": "^3.421.0",
-    "aws-sdk": "^2.1466.0"
-=======
-    "@aws-sdk/client-lambda": "3.421.0",
-    "@aws-sdk/client-synthetics": "3.421.0",
-    "@aws-sdk/client-ecr": "3.421.0",
-    "@aws-sdk/client-s3": "3.421.0",
     "aws-sdk": "^2.1492.0"
->>>>>>> 2272fe45
   },
   "repository": {
     "url": "https://github.com/aws/aws-cdk.git",
