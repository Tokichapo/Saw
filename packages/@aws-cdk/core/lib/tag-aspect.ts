--- conflicted
+++ resolved
@@ -91,11 +91,7 @@
    * @deprecated use `Tags.of(scope).add()`
    */
   public static add(scope: Construct, key: string, value: string, props: TagProps = {}) {
-<<<<<<< HEAD
-    scope.construct.applyAspect(new Tag(key, value, props));
-=======
     Tags.of(scope).add(key, value, props);
->>>>>>> a311428d
   }
 
   /**
@@ -104,11 +100,7 @@
    * @deprecated use `Tags.of(scope).remove()`
    */
   public static remove(scope: Construct, key: string, props: TagProps = {}) {
-<<<<<<< HEAD
-    scope.construct.applyAspect(new RemoveTag(key, props));
-=======
     Tags.of(scope).remove(key, props);
->>>>>>> a311428d
   }
 
   /**
