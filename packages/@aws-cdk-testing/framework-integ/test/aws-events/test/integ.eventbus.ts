import * as iam from 'aws-cdk-lib/aws-iam';
import * as sqs from 'aws-cdk-lib/aws-sqs';
import { App, Stack } from 'aws-cdk-lib';
import { IntegTest } from '@aws-cdk/integ-tests-alpha';
import { EventBus } from 'aws-cdk-lib/aws-events';

const app = new App();
const stack = new Stack(app, 'Stack');
<<<<<<< HEAD

const dlq = new sqs.Queue(stack, 'DLQ');

const bus = new EventBus(stack, 'Bus', {
  deadLetterQueue: dlq,
=======
const bus = new EventBus(stack, 'Bus', {
  description: 'myEventBus',
>>>>>>> 6f888765
});

bus.addToResourcePolicy(new iam.PolicyStatement({
  effect: iam.Effect.ALLOW,
  principals: [new iam.AccountPrincipal(stack.account)],
  actions: ['events:PutEvents'],
  sid: 'Statement1',
  resources: [bus.eventBusArn],
}));

bus.addToResourcePolicy(new iam.PolicyStatement({
  effect: iam.Effect.ALLOW,
  principals: [new iam.AccountPrincipal(stack.account)],
  actions: ['events:PutRule'],
  sid: 'Statement2',
  resources: [bus.eventBusArn],
}));

new IntegTest(app, 'IntegTest-EventBusStack', {
  testCases: [stack],
});<|MERGE_RESOLUTION|>--- conflicted
+++ resolved
@@ -6,16 +6,12 @@
 
 const app = new App();
 const stack = new Stack(app, 'Stack');
-<<<<<<< HEAD
 
 const dlq = new sqs.Queue(stack, 'DLQ');
 
 const bus = new EventBus(stack, 'Bus', {
   deadLetterQueue: dlq,
-=======
-const bus = new EventBus(stack, 'Bus', {
   description: 'myEventBus',
->>>>>>> 6f888765
 });
 
 bus.addToResourcePolicy(new iam.PolicyStatement({
