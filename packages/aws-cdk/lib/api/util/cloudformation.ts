--- conflicted
+++ resolved
@@ -340,13 +340,9 @@
     const cfn = preparedSdk.stackSdk.cloudFormation();
     const exists = (await CloudFormationStack.lookup(cfn, options.stack.stackName, false)).exists;
 
-<<<<<<< HEAD
     const executionRoleArn = preparedSdk.cloudFormationRoleArn;
-
-    options.stream.write('Creating a change set, this may take a while...\n');
-=======
     options.stream.write('Hold on while we create a read-only change set to get a diff with accurate replacement information (use --no-change-set to use a less accurate but faster template-only diff)\n');
->>>>>>> 414c5704
+    
     return await createChangeSet({
       cfn,
       changeSetName: 'cdk-diff-change-set',
