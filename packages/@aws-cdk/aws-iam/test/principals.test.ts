--- conflicted
+++ resolved
@@ -294,7 +294,6 @@
   });
 });
 
-<<<<<<< HEAD
 test('ServicePrincipalName returns just a string representing the principal', () => {
   // GIVEN
   const usEastStack = new Stack(undefined, undefined, { env: { region: 'us-east-1' } });
@@ -303,10 +302,10 @@
 
   expect(usEastStack.resolve(principalName)).toEqual('ssm.amazonaws.com');
   expect(afSouthStack.resolve(principalName)).toEqual('ssm.af-south-1.amazonaws.com');
-=======
+});
+
 test('Passing non-string as accountId parameter in AccountPrincipal constructor should throw error', () => {
   expect(() => new iam.AccountPrincipal(1234)).toThrowError('accountId should be of type string');
->>>>>>> 425f519d
 });
 
 test('ServicePrincipal in agnostic stack generates lookup table', () => {
