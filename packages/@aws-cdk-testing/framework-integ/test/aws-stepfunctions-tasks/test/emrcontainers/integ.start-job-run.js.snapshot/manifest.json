{
  "version": "33.0.0",
  "artifacts": {
    "aws-stepfunctions-tasks-emr-containers-start-job-run-test.assets": {
      "type": "cdk:asset-manifest",
      "properties": {
        "file": "aws-stepfunctions-tasks-emr-containers-start-job-run-test.assets.json",
        "requiresBootstrapStackVersion": 6,
        "bootstrapStackVersionSsmParameter": "/cdk-bootstrap/hnb659fds/version"
      }
    },
    "aws-stepfunctions-tasks-emr-containers-start-job-run-test": {
      "type": "aws:cloudformation:stack",
      "environment": "aws://unknown-account/unknown-region",
      "properties": {
        "templateFile": "aws-stepfunctions-tasks-emr-containers-start-job-run-test.template.json",
        "validateOnSynth": false,
        "assumeRoleArn": "arn:${AWS::Partition}:iam::${AWS::AccountId}:role/cdk-hnb659fds-deploy-role-${AWS::AccountId}-${AWS::Region}",
        "cloudFormationExecutionRoleArn": "arn:${AWS::Partition}:iam::${AWS::AccountId}:role/cdk-hnb659fds-cfn-exec-role-${AWS::AccountId}-${AWS::Region}",
<<<<<<< HEAD
        "stackTemplateAssetObjectUrl": "s3://cdk-hnb659fds-assets-${AWS::AccountId}-${AWS::Region}/4e559bd044e1f17e55b76d556edb7154d8f27003ae7ce80556f7a593dd1dfa67.json",
=======
        "stackTemplateAssetObjectUrl": "s3://cdk-hnb659fds-assets-${AWS::AccountId}-${AWS::Region}/338fb95d04678fb374f53beeac987c24ded1ad949257beb0df8f74fee40be047.json",
>>>>>>> 357bc01e
        "requiresBootstrapStackVersion": 6,
        "bootstrapStackVersionSsmParameter": "/cdk-bootstrap/hnb659fds/version",
        "additionalDependencies": [
          "aws-stepfunctions-tasks-emr-containers-start-job-run-test.assets"
        ],
        "lookupRole": {
          "arn": "arn:${AWS::Partition}:iam::${AWS::AccountId}:role/cdk-hnb659fds-lookup-role-${AWS::AccountId}-${AWS::Region}",
          "requiresBootstrapStackVersion": 8,
          "bootstrapStackVersionSsmParameter": "/cdk-bootstrap/hnb659fds/version"
        }
      },
      "dependencies": [
        "aws-stepfunctions-tasks-emr-containers-start-job-run-test.assets"
      ],
      "metadata": {
        "/aws-stepfunctions-tasks-emr-containers-start-job-run-test/integration-test-eks-cluster": [
          {
            "type": "aws:cdk:warning",
            "data": "You created a cluster with Kubernetes Version 1.22 without specifying the kubectlLayer property. This may cause failures as the kubectl version provided with aws-cdk-lib is 1.20, which is only guaranteed to be compatible with Kubernetes versions 1.19-1.21. Please provide a kubectlLayer from @aws-cdk/lambda-layer-kubectl-v22."
          }
        ],
        "/aws-stepfunctions-tasks-emr-containers-start-job-run-test/integration-test-eks-cluster/DefaultVpc/Resource": [
          {
            "type": "aws:cdk:logicalId",
            "data": "integrationtesteksclusterDefaultVpc395E1A86"
          }
        ],
        "/aws-stepfunctions-tasks-emr-containers-start-job-run-test/integration-test-eks-cluster/DefaultVpc/PublicSubnet1/Subnet": [
          {
            "type": "aws:cdk:logicalId",
            "data": "integrationtesteksclusterDefaultVpcPublicSubnet1Subnet58061317"
          }
        ],
        "/aws-stepfunctions-tasks-emr-containers-start-job-run-test/integration-test-eks-cluster/DefaultVpc/PublicSubnet1/RouteTable": [
          {
            "type": "aws:cdk:logicalId",
            "data": "integrationtesteksclusterDefaultVpcPublicSubnet1RouteTable1D5A7569"
          }
        ],
        "/aws-stepfunctions-tasks-emr-containers-start-job-run-test/integration-test-eks-cluster/DefaultVpc/PublicSubnet1/RouteTableAssociation": [
          {
            "type": "aws:cdk:logicalId",
            "data": "integrationtesteksclusterDefaultVpcPublicSubnet1RouteTableAssociation4831B6A7"
          }
        ],
        "/aws-stepfunctions-tasks-emr-containers-start-job-run-test/integration-test-eks-cluster/DefaultVpc/PublicSubnet1/DefaultRoute": [
          {
            "type": "aws:cdk:logicalId",
            "data": "integrationtesteksclusterDefaultVpcPublicSubnet1DefaultRoute33CE7FC3"
          }
        ],
        "/aws-stepfunctions-tasks-emr-containers-start-job-run-test/integration-test-eks-cluster/DefaultVpc/PublicSubnet1/EIP": [
          {
            "type": "aws:cdk:logicalId",
            "data": "integrationtesteksclusterDefaultVpcPublicSubnet1EIP62A0A17B"
          }
        ],
        "/aws-stepfunctions-tasks-emr-containers-start-job-run-test/integration-test-eks-cluster/DefaultVpc/PublicSubnet1/NATGateway": [
          {
            "type": "aws:cdk:logicalId",
            "data": "integrationtesteksclusterDefaultVpcPublicSubnet1NATGatewayC9C984F9"
          }
        ],
        "/aws-stepfunctions-tasks-emr-containers-start-job-run-test/integration-test-eks-cluster/DefaultVpc/PublicSubnet2/Subnet": [
          {
            "type": "aws:cdk:logicalId",
            "data": "integrationtesteksclusterDefaultVpcPublicSubnet2Subnet68EAAF11"
          }
        ],
        "/aws-stepfunctions-tasks-emr-containers-start-job-run-test/integration-test-eks-cluster/DefaultVpc/PublicSubnet2/RouteTable": [
          {
            "type": "aws:cdk:logicalId",
            "data": "integrationtesteksclusterDefaultVpcPublicSubnet2RouteTableA4C7B327"
          }
        ],
        "/aws-stepfunctions-tasks-emr-containers-start-job-run-test/integration-test-eks-cluster/DefaultVpc/PublicSubnet2/RouteTableAssociation": [
          {
            "type": "aws:cdk:logicalId",
            "data": "integrationtesteksclusterDefaultVpcPublicSubnet2RouteTableAssociation62710C52"
          }
        ],
        "/aws-stepfunctions-tasks-emr-containers-start-job-run-test/integration-test-eks-cluster/DefaultVpc/PublicSubnet2/DefaultRoute": [
          {
            "type": "aws:cdk:logicalId",
            "data": "integrationtesteksclusterDefaultVpcPublicSubnet2DefaultRoute253A231E"
          }
        ],
        "/aws-stepfunctions-tasks-emr-containers-start-job-run-test/integration-test-eks-cluster/DefaultVpc/PublicSubnet2/EIP": [
          {
            "type": "aws:cdk:logicalId",
            "data": "integrationtesteksclusterDefaultVpcPublicSubnet2EIPFC53AC43"
          }
        ],
        "/aws-stepfunctions-tasks-emr-containers-start-job-run-test/integration-test-eks-cluster/DefaultVpc/PublicSubnet2/NATGateway": [
          {
            "type": "aws:cdk:logicalId",
            "data": "integrationtesteksclusterDefaultVpcPublicSubnet2NATGatewayE109B761"
          }
        ],
        "/aws-stepfunctions-tasks-emr-containers-start-job-run-test/integration-test-eks-cluster/DefaultVpc/PrivateSubnet1/Subnet": [
          {
            "type": "aws:cdk:logicalId",
            "data": "integrationtesteksclusterDefaultVpcPrivateSubnet1Subnet4E00CAFB"
          }
        ],
        "/aws-stepfunctions-tasks-emr-containers-start-job-run-test/integration-test-eks-cluster/DefaultVpc/PrivateSubnet1/RouteTable": [
          {
            "type": "aws:cdk:logicalId",
            "data": "integrationtesteksclusterDefaultVpcPrivateSubnet1RouteTable4A47F4AC"
          }
        ],
        "/aws-stepfunctions-tasks-emr-containers-start-job-run-test/integration-test-eks-cluster/DefaultVpc/PrivateSubnet1/RouteTableAssociation": [
          {
            "type": "aws:cdk:logicalId",
            "data": "integrationtesteksclusterDefaultVpcPrivateSubnet1RouteTableAssociation7482DD1E"
          }
        ],
        "/aws-stepfunctions-tasks-emr-containers-start-job-run-test/integration-test-eks-cluster/DefaultVpc/PrivateSubnet1/DefaultRoute": [
          {
            "type": "aws:cdk:logicalId",
            "data": "integrationtesteksclusterDefaultVpcPrivateSubnet1DefaultRouteCC99A72C"
          }
        ],
        "/aws-stepfunctions-tasks-emr-containers-start-job-run-test/integration-test-eks-cluster/DefaultVpc/PrivateSubnet2/Subnet": [
          {
            "type": "aws:cdk:logicalId",
            "data": "integrationtesteksclusterDefaultVpcPrivateSubnet2Subnet0C3539A8"
          }
        ],
        "/aws-stepfunctions-tasks-emr-containers-start-job-run-test/integration-test-eks-cluster/DefaultVpc/PrivateSubnet2/RouteTable": [
          {
            "type": "aws:cdk:logicalId",
            "data": "integrationtesteksclusterDefaultVpcPrivateSubnet2RouteTableD7E59903"
          }
        ],
        "/aws-stepfunctions-tasks-emr-containers-start-job-run-test/integration-test-eks-cluster/DefaultVpc/PrivateSubnet2/RouteTableAssociation": [
          {
            "type": "aws:cdk:logicalId",
            "data": "integrationtesteksclusterDefaultVpcPrivateSubnet2RouteTableAssociation99F934D5"
          }
        ],
        "/aws-stepfunctions-tasks-emr-containers-start-job-run-test/integration-test-eks-cluster/DefaultVpc/PrivateSubnet2/DefaultRoute": [
          {
            "type": "aws:cdk:logicalId",
            "data": "integrationtesteksclusterDefaultVpcPrivateSubnet2DefaultRoute50FF167F"
          }
        ],
        "/aws-stepfunctions-tasks-emr-containers-start-job-run-test/integration-test-eks-cluster/DefaultVpc/IGW": [
          {
            "type": "aws:cdk:logicalId",
            "data": "integrationtesteksclusterDefaultVpcIGW9ADAFE6F"
          }
        ],
        "/aws-stepfunctions-tasks-emr-containers-start-job-run-test/integration-test-eks-cluster/DefaultVpc/VPCGW": [
          {
            "type": "aws:cdk:logicalId",
            "data": "integrationtesteksclusterDefaultVpcVPCGWE4DC2204"
          }
        ],
        "/aws-stepfunctions-tasks-emr-containers-start-job-run-test/integration-test-eks-cluster/KubectlHandlerRole/Resource": [
          {
            "type": "aws:cdk:logicalId",
            "data": "integrationtesteksclusterKubectlHandlerRole9A4C37D2"
          }
        ],
        "/aws-stepfunctions-tasks-emr-containers-start-job-run-test/integration-test-eks-cluster/KubectlHandlerRole/DefaultPolicy/Resource": [
          {
            "type": "aws:cdk:logicalId",
            "data": "integrationtesteksclusterKubectlHandlerRoleDefaultPolicyF274D1D0"
          }
        ],
        "/aws-stepfunctions-tasks-emr-containers-start-job-run-test/integration-test-eks-cluster/Role/Resource": [
          {
            "type": "aws:cdk:logicalId",
            "data": "integrationtesteksclusterRole03F70AF0"
          }
        ],
        "/aws-stepfunctions-tasks-emr-containers-start-job-run-test/integration-test-eks-cluster/ControlPlaneSecurityGroup/Resource": [
          {
            "type": "aws:cdk:logicalId",
            "data": "integrationtesteksclusterControlPlaneSecurityGroup6E92F333"
          }
        ],
        "/aws-stepfunctions-tasks-emr-containers-start-job-run-test/integration-test-eks-cluster/Resource/CreationRole/Resource": [
          {
            "type": "aws:cdk:logicalId",
            "data": "integrationtesteksclusterCreationRoleB98FE02A"
          }
        ],
        "/aws-stepfunctions-tasks-emr-containers-start-job-run-test/integration-test-eks-cluster/Resource/CreationRole/DefaultPolicy/Resource": [
          {
            "type": "aws:cdk:logicalId",
            "data": "integrationtesteksclusterCreationRoleDefaultPolicy5417802D"
          }
        ],
        "/aws-stepfunctions-tasks-emr-containers-start-job-run-test/integration-test-eks-cluster/Resource/Resource/Default": [
          {
            "type": "aws:cdk:logicalId",
            "data": "integrationtesteksclusterE5C0ED98"
          }
        ],
        "/aws-stepfunctions-tasks-emr-containers-start-job-run-test/integration-test-eks-cluster/KubectlReadyBarrier": [
          {
            "type": "aws:cdk:logicalId",
            "data": "integrationtesteksclusterKubectlReadyBarrier0D4A21B0"
          }
        ],
        "/aws-stepfunctions-tasks-emr-containers-start-job-run-test/integration-test-eks-cluster/HasEcrPublic": [
          {
            "type": "aws:cdk:logicalId",
            "data": "integrationtesteksclusterHasEcrPublic050389DE"
          }
        ],
        "/aws-stepfunctions-tasks-emr-containers-start-job-run-test/integration-test-eks-cluster/NodegroupDefaultCapacity/NodeGroupRole/Resource": [
          {
            "type": "aws:cdk:logicalId",
            "data": "integrationtesteksclusterNodegroupDefaultCapacityNodeGroupRole75D45BA7"
          }
        ],
        "/aws-stepfunctions-tasks-emr-containers-start-job-run-test/integration-test-eks-cluster/NodegroupDefaultCapacity/Resource": [
          {
            "type": "aws:cdk:logicalId",
            "data": "integrationtesteksclusterNodegroupDefaultCapacity536CF32C"
          }
        ],
        "/aws-stepfunctions-tasks-emr-containers-start-job-run-test/integration-test-eks-cluster/AwsAuth/manifest/Resource/Default": [
          {
            "type": "aws:cdk:logicalId",
            "data": "integrationtesteksclusterAwsAuthmanifestAEF9C6DF"
          }
        ],
        "/aws-stepfunctions-tasks-emr-containers-start-job-run-test/integration-test-eks-cluster/manifest-emrRole/Resource/Default": [
          {
            "type": "aws:cdk:logicalId",
            "data": "integrationtesteksclustermanifestemrRoleCCE4E328"
          }
        ],
        "/aws-stepfunctions-tasks-emr-containers-start-job-run-test/integration-test-eks-cluster/manifest-emrRoleBind/Resource/Default": [
          {
            "type": "aws:cdk:logicalId",
            "data": "integrationtesteksclustermanifestemrRoleBind8B35D2A2"
          }
        ],
        "/aws-stepfunctions-tasks-emr-containers-start-job-run-test/@aws-cdk--aws-eks.ClusterResourceProvider/NodeProxyAgentLayer/Resource": [
          {
            "type": "aws:cdk:logicalId",
            "data": "NodeProxyAgentLayer924C1971"
          }
        ],
        "/aws-stepfunctions-tasks-emr-containers-start-job-run-test/@aws-cdk--aws-eks.ClusterResourceProvider/OnEventHandler/ServiceRole/Resource": [
          {
            "type": "aws:cdk:logicalId",
            "data": "OnEventHandlerServiceRole15A26729"
          }
        ],
        "/aws-stepfunctions-tasks-emr-containers-start-job-run-test/@aws-cdk--aws-eks.ClusterResourceProvider/OnEventHandler/Resource": [
          {
            "type": "aws:cdk:logicalId",
            "data": "OnEventHandler42BEBAE0"
          }
        ],
        "/aws-stepfunctions-tasks-emr-containers-start-job-run-test/@aws-cdk--aws-eks.ClusterResourceProvider/IsCompleteHandler/ServiceRole/Resource": [
          {
            "type": "aws:cdk:logicalId",
            "data": "IsCompleteHandlerServiceRole5810CC58"
          }
        ],
        "/aws-stepfunctions-tasks-emr-containers-start-job-run-test/@aws-cdk--aws-eks.ClusterResourceProvider/IsCompleteHandler/Resource": [
          {
            "type": "aws:cdk:logicalId",
            "data": "IsCompleteHandler7073F4DA"
          }
        ],
        "/aws-stepfunctions-tasks-emr-containers-start-job-run-test/@aws-cdk--aws-eks.ClusterResourceProvider/Provider/framework-onEvent/ServiceRole/Resource": [
          {
            "type": "aws:cdk:logicalId",
            "data": "ProviderframeworkonEventServiceRole9FF04296"
          }
        ],
        "/aws-stepfunctions-tasks-emr-containers-start-job-run-test/@aws-cdk--aws-eks.ClusterResourceProvider/Provider/framework-onEvent/ServiceRole/DefaultPolicy/Resource": [
          {
            "type": "aws:cdk:logicalId",
            "data": "ProviderframeworkonEventServiceRoleDefaultPolicy48CD2133"
          }
        ],
        "/aws-stepfunctions-tasks-emr-containers-start-job-run-test/@aws-cdk--aws-eks.ClusterResourceProvider/Provider/framework-onEvent/Resource": [
          {
            "type": "aws:cdk:logicalId",
            "data": "ProviderframeworkonEvent83C1D0A7"
          }
        ],
        "/aws-stepfunctions-tasks-emr-containers-start-job-run-test/@aws-cdk--aws-eks.ClusterResourceProvider/Provider/framework-isComplete/ServiceRole/Resource": [
          {
            "type": "aws:cdk:logicalId",
            "data": "ProviderframeworkisCompleteServiceRoleB1087139"
          }
        ],
        "/aws-stepfunctions-tasks-emr-containers-start-job-run-test/@aws-cdk--aws-eks.ClusterResourceProvider/Provider/framework-isComplete/ServiceRole/DefaultPolicy/Resource": [
          {
            "type": "aws:cdk:logicalId",
            "data": "ProviderframeworkisCompleteServiceRoleDefaultPolicy2E7140AC"
          }
        ],
        "/aws-stepfunctions-tasks-emr-containers-start-job-run-test/@aws-cdk--aws-eks.ClusterResourceProvider/Provider/framework-isComplete/Resource": [
          {
            "type": "aws:cdk:logicalId",
            "data": "ProviderframeworkisComplete26D7B0CB"
          }
        ],
        "/aws-stepfunctions-tasks-emr-containers-start-job-run-test/@aws-cdk--aws-eks.ClusterResourceProvider/Provider/framework-onTimeout/ServiceRole/Resource": [
          {
            "type": "aws:cdk:logicalId",
            "data": "ProviderframeworkonTimeoutServiceRole28643D26"
          }
        ],
        "/aws-stepfunctions-tasks-emr-containers-start-job-run-test/@aws-cdk--aws-eks.ClusterResourceProvider/Provider/framework-onTimeout/ServiceRole/DefaultPolicy/Resource": [
          {
            "type": "aws:cdk:logicalId",
            "data": "ProviderframeworkonTimeoutServiceRoleDefaultPolicy2688969F"
          }
        ],
        "/aws-stepfunctions-tasks-emr-containers-start-job-run-test/@aws-cdk--aws-eks.ClusterResourceProvider/Provider/framework-onTimeout/Resource": [
          {
            "type": "aws:cdk:logicalId",
            "data": "ProviderframeworkonTimeout0B47CA38"
          }
        ],
        "/aws-stepfunctions-tasks-emr-containers-start-job-run-test/@aws-cdk--aws-eks.ClusterResourceProvider/Provider/waiter-state-machine/Role/Resource": [
          {
            "type": "aws:cdk:logicalId",
            "data": "ProviderwaiterstatemachineRole0C7159F9"
          }
        ],
        "/aws-stepfunctions-tasks-emr-containers-start-job-run-test/@aws-cdk--aws-eks.ClusterResourceProvider/Provider/waiter-state-machine/Role/DefaultPolicy/Resource": [
          {
            "type": "aws:cdk:logicalId",
            "data": "ProviderwaiterstatemachineRoleDefaultPolicyD3C3DA1A"
          }
        ],
        "/aws-stepfunctions-tasks-emr-containers-start-job-run-test/@aws-cdk--aws-eks.ClusterResourceProvider/Provider/waiter-state-machine/Resource": [
          {
            "type": "aws:cdk:logicalId",
            "data": "Providerwaiterstatemachine5D4A9DF0"
          }
        ],
        "/aws-stepfunctions-tasks-emr-containers-start-job-run-test/@aws-cdk--aws-eks.ClusterResourceProvider/awsstepfunctionstasksemrcontainersstartjobruntestawscdkawseksClusterResourceProviderOnEventHandlerServiceRole663D4CFBArn": [
          {
            "type": "aws:cdk:logicalId",
            "data": "awsstepfunctionstasksemrcontainersstartjobruntestawscdkawseksClusterResourceProviderOnEventHandlerServiceRole663D4CFBArn"
          }
        ],
        "/aws-stepfunctions-tasks-emr-containers-start-job-run-test/@aws-cdk--aws-eks.ClusterResourceProvider/awsstepfunctionstasksemrcontainersstartjobruntestawscdkawseksClusterResourceProviderIsCompleteHandlerServiceRole43FB9134Arn": [
          {
            "type": "aws:cdk:logicalId",
            "data": "awsstepfunctionstasksemrcontainersstartjobruntestawscdkawseksClusterResourceProviderIsCompleteHandlerServiceRole43FB9134Arn"
          }
        ],
        "/aws-stepfunctions-tasks-emr-containers-start-job-run-test/@aws-cdk--aws-eks.ClusterResourceProvider/awsstepfunctionstasksemrcontainersstartjobruntestawscdkawseksClusterResourceProviderframeworkonEventD72B3ABCArn": [
          {
            "type": "aws:cdk:logicalId",
            "data": "awsstepfunctionstasksemrcontainersstartjobruntestawscdkawseksClusterResourceProviderframeworkonEventD72B3ABCArn"
          }
        ],
        "/aws-stepfunctions-tasks-emr-containers-start-job-run-test/@aws-cdk--aws-eks.ClusterResourceProvider.NestedStack/@aws-cdk--aws-eks.ClusterResourceProvider.NestedStackResource": [
          {
            "type": "aws:cdk:logicalId",
            "data": "awscdkawseksClusterResourceProviderNestedStackawscdkawseksClusterResourceProviderNestedStackResource9827C454"
          }
        ],
        "/aws-stepfunctions-tasks-emr-containers-start-job-run-test/@aws-cdk--aws-eks.KubectlProvider/Handler/Resource": [
          {
            "type": "aws:cdk:logicalId",
            "data": "Handler886CB40B"
          }
        ],
        "/aws-stepfunctions-tasks-emr-containers-start-job-run-test/@aws-cdk--aws-eks.KubectlProvider/AwsCliLayer/Resource": [
          {
            "type": "aws:cdk:logicalId",
            "data": "AwsCliLayerF44AAF94"
          }
        ],
        "/aws-stepfunctions-tasks-emr-containers-start-job-run-test/@aws-cdk--aws-eks.KubectlProvider/KubectlLayer/Resource": [
          {
            "type": "aws:cdk:logicalId",
            "data": "KubectlLayer600207B5"
          }
        ],
        "/aws-stepfunctions-tasks-emr-containers-start-job-run-test/@aws-cdk--aws-eks.KubectlProvider/Provider/framework-onEvent/ServiceRole/Resource": [
          {
            "type": "aws:cdk:logicalId",
            "data": "ProviderframeworkonEventServiceRole9FF04296"
          }
        ],
        "/aws-stepfunctions-tasks-emr-containers-start-job-run-test/@aws-cdk--aws-eks.KubectlProvider/Provider/framework-onEvent/ServiceRole/DefaultPolicy/Resource": [
          {
            "type": "aws:cdk:logicalId",
            "data": "ProviderframeworkonEventServiceRoleDefaultPolicy48CD2133"
          }
        ],
        "/aws-stepfunctions-tasks-emr-containers-start-job-run-test/@aws-cdk--aws-eks.KubectlProvider/Provider/framework-onEvent/Resource": [
          {
            "type": "aws:cdk:logicalId",
            "data": "ProviderframeworkonEvent83C1D0A7"
          }
        ],
        "/aws-stepfunctions-tasks-emr-containers-start-job-run-test/@aws-cdk--aws-eks.KubectlProvider/awsstepfunctionstasksemrcontainersstartjobruntestawscdkawseksKubectlProviderframeworkonEvent3B4C1982Arn": [
          {
            "type": "aws:cdk:logicalId",
            "data": "awsstepfunctionstasksemrcontainersstartjobruntestawscdkawseksKubectlProviderframeworkonEvent3B4C1982Arn"
          }
        ],
        "/aws-stepfunctions-tasks-emr-containers-start-job-run-test/@aws-cdk--aws-eks.KubectlProvider/reference-to-awsstepfunctionstasksemrcontainersstartjobruntestintegrationtesteksclusterKubectlHandlerRole9370F2F5Arn": [
          {
            "type": "aws:cdk:logicalId",
            "data": "referencetoawsstepfunctionstasksemrcontainersstartjobruntestintegrationtesteksclusterKubectlHandlerRole9370F2F5Arn"
          }
        ],
        "/aws-stepfunctions-tasks-emr-containers-start-job-run-test/@aws-cdk--aws-eks.KubectlProvider/reference-to-awsstepfunctionstasksemrcontainersstartjobruntestintegrationtesteksclusterDefaultVpcPrivateSubnet1Subnet3A5831F1Ref": [
          {
            "type": "aws:cdk:logicalId",
            "data": "referencetoawsstepfunctionstasksemrcontainersstartjobruntestintegrationtesteksclusterDefaultVpcPrivateSubnet1Subnet3A5831F1Ref"
          }
        ],
        "/aws-stepfunctions-tasks-emr-containers-start-job-run-test/@aws-cdk--aws-eks.KubectlProvider/reference-to-awsstepfunctionstasksemrcontainersstartjobruntestintegrationtesteksclusterDefaultVpcPrivateSubnet2Subnet38594BA0Ref": [
          {
            "type": "aws:cdk:logicalId",
            "data": "referencetoawsstepfunctionstasksemrcontainersstartjobruntestintegrationtesteksclusterDefaultVpcPrivateSubnet2Subnet38594BA0Ref"
          }
        ],
        "/aws-stepfunctions-tasks-emr-containers-start-job-run-test/@aws-cdk--aws-eks.KubectlProvider/reference-to-awsstepfunctionstasksemrcontainersstartjobruntestintegrationtesteksclusterA295C017ClusterSecurityGroupId": [
          {
            "type": "aws:cdk:logicalId",
            "data": "referencetoawsstepfunctionstasksemrcontainersstartjobruntestintegrationtesteksclusterA295C017ClusterSecurityGroupId"
          }
        ],
        "/aws-stepfunctions-tasks-emr-containers-start-job-run-test/@aws-cdk--aws-eks.KubectlProvider.NestedStack/@aws-cdk--aws-eks.KubectlProvider.NestedStackResource": [
          {
            "type": "aws:cdk:logicalId",
            "data": "awscdkawseksKubectlProviderNestedStackawscdkawseksKubectlProviderNestedStackResourceA7AEBA6B"
          }
        ],
        "/aws-stepfunctions-tasks-emr-containers-start-job-run-test/Virtual Cluster": [
          {
            "type": "aws:cdk:logicalId",
            "data": "VirtualCluster"
          }
        ],
        "/aws-stepfunctions-tasks-emr-containers-start-job-run-test/Start a Job Run/Job-Execution-Role/Resource": [
          {
            "type": "aws:cdk:logicalId",
            "data": "StartaJobRunJobExecutionRole157B6BE1"
          }
        ],
        "/aws-stepfunctions-tasks-emr-containers-start-job-run-test/Start a Job Run/Job-Execution-Role/DefaultPolicy/Resource": [
          {
            "type": "aws:cdk:logicalId",
            "data": "StartaJobRunJobExecutionRoleDefaultPolicyEA7882C0"
          }
        ],
        "/aws-stepfunctions-tasks-emr-containers-start-job-run-test/Start a Job Run/GetEksClusterInfo/Resource/Default": [
          {
            "type": "aws:cdk:logicalId",
            "data": "StartaJobRunGetEksClusterInfoD0E31373"
          }
        ],
        "/aws-stepfunctions-tasks-emr-containers-start-job-run-test/Start a Job Run/GetEksClusterInfo/CustomResourcePolicy/Resource": [
          {
            "type": "aws:cdk:logicalId",
            "data": "StartaJobRunGetEksClusterInfoCustomResourcePolicy7AA7B106"
          }
        ],
        "/aws-stepfunctions-tasks-emr-containers-start-job-run-test/Start a Job Run/awsclilayer/Resource": [
          {
            "type": "aws:cdk:logicalId",
            "data": "StartaJobRunawsclilayer110EEF0B",
            "trace": [
              "!!DESTRUCTIVE_CHANGES: WILL_REPLACE"
            ]
          }
        ],
        "/aws-stepfunctions-tasks-emr-containers-start-job-run-test/Start a Job Run/CustomResourceProvider/framework-onEvent/ServiceRole/Resource": [
          {
            "type": "aws:cdk:logicalId",
            "data": "StartaJobRunCustomResourceProviderframeworkonEventServiceRole1D6E2464"
          }
        ],
        "/aws-stepfunctions-tasks-emr-containers-start-job-run-test/Start a Job Run/CustomResourceProvider/framework-onEvent/ServiceRole/DefaultPolicy/Resource": [
          {
            "type": "aws:cdk:logicalId",
            "data": "StartaJobRunCustomResourceProviderframeworkonEventServiceRoleDefaultPolicy95FB1565"
          }
        ],
        "/aws-stepfunctions-tasks-emr-containers-start-job-run-test/Start a Job Run/CustomResourceProvider/framework-onEvent/Resource": [
          {
            "type": "aws:cdk:logicalId",
            "data": "StartaJobRunCustomResourceProviderframeworkonEventAC961165"
          }
        ],
        "/aws-stepfunctions-tasks-emr-containers-start-job-run-test/Start a Job Run/Custom Resource/Default": [
          {
            "type": "aws:cdk:logicalId",
            "data": "StartaJobRunCustomResource3BD90664"
          }
        ],
        "/aws-stepfunctions-tasks-emr-containers-start-job-run-test/AWS679f53fac002430cb0da5b7982bd2287/ServiceRole/Resource": [
          {
            "type": "aws:cdk:logicalId",
            "data": "AWS679f53fac002430cb0da5b7982bd2287ServiceRoleC1EA0FF2"
          }
        ],
        "/aws-stepfunctions-tasks-emr-containers-start-job-run-test/AWS679f53fac002430cb0da5b7982bd2287/Resource": [
          {
            "type": "aws:cdk:logicalId",
            "data": "AWS679f53fac002430cb0da5b7982bd22872D164C4C"
          }
        ],
        "/aws-stepfunctions-tasks-emr-containers-start-job-run-test/SingletonLambda8693BB64968944B69AAFB0CC9EB8757C/ServiceRole/Resource": [
          {
            "type": "aws:cdk:logicalId",
            "data": "SingletonLambda8693BB64968944B69AAFB0CC9EB8757CServiceRoleF99BDB4C"
          }
        ],
        "/aws-stepfunctions-tasks-emr-containers-start-job-run-test/SingletonLambda8693BB64968944B69AAFB0CC9EB8757C/ServiceRole/DefaultPolicy/Resource": [
          {
            "type": "aws:cdk:logicalId",
            "data": "SingletonLambda8693BB64968944B69AAFB0CC9EB8757CServiceRoleDefaultPolicy87B52EEA"
          }
        ],
        "/aws-stepfunctions-tasks-emr-containers-start-job-run-test/SingletonLambda8693BB64968944B69AAFB0CC9EB8757C/Resource": [
          {
            "type": "aws:cdk:logicalId",
            "data": "SingletonLambda8693BB64968944B69AAFB0CC9EB8757CB6182A5B"
          }
        ],
        "/aws-stepfunctions-tasks-emr-containers-start-job-run-test/StateMachine/Role/Resource": [
          {
            "type": "aws:cdk:logicalId",
            "data": "StateMachineRoleB840431D"
          }
        ],
        "/aws-stepfunctions-tasks-emr-containers-start-job-run-test/StateMachine/Role/DefaultPolicy/Resource": [
          {
            "type": "aws:cdk:logicalId",
            "data": "StateMachineRoleDefaultPolicyDF1E6607"
          }
        ],
        "/aws-stepfunctions-tasks-emr-containers-start-job-run-test/StateMachine/Resource": [
          {
            "type": "aws:cdk:logicalId",
            "data": "StateMachine2E01A3A5"
          }
        ],
        "/aws-stepfunctions-tasks-emr-containers-start-job-run-test/stateMachineArn": [
          {
            "type": "aws:cdk:logicalId",
            "data": "stateMachineArn"
          }
        ],
        "/aws-stepfunctions-tasks-emr-containers-start-job-run-test/BootstrapVersion": [
          {
            "type": "aws:cdk:logicalId",
            "data": "BootstrapVersion"
          }
        ],
        "/aws-stepfunctions-tasks-emr-containers-start-job-run-test/CheckBootstrapVersion": [
          {
            "type": "aws:cdk:logicalId",
            "data": "CheckBootstrapVersion"
          }
        ]
      },
      "displayName": "aws-stepfunctions-tasks-emr-containers-start-job-run-test"
    },
    "awsstepfunctionstasksemrcontainersstartjobrunDefaultTestDeployAssert0C0D5C7F.assets": {
      "type": "cdk:asset-manifest",
      "properties": {
        "file": "awsstepfunctionstasksemrcontainersstartjobrunDefaultTestDeployAssert0C0D5C7F.assets.json",
        "requiresBootstrapStackVersion": 6,
        "bootstrapStackVersionSsmParameter": "/cdk-bootstrap/hnb659fds/version"
      }
    },
    "awsstepfunctionstasksemrcontainersstartjobrunDefaultTestDeployAssert0C0D5C7F": {
      "type": "aws:cloudformation:stack",
      "environment": "aws://unknown-account/unknown-region",
      "properties": {
        "templateFile": "awsstepfunctionstasksemrcontainersstartjobrunDefaultTestDeployAssert0C0D5C7F.template.json",
        "validateOnSynth": false,
        "assumeRoleArn": "arn:${AWS::Partition}:iam::${AWS::AccountId}:role/cdk-hnb659fds-deploy-role-${AWS::AccountId}-${AWS::Region}",
        "cloudFormationExecutionRoleArn": "arn:${AWS::Partition}:iam::${AWS::AccountId}:role/cdk-hnb659fds-cfn-exec-role-${AWS::AccountId}-${AWS::Region}",
        "stackTemplateAssetObjectUrl": "s3://cdk-hnb659fds-assets-${AWS::AccountId}-${AWS::Region}/21fbb51d7b23f6a6c262b46a9caee79d744a3ac019fd45422d988b96d44b2a22.json",
        "requiresBootstrapStackVersion": 6,
        "bootstrapStackVersionSsmParameter": "/cdk-bootstrap/hnb659fds/version",
        "additionalDependencies": [
          "awsstepfunctionstasksemrcontainersstartjobrunDefaultTestDeployAssert0C0D5C7F.assets"
        ],
        "lookupRole": {
          "arn": "arn:${AWS::Partition}:iam::${AWS::AccountId}:role/cdk-hnb659fds-lookup-role-${AWS::AccountId}-${AWS::Region}",
          "requiresBootstrapStackVersion": 8,
          "bootstrapStackVersionSsmParameter": "/cdk-bootstrap/hnb659fds/version"
        }
      },
      "dependencies": [
        "awsstepfunctionstasksemrcontainersstartjobrunDefaultTestDeployAssert0C0D5C7F.assets"
      ],
      "metadata": {
        "/aws-stepfunctions-tasks-emr-containers-start-job-run/DefaultTest/DeployAssert/BootstrapVersion": [
          {
            "type": "aws:cdk:logicalId",
            "data": "BootstrapVersion"
          }
        ],
        "/aws-stepfunctions-tasks-emr-containers-start-job-run/DefaultTest/DeployAssert/CheckBootstrapVersion": [
          {
            "type": "aws:cdk:logicalId",
            "data": "CheckBootstrapVersion"
          }
        ]
      },
      "displayName": "aws-stepfunctions-tasks-emr-containers-start-job-run/DefaultTest/DeployAssert"
    },
    "Tree": {
      "type": "cdk:tree",
      "properties": {
        "file": "tree.json"
      }
    }
  }
}<|MERGE_RESOLUTION|>--- conflicted
+++ resolved
@@ -1,5 +1,5 @@
 {
-  "version": "33.0.0",
+  "version": "32.0.0",
   "artifacts": {
     "aws-stepfunctions-tasks-emr-containers-start-job-run-test.assets": {
       "type": "cdk:asset-manifest",
@@ -17,11 +17,7 @@
         "validateOnSynth": false,
         "assumeRoleArn": "arn:${AWS::Partition}:iam::${AWS::AccountId}:role/cdk-hnb659fds-deploy-role-${AWS::AccountId}-${AWS::Region}",
         "cloudFormationExecutionRoleArn": "arn:${AWS::Partition}:iam::${AWS::AccountId}:role/cdk-hnb659fds-cfn-exec-role-${AWS::AccountId}-${AWS::Region}",
-<<<<<<< HEAD
-        "stackTemplateAssetObjectUrl": "s3://cdk-hnb659fds-assets-${AWS::AccountId}-${AWS::Region}/4e559bd044e1f17e55b76d556edb7154d8f27003ae7ce80556f7a593dd1dfa67.json",
-=======
         "stackTemplateAssetObjectUrl": "s3://cdk-hnb659fds-assets-${AWS::AccountId}-${AWS::Region}/338fb95d04678fb374f53beeac987c24ded1ad949257beb0df8f74fee40be047.json",
->>>>>>> 357bc01e
         "requiresBootstrapStackVersion": 6,
         "bootstrapStackVersionSsmParameter": "/cdk-bootstrap/hnb659fds/version",
         "additionalDependencies": [
@@ -496,10 +492,7 @@
         "/aws-stepfunctions-tasks-emr-containers-start-job-run-test/Start a Job Run/awsclilayer/Resource": [
           {
             "type": "aws:cdk:logicalId",
-            "data": "StartaJobRunawsclilayer110EEF0B",
-            "trace": [
-              "!!DESTRUCTIVE_CHANGES: WILL_REPLACE"
-            ]
+            "data": "StartaJobRunawsclilayer110EEF0B"
           }
         ],
         "/aws-stepfunctions-tasks-emr-containers-start-job-run-test/Start a Job Run/CustomResourceProvider/framework-onEvent/ServiceRole/Resource": [
