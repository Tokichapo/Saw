{
  "version": "32.0.0",
  "files": {
    "c475180f5b1bbabac165414da13a9b843b111cd3b6d5fae9c954c006640c4064": {
      "source": {
        "path": "asset.c475180f5b1bbabac165414da13a9b843b111cd3b6d5fae9c954c006640c4064.zip",
        "packaging": "file"
      },
      "destinations": {
        "current_account-current_region": {
          "bucketName": "cdk-hnb659fds-assets-${AWS::AccountId}-${AWS::Region}",
          "objectKey": "c475180f5b1bbabac165414da13a9b843b111cd3b6d5fae9c954c006640c4064.zip",
          "assumeRoleArn": "arn:${AWS::Partition}:iam::${AWS::AccountId}:role/cdk-hnb659fds-file-publishing-role-${AWS::AccountId}-${AWS::Region}"
        }
      }
    },
    "25f7dc8c7a6d65604d70050f2d9d19d6bfc5060a3d74662fc86589f4385e3a1b": {
      "source": {
        "path": "asset.25f7dc8c7a6d65604d70050f2d9d19d6bfc5060a3d74662fc86589f4385e3a1b.zip",
        "packaging": "file"
      },
      "destinations": {
        "current_account-current_region": {
          "bucketName": "cdk-hnb659fds-assets-${AWS::AccountId}-${AWS::Region}",
          "objectKey": "25f7dc8c7a6d65604d70050f2d9d19d6bfc5060a3d74662fc86589f4385e3a1b.zip",
          "assumeRoleArn": "arn:${AWS::Partition}:iam::${AWS::AccountId}:role/cdk-hnb659fds-file-publishing-role-${AWS::AccountId}-${AWS::Region}"
        }
      }
    },
    "a46179e8334ce45c3cbb975d0dfe34028e095aa8dfa55496bbc7717623351649": {
      "source": {
        "path": "asset.a46179e8334ce45c3cbb975d0dfe34028e095aa8dfa55496bbc7717623351649",
        "packaging": "zip"
      },
      "destinations": {
        "current_account-current_region": {
          "bucketName": "cdk-hnb659fds-assets-${AWS::AccountId}-${AWS::Region}",
          "objectKey": "a46179e8334ce45c3cbb975d0dfe34028e095aa8dfa55496bbc7717623351649.zip",
          "assumeRoleArn": "arn:${AWS::Partition}:iam::${AWS::AccountId}:role/cdk-hnb659fds-file-publishing-role-${AWS::AccountId}-${AWS::Region}"
        }
      }
    },
    "73b60c2cf141bf58c33cfaa33858f5c84103a0232ba7192d696536488f7731c4": {
      "source": {
        "path": "asset.73b60c2cf141bf58c33cfaa33858f5c84103a0232ba7192d696536488f7731c4",
        "packaging": "zip"
      },
      "destinations": {
        "current_account-current_region": {
          "bucketName": "cdk-hnb659fds-assets-${AWS::AccountId}-${AWS::Region}",
          "objectKey": "73b60c2cf141bf58c33cfaa33858f5c84103a0232ba7192d696536488f7731c4.zip",
          "assumeRoleArn": "arn:${AWS::Partition}:iam::${AWS::AccountId}:role/cdk-hnb659fds-file-publishing-role-${AWS::AccountId}-${AWS::Region}"
        }
      }
    },
    "9017774b84ae2457b1b2ad6fcbb4860d8ce2537062c77010b24d9b156ced5a1b": {
      "source": {
        "path": "asset.9017774b84ae2457b1b2ad6fcbb4860d8ce2537062c77010b24d9b156ced5a1b",
        "packaging": "zip"
      },
      "destinations": {
        "current_account-current_region": {
          "bucketName": "cdk-hnb659fds-assets-${AWS::AccountId}-${AWS::Region}",
          "objectKey": "9017774b84ae2457b1b2ad6fcbb4860d8ce2537062c77010b24d9b156ced5a1b.zip",
          "assumeRoleArn": "arn:${AWS::Partition}:iam::${AWS::AccountId}:role/cdk-hnb659fds-file-publishing-role-${AWS::AccountId}-${AWS::Region}"
        }
      }
    },
    "e2277687077a2abf9ae1af1cc9565e6715e2ebb62f79ec53aa75a1af9298f642": {
      "source": {
        "path": "asset.e2277687077a2abf9ae1af1cc9565e6715e2ebb62f79ec53aa75a1af9298f642.zip",
        "packaging": "file"
      },
      "destinations": {
        "current_account-current_region": {
          "bucketName": "cdk-hnb659fds-assets-${AWS::AccountId}-${AWS::Region}",
          "objectKey": "e2277687077a2abf9ae1af1cc9565e6715e2ebb62f79ec53aa75a1af9298f642.zip",
          "assumeRoleArn": "arn:${AWS::Partition}:iam::${AWS::AccountId}:role/cdk-hnb659fds-file-publishing-role-${AWS::AccountId}-${AWS::Region}"
        }
      }
    },
    "82715ea785ee76101b617297033a4163e237c444a481a9ca9fde9c08dac51fd4": {
      "source": {
        "path": "awscdkeksfargateclustertestawscdkawseksClusterResourceProviderB8887E20.nested.template.json",
        "packaging": "file"
      },
      "destinations": {
        "current_account-current_region": {
          "bucketName": "cdk-hnb659fds-assets-${AWS::AccountId}-${AWS::Region}",
          "objectKey": "82715ea785ee76101b617297033a4163e237c444a481a9ca9fde9c08dac51fd4.json",
          "assumeRoleArn": "arn:${AWS::Partition}:iam::${AWS::AccountId}:role/cdk-hnb659fds-file-publishing-role-${AWS::AccountId}-${AWS::Region}"
        }
      }
    },
<<<<<<< HEAD
    "9f5d715ade59169299a1918a13646eee514d2b8a0ec34831d76a518221ab4a7c": {
=======
    "762af9a2a5af4cb340a1c0a540f210386fe9119cc7ba05dbfbc4391ae2fdeb1b": {
>>>>>>> c575dded
      "source": {
        "path": "awscdkeksfargateclustertestawscdkawseksKubectlProviderB383571D.nested.template.json",
        "packaging": "file"
      },
      "destinations": {
        "current_account-current_region": {
          "bucketName": "cdk-hnb659fds-assets-${AWS::AccountId}-${AWS::Region}",
<<<<<<< HEAD
          "objectKey": "9f5d715ade59169299a1918a13646eee514d2b8a0ec34831d76a518221ab4a7c.json",
=======
          "objectKey": "762af9a2a5af4cb340a1c0a540f210386fe9119cc7ba05dbfbc4391ae2fdeb1b.json",
>>>>>>> c575dded
          "assumeRoleArn": "arn:${AWS::Partition}:iam::${AWS::AccountId}:role/cdk-hnb659fds-file-publishing-role-${AWS::AccountId}-${AWS::Region}"
        }
      }
    },
<<<<<<< HEAD
    "440451d351243c311674879563c60aa121aa8d19dd4f171ad284692673189818": {
=======
    "ccea78209a239e5b2b2eff39cd2ecda1cd511e7607042e9af07cca9e29561c5d": {
>>>>>>> c575dded
      "source": {
        "path": "aws-cdk-eks-fargate-cluster-test.template.json",
        "packaging": "file"
      },
      "destinations": {
        "current_account-current_region": {
          "bucketName": "cdk-hnb659fds-assets-${AWS::AccountId}-${AWS::Region}",
<<<<<<< HEAD
          "objectKey": "440451d351243c311674879563c60aa121aa8d19dd4f171ad284692673189818.json",
=======
          "objectKey": "ccea78209a239e5b2b2eff39cd2ecda1cd511e7607042e9af07cca9e29561c5d.json",
>>>>>>> c575dded
          "assumeRoleArn": "arn:${AWS::Partition}:iam::${AWS::AccountId}:role/cdk-hnb659fds-file-publishing-role-${AWS::AccountId}-${AWS::Region}"
        }
      }
    }
  },
  "dockerImages": {}
}<|MERGE_RESOLUTION|>--- conflicted
+++ resolved
@@ -66,15 +66,15 @@
         }
       }
     },
-    "e2277687077a2abf9ae1af1cc9565e6715e2ebb62f79ec53aa75a1af9298f642": {
+    "292870ae2617f1c4d62ff18422e009afd534a342c17877fd1b931fb8d8a62abc": {
       "source": {
-        "path": "asset.e2277687077a2abf9ae1af1cc9565e6715e2ebb62f79ec53aa75a1af9298f642.zip",
+        "path": "asset.292870ae2617f1c4d62ff18422e009afd534a342c17877fd1b931fb8d8a62abc.zip",
         "packaging": "file"
       },
       "destinations": {
         "current_account-current_region": {
           "bucketName": "cdk-hnb659fds-assets-${AWS::AccountId}-${AWS::Region}",
-          "objectKey": "e2277687077a2abf9ae1af1cc9565e6715e2ebb62f79ec53aa75a1af9298f642.zip",
+          "objectKey": "292870ae2617f1c4d62ff18422e009afd534a342c17877fd1b931fb8d8a62abc.zip",
           "assumeRoleArn": "arn:${AWS::Partition}:iam::${AWS::AccountId}:role/cdk-hnb659fds-file-publishing-role-${AWS::AccountId}-${AWS::Region}"
         }
       }
@@ -92,11 +92,7 @@
         }
       }
     },
-<<<<<<< HEAD
-    "9f5d715ade59169299a1918a13646eee514d2b8a0ec34831d76a518221ab4a7c": {
-=======
     "762af9a2a5af4cb340a1c0a540f210386fe9119cc7ba05dbfbc4391ae2fdeb1b": {
->>>>>>> c575dded
       "source": {
         "path": "awscdkeksfargateclustertestawscdkawseksKubectlProviderB383571D.nested.template.json",
         "packaging": "file"
@@ -104,20 +100,12 @@
       "destinations": {
         "current_account-current_region": {
           "bucketName": "cdk-hnb659fds-assets-${AWS::AccountId}-${AWS::Region}",
-<<<<<<< HEAD
-          "objectKey": "9f5d715ade59169299a1918a13646eee514d2b8a0ec34831d76a518221ab4a7c.json",
-=======
           "objectKey": "762af9a2a5af4cb340a1c0a540f210386fe9119cc7ba05dbfbc4391ae2fdeb1b.json",
->>>>>>> c575dded
           "assumeRoleArn": "arn:${AWS::Partition}:iam::${AWS::AccountId}:role/cdk-hnb659fds-file-publishing-role-${AWS::AccountId}-${AWS::Region}"
         }
       }
     },
-<<<<<<< HEAD
-    "440451d351243c311674879563c60aa121aa8d19dd4f171ad284692673189818": {
-=======
     "ccea78209a239e5b2b2eff39cd2ecda1cd511e7607042e9af07cca9e29561c5d": {
->>>>>>> c575dded
       "source": {
         "path": "aws-cdk-eks-fargate-cluster-test.template.json",
         "packaging": "file"
@@ -125,11 +113,7 @@
       "destinations": {
         "current_account-current_region": {
           "bucketName": "cdk-hnb659fds-assets-${AWS::AccountId}-${AWS::Region}",
-<<<<<<< HEAD
-          "objectKey": "440451d351243c311674879563c60aa121aa8d19dd4f171ad284692673189818.json",
-=======
           "objectKey": "ccea78209a239e5b2b2eff39cd2ecda1cd511e7607042e9af07cca9e29561c5d.json",
->>>>>>> c575dded
           "assumeRoleArn": "arn:${AWS::Partition}:iam::${AWS::AccountId}:role/cdk-hnb659fds-file-publishing-role-${AWS::AccountId}-${AWS::Region}"
         }
       }
