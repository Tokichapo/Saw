--- conflicted
+++ resolved
@@ -79,14 +79,9 @@
     "@aws-cdk/cdk-integ-tools": "0.0.0",
     "@aws-cdk/cfn2ts": "0.0.0",
     "@aws-cdk/pkglint": "0.0.0",
-<<<<<<< HEAD
-    "@types/jest": "^27.0.2",
-    "@types/yaml": "1.9.6",
-    "aws-sdk": "^2.848.0"
-=======
     "@types/jest": "^27.0.3",
     "@types/yaml": "1.9.6"
->>>>>>> cc3bb1f1
+    "aws-sdk": "^2.848.0"
   },
   "dependencies": {
     "@aws-cdk/aws-codebuild": "0.0.0",
