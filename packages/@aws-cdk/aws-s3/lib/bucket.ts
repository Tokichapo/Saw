import events = require('@aws-cdk/aws-events');
import iam = require('@aws-cdk/aws-iam');
import kms = require('@aws-cdk/aws-kms');
<<<<<<< HEAD
import { applyRemovalPolicy, Construct, IResource, Lazy, RemovalPolicy, Resource, Token } from '@aws-cdk/cdk';
=======
import { applyRemovalPolicy, Construct, IResource, RemovalPolicy, Resource, Stack, Token } from '@aws-cdk/cdk';
>>>>>>> 2e0848c5
import { EOL } from 'os';
import { BucketPolicy } from './bucket-policy';
import { IBucketNotificationDestination } from './destination';
import { BucketNotifications } from './notifications-resource';
import perms = require('./perms');
import { LifecycleRule } from './rule';
import { CfnBucket } from './s3.generated';
import { parseBucketArn, parseBucketName } from './util';

export interface IBucket extends IResource {
  /**
   * The ARN of the bucket.
   * @attribute
   */
  readonly bucketArn: string;

  /**
   * The name of the bucket.
   * @attribute
   */
  readonly bucketName: string;

  /**
   * The URL of the static website.
   * @attribute
   */
  readonly bucketWebsiteUrl: string;

  /**
   * The IPv4 DNS name of the specified bucket.
   * @attribute
   */
  readonly bucketDomainName: string;

  /**
   * The IPv6 DNS name of the specified bucket.
   * @attribute
   */
  readonly bucketDualStackDomainName: string;

  /**
   * The regional domain name of the specified bucket.
   * @attribute
   */
  readonly bucketRegionalDomainName: string;

  /**
   * Optional KMS encryption key associated with this bucket.
   */
  readonly encryptionKey?: kms.IKey;

  /**
   * The resource policy assoicated with this bucket.
   *
   * If `autoCreatePolicy` is true, a `BucketPolicy` will be created upon the
   * first call to addToResourcePolicy(s).
   */
  policy?: BucketPolicy;

  /**
   * Adds a statement to the resource policy for a principal (i.e.
   * account/role/service) to perform actions on this bucket and/or it's
   * contents. Use `bucketArn` and `arnForObjects(keys)` to obtain ARNs for
   * this bucket or objects.
   */
  addToResourcePolicy(permission: iam.PolicyStatement): void;

  /**
   * The https URL of an S3 object. For example:
   * @example https://s3.us-west-1.amazonaws.com/onlybucket
   * @example https://s3.us-west-1.amazonaws.com/bucket/key
   * @example https://s3.cn-north-1.amazonaws.com.cn/china-bucket/mykey
   * @param key The S3 key of the object. If not specified, the URL of the
   *      bucket is returned.
   * @returns an ObjectS3Url token
   */
  urlForObject(key?: string): string;

  /**
   * Returns an ARN that represents all objects within the bucket that match
   * the key pattern specified. To represent all keys, specify ``"*"``.
   */
  arnForObjects(keyPattern: string): string;

  /**
   * Grant read permissions for this bucket and it's contents to an IAM
   * principal (Role/Group/User).
   *
   * If encryption is used, permission to use the key to decrypt the contents
   * of the bucket will also be granted to the same principal.
   *
   * @param identity The principal
   * @param objectsKeyPattern Restrict the permission to a certain key pattern (default '*')
   */
  grantRead(identity: iam.IGrantable, objectsKeyPattern?: any): iam.Grant;

  /**
   * Grant write permissions to this bucket to an IAM principal.
   *
   * If encryption is used, permission to use the key to encrypt the contents
   * of written files will also be granted to the same principal.
   *
   * @param identity The principal
   * @param objectsKeyPattern Restrict the permission to a certain key pattern (default '*')
   */
  grantWrite(identity: iam.IGrantable, objectsKeyPattern?: any): iam.Grant;

  /**
   * Grants s3:PutObject* and s3:Abort* permissions for this bucket to an IAM principal.
   *
   * If encryption is used, permission to use the key to encrypt the contents
   * of written files will also be granted to the same principal.
   * @param identity The principal
   * @param objectsKeyPattern Restrict the permission to a certain key pattern (default '*')
   */
  grantPut(identity: iam.IGrantable, objectsKeyPattern?: any): iam.Grant;

  /**
   * Grants s3:DeleteObject* permission to an IAM pricipal for objects
   * in this bucket.
   *
   * @param identity The principal
   * @param objectsKeyPattern Restrict the permission to a certain key pattern (default '*')
   */
  grantDelete(identity: iam.IGrantable, objectsKeyPattern?: any): iam.Grant;

  /**
   * Grants read/write permissions for this bucket and it's contents to an IAM
   * principal (Role/Group/User).
   *
   * If an encryption key is used, permission to use the key for
   * encrypt/decrypt will also be granted.
   *
   * @param identity The principal
   * @param objectsKeyPattern Restrict the permission to a certain key pattern (default '*')
   */
  grantReadWrite(identity: iam.IGrantable, objectsKeyPattern?: any): iam.Grant;

  /**
   * Allows unrestricted access to objects from this bucket.
   *
   * IMPORTANT: This permission allows anyone to perform actions on S3 objects
   * in this bucket, which is useful for when you configure your bucket as a
   * website and want everyone to be able to read objects in the bucket without
   * needing to authenticate.
   *
   * Without arguments, this method will grant read ("s3:GetObject") access to
   * all objects ("*") in the bucket.
   *
   * The method returns the `iam.Grant` object, which can then be modified
   * as needed. For example, you can add a condition that will restrict access only
   * to an IPv4 range like this:
   *
   *     const grant = bucket.grantPublicAccess();
   *     grant.resourceStatement!.addCondition(‘IpAddress’, { “aws:SourceIp”: “54.240.143.0/24” });
   *
   *
   * @param keyPrefix the prefix of S3 object keys (e.g. `home/*`). Default is "*".
   * @param allowedActions the set of S3 actions to allow. Default is "s3:GetObject".
   * @returns The `iam.PolicyStatement` object, which can be used to apply e.g. conditions.
   */
  grantPublicAccess(keyPrefix?: string, ...allowedActions: string[]): iam.Grant;

  /**
   * Define a CloudWatch event that triggers when something happens to this repository
   *
   * Requires that there exists at least one CloudTrail Trail in your account
   * that captures the event. This method will not create the Trail.
   *
   * @param id The id of the rule
   * @param options Options for adding the rule
   */
  onCloudTrailEvent(id: string, options: OnCloudTrailBucketEventOptions): events.Rule;

  /**
   * Defines an AWS CloudWatch event rule that can trigger a target when an image is pushed to this
   * repository.
   *
   * Requires that there exists at least one CloudTrail Trail in your account
   * that captures the event. This method will not create the Trail.
   *
   * @param id The id of the rule
   * @param options Options for adding the rule
   */
  onCloudTrailPutObject(id: string, options: OnCloudTrailBucketEventOptions): events.Rule;
}

/**
 * A reference to a bucket. The easiest way to instantiate is to call
 * `bucket.export()`. Then, the consumer can use `Bucket.import(this, ref)` and
 * get a `Bucket`.
 */
export interface BucketAttributes {
  /**
   * The ARN of the bucket. At least one of bucketArn or bucketName must be
   * defined in order to initialize a bucket ref.
   */
  readonly bucketArn?: string;

  /**
   * The name of the bucket. If the underlying value of ARN is a string, the
   * name will be parsed from the ARN. Otherwise, the name is optional, but
   * some features that require the bucket name such as auto-creating a bucket
   * policy, won't work.
   */
  readonly bucketName?: string;

  /**
   * The domain name of the bucket.
   *
   * @default Inferred from bucket name
   */
  readonly bucketDomainName?: string;

  /**
   * The website URL of the bucket (if static web hosting is enabled).
   *
   * @default Inferred from bucket name
   */
  readonly bucketWebsiteUrl?: string;

  /**
   * The regional domain name of the specified bucket.
   */
  readonly bucketRegionalDomainName?: string;

  /**
   * The IPv6 DNS name of the specified bucket.
   */
  readonly bucketDualStackDomainName?: string;

  /**
   * The format of the website URL of the bucket. This should be true for
   * regions launched since 2014.
   *
   * @default false
   */
  readonly bucketWebsiteNewUrlFormat?: boolean;
}

/**
 * Represents an S3 Bucket.
 *
 * Buckets can be either defined within this stack:
 *
 *   new Bucket(this, 'MyBucket', { props });
 *
 * Or imported from an existing bucket:
 *
 *   Bucket.import(this, 'MyImportedBucket', { bucketArn: ... });
 *
 * You can also export a bucket and import it into another stack:
 *
 *   const ref = myBucket.export();
 *   Bucket.import(this, 'MyImportedBucket', ref);
 *
 */
abstract class BucketBase extends Resource implements IBucket {
  public abstract readonly bucketArn: string;
  public abstract readonly bucketName: string;
  public abstract readonly bucketDomainName: string;
  public abstract readonly bucketWebsiteUrl: string;
  public abstract readonly bucketRegionalDomainName: string;
  public abstract readonly bucketDualStackDomainName: string;

  /**
   * Optional KMS encryption key associated with this bucket.
   */
  public abstract readonly encryptionKey?: kms.IKey;

  /**
   * The resource policy assoicated with this bucket.
   *
   * If `autoCreatePolicy` is true, a `BucketPolicy` will be created upon the
   * first call to addToResourcePolicy(s).
   */
  public abstract policy?: BucketPolicy;

  /**
   * Indicates if a bucket resource policy should automatically created upon
   * the first call to `addToResourcePolicy`.
   */
  protected abstract autoCreatePolicy = false;

  /**
   * Whether to disallow public access
   */
  protected abstract disallowPublicAccess?: boolean;

  /**
   * Define a CloudWatch event that triggers when something happens to this repository
   *
   * Requires that there exists at least one CloudTrail Trail in your account
   * that captures the event. This method will not create the Trail.
   *
   * @param id The id of the rule
   * @param options Options for adding the rule
   */
  public onCloudTrailEvent(id: string, options: OnCloudTrailBucketEventOptions): events.Rule {
    const rule = new events.Rule(this, id, options);
    rule.addTarget(options.target);
    rule.addEventPattern({
      source: ['aws.s3'],
      detailType: ['AWS API Call via CloudTrail'],
      detail: {
        resources: {
          ARN: options.paths ? options.paths.map(p => this.arnForObjects(p)) : [this.bucketArn],
        },
      }
    });
    return rule;
  }

  /**
   * Defines an AWS CloudWatch event rule that can trigger a target when an image is pushed to this
   * repository.
   *
   * Requires that there exists at least one CloudTrail Trail in your account
   * that captures the event. This method will not create the Trail.
   *
   * @param id The id of the rule
   * @param options Options for adding the rule
   */
  public onCloudTrailPutObject(id: string, options: OnCloudTrailBucketEventOptions): events.Rule {
    const rule = this.onCloudTrailEvent(id, options);
    rule.addEventPattern({
      detail: {
        eventName: ['PutObject'],
      },
    });
    return rule;
  }

  /**
   * Adds a statement to the resource policy for a principal (i.e.
   * account/role/service) to perform actions on this bucket and/or it's
   * contents. Use `bucketArn` and `arnForObjects(keys)` to obtain ARNs for
   * this bucket or objects.
   */
  public addToResourcePolicy(permission: iam.PolicyStatement) {
    if (!this.policy && this.autoCreatePolicy) {
      this.policy = new BucketPolicy(this, 'Policy', { bucket: this });
    }

    if (this.policy) {
      this.policy.document.addStatement(permission);
    }
  }

  /**
   * The https URL of an S3 object. For example:
   * @example https://s3.us-west-1.amazonaws.com/onlybucket
   * @example https://s3.us-west-1.amazonaws.com/bucket/key
   * @example https://s3.cn-north-1.amazonaws.com.cn/china-bucket/mykey
   * @param key The S3 key of the object. If not specified, the URL of the
   *      bucket is returned.
   * @returns an ObjectS3Url token
   */
  public urlForObject(key?: string): string {
    const stack = Stack.of(this);
    const components = [ `https://s3.${stack.region}.${stack.urlSuffix}/${this.bucketName}` ];
    if (key) {
      // trim prepending '/'
      if (typeof key === 'string' && key.startsWith('/')) {
        key = key.substr(1);
      }
      components.push('/');
      components.push(key);
    }

    return components.join('');
  }

  /**
   * Returns an ARN that represents all objects within the bucket that match
   * the key pattern specified. To represent all keys, specify ``"*"``.
   *
   * If you specify multiple components for keyPattern, they will be concatenated::
   *
   *   arnForObjects('home/', team, '/', user, '/*')
   *
   */
  public arnForObjects(keyPattern: string): string {
    return `${this.bucketArn}/${keyPattern}`;
  }

  /**
   * Grant read permissions for this bucket and it's contents to an IAM
   * principal (Role/Group/User).
   *
   * If encryption is used, permission to use the key to decrypt the contents
   * of the bucket will also be granted to the same principal.
   *
   * @param identity The principal
   * @param objectsKeyPattern Restrict the permission to a certain key pattern (default '*')
   */
  public grantRead(identity: iam.IGrantable, objectsKeyPattern: any = '*') {
    return this.grant(identity, perms.BUCKET_READ_ACTIONS, perms.KEY_READ_ACTIONS,
      this.bucketArn,
      this.arnForObjects(objectsKeyPattern));
  }

  /**
   * Grant write permissions to this bucket to an IAM principal.
   *
   * If encryption is used, permission to use the key to encrypt the contents
   * of written files will also be granted to the same principal.
   *
   * @param identity The principal
   * @param objectsKeyPattern Restrict the permission to a certain key pattern (default '*')
   */
  public grantWrite(identity: iam.IGrantable, objectsKeyPattern: any = '*') {
    return this.grant(identity, perms.BUCKET_WRITE_ACTIONS, perms.KEY_WRITE_ACTIONS,
      this.bucketArn,
      this.arnForObjects(objectsKeyPattern));
  }

  /**
   * Grants s3:PutObject* and s3:Abort* permissions for this bucket to an IAM principal.
   *
   * If encryption is used, permission to use the key to encrypt the contents
   * of written files will also be granted to the same principal.
   * @param identity The principal
   * @param objectsKeyPattern Restrict the permission to a certain key pattern (default '*')
   */
  public grantPut(identity: iam.IGrantable, objectsKeyPattern: any = '*') {
    return this.grant(identity, perms.BUCKET_PUT_ACTIONS, perms.KEY_WRITE_ACTIONS,
      this.arnForObjects(objectsKeyPattern));
  }

  /**
   * Grants s3:DeleteObject* permission to an IAM pricipal for objects
   * in this bucket.
   *
   * @param identity The principal
   * @param objectsKeyPattern Restrict the permission to a certain key pattern (default '*')
   */
  public grantDelete(identity: iam.IGrantable, objectsKeyPattern: any = '*') {
    return this.grant(identity, perms.BUCKET_DELETE_ACTIONS, [],
      this.arnForObjects(objectsKeyPattern));
  }

  /**
   * Grants read/write permissions for this bucket and it's contents to an IAM
   * principal (Role/Group/User).
   *
   * If an encryption key is used, permission to use the key for
   * encrypt/decrypt will also be granted.
   *
   * @param identity The principal
   * @param objectsKeyPattern Restrict the permission to a certain key pattern (default '*')
   */
  public grantReadWrite(identity: iam.IGrantable, objectsKeyPattern: any = '*') {
    const bucketActions = perms.BUCKET_READ_ACTIONS.concat(perms.BUCKET_WRITE_ACTIONS);
    const keyActions = perms.KEY_READ_ACTIONS.concat(perms.KEY_WRITE_ACTIONS);

    return this.grant(identity,
      bucketActions,
      keyActions,
      this.bucketArn,
      this.arnForObjects(objectsKeyPattern));
  }

  /**
   * Allows unrestricted access to objects from this bucket.
   *
   * IMPORTANT: This permission allows anyone to perform actions on S3 objects
   * in this bucket, which is useful for when you configure your bucket as a
   * website and want everyone to be able to read objects in the bucket without
   * needing to authenticate.
   *
   * Without arguments, this method will grant read ("s3:GetObject") access to
   * all objects ("*") in the bucket.
   *
   * The method returns the `iam.Grant` object, which can then be modified
   * as needed. For example, you can add a condition that will restrict access only
   * to an IPv4 range like this:
   *
   *     const grant = bucket.grantPublicAccess();
   *     grant.resourceStatement!.addCondition(‘IpAddress’, { “aws:SourceIp”: “54.240.143.0/24” });
   *
   *
   * @param keyPrefix the prefix of S3 object keys (e.g. `home/*`). Default is "*".
   * @param allowedActions the set of S3 actions to allow. Default is "s3:GetObject".
   */
  public grantPublicAccess(keyPrefix = '*', ...allowedActions: string[]) {
    if (this.disallowPublicAccess) {
      throw new Error("Cannot grant public access when 'blockPublicPolicy' is enabled");
    }

    allowedActions = allowedActions.length > 0 ? allowedActions : [ 's3:GetObject' ];

    return iam.Grant.addToPrincipalOrResource({
      actions: allowedActions,
      resourceArns: [this.arnForObjects(keyPrefix)],
      grantee: new iam.Anyone(),
      resource: this,
    });
  }

  private grant(grantee: iam.IGrantable,
                bucketActions: string[],
                keyActions: string[],
                resourceArn: string, ...otherResourceArns: string[]) {
    const resources = [ resourceArn, ...otherResourceArns ];

    const ret = iam.Grant.addToPrincipalOrResource({
      grantee,
      actions: bucketActions,
      resourceArns: resources,
      resource: this,
    });

    if (this.encryptionKey) {
      this.encryptionKey.grant(grantee, ...keyActions);
    }

    return ret;
  }
}

export interface BlockPublicAccessOptions {
  /**
   * Whether to block public ACLs
   *
   * @see https://docs.aws.amazon.com/AmazonS3/latest/dev/access-control-block-public-access.html#access-control-block-public-access-options
   */
  readonly blockPublicAcls?: boolean;

  /**
   * Whether to block public policy
   *
   * @see https://docs.aws.amazon.com/AmazonS3/latest/dev/access-control-block-public-access.html#access-control-block-public-access-options
   */
  readonly blockPublicPolicy?: boolean;

  /**
   * Whether to ignore public ACLs
   *
   * @see https://docs.aws.amazon.com/AmazonS3/latest/dev/access-control-block-public-access.html#access-control-block-public-access-options
   */
  readonly ignorePublicAcls?: boolean;

  /**
   * Whether to restrict public access
   *
   * @see https://docs.aws.amazon.com/AmazonS3/latest/dev/access-control-block-public-access.html#access-control-block-public-access-options
   */
  readonly restrictPublicBuckets?: boolean;
}

export class BlockPublicAccess {
  public static readonly BlockAll = new BlockPublicAccess({
    blockPublicAcls: true,
    blockPublicPolicy: true,
    ignorePublicAcls: true,
    restrictPublicBuckets: true
  });

  public static readonly BlockAcls = new BlockPublicAccess({
    blockPublicAcls: true,
    ignorePublicAcls: true
  });

  public blockPublicAcls: boolean | undefined;
  public blockPublicPolicy: boolean | undefined;
  public ignorePublicAcls: boolean | undefined;
  public restrictPublicBuckets: boolean | undefined;

  constructor(options: BlockPublicAccessOptions) {
    this.blockPublicAcls = options.blockPublicAcls;
    this.blockPublicPolicy = options.blockPublicPolicy;
    this.ignorePublicAcls = options.ignorePublicAcls;
    this.restrictPublicBuckets = options.restrictPublicBuckets;
  }
}

/**
 * Specifies a metrics configuration for the CloudWatch request metrics from an Amazon S3 bucket.
 */
export interface BucketMetrics {
  /**
   * The ID used to identify the metrics configuration.
   */
  readonly id: string;
  /**
   * The prefix that an object must have to be included in the metrics results.
   */
  readonly prefix?: string;
  /**
   * Specifies a list of tag filters to use as a metrics configuration filter.
   * The metrics configuration includes only objects that meet the filter's criteria.
   */
  readonly tagFilters?: {[tag: string]: any};
}

export interface BucketProps {
  /**
   * The kind of server-side encryption to apply to this bucket.
   *
   * If you choose KMS, you can specify a KMS key via `encryptionKey`. If
   * encryption key is not specified, a key will automatically be created.
   *
   * @default - `Kms` if `encryptionKey` is specified, or `Unencrypted` otherwise.
   */
  readonly encryption?: BucketEncryption;

  /**
   * External KMS key to use for bucket encryption.
   *
   * The 'encryption' property must be either not specified or set to "Kms".
   * An error will be emitted if encryption is set to "Unencrypted" or
   * "Managed".
   *
   * @default - If encryption is set to "Kms" and this property is undefined,
   * a new KMS key will be created and associated with this bucket.
   */
  readonly encryptionKey?: kms.IKey;

  /**
   * Physical name of this bucket.
   *
   * @default - Assigned by CloudFormation (recommended).
   */
  readonly bucketName?: string;

  /**
   * Policy to apply when the bucket is removed from this stack.
   *
   * @default - The bucket will be orphaned.
   */
  readonly removalPolicy?: RemovalPolicy;

  /**
   * Whether this bucket should have versioning turned on or not.
   *
   * @default false
   */
  readonly versioned?: boolean;

  /**
   * Rules that define how Amazon S3 manages objects during their lifetime.
   *
   * @default - No lifecycle rules.
   */
  readonly lifecycleRules?: LifecycleRule[];

  /**
   * The name of the index document (e.g. "index.html") for the website. Enables static website
   * hosting for this bucket.
   *
   * @default - No index document.
   */
  readonly websiteIndexDocument?: string;

  /**
   * The name of the error document (e.g. "404.html") for the website.
   * `websiteIndexDocument` must also be set if this is set.
   *
   * @default - No error document.
   */
  readonly websiteErrorDocument?: string;

  /**
   * Grants public read access to all objects in the bucket.
   * Similar to calling `bucket.grantPublicAccess()`
   *
   * @default false
   */
  readonly publicReadAccess?: boolean;

  /**
   * The block public access configuration of this bucket.
   *
   * @see https://docs.aws.amazon.com/AmazonS3/latest/dev/access-control-block-public-access.html
   *
   * @default false New buckets and objects don't allow public access, but users can modify bucket
   * policies or object permissions to allow public access.
   */
  readonly blockPublicAccess?: BlockPublicAccess;

  /**
   * The metrics configuration of this bucket.
   *
   * @see https://docs.aws.amazon.com/AWSCloudFormation/latest/UserGuide/aws-properties-s3-bucket-metricsconfiguration.html
   *
   * @default - No metrics configuration.
   */
  readonly metrics?: BucketMetrics[];
}

/**
 * An S3 bucket with associated policy objects
 *
 * This bucket does not yet have all features that exposed by the underlying
 * BucketResource.
 */
export class Bucket extends BucketBase {

  public static fromBucketArn(scope: Construct, id: string, bucketArn: string): IBucket {
    return Bucket.fromBucketAttributes(scope, id, { bucketArn });
  }

  public static fromBucketName(scope: Construct, id: string, bucketName: string): IBucket {
    return Bucket.fromBucketAttributes(scope, id, { bucketName });
  }

  /**
   * Creates a Bucket construct that represents an external bucket.
   *
   * @param scope The parent creating construct (usually `this`).
   * @param id The construct's name.
   * @param attrs A `BucketAttributes` object. Can be obtained from a call to
   * `bucket.export()` or manually created.
   */
  public static fromBucketAttributes(scope: Construct, id: string, attrs: BucketAttributes): IBucket {
    const stack = Stack.of(scope);
    const region = stack.region;
    const urlSuffix = stack.urlSuffix;

    const bucketName = parseBucketName(scope, attrs);
    if (!bucketName) {
      throw new Error('Bucket name is required');
    }

    const newUrlFormat = attrs.bucketWebsiteNewUrlFormat === undefined
      ? false
      : attrs.bucketWebsiteNewUrlFormat;

    const websiteUrl = newUrlFormat
      ? `${bucketName}.s3-website.${region}.${urlSuffix}`
      : `${bucketName}.s3-website-${region}.${urlSuffix}`;

    class Import extends BucketBase {
      public readonly bucketName = bucketName!;
      public readonly bucketArn = parseBucketArn(scope, attrs);
      public readonly bucketDomainName = attrs.bucketDomainName || `${bucketName}.s3.${urlSuffix}`;
      public readonly bucketWebsiteUrl = attrs.bucketWebsiteUrl || websiteUrl;
      public readonly bucketRegionalDomainName = attrs.bucketRegionalDomainName || `${bucketName}.s3.${region}.${urlSuffix}`;
      public readonly bucketDualStackDomainName = attrs.bucketDualStackDomainName || `${bucketName}.s3.dualstack.${region}.${urlSuffix}`;
      public readonly bucketWebsiteNewUrlFormat = newUrlFormat;
      public readonly encryptionKey?: kms.IKey;
      public policy?: BucketPolicy = undefined;
      protected autoCreatePolicy = false;
      protected disallowPublicAccess = false;

      /**
       * Exports this bucket from the stack.
       */
      public export() {
        return attrs;
      }
    }

    return new Import(scope, id);
  }

  public readonly bucketArn: string;
  public readonly bucketName: string;
  public readonly bucketDomainName: string;
  public readonly bucketWebsiteUrl: string;
  public readonly bucketDualStackDomainName: string;
  public readonly bucketRegionalDomainName: string;

  public readonly encryptionKey?: kms.IKey;
  public policy?: BucketPolicy;
  protected autoCreatePolicy = true;
  protected disallowPublicAccess?: boolean;
  private readonly lifecycleRules: LifecycleRule[] = [];
  private readonly versioned?: boolean;
  private readonly notifications: BucketNotifications;
  private readonly metrics: BucketMetrics[] = [];

  constructor(scope: Construct, id: string, props: BucketProps = {}) {
    super(scope, id);

    const { bucketEncryption, encryptionKey } = this.parseEncryption(props);
    if (props.bucketName && !Token.isUnresolved(props.bucketName)) {
      this.validateBucketName(props.bucketName);
    }

    const resource = new CfnBucket(this, 'Resource', {
      bucketName: props && props.bucketName,
      bucketEncryption,
      versioningConfiguration: props.versioned ? { status: 'Enabled' } : undefined,
      lifecycleConfiguration: Lazy.anyValue({ produce: () => this.parseLifecycleConfiguration() }),
      websiteConfiguration: this.renderWebsiteConfiguration(props),
      publicAccessBlockConfiguration: props.blockPublicAccess,
      metricsConfigurations: Lazy.anyValue({ produce: () => this.parseMetricConfiguration() })
    });

    applyRemovalPolicy(resource, props.removalPolicy !== undefined ? props.removalPolicy : RemovalPolicy.Orphan);

    this.versioned = props.versioned;
    this.encryptionKey = encryptionKey;

    this.bucketArn = resource.bucketArn;
    this.bucketName = resource.bucketName;
    this.bucketDomainName = resource.bucketDomainName;
    this.bucketWebsiteUrl = resource.bucketWebsiteUrl;
    this.bucketDualStackDomainName = resource.bucketDualStackDomainName;
    this.bucketRegionalDomainName = resource.bucketRegionalDomainName;

    this.disallowPublicAccess = props.blockPublicAccess && props.blockPublicAccess.blockPublicPolicy;

    // Add all bucket metric configurations rules
    (props.metrics || []).forEach(this.addMetric.bind(this));

    // Add all lifecycle rules
    (props.lifecycleRules || []).forEach(this.addLifecycleRule.bind(this));

    // defines a BucketNotifications construct. Notice that an actual resource will only
    // be added if there are notifications added, so we don't need to condition this.
    this.notifications = new BucketNotifications(this, 'Notifications', { bucket: this });

    if (props.publicReadAccess) {
      this.grantPublicAccess();
    }
  }

  /**
   * Add a lifecycle rule to the bucket
   *
   * @param rule The rule to add
   */
  public addLifecycleRule(rule: LifecycleRule) {
    if ((rule.noncurrentVersionExpirationInDays !== undefined
      || (rule.noncurrentVersionTransitions && rule.noncurrentVersionTransitions.length > 0))
      && !this.versioned) {
      throw new Error("Cannot use 'noncurrent' rules on a nonversioned bucket");
    }

    this.lifecycleRules.push(rule);
  }

  /**
   * Adds a metrics configuration for the CloudWatch request metrics from the bucket.
   *
   * @param metric The metric configuration to add
   */
  public addMetric(metric: BucketMetrics) {
    this.metrics.push(metric);
  }

  /**
   * Adds a bucket notification event destination.
   * @param event The event to trigger the notification
   * @param dest The notification destination (Lambda, SNS Topic or SQS Queue)
   *
   * @param filters S3 object key filter rules to determine which objects
   * trigger this event. Each filter must include a `prefix` and/or `suffix`
   * that will be matched against the s3 object key. Refer to the S3 Developer Guide
   * for details about allowed filter rules.
   *
   * @see https://docs.aws.amazon.com/AmazonS3/latest/dev/NotificationHowTo.html#notification-how-to-filtering
   *
   * @example
   *
   *    bucket.addEventNotification(EventType.OnObjectCreated, myLambda, 'home/myusername/*')
   *
   * @see
   * https://docs.aws.amazon.com/AmazonS3/latest/dev/NotificationHowTo.html
   */
  public addEventNotification(event: EventType, dest: IBucketNotificationDestination, ...filters: NotificationKeyFilter[]) {
    this.notifications.addNotification(event, dest, ...filters);
  }

  /**
   * Subscribes a destination to receive notificatins when an object is
   * created in the bucket. This is identical to calling
   * `onEvent(EventType.ObjectCreated)`.
   *
   * @param dest The notification destination (see onEvent)
   * @param filters Filters (see onEvent)
   */
  public addObjectCreatedNotification(dest: IBucketNotificationDestination, ...filters: NotificationKeyFilter[]) {
    return this.addEventNotification(EventType.ObjectCreated, dest, ...filters);
  }

  /**
   * Subscribes a destination to receive notificatins when an object is
   * removed from the bucket. This is identical to calling
   * `onEvent(EventType.ObjectRemoved)`.
   *
   * @param dest The notification destination (see onEvent)
   * @param filters Filters (see onEvent)
   */
  public addObjectRemovedNotification(dest: IBucketNotificationDestination, ...filters: NotificationKeyFilter[]) {
    return this.addEventNotification(EventType.ObjectRemoved, dest, ...filters);
  }

  private validateBucketName(bucketName: string) {
    const errors: string[] = [];

    // Rules codified from https://docs.aws.amazon.com/AmazonS3/latest/dev/BucketRestrictions.html
    if (bucketName.length < 3 || bucketName.length > 63) {
      errors.push('Bucket name must be at least 3 and no more than 63 characters');
    }
    const charsetMatch = bucketName.match(/[^a-z0-9.-]/);
    if (charsetMatch) {
      errors.push('Bucket name must only contain lowercase characters and the symbols, period (.) and dash (-) '
        + `(offset: ${charsetMatch.index})`);
    }
    if (!/[a-z0-9]/.test(bucketName.charAt(0))) {
      errors.push('Bucket name must start and end with a lowercase character or number '
        + '(offset: 0)');
    }
    if (!/[a-z0-9]/.test(bucketName.charAt(bucketName.length - 1))) {
      errors.push('Bucket name must start and end with a lowercase character or number '
        + `(offset: ${bucketName.length - 1})`);
    }
    const consecSymbolMatch = bucketName.match(/\.-|-\.|\.\./);
    if (consecSymbolMatch) {
      errors.push('Bucket name must not have dash next to period, or period next to dash, or consecutive periods '
        + `(offset: ${consecSymbolMatch.index})`);
    }
    if (/^\d{1,3}\.\d{1,3}\.\d{1,3}\.\d{1,3}$/.test(bucketName)) {
      errors.push('Bucket name must not resemble an IP address');
    }

    if (errors.length > 0) {
      throw new Error(`Invalid S3 bucket name (value: ${bucketName})${EOL}${errors.join(EOL)}`);
    }
  }

  /**
   * Set up key properties and return the Bucket encryption property from the
   * user's configuration.
   */
  private parseEncryption(props: BucketProps): {
    bucketEncryption?: CfnBucket.BucketEncryptionProperty,
    encryptionKey?: kms.IKey
  } {

    // default based on whether encryptionKey is specified
    let encryptionType = props.encryption;
    if (encryptionType === undefined) {
      encryptionType = props.encryptionKey ? BucketEncryption.Kms : BucketEncryption.Unencrypted;
    }

    // if encryption key is set, encryption must be set to KMS.
    if (encryptionType !== BucketEncryption.Kms && props.encryptionKey) {
      throw new Error(`encryptionKey is specified, so 'encryption' must be set to KMS (value: ${encryptionType})`);
    }

    if (encryptionType === BucketEncryption.Unencrypted) {
      return { bucketEncryption: undefined, encryptionKey: undefined };
    }

    if (encryptionType === BucketEncryption.Kms) {
      const encryptionKey = props.encryptionKey || new kms.Key(this, 'Key', {
        description: `Created by ${this.node.path}`
      });

      const bucketEncryption = {
        serverSideEncryptionConfiguration: [
          {
            serverSideEncryptionByDefault: {
              sseAlgorithm: 'aws:kms',
              kmsMasterKeyId: encryptionKey.keyArn
            }
          }
        ]
      };
      return { encryptionKey, bucketEncryption };
    }

    if (encryptionType === BucketEncryption.S3Managed) {
      const bucketEncryption = {
        serverSideEncryptionConfiguration: [
          { serverSideEncryptionByDefault: { sseAlgorithm: 'AES256' } }
        ]
      };

      return { bucketEncryption };
    }

    if (encryptionType === BucketEncryption.KmsManaged) {
      const bucketEncryption = {
        serverSideEncryptionConfiguration: [
          { serverSideEncryptionByDefault: { sseAlgorithm: 'aws:kms' } }
        ]
      };
      return { bucketEncryption };
    }

    throw new Error(`Unexpected 'encryptionType': ${encryptionType}`);
  }

  /**
   * Parse the lifecycle configuration out of the uucket props
   * @param props Par
   */
  private parseLifecycleConfiguration(): CfnBucket.LifecycleConfigurationProperty | undefined {
    if (!this.lifecycleRules || this.lifecycleRules.length === 0) {
      return undefined;
    }

    const self = this;

    return { rules: this.lifecycleRules.map(parseLifecycleRule) };

    function parseLifecycleRule(rule: LifecycleRule): CfnBucket.RuleProperty {
      const enabled = rule.enabled !== undefined ? rule.enabled : true;

      const x = {
        // tslint:disable-next-line:max-line-length
        abortIncompleteMultipartUpload: rule.abortIncompleteMultipartUploadAfterDays !== undefined ? { daysAfterInitiation: rule.abortIncompleteMultipartUploadAfterDays } : undefined,
        expirationDate: rule.expirationDate,
        expirationInDays: rule.expirationInDays,
        id: rule.id,
        noncurrentVersionExpirationInDays: rule.noncurrentVersionExpirationInDays,
        noncurrentVersionTransitions: rule.noncurrentVersionTransitions,
        prefix: rule.prefix,
        status: enabled ? 'Enabled' : 'Disabled',
        transitions: rule.transitions,
        tagFilters: self.parseTagFilters(rule.tagFilters)
      };

      return x;
    }
  }

  private parseMetricConfiguration(): CfnBucket.MetricsConfigurationProperty[] | undefined {
    if (!this.metrics || this.metrics.length === 0) {
      return undefined;
    }

    const self = this;

    return this.metrics.map(parseMetric);

    function parseMetric(metric: BucketMetrics): CfnBucket.MetricsConfigurationProperty {
      return {
        id: metric.id,
        prefix: metric.prefix,
        tagFilters: self.parseTagFilters(metric.tagFilters)
      };
    }
  }

  private parseTagFilters(tagFilters?: {[tag: string]: any}) {
    if (!tagFilters || tagFilters.length === 0) {
      return undefined;
    }

    return Object.keys(tagFilters).map(tag => ({
      key: tag,
      value: tagFilters[tag]
    }));
  }

  private renderWebsiteConfiguration(props: BucketProps): CfnBucket.WebsiteConfigurationProperty | undefined {
    if (!props.websiteErrorDocument && !props.websiteIndexDocument) {
      return undefined;
    }

    if (props.websiteErrorDocument && !props.websiteIndexDocument) {
      throw new Error(`"websiteIndexDocument" is required if "websiteErrorDocument" is set`);
    }

    return {
      indexDocument: props.websiteIndexDocument,
      errorDocument: props.websiteErrorDocument
    };
  }
}

/**
 * What kind of server-side encryption to apply to this bucket
 */
export enum BucketEncryption {
  /**
   * Objects in the bucket are not encrypted.
   */
  Unencrypted = 'NONE',

  /**
   * Server-side KMS encryption with a master key managed by KMS.
   */
  KmsManaged = 'MANAGED',

  /**
   * Server-side encryption with a master key managed by S3.
   */
  S3Managed = 'S3MANAGED',

  /**
   * Server-side encryption with a KMS key managed by the user.
   * If `encryptionKey` is specified, this key will be used, otherwise, one will be defined.
   */
  Kms = 'KMS',
}

/**
 * Notification event types.
 */
export enum EventType {
  /**
   * Amazon S3 APIs such as PUT, POST, and COPY can create an object. Using
   * these event types, you can enable notification when an object is created
   * using a specific API, or you can use the s3:ObjectCreated:* event type to
   * request notification regardless of the API that was used to create an
   * object.
   */
  ObjectCreated = 's3:ObjectCreated:*',

  /**
   * Amazon S3 APIs such as PUT, POST, and COPY can create an object. Using
   * these event types, you can enable notification when an object is created
   * using a specific API, or you can use the s3:ObjectCreated:* event type to
   * request notification regardless of the API that was used to create an
   * object.
   */
  ObjectCreatedPut = 's3:ObjectCreated:Put',

  /**
   * Amazon S3 APIs such as PUT, POST, and COPY can create an object. Using
   * these event types, you can enable notification when an object is created
   * using a specific API, or you can use the s3:ObjectCreated:* event type to
   * request notification regardless of the API that was used to create an
   * object.
   */
  ObjectCreatedPost = 's3:ObjectCreated:Post',

  /**
   * Amazon S3 APIs such as PUT, POST, and COPY can create an object. Using
   * these event types, you can enable notification when an object is created
   * using a specific API, or you can use the s3:ObjectCreated:* event type to
   * request notification regardless of the API that was used to create an
   * object.
   */
  ObjectCreatedCopy = 's3:ObjectCreated:Copy',

  /**
   * Amazon S3 APIs such as PUT, POST, and COPY can create an object. Using
   * these event types, you can enable notification when an object is created
   * using a specific API, or you can use the s3:ObjectCreated:* event type to
   * request notification regardless of the API that was used to create an
   * object.
   */
  ObjectCreatedCompleteMultipartUpload = 's3:ObjectCreated:CompleteMultipartUpload',

  /**
   * By using the ObjectRemoved event types, you can enable notification when
   * an object or a batch of objects is removed from a bucket.
   *
   * You can request notification when an object is deleted or a versioned
   * object is permanently deleted by using the s3:ObjectRemoved:Delete event
   * type. Or you can request notification when a delete marker is created for
   * a versioned object by using s3:ObjectRemoved:DeleteMarkerCreated. For
   * information about deleting versioned objects, see Deleting Object
   * Versions. You can also use a wildcard s3:ObjectRemoved:* to request
   * notification anytime an object is deleted.
   *
   * You will not receive event notifications from automatic deletes from
   * lifecycle policies or from failed operations.
   */
  ObjectRemoved = 's3:ObjectRemoved:*',

  /**
   * By using the ObjectRemoved event types, you can enable notification when
   * an object or a batch of objects is removed from a bucket.
   *
   * You can request notification when an object is deleted or a versioned
   * object is permanently deleted by using the s3:ObjectRemoved:Delete event
   * type. Or you can request notification when a delete marker is created for
   * a versioned object by using s3:ObjectRemoved:DeleteMarkerCreated. For
   * information about deleting versioned objects, see Deleting Object
   * Versions. You can also use a wildcard s3:ObjectRemoved:* to request
   * notification anytime an object is deleted.
   *
   * You will not receive event notifications from automatic deletes from
   * lifecycle policies or from failed operations.
   */
  ObjectRemovedDelete = 's3:ObjectRemoved:Delete',

  /**
   * By using the ObjectRemoved event types, you can enable notification when
   * an object or a batch of objects is removed from a bucket.
   *
   * You can request notification when an object is deleted or a versioned
   * object is permanently deleted by using the s3:ObjectRemoved:Delete event
   * type. Or you can request notification when a delete marker is created for
   * a versioned object by using s3:ObjectRemoved:DeleteMarkerCreated. For
   * information about deleting versioned objects, see Deleting Object
   * Versions. You can also use a wildcard s3:ObjectRemoved:* to request
   * notification anytime an object is deleted.
   *
   * You will not receive event notifications from automatic deletes from
   * lifecycle policies or from failed operations.
   */
  ObjectRemovedDeleteMarkerCreated = 's3:ObjectRemoved:DeleteMarkerCreated',

  /**
   * You can use this event type to request Amazon S3 to send a notification
   * message when Amazon S3 detects that an object of the RRS storage class is
   * lost.
   */
  ReducedRedundancyLostObject = 's3:ReducedRedundancyLostObject',
}

export interface NotificationKeyFilter {
  /**
   * S3 keys must have the specified prefix.
   */
  readonly prefix?: string;

  /**
   * S3 keys must have the specified suffix.
   */
  readonly suffix?: string;
}

/**
 * Options for the onCloudTrailPutObject method
 */
export interface OnCloudTrailBucketEventOptions extends events.OnEventOptions {
  /**
   * Only watch changes to these object paths
   *
   * @default - Watch changes to all objects
   */
  readonly paths?: string[];
}<|MERGE_RESOLUTION|>--- conflicted
+++ resolved
@@ -1,11 +1,7 @@
 import events = require('@aws-cdk/aws-events');
 import iam = require('@aws-cdk/aws-iam');
 import kms = require('@aws-cdk/aws-kms');
-<<<<<<< HEAD
-import { applyRemovalPolicy, Construct, IResource, Lazy, RemovalPolicy, Resource, Token } from '@aws-cdk/cdk';
-=======
-import { applyRemovalPolicy, Construct, IResource, RemovalPolicy, Resource, Stack, Token } from '@aws-cdk/cdk';
->>>>>>> 2e0848c5
+import { applyRemovalPolicy, Construct, IResource, Lazy, RemovalPolicy, Resource, Stack, Token } from '@aws-cdk/cdk';
 import { EOL } from 'os';
 import { BucketPolicy } from './bucket-policy';
 import { IBucketNotificationDestination } from './destination';
