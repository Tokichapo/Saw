{
  "version": "tree-0.1",
  "tree": {
    "id": "App",
    "path": "",
    "children": {
      "aws-cdk-codepipeline-with-pipeline-triggers": {
        "id": "aws-cdk-codepipeline-with-pipeline-triggers",
        "path": "aws-cdk-codepipeline-with-pipeline-triggers",
        "children": {
          "MyProject": {
            "id": "MyProject",
            "path": "aws-cdk-codepipeline-with-pipeline-triggers/MyProject",
            "children": {
              "Role": {
                "id": "Role",
                "path": "aws-cdk-codepipeline-with-pipeline-triggers/MyProject/Role",
                "children": {
                  "ImportRole": {
                    "id": "ImportRole",
                    "path": "aws-cdk-codepipeline-with-pipeline-triggers/MyProject/Role/ImportRole",
                    "constructInfo": {
                      "fqn": "constructs.Construct",
                      "version": "10.3.0"
                    }
                  },
                  "Resource": {
                    "id": "Resource",
                    "path": "aws-cdk-codepipeline-with-pipeline-triggers/MyProject/Role/Resource",
                    "attributes": {
                      "aws:cdk:cloudformation:type": "AWS::IAM::Role",
                      "aws:cdk:cloudformation:props": {
                        "assumeRolePolicyDocument": {
                          "Statement": [
                            {
                              "Action": "sts:AssumeRole",
                              "Effect": "Allow",
                              "Principal": {
                                "Service": "codebuild.amazonaws.com"
                              }
                            }
                          ],
                          "Version": "2012-10-17"
                        }
                      }
                    },
                    "constructInfo": {
                      "fqn": "constructs.Construct",
                      "version": "10.3.0"
                    }
                  },
                  "DefaultPolicy": {
                    "id": "DefaultPolicy",
                    "path": "aws-cdk-codepipeline-with-pipeline-triggers/MyProject/Role/DefaultPolicy",
                    "children": {
                      "Resource": {
                        "id": "Resource",
                        "path": "aws-cdk-codepipeline-with-pipeline-triggers/MyProject/Role/DefaultPolicy/Resource",
                        "attributes": {
                          "aws:cdk:cloudformation:type": "AWS::IAM::Policy",
                          "aws:cdk:cloudformation:props": {
                            "policyDocument": {
                              "Statement": [
                                {
                                  "Action": [
                                    "logs:CreateLogGroup",
                                    "logs:CreateLogStream",
                                    "logs:PutLogEvents"
                                  ],
                                  "Effect": "Allow",
                                  "Resource": [
                                    {
                                      "Fn::Join": [
                                        "",
                                        [
                                          "arn:",
                                          {
                                            "Ref": "AWS::Partition"
                                          },
                                          ":logs:",
                                          {
                                            "Ref": "AWS::Region"
                                          },
                                          ":",
                                          {
                                            "Ref": "AWS::AccountId"
                                          },
                                          ":log-group:/aws/codebuild/",
                                          {
                                            "Ref": "MyProject39F7B0AE"
                                          },
                                          ":*"
                                        ]
                                      ]
                                    },
                                    {
                                      "Fn::Join": [
                                        "",
                                        [
                                          "arn:",
                                          {
                                            "Ref": "AWS::Partition"
                                          },
                                          ":logs:",
                                          {
                                            "Ref": "AWS::Region"
                                          },
                                          ":",
                                          {
                                            "Ref": "AWS::AccountId"
                                          },
                                          ":log-group:/aws/codebuild/",
                                          {
                                            "Ref": "MyProject39F7B0AE"
                                          }
                                        ]
                                      ]
                                    }
                                  ]
                                },
                                {
                                  "Action": [
                                    "codebuild:BatchPutCodeCoverages",
                                    "codebuild:BatchPutTestCases",
                                    "codebuild:CreateReport",
                                    "codebuild:CreateReportGroup",
                                    "codebuild:UpdateReport"
                                  ],
                                  "Effect": "Allow",
                                  "Resource": {
                                    "Fn::Join": [
                                      "",
                                      [
                                        "arn:",
                                        {
                                          "Ref": "AWS::Partition"
                                        },
                                        ":codebuild:",
                                        {
                                          "Ref": "AWS::Region"
                                        },
                                        ":",
                                        {
                                          "Ref": "AWS::AccountId"
                                        },
                                        ":report-group/",
                                        {
                                          "Ref": "MyProject39F7B0AE"
                                        },
                                        "-*"
                                      ]
                                    ]
                                  }
                                },
                                {
                                  "Action": [
                                    "s3:Abort*",
                                    "s3:DeleteObject*",
                                    "s3:GetBucket*",
                                    "s3:GetObject*",
                                    "s3:List*",
                                    "s3:PutObject",
                                    "s3:PutObjectLegalHold",
                                    "s3:PutObjectRetention",
                                    "s3:PutObjectTagging",
                                    "s3:PutObjectVersionTagging"
                                  ],
                                  "Effect": "Allow",
                                  "Resource": [
                                    {
                                      "Fn::GetAtt": [
                                        "PipelineArtifactsBucket22248F97",
                                        "Arn"
                                      ]
                                    },
                                    {
                                      "Fn::Join": [
                                        "",
                                        [
                                          {
                                            "Fn::GetAtt": [
                                              "PipelineArtifactsBucket22248F97",
                                              "Arn"
                                            ]
                                          },
                                          "/*"
                                        ]
                                      ]
                                    }
                                  ]
                                },
                                {
                                  "Action": [
                                    "kms:Decrypt",
                                    "kms:DescribeKey",
                                    "kms:Encrypt",
                                    "kms:GenerateDataKey*",
                                    "kms:ReEncrypt*"
                                  ],
                                  "Effect": "Allow",
                                  "Resource": {
                                    "Fn::GetAtt": [
                                      "PipelineArtifactsBucketEncryptionKey01D58D69",
                                      "Arn"
                                    ]
                                  }
                                }
                              ],
                              "Version": "2012-10-17"
                            },
                            "policyName": "MyProjectRoleDefaultPolicyB19B7C29",
                            "roles": [
                              {
                                "Ref": "MyProjectRole9BBE5233"
                              }
                            ]
                          }
                        },
                        "constructInfo": {
                          "fqn": "constructs.Construct",
                          "version": "10.3.0"
                        }
                      }
                    },
                    "constructInfo": {
                      "fqn": "constructs.Construct",
                      "version": "10.3.0"
                    }
                  }
                },
                "constructInfo": {
                  "fqn": "constructs.Construct",
                  "version": "10.3.0"
                }
              },
              "Resource": {
                "id": "Resource",
                "path": "aws-cdk-codepipeline-with-pipeline-triggers/MyProject/Resource",
                "attributes": {
                  "aws:cdk:cloudformation:type": "AWS::CodeBuild::Project",
                  "aws:cdk:cloudformation:props": {
                    "artifacts": {
                      "type": "CODEPIPELINE"
                    },
                    "cache": {
                      "type": "NO_CACHE"
                    },
                    "encryptionKey": {
                      "Fn::GetAtt": [
                        "PipelineArtifactsBucketEncryptionKey01D58D69",
                        "Arn"
                      ]
                    },
                    "environment": {
                      "type": "LINUX_CONTAINER",
                      "image": "aws/codebuild/standard:1.0",
                      "imagePullCredentialsType": "CODEBUILD",
                      "privilegedMode": false,
                      "computeType": "BUILD_GENERAL1_SMALL"
                    },
                    "serviceRole": {
                      "Fn::GetAtt": [
                        "MyProjectRole9BBE5233",
                        "Arn"
                      ]
                    },
                    "source": {
                      "type": "CODEPIPELINE"
                    }
                  }
                },
                "constructInfo": {
                  "fqn": "constructs.Construct",
                  "version": "10.3.0"
                }
              }
            },
            "constructInfo": {
              "fqn": "constructs.Construct",
              "version": "10.3.0"
            }
          },
          "Pipeline": {
            "id": "Pipeline",
            "path": "aws-cdk-codepipeline-with-pipeline-triggers/Pipeline",
            "children": {
              "ArtifactsBucketEncryptionKey": {
                "id": "ArtifactsBucketEncryptionKey",
                "path": "aws-cdk-codepipeline-with-pipeline-triggers/Pipeline/ArtifactsBucketEncryptionKey",
                "children": {
                  "Resource": {
                    "id": "Resource",
                    "path": "aws-cdk-codepipeline-with-pipeline-triggers/Pipeline/ArtifactsBucketEncryptionKey/Resource",
                    "attributes": {
                      "aws:cdk:cloudformation:type": "AWS::KMS::Key",
                      "aws:cdk:cloudformation:props": {
                        "keyPolicy": {
                          "Statement": [
                            {
                              "Action": "kms:*",
                              "Effect": "Allow",
                              "Principal": {
                                "AWS": {
                                  "Fn::Join": [
                                    "",
                                    [
                                      "arn:",
                                      {
                                        "Ref": "AWS::Partition"
                                      },
                                      ":iam::",
                                      {
                                        "Ref": "AWS::AccountId"
                                      },
                                      ":root"
                                    ]
                                  ]
                                }
                              },
                              "Resource": "*"
                            }
                          ],
                          "Version": "2012-10-17"
                        }
                      }
                    },
                    "constructInfo": {
                      "fqn": "constructs.Construct",
                      "version": "10.3.0"
                    }
                  }
                },
                "constructInfo": {
                  "fqn": "constructs.Construct",
                  "version": "10.3.0"
                }
              },
              "ArtifactsBucketEncryptionKeyAlias": {
                "id": "ArtifactsBucketEncryptionKeyAlias",
                "path": "aws-cdk-codepipeline-with-pipeline-triggers/Pipeline/ArtifactsBucketEncryptionKeyAlias",
                "children": {
                  "Resource": {
                    "id": "Resource",
                    "path": "aws-cdk-codepipeline-with-pipeline-triggers/Pipeline/ArtifactsBucketEncryptionKeyAlias/Resource",
                    "attributes": {
                      "aws:cdk:cloudformation:type": "AWS::KMS::Alias",
                      "aws:cdk:cloudformation:props": {
                        "aliasName": "alias/codepipeline-aws-cdk-codepipeline-with-pipeline-triggers-pipeline-3376e271",
                        "targetKeyId": {
                          "Fn::GetAtt": [
                            "PipelineArtifactsBucketEncryptionKey01D58D69",
                            "Arn"
                          ]
                        }
                      }
                    },
                    "constructInfo": {
                      "fqn": "constructs.Construct",
                      "version": "10.3.0"
                    }
                  }
                },
                "constructInfo": {
                  "fqn": "constructs.Construct",
                  "version": "10.3.0"
                }
              },
              "ArtifactsBucket": {
                "id": "ArtifactsBucket",
                "path": "aws-cdk-codepipeline-with-pipeline-triggers/Pipeline/ArtifactsBucket",
                "children": {
                  "Resource": {
                    "id": "Resource",
                    "path": "aws-cdk-codepipeline-with-pipeline-triggers/Pipeline/ArtifactsBucket/Resource",
                    "attributes": {
                      "aws:cdk:cloudformation:type": "AWS::S3::Bucket",
                      "aws:cdk:cloudformation:props": {
                        "bucketEncryption": {
                          "serverSideEncryptionConfiguration": [
                            {
                              "serverSideEncryptionByDefault": {
                                "sseAlgorithm": "aws:kms",
                                "kmsMasterKeyId": {
                                  "Fn::GetAtt": [
                                    "PipelineArtifactsBucketEncryptionKey01D58D69",
                                    "Arn"
                                  ]
                                }
                              }
                            }
                          ]
                        },
                        "publicAccessBlockConfiguration": {
                          "blockPublicAcls": true,
                          "blockPublicPolicy": true,
                          "ignorePublicAcls": true,
                          "restrictPublicBuckets": true
                        }
                      }
                    },
                    "constructInfo": {
                      "fqn": "constructs.Construct",
                      "version": "10.3.0"
                    }
                  },
                  "Policy": {
                    "id": "Policy",
                    "path": "aws-cdk-codepipeline-with-pipeline-triggers/Pipeline/ArtifactsBucket/Policy",
                    "children": {
                      "Resource": {
                        "id": "Resource",
                        "path": "aws-cdk-codepipeline-with-pipeline-triggers/Pipeline/ArtifactsBucket/Policy/Resource",
                        "attributes": {
                          "aws:cdk:cloudformation:type": "AWS::S3::BucketPolicy",
                          "aws:cdk:cloudformation:props": {
                            "bucket": {
                              "Ref": "PipelineArtifactsBucket22248F97"
                            },
                            "policyDocument": {
                              "Statement": [
                                {
                                  "Action": "s3:*",
                                  "Condition": {
                                    "Bool": {
                                      "aws:SecureTransport": "false"
                                    }
                                  },
                                  "Effect": "Deny",
                                  "Principal": {
                                    "AWS": "*"
                                  },
                                  "Resource": [
                                    {
                                      "Fn::GetAtt": [
                                        "PipelineArtifactsBucket22248F97",
                                        "Arn"
                                      ]
                                    },
                                    {
                                      "Fn::Join": [
                                        "",
                                        [
                                          {
                                            "Fn::GetAtt": [
                                              "PipelineArtifactsBucket22248F97",
                                              "Arn"
                                            ]
                                          },
                                          "/*"
                                        ]
                                      ]
                                    }
                                  ]
                                }
                              ],
                              "Version": "2012-10-17"
                            }
                          }
                        },
                        "constructInfo": {
                          "fqn": "constructs.Construct",
                          "version": "10.3.0"
                        }
                      }
                    },
                    "constructInfo": {
                      "fqn": "constructs.Construct",
                      "version": "10.3.0"
                    }
                  }
                },
                "constructInfo": {
                  "fqn": "constructs.Construct",
                  "version": "10.3.0"
                }
              },
              "Role": {
                "id": "Role",
                "path": "aws-cdk-codepipeline-with-pipeline-triggers/Pipeline/Role",
                "children": {
                  "ImportRole": {
                    "id": "ImportRole",
                    "path": "aws-cdk-codepipeline-with-pipeline-triggers/Pipeline/Role/ImportRole",
                    "constructInfo": {
                      "fqn": "constructs.Construct",
                      "version": "10.3.0"
                    }
                  },
                  "Resource": {
                    "id": "Resource",
                    "path": "aws-cdk-codepipeline-with-pipeline-triggers/Pipeline/Role/Resource",
                    "attributes": {
                      "aws:cdk:cloudformation:type": "AWS::IAM::Role",
                      "aws:cdk:cloudformation:props": {
                        "assumeRolePolicyDocument": {
                          "Statement": [
                            {
                              "Action": "sts:AssumeRole",
                              "Effect": "Allow",
                              "Principal": {
                                "Service": "codepipeline.amazonaws.com"
                              }
                            }
                          ],
                          "Version": "2012-10-17"
                        }
                      }
                    },
                    "constructInfo": {
                      "fqn": "constructs.Construct",
                      "version": "10.3.0"
                    }
                  },
                  "DefaultPolicy": {
                    "id": "DefaultPolicy",
                    "path": "aws-cdk-codepipeline-with-pipeline-triggers/Pipeline/Role/DefaultPolicy",
                    "children": {
                      "Resource": {
                        "id": "Resource",
                        "path": "aws-cdk-codepipeline-with-pipeline-triggers/Pipeline/Role/DefaultPolicy/Resource",
                        "attributes": {
                          "aws:cdk:cloudformation:type": "AWS::IAM::Policy",
                          "aws:cdk:cloudformation:props": {
                            "policyDocument": {
                              "Statement": [
                                {
                                  "Action": [
                                    "s3:Abort*",
                                    "s3:DeleteObject*",
                                    "s3:GetBucket*",
                                    "s3:GetObject*",
                                    "s3:List*",
                                    "s3:PutObject",
                                    "s3:PutObjectLegalHold",
                                    "s3:PutObjectRetention",
                                    "s3:PutObjectTagging",
                                    "s3:PutObjectVersionTagging"
                                  ],
                                  "Effect": "Allow",
                                  "Resource": [
                                    {
                                      "Fn::GetAtt": [
                                        "PipelineArtifactsBucket22248F97",
                                        "Arn"
                                      ]
                                    },
                                    {
                                      "Fn::Join": [
                                        "",
                                        [
                                          {
                                            "Fn::GetAtt": [
                                              "PipelineArtifactsBucket22248F97",
                                              "Arn"
                                            ]
                                          },
                                          "/*"
                                        ]
                                      ]
                                    }
                                  ]
                                },
                                {
                                  "Action": [
                                    "kms:Decrypt",
                                    "kms:DescribeKey",
                                    "kms:Encrypt",
                                    "kms:GenerateDataKey*",
                                    "kms:ReEncrypt*"
                                  ],
                                  "Effect": "Allow",
                                  "Resource": {
                                    "Fn::GetAtt": [
                                      "PipelineArtifactsBucketEncryptionKey01D58D69",
                                      "Arn"
                                    ]
                                  }
                                },
                                {
                                  "Action": "sts:AssumeRole",
                                  "Effect": "Allow",
                                  "Resource": [
                                    {
                                      "Fn::GetAtt": [
                                        "PipelineBuildCodeBuildCodePipelineActionRoleEE1A2CE7",
                                        "Arn"
                                      ]
                                    },
                                    {
                                      "Fn::GetAtt": [
                                        "PipelineSourceCodeStarConnectionsSourceActionCodePipelineActionRole37D44485",
                                        "Arn"
                                      ]
                                    }
                                  ]
                                }
                              ],
                              "Version": "2012-10-17"
                            },
                            "policyName": "PipelineRoleDefaultPolicyC7A05455",
                            "roles": [
                              {
                                "Ref": "PipelineRoleD68726F7"
                              }
                            ]
                          }
                        },
                        "constructInfo": {
                          "fqn": "constructs.Construct",
                          "version": "10.3.0"
                        }
                      }
                    },
                    "constructInfo": {
                      "fqn": "constructs.Construct",
                      "version": "10.3.0"
                    }
                  }
                },
                "constructInfo": {
                  "fqn": "constructs.Construct",
                  "version": "10.3.0"
                }
              },
              "Resource": {
                "id": "Resource",
                "path": "aws-cdk-codepipeline-with-pipeline-triggers/Pipeline/Resource",
                "attributes": {
                  "aws:cdk:cloudformation:type": "AWS::CodePipeline::Pipeline",
                  "aws:cdk:cloudformation:props": {
                    "artifactStore": {
                      "type": "S3",
                      "location": {
                        "Ref": "PipelineArtifactsBucket22248F97"
                      },
                      "encryptionKey": {
                        "type": "KMS",
                        "id": {
                          "Fn::GetAtt": [
                            "PipelineArtifactsBucketEncryptionKey01D58D69",
                            "Arn"
                          ]
                        }
                      }
                    },
                    "name": "my-pipeline",
                    "pipelineType": "V2",
                    "roleArn": {
                      "Fn::GetAtt": [
                        "PipelineRoleD68726F7",
                        "Arn"
                      ]
                    },
                    "stages": [
                      {
                        "name": "Source",
                        "actions": [
                          {
                            "name": "CodeStarConnectionsSourceAction",
                            "outputArtifacts": [
                              {
                                "name": "Artifact_Source_CodeStarConnectionsSourceAction"
                              }
                            ],
                            "actionTypeId": {
                              "category": "Source",
                              "version": "1",
                              "owner": "AWS",
                              "provider": "CodeStarSourceConnection"
                            },
                            "configuration": {
                              "ConnectionArn": "MOCK",
                              "FullRepositoryId": "go-to-k/cdk-codepipeline-demo-1",
                              "BranchName": "master"
                            },
                            "runOrder": 1,
                            "roleArn": {
                              "Fn::GetAtt": [
                                "PipelineSourceCodeStarConnectionsSourceActionCodePipelineActionRole37D44485",
                                "Arn"
                              ]
                            },
                            "namespace": "Source_CodeStarConnectionsSourceAction_NS"
                          }
                        ]
                      },
                      {
                        "name": "Build",
                        "actions": [
                          {
                            "name": "CodeBuild",
                            "inputArtifacts": [
                              {
                                "name": "Artifact_Source_CodeStarConnectionsSourceAction"
                              }
                            ],
                            "outputArtifacts": [
                              {
                                "name": "Artifact_Build_CodeBuild"
                              }
                            ],
                            "actionTypeId": {
                              "category": "Build",
                              "version": "1",
                              "owner": "AWS",
                              "provider": "CodeBuild"
                            },
                            "configuration": {
                              "ProjectName": {
                                "Ref": "MyProject39F7B0AE"
                              },
                              "EnvironmentVariables": "[{\"name\":\"CommitId\",\"type\":\"PLAINTEXT\",\"value\":\"#{Source_CodeStarConnectionsSourceAction_NS.CommitId}\"}]"
                            },
                            "runOrder": 1,
                            "roleArn": {
                              "Fn::GetAtt": [
                                "PipelineBuildCodeBuildCodePipelineActionRoleEE1A2CE7",
                                "Arn"
                              ]
                            }
                          }
                        ]
                      }
                    ],
                    "triggers": [
                      {
                        "gitConfiguration": {
                          "push": [
                            {
                              "tags": {
                                "excludes": [
                                  "exclude1",
                                  "exclude2"
                                ],
                                "includes": [
                                  "include1",
                                  "include2"
                                ]
                              }
                            }
                          ],
                          "sourceActionName": "CodeStarConnectionsSourceAction"
                        },
                        "providerType": "CodeStarSourceConnection"
                      }
                    ]
                  }
                },
                "constructInfo": {
                  "fqn": "constructs.Construct",
                  "version": "10.3.0"
                }
              },
              "Source": {
                "id": "Source",
                "path": "aws-cdk-codepipeline-with-pipeline-triggers/Pipeline/Source",
                "children": {
                  "CodeStarConnectionsSourceAction": {
                    "id": "CodeStarConnectionsSourceAction",
                    "path": "aws-cdk-codepipeline-with-pipeline-triggers/Pipeline/Source/CodeStarConnectionsSourceAction",
                    "children": {
                      "CodePipelineActionRole": {
                        "id": "CodePipelineActionRole",
                        "path": "aws-cdk-codepipeline-with-pipeline-triggers/Pipeline/Source/CodeStarConnectionsSourceAction/CodePipelineActionRole",
                        "children": {
                          "ImportCodePipelineActionRole": {
                            "id": "ImportCodePipelineActionRole",
                            "path": "aws-cdk-codepipeline-with-pipeline-triggers/Pipeline/Source/CodeStarConnectionsSourceAction/CodePipelineActionRole/ImportCodePipelineActionRole",
                            "constructInfo": {
                              "fqn": "constructs.Construct",
                              "version": "10.3.0"
                            }
                          },
                          "Resource": {
                            "id": "Resource",
                            "path": "aws-cdk-codepipeline-with-pipeline-triggers/Pipeline/Source/CodeStarConnectionsSourceAction/CodePipelineActionRole/Resource",
                            "attributes": {
                              "aws:cdk:cloudformation:type": "AWS::IAM::Role",
                              "aws:cdk:cloudformation:props": {
                                "assumeRolePolicyDocument": {
                                  "Statement": [
                                    {
                                      "Action": "sts:AssumeRole",
                                      "Effect": "Allow",
                                      "Principal": {
                                        "AWS": {
                                          "Fn::Join": [
                                            "",
                                            [
                                              "arn:",
                                              {
                                                "Ref": "AWS::Partition"
                                              },
                                              ":iam::",
                                              {
                                                "Ref": "AWS::AccountId"
                                              },
                                              ":root"
                                            ]
                                          ]
                                        }
                                      }
                                    }
                                  ],
                                  "Version": "2012-10-17"
                                }
                              }
                            },
                            "constructInfo": {
                              "fqn": "constructs.Construct",
                              "version": "10.3.0"
                            }
                          },
                          "DefaultPolicy": {
                            "id": "DefaultPolicy",
                            "path": "aws-cdk-codepipeline-with-pipeline-triggers/Pipeline/Source/CodeStarConnectionsSourceAction/CodePipelineActionRole/DefaultPolicy",
                            "children": {
                              "Resource": {
                                "id": "Resource",
                                "path": "aws-cdk-codepipeline-with-pipeline-triggers/Pipeline/Source/CodeStarConnectionsSourceAction/CodePipelineActionRole/DefaultPolicy/Resource",
                                "attributes": {
                                  "aws:cdk:cloudformation:type": "AWS::IAM::Policy",
                                  "aws:cdk:cloudformation:props": {
                                    "policyDocument": {
                                      "Statement": [
                                        {
                                          "Action": "codestar-connections:UseConnection",
                                          "Effect": "Allow",
                                          "Resource": "MOCK"
                                        },
                                        {
                                          "Action": [
                                            "s3:Abort*",
                                            "s3:DeleteObject*",
                                            "s3:GetBucket*",
                                            "s3:GetObject*",
                                            "s3:List*",
                                            "s3:PutObject",
                                            "s3:PutObjectLegalHold",
                                            "s3:PutObjectRetention",
                                            "s3:PutObjectTagging",
                                            "s3:PutObjectVersionTagging"
                                          ],
                                          "Effect": "Allow",
                                          "Resource": [
                                            {
                                              "Fn::GetAtt": [
                                                "PipelineArtifactsBucket22248F97",
                                                "Arn"
                                              ]
                                            },
                                            {
                                              "Fn::Join": [
                                                "",
                                                [
                                                  {
                                                    "Fn::GetAtt": [
                                                      "PipelineArtifactsBucket22248F97",
                                                      "Arn"
                                                    ]
                                                  },
                                                  "/*"
                                                ]
                                              ]
                                            }
                                          ]
                                        },
                                        {
                                          "Action": [
                                            "kms:Decrypt",
                                            "kms:DescribeKey",
                                            "kms:Encrypt",
                                            "kms:GenerateDataKey*",
                                            "kms:ReEncrypt*"
                                          ],
                                          "Effect": "Allow",
                                          "Resource": {
                                            "Fn::GetAtt": [
                                              "PipelineArtifactsBucketEncryptionKey01D58D69",
                                              "Arn"
                                            ]
                                          }
                                        },
                                        {
                                          "Action": [
                                            "s3:PutObjectAcl",
                                            "s3:PutObjectVersionAcl"
                                          ],
                                          "Effect": "Allow",
                                          "Resource": {
                                            "Fn::Join": [
                                              "",
                                              [
                                                {
                                                  "Fn::GetAtt": [
                                                    "PipelineArtifactsBucket22248F97",
                                                    "Arn"
                                                  ]
                                                },
                                                "/*"
                                              ]
                                            ]
                                          }
                                        }
                                      ],
                                      "Version": "2012-10-17"
                                    },
                                    "policyName": "PipelineSourceCodeStarConnectionsSourceActionCodePipelineActionRoleDefaultPolicyF5116984",
                                    "roles": [
                                      {
                                        "Ref": "PipelineSourceCodeStarConnectionsSourceActionCodePipelineActionRole37D44485"
                                      }
                                    ]
                                  }
                                },
                                "constructInfo": {
                                  "fqn": "constructs.Construct",
                                  "version": "10.3.0"
                                }
                              }
                            },
                            "constructInfo": {
                              "fqn": "constructs.Construct",
                              "version": "10.3.0"
                            }
                          }
                        },
                        "constructInfo": {
                          "fqn": "constructs.Construct",
                          "version": "10.3.0"
                        }
                      }
                    },
                    "constructInfo": {
                      "fqn": "constructs.Construct",
                      "version": "10.3.0"
                    }
                  }
                },
                "constructInfo": {
                  "fqn": "constructs.Construct",
                  "version": "10.3.0"
                }
              },
              "Build": {
                "id": "Build",
                "path": "aws-cdk-codepipeline-with-pipeline-triggers/Pipeline/Build",
                "children": {
                  "CodeBuild": {
                    "id": "CodeBuild",
                    "path": "aws-cdk-codepipeline-with-pipeline-triggers/Pipeline/Build/CodeBuild",
                    "children": {
                      "CodePipelineActionRole": {
                        "id": "CodePipelineActionRole",
                        "path": "aws-cdk-codepipeline-with-pipeline-triggers/Pipeline/Build/CodeBuild/CodePipelineActionRole",
                        "children": {
                          "ImportCodePipelineActionRole": {
                            "id": "ImportCodePipelineActionRole",
                            "path": "aws-cdk-codepipeline-with-pipeline-triggers/Pipeline/Build/CodeBuild/CodePipelineActionRole/ImportCodePipelineActionRole",
                            "constructInfo": {
                              "fqn": "constructs.Construct",
                              "version": "10.3.0"
                            }
                          },
                          "Resource": {
                            "id": "Resource",
                            "path": "aws-cdk-codepipeline-with-pipeline-triggers/Pipeline/Build/CodeBuild/CodePipelineActionRole/Resource",
                            "attributes": {
                              "aws:cdk:cloudformation:type": "AWS::IAM::Role",
                              "aws:cdk:cloudformation:props": {
                                "assumeRolePolicyDocument": {
                                  "Statement": [
                                    {
                                      "Action": "sts:AssumeRole",
                                      "Effect": "Allow",
                                      "Principal": {
                                        "AWS": {
                                          "Fn::Join": [
                                            "",
                                            [
                                              "arn:",
                                              {
                                                "Ref": "AWS::Partition"
                                              },
                                              ":iam::",
                                              {
                                                "Ref": "AWS::AccountId"
                                              },
                                              ":root"
                                            ]
                                          ]
                                        }
                                      }
                                    }
                                  ],
                                  "Version": "2012-10-17"
                                }
                              }
                            },
                            "constructInfo": {
                              "fqn": "constructs.Construct",
                              "version": "10.3.0"
                            }
                          },
                          "DefaultPolicy": {
                            "id": "DefaultPolicy",
                            "path": "aws-cdk-codepipeline-with-pipeline-triggers/Pipeline/Build/CodeBuild/CodePipelineActionRole/DefaultPolicy",
                            "children": {
                              "Resource": {
                                "id": "Resource",
                                "path": "aws-cdk-codepipeline-with-pipeline-triggers/Pipeline/Build/CodeBuild/CodePipelineActionRole/DefaultPolicy/Resource",
                                "attributes": {
                                  "aws:cdk:cloudformation:type": "AWS::IAM::Policy",
                                  "aws:cdk:cloudformation:props": {
                                    "policyDocument": {
                                      "Statement": [
                                        {
                                          "Action": [
                                            "codebuild:BatchGetBuilds",
                                            "codebuild:StartBuild",
                                            "codebuild:StopBuild"
                                          ],
                                          "Effect": "Allow",
                                          "Resource": {
                                            "Fn::GetAtt": [
                                              "MyProject39F7B0AE",
                                              "Arn"
                                            ]
                                          }
                                        }
                                      ],
                                      "Version": "2012-10-17"
                                    },
                                    "policyName": "PipelineBuildCodeBuildCodePipelineActionRoleDefaultPolicyD9C4A2F6",
                                    "roles": [
                                      {
                                        "Ref": "PipelineBuildCodeBuildCodePipelineActionRoleEE1A2CE7"
                                      }
                                    ]
                                  }
                                },
                                "constructInfo": {
                                  "fqn": "constructs.Construct",
                                  "version": "10.3.0"
                                }
                              }
                            },
                            "constructInfo": {
                              "fqn": "constructs.Construct",
                              "version": "10.3.0"
                            }
                          }
                        },
                        "constructInfo": {
                          "fqn": "constructs.Construct",
                          "version": "10.3.0"
                        }
                      }
                    },
                    "constructInfo": {
                      "fqn": "constructs.Construct",
                      "version": "10.3.0"
                    }
                  }
                },
                "constructInfo": {
                  "fqn": "constructs.Construct",
                  "version": "10.3.0"
                }
              }
            },
            "constructInfo": {
              "fqn": "constructs.Construct",
              "version": "10.3.0"
            }
          },
          "MyProject2": {
            "id": "MyProject2",
            "path": "aws-cdk-codepipeline-with-pipeline-triggers/MyProject2",
            "children": {
              "Role": {
                "id": "Role",
                "path": "aws-cdk-codepipeline-with-pipeline-triggers/MyProject2/Role",
                "children": {
                  "ImportRole": {
                    "id": "ImportRole",
                    "path": "aws-cdk-codepipeline-with-pipeline-triggers/MyProject2/Role/ImportRole",
                    "constructInfo": {
                      "fqn": "constructs.Construct",
                      "version": "10.3.0"
                    }
                  },
                  "Resource": {
                    "id": "Resource",
                    "path": "aws-cdk-codepipeline-with-pipeline-triggers/MyProject2/Role/Resource",
                    "attributes": {
                      "aws:cdk:cloudformation:type": "AWS::IAM::Role",
                      "aws:cdk:cloudformation:props": {
                        "assumeRolePolicyDocument": {
                          "Statement": [
                            {
                              "Action": "sts:AssumeRole",
                              "Effect": "Allow",
                              "Principal": {
                                "Service": "codebuild.amazonaws.com"
                              }
                            }
                          ],
                          "Version": "2012-10-17"
                        }
                      }
                    },
                    "constructInfo": {
                      "fqn": "constructs.Construct",
                      "version": "10.3.0"
                    }
                  },
                  "DefaultPolicy": {
                    "id": "DefaultPolicy",
                    "path": "aws-cdk-codepipeline-with-pipeline-triggers/MyProject2/Role/DefaultPolicy",
                    "children": {
                      "Resource": {
                        "id": "Resource",
                        "path": "aws-cdk-codepipeline-with-pipeline-triggers/MyProject2/Role/DefaultPolicy/Resource",
                        "attributes": {
                          "aws:cdk:cloudformation:type": "AWS::IAM::Policy",
                          "aws:cdk:cloudformation:props": {
                            "policyDocument": {
                              "Statement": [
                                {
                                  "Action": [
                                    "logs:CreateLogGroup",
                                    "logs:CreateLogStream",
                                    "logs:PutLogEvents"
                                  ],
                                  "Effect": "Allow",
                                  "Resource": [
                                    {
                                      "Fn::Join": [
                                        "",
                                        [
                                          "arn:",
                                          {
                                            "Ref": "AWS::Partition"
                                          },
                                          ":logs:",
                                          {
                                            "Ref": "AWS::Region"
                                          },
                                          ":",
                                          {
                                            "Ref": "AWS::AccountId"
                                          },
                                          ":log-group:/aws/codebuild/",
                                          {
                                            "Ref": "MyProject2B52B17CC"
                                          },
                                          ":*"
                                        ]
                                      ]
                                    },
                                    {
                                      "Fn::Join": [
                                        "",
                                        [
                                          "arn:",
                                          {
                                            "Ref": "AWS::Partition"
                                          },
                                          ":logs:",
                                          {
                                            "Ref": "AWS::Region"
                                          },
                                          ":",
                                          {
                                            "Ref": "AWS::AccountId"
                                          },
                                          ":log-group:/aws/codebuild/",
                                          {
                                            "Ref": "MyProject2B52B17CC"
                                          }
                                        ]
                                      ]
                                    }
                                  ]
                                },
                                {
                                  "Action": [
                                    "codebuild:BatchPutCodeCoverages",
                                    "codebuild:BatchPutTestCases",
                                    "codebuild:CreateReport",
                                    "codebuild:CreateReportGroup",
                                    "codebuild:UpdateReport"
                                  ],
                                  "Effect": "Allow",
                                  "Resource": {
                                    "Fn::Join": [
                                      "",
                                      [
                                        "arn:",
                                        {
                                          "Ref": "AWS::Partition"
                                        },
                                        ":codebuild:",
                                        {
                                          "Ref": "AWS::Region"
                                        },
                                        ":",
                                        {
                                          "Ref": "AWS::AccountId"
                                        },
                                        ":report-group/",
                                        {
                                          "Ref": "MyProject2B52B17CC"
                                        },
                                        "-*"
                                      ]
                                    ]
                                  }
                                },
                                {
                                  "Action": [
                                    "s3:Abort*",
                                    "s3:DeleteObject*",
                                    "s3:GetBucket*",
                                    "s3:GetObject*",
                                    "s3:List*",
                                    "s3:PutObject",
                                    "s3:PutObjectLegalHold",
                                    "s3:PutObjectRetention",
                                    "s3:PutObjectTagging",
                                    "s3:PutObjectVersionTagging"
                                  ],
                                  "Effect": "Allow",
                                  "Resource": [
                                    {
                                      "Fn::GetAtt": [
                                        "Pipeline2ArtifactsBucketBBAC8B82",
                                        "Arn"
                                      ]
                                    },
                                    {
                                      "Fn::Join": [
                                        "",
                                        [
                                          {
                                            "Fn::GetAtt": [
                                              "Pipeline2ArtifactsBucketBBAC8B82",
                                              "Arn"
                                            ]
                                          },
                                          "/*"
                                        ]
                                      ]
                                    }
                                  ]
                                },
                                {
                                  "Action": [
                                    "kms:Decrypt",
                                    "kms:DescribeKey",
                                    "kms:Encrypt",
                                    "kms:GenerateDataKey*",
                                    "kms:ReEncrypt*"
                                  ],
                                  "Effect": "Allow",
                                  "Resource": {
                                    "Fn::GetAtt": [
                                      "Pipeline2ArtifactsBucketEncryptionKey9C275DF2",
                                      "Arn"
                                    ]
                                  }
                                }
                              ],
                              "Version": "2012-10-17"
                            },
                            "policyName": "MyProject2RoleDefaultPolicyF6082200",
                            "roles": [
                              {
                                "Ref": "MyProject2Role640CD8C0"
                              }
                            ]
                          }
                        },
                        "constructInfo": {
                          "fqn": "constructs.Construct",
                          "version": "10.3.0"
                        }
                      }
                    },
                    "constructInfo": {
                      "fqn": "constructs.Construct",
                      "version": "10.3.0"
                    }
                  }
                },
                "constructInfo": {
                  "fqn": "constructs.Construct",
                  "version": "10.3.0"
                }
              },
              "Resource": {
                "id": "Resource",
                "path": "aws-cdk-codepipeline-with-pipeline-triggers/MyProject2/Resource",
                "attributes": {
                  "aws:cdk:cloudformation:type": "AWS::CodeBuild::Project",
                  "aws:cdk:cloudformation:props": {
                    "artifacts": {
                      "type": "CODEPIPELINE"
                    },
                    "cache": {
                      "type": "NO_CACHE"
                    },
                    "encryptionKey": {
                      "Fn::GetAtt": [
                        "Pipeline2ArtifactsBucketEncryptionKey9C275DF2",
                        "Arn"
                      ]
                    },
                    "environment": {
                      "type": "LINUX_CONTAINER",
                      "image": "aws/codebuild/standard:1.0",
                      "imagePullCredentialsType": "CODEBUILD",
                      "privilegedMode": false,
                      "computeType": "BUILD_GENERAL1_SMALL"
                    },
                    "serviceRole": {
                      "Fn::GetAtt": [
                        "MyProject2Role640CD8C0",
                        "Arn"
                      ]
                    },
                    "source": {
                      "type": "CODEPIPELINE"
                    }
                  }
                },
                "constructInfo": {
                  "fqn": "constructs.Construct",
                  "version": "10.3.0"
                }
              }
            },
            "constructInfo": {
              "fqn": "constructs.Construct",
              "version": "10.3.0"
            }
          },
          "Pipeline2": {
            "id": "Pipeline2",
            "path": "aws-cdk-codepipeline-with-pipeline-triggers/Pipeline2",
            "children": {
              "ArtifactsBucketEncryptionKey": {
                "id": "ArtifactsBucketEncryptionKey",
                "path": "aws-cdk-codepipeline-with-pipeline-triggers/Pipeline2/ArtifactsBucketEncryptionKey",
                "children": {
                  "Resource": {
                    "id": "Resource",
                    "path": "aws-cdk-codepipeline-with-pipeline-triggers/Pipeline2/ArtifactsBucketEncryptionKey/Resource",
                    "attributes": {
                      "aws:cdk:cloudformation:type": "AWS::KMS::Key",
                      "aws:cdk:cloudformation:props": {
                        "keyPolicy": {
                          "Statement": [
                            {
                              "Action": "kms:*",
                              "Effect": "Allow",
                              "Principal": {
                                "AWS": {
                                  "Fn::Join": [
                                    "",
                                    [
                                      "arn:",
                                      {
                                        "Ref": "AWS::Partition"
                                      },
                                      ":iam::",
                                      {
                                        "Ref": "AWS::AccountId"
                                      },
                                      ":root"
                                    ]
                                  ]
                                }
                              },
                              "Resource": "*"
                            }
                          ],
                          "Version": "2012-10-17"
                        }
                      }
                    },
                    "constructInfo": {
                      "fqn": "constructs.Construct",
                      "version": "10.3.0"
                    }
                  }
                },
                "constructInfo": {
                  "fqn": "constructs.Construct",
                  "version": "10.3.0"
                }
              },
              "ArtifactsBucketEncryptionKeyAlias": {
                "id": "ArtifactsBucketEncryptionKeyAlias",
                "path": "aws-cdk-codepipeline-with-pipeline-triggers/Pipeline2/ArtifactsBucketEncryptionKeyAlias",
                "children": {
                  "Resource": {
                    "id": "Resource",
                    "path": "aws-cdk-codepipeline-with-pipeline-triggers/Pipeline2/ArtifactsBucketEncryptionKeyAlias/Resource",
                    "attributes": {
                      "aws:cdk:cloudformation:type": "AWS::KMS::Alias",
                      "aws:cdk:cloudformation:props": {
                        "aliasName": "alias/codepipeline-aws-cdk-codepipeline-with-pipeline-triggers-pipeline2-a7cdfc85",
                        "targetKeyId": {
                          "Fn::GetAtt": [
                            "Pipeline2ArtifactsBucketEncryptionKey9C275DF2",
                            "Arn"
                          ]
                        }
                      }
                    },
                    "constructInfo": {
                      "fqn": "constructs.Construct",
                      "version": "10.3.0"
                    }
                  }
                },
                "constructInfo": {
                  "fqn": "constructs.Construct",
                  "version": "10.3.0"
                }
              },
              "ArtifactsBucket": {
                "id": "ArtifactsBucket",
                "path": "aws-cdk-codepipeline-with-pipeline-triggers/Pipeline2/ArtifactsBucket",
                "children": {
                  "Resource": {
                    "id": "Resource",
                    "path": "aws-cdk-codepipeline-with-pipeline-triggers/Pipeline2/ArtifactsBucket/Resource",
                    "attributes": {
                      "aws:cdk:cloudformation:type": "AWS::S3::Bucket",
                      "aws:cdk:cloudformation:props": {
                        "bucketEncryption": {
                          "serverSideEncryptionConfiguration": [
                            {
                              "serverSideEncryptionByDefault": {
                                "sseAlgorithm": "aws:kms",
                                "kmsMasterKeyId": {
                                  "Fn::GetAtt": [
                                    "Pipeline2ArtifactsBucketEncryptionKey9C275DF2",
                                    "Arn"
                                  ]
                                }
                              }
                            }
                          ]
                        },
                        "publicAccessBlockConfiguration": {
                          "blockPublicAcls": true,
                          "blockPublicPolicy": true,
                          "ignorePublicAcls": true,
                          "restrictPublicBuckets": true
                        }
                      }
                    },
                    "constructInfo": {
                      "fqn": "constructs.Construct",
                      "version": "10.3.0"
                    }
                  },
                  "Policy": {
                    "id": "Policy",
                    "path": "aws-cdk-codepipeline-with-pipeline-triggers/Pipeline2/ArtifactsBucket/Policy",
                    "children": {
                      "Resource": {
                        "id": "Resource",
                        "path": "aws-cdk-codepipeline-with-pipeline-triggers/Pipeline2/ArtifactsBucket/Policy/Resource",
                        "attributes": {
                          "aws:cdk:cloudformation:type": "AWS::S3::BucketPolicy",
                          "aws:cdk:cloudformation:props": {
                            "bucket": {
                              "Ref": "Pipeline2ArtifactsBucketBBAC8B82"
                            },
                            "policyDocument": {
                              "Statement": [
                                {
                                  "Action": "s3:*",
                                  "Condition": {
                                    "Bool": {
                                      "aws:SecureTransport": "false"
                                    }
                                  },
                                  "Effect": "Deny",
                                  "Principal": {
                                    "AWS": "*"
                                  },
                                  "Resource": [
                                    {
                                      "Fn::GetAtt": [
                                        "Pipeline2ArtifactsBucketBBAC8B82",
                                        "Arn"
                                      ]
                                    },
                                    {
                                      "Fn::Join": [
                                        "",
                                        [
                                          {
                                            "Fn::GetAtt": [
                                              "Pipeline2ArtifactsBucketBBAC8B82",
                                              "Arn"
                                            ]
                                          },
                                          "/*"
                                        ]
                                      ]
                                    }
                                  ]
                                }
                              ],
                              "Version": "2012-10-17"
                            }
                          }
                        },
                        "constructInfo": {
                          "fqn": "constructs.Construct",
                          "version": "10.3.0"
                        }
                      }
                    },
                    "constructInfo": {
                      "fqn": "constructs.Construct",
                      "version": "10.3.0"
                    }
                  }
                },
                "constructInfo": {
                  "fqn": "constructs.Construct",
                  "version": "10.3.0"
                }
              },
              "Role": {
                "id": "Role",
                "path": "aws-cdk-codepipeline-with-pipeline-triggers/Pipeline2/Role",
                "children": {
                  "ImportRole": {
                    "id": "ImportRole",
                    "path": "aws-cdk-codepipeline-with-pipeline-triggers/Pipeline2/Role/ImportRole",
                    "constructInfo": {
                      "fqn": "constructs.Construct",
                      "version": "10.3.0"
                    }
                  },
                  "Resource": {
                    "id": "Resource",
                    "path": "aws-cdk-codepipeline-with-pipeline-triggers/Pipeline2/Role/Resource",
                    "attributes": {
                      "aws:cdk:cloudformation:type": "AWS::IAM::Role",
                      "aws:cdk:cloudformation:props": {
                        "assumeRolePolicyDocument": {
                          "Statement": [
                            {
                              "Action": "sts:AssumeRole",
                              "Effect": "Allow",
                              "Principal": {
                                "Service": "codepipeline.amazonaws.com"
                              }
                            }
                          ],
                          "Version": "2012-10-17"
                        }
                      }
                    },
                    "constructInfo": {
                      "fqn": "constructs.Construct",
                      "version": "10.3.0"
                    }
                  },
                  "DefaultPolicy": {
                    "id": "DefaultPolicy",
                    "path": "aws-cdk-codepipeline-with-pipeline-triggers/Pipeline2/Role/DefaultPolicy",
                    "children": {
                      "Resource": {
                        "id": "Resource",
                        "path": "aws-cdk-codepipeline-with-pipeline-triggers/Pipeline2/Role/DefaultPolicy/Resource",
                        "attributes": {
                          "aws:cdk:cloudformation:type": "AWS::IAM::Policy",
                          "aws:cdk:cloudformation:props": {
                            "policyDocument": {
                              "Statement": [
                                {
                                  "Action": [
                                    "s3:Abort*",
                                    "s3:DeleteObject*",
                                    "s3:GetBucket*",
                                    "s3:GetObject*",
                                    "s3:List*",
                                    "s3:PutObject",
                                    "s3:PutObjectLegalHold",
                                    "s3:PutObjectRetention",
                                    "s3:PutObjectTagging",
                                    "s3:PutObjectVersionTagging"
                                  ],
                                  "Effect": "Allow",
                                  "Resource": [
                                    {
                                      "Fn::GetAtt": [
                                        "Pipeline2ArtifactsBucketBBAC8B82",
                                        "Arn"
                                      ]
                                    },
                                    {
                                      "Fn::Join": [
                                        "",
                                        [
                                          {
                                            "Fn::GetAtt": [
                                              "Pipeline2ArtifactsBucketBBAC8B82",
                                              "Arn"
                                            ]
                                          },
                                          "/*"
                                        ]
                                      ]
                                    }
                                  ]
                                },
                                {
                                  "Action": [
                                    "kms:Decrypt",
                                    "kms:DescribeKey",
                                    "kms:Encrypt",
                                    "kms:GenerateDataKey*",
                                    "kms:ReEncrypt*"
                                  ],
                                  "Effect": "Allow",
                                  "Resource": {
                                    "Fn::GetAtt": [
                                      "Pipeline2ArtifactsBucketEncryptionKey9C275DF2",
                                      "Arn"
                                    ]
                                  }
                                },
                                {
                                  "Action": "sts:AssumeRole",
                                  "Effect": "Allow",
                                  "Resource": [
                                    {
                                      "Fn::GetAtt": [
                                        "Pipeline2BuildCodeBuild2CodePipelineActionRoleEAEC3BA5",
                                        "Arn"
                                      ]
                                    },
                                    {
                                      "Fn::GetAtt": [
                                        "Pipeline2SourceCodeStarConnectionsSourceAction2CodePipelineActionRoleD7F9366F",
                                        "Arn"
                                      ]
                                    }
                                  ]
                                }
                              ],
                              "Version": "2012-10-17"
                            },
                            "policyName": "Pipeline2RoleDefaultPolicy3CA7A97C",
                            "roles": [
                              {
                                "Ref": "Pipeline2RoleB1668F7C"
                              }
                            ]
                          }
                        },
                        "constructInfo": {
                          "fqn": "constructs.Construct",
                          "version": "10.3.0"
                        }
                      }
                    },
                    "constructInfo": {
                      "fqn": "constructs.Construct",
                      "version": "10.3.0"
                    }
                  }
                },
                "constructInfo": {
                  "fqn": "constructs.Construct",
                  "version": "10.3.0"
                }
              },
              "Resource": {
                "id": "Resource",
                "path": "aws-cdk-codepipeline-with-pipeline-triggers/Pipeline2/Resource",
                "attributes": {
                  "aws:cdk:cloudformation:type": "AWS::CodePipeline::Pipeline",
                  "aws:cdk:cloudformation:props": {
                    "artifactStore": {
                      "type": "S3",
                      "location": {
                        "Ref": "Pipeline2ArtifactsBucketBBAC8B82"
                      },
                      "encryptionKey": {
                        "type": "KMS",
                        "id": {
                          "Fn::GetAtt": [
                            "Pipeline2ArtifactsBucketEncryptionKey9C275DF2",
                            "Arn"
                          ]
                        }
                      }
                    },
                    "name": "my-pipeline2",
                    "pipelineType": "V2",
                    "roleArn": {
                      "Fn::GetAtt": [
                        "Pipeline2RoleB1668F7C",
                        "Arn"
                      ]
                    },
                    "stages": [
                      {
                        "name": "Source",
                        "actions": [
                          {
                            "name": "CodeStarConnectionsSourceAction2",
                            "outputArtifacts": [
                              {
                                "name": "Artifact_Source_CodeStarConnectionsSourceAction2"
                              }
                            ],
                            "actionTypeId": {
                              "category": "Source",
                              "version": "1",
                              "owner": "AWS",
                              "provider": "CodeStarSourceConnection"
                            },
                            "configuration": {
                              "ConnectionArn": "MOCK",
                              "FullRepositoryId": "go-to-k/cdk-codepipeline-demo-2",
                              "BranchName": "master"
                            },
                            "runOrder": 1,
                            "roleArn": {
                              "Fn::GetAtt": [
                                "Pipeline2SourceCodeStarConnectionsSourceAction2CodePipelineActionRoleD7F9366F",
                                "Arn"
                              ]
                            },
                            "namespace": "Source_CodeStarConnectionsSourceAction2_NS"
                          }
                        ]
                      },
                      {
                        "name": "Build",
                        "actions": [
                          {
                            "name": "CodeBuild2",
                            "inputArtifacts": [
                              {
                                "name": "Artifact_Source_CodeStarConnectionsSourceAction2"
                              }
                            ],
                            "outputArtifacts": [
                              {
                                "name": "Artifact_Build_CodeBuild2"
                              }
                            ],
                            "actionTypeId": {
                              "category": "Build",
                              "version": "1",
                              "owner": "AWS",
                              "provider": "CodeBuild"
                            },
                            "configuration": {
                              "ProjectName": {
                                "Ref": "MyProject2B52B17CC"
                              },
                              "EnvironmentVariables": "[{\"name\":\"CommitId\",\"type\":\"PLAINTEXT\",\"value\":\"#{Source_CodeStarConnectionsSourceAction2_NS.CommitId}\"}]"
                            },
                            "runOrder": 1,
                            "roleArn": {
                              "Fn::GetAtt": [
                                "Pipeline2BuildCodeBuild2CodePipelineActionRoleEAEC3BA5",
                                "Arn"
                              ]
                            }
                          }
                        ]
                      }
                    ],
                    "triggers": [
                      {
                        "gitConfiguration": {
<<<<<<< HEAD
                          "push": [
=======
                          "pullRequest": [
>>>>>>> 205163fc
                            {
                              "branches": {
                                "excludes": [
                                  "exclude1",
                                  "exclude2"
                                ],
                                "includes": [
                                  "include1",
                                  "include2"
                                ]
                              },
                              "filePaths": {
                                "excludes": [
                                  "/path/to/exclude1",
                                  "/path/to/exclude2"
                                ],
                                "includes": [
                                  "/path/to/include1",
                                  "/path/to/include2"
                                ]
<<<<<<< HEAD
                              }
=======
                              },
                              "events": [
                                "OPEN",
                                "UPDATED"
                              ]
>>>>>>> 205163fc
                            }
                          ],
                          "sourceActionName": "CodeStarConnectionsSourceAction2"
                        },
                        "providerType": "CodeStarSourceConnection"
                      }
                    ]
                  }
                },
                "constructInfo": {
                  "fqn": "constructs.Construct",
                  "version": "10.3.0"
                }
              },
              "Source": {
                "id": "Source",
                "path": "aws-cdk-codepipeline-with-pipeline-triggers/Pipeline2/Source",
                "children": {
                  "CodeStarConnectionsSourceAction2": {
                    "id": "CodeStarConnectionsSourceAction2",
                    "path": "aws-cdk-codepipeline-with-pipeline-triggers/Pipeline2/Source/CodeStarConnectionsSourceAction2",
                    "children": {
                      "CodePipelineActionRole": {
                        "id": "CodePipelineActionRole",
                        "path": "aws-cdk-codepipeline-with-pipeline-triggers/Pipeline2/Source/CodeStarConnectionsSourceAction2/CodePipelineActionRole",
                        "children": {
                          "ImportCodePipelineActionRole": {
                            "id": "ImportCodePipelineActionRole",
                            "path": "aws-cdk-codepipeline-with-pipeline-triggers/Pipeline2/Source/CodeStarConnectionsSourceAction2/CodePipelineActionRole/ImportCodePipelineActionRole",
                            "constructInfo": {
                              "fqn": "constructs.Construct",
                              "version": "10.3.0"
                            }
                          },
                          "Resource": {
                            "id": "Resource",
                            "path": "aws-cdk-codepipeline-with-pipeline-triggers/Pipeline2/Source/CodeStarConnectionsSourceAction2/CodePipelineActionRole/Resource",
                            "attributes": {
                              "aws:cdk:cloudformation:type": "AWS::IAM::Role",
                              "aws:cdk:cloudformation:props": {
                                "assumeRolePolicyDocument": {
                                  "Statement": [
                                    {
                                      "Action": "sts:AssumeRole",
                                      "Effect": "Allow",
                                      "Principal": {
                                        "AWS": {
                                          "Fn::Join": [
                                            "",
                                            [
                                              "arn:",
                                              {
                                                "Ref": "AWS::Partition"
                                              },
                                              ":iam::",
                                              {
                                                "Ref": "AWS::AccountId"
                                              },
                                              ":root"
                                            ]
                                          ]
                                        }
                                      }
                                    }
                                  ],
                                  "Version": "2012-10-17"
                                }
                              }
                            },
                            "constructInfo": {
                              "fqn": "constructs.Construct",
                              "version": "10.3.0"
                            }
                          },
                          "DefaultPolicy": {
                            "id": "DefaultPolicy",
                            "path": "aws-cdk-codepipeline-with-pipeline-triggers/Pipeline2/Source/CodeStarConnectionsSourceAction2/CodePipelineActionRole/DefaultPolicy",
                            "children": {
                              "Resource": {
                                "id": "Resource",
                                "path": "aws-cdk-codepipeline-with-pipeline-triggers/Pipeline2/Source/CodeStarConnectionsSourceAction2/CodePipelineActionRole/DefaultPolicy/Resource",
                                "attributes": {
                                  "aws:cdk:cloudformation:type": "AWS::IAM::Policy",
                                  "aws:cdk:cloudformation:props": {
                                    "policyDocument": {
                                      "Statement": [
                                        {
                                          "Action": "codestar-connections:UseConnection",
                                          "Effect": "Allow",
                                          "Resource": "MOCK"
                                        },
                                        {
                                          "Action": [
                                            "s3:Abort*",
                                            "s3:DeleteObject*",
                                            "s3:GetBucket*",
                                            "s3:GetObject*",
                                            "s3:List*",
                                            "s3:PutObject",
                                            "s3:PutObjectLegalHold",
                                            "s3:PutObjectRetention",
                                            "s3:PutObjectTagging",
                                            "s3:PutObjectVersionTagging"
                                          ],
                                          "Effect": "Allow",
                                          "Resource": [
                                            {
                                              "Fn::GetAtt": [
                                                "Pipeline2ArtifactsBucketBBAC8B82",
                                                "Arn"
                                              ]
                                            },
                                            {
                                              "Fn::Join": [
                                                "",
                                                [
                                                  {
                                                    "Fn::GetAtt": [
                                                      "Pipeline2ArtifactsBucketBBAC8B82",
                                                      "Arn"
                                                    ]
                                                  },
                                                  "/*"
                                                ]
                                              ]
                                            }
                                          ]
                                        },
                                        {
                                          "Action": [
                                            "kms:Decrypt",
                                            "kms:DescribeKey",
                                            "kms:Encrypt",
                                            "kms:GenerateDataKey*",
                                            "kms:ReEncrypt*"
                                          ],
                                          "Effect": "Allow",
                                          "Resource": {
                                            "Fn::GetAtt": [
                                              "Pipeline2ArtifactsBucketEncryptionKey9C275DF2",
                                              "Arn"
                                            ]
                                          }
                                        },
                                        {
                                          "Action": [
                                            "s3:PutObjectAcl",
                                            "s3:PutObjectVersionAcl"
                                          ],
                                          "Effect": "Allow",
                                          "Resource": {
                                            "Fn::Join": [
                                              "",
                                              [
                                                {
                                                  "Fn::GetAtt": [
                                                    "Pipeline2ArtifactsBucketBBAC8B82",
                                                    "Arn"
                                                  ]
                                                },
                                                "/*"
                                              ]
                                            ]
                                          }
                                        }
                                      ],
                                      "Version": "2012-10-17"
                                    },
                                    "policyName": "Pipeline2SourceCodeStarConnectionsSourceAction2CodePipelineActionRoleDefaultPolicy17D58BB8",
                                    "roles": [
                                      {
                                        "Ref": "Pipeline2SourceCodeStarConnectionsSourceAction2CodePipelineActionRoleD7F9366F"
                                      }
                                    ]
                                  }
                                },
                                "constructInfo": {
                                  "fqn": "constructs.Construct",
                                  "version": "10.3.0"
                                }
                              }
                            },
                            "constructInfo": {
                              "fqn": "constructs.Construct",
                              "version": "10.3.0"
                            }
                          }
                        },
                        "constructInfo": {
                          "fqn": "constructs.Construct",
                          "version": "10.3.0"
                        }
                      }
                    },
                    "constructInfo": {
                      "fqn": "constructs.Construct",
                      "version": "10.3.0"
                    }
                  }
                },
                "constructInfo": {
                  "fqn": "constructs.Construct",
                  "version": "10.3.0"
                }
              },
              "Build": {
                "id": "Build",
                "path": "aws-cdk-codepipeline-with-pipeline-triggers/Pipeline2/Build",
                "children": {
                  "CodeBuild2": {
                    "id": "CodeBuild2",
                    "path": "aws-cdk-codepipeline-with-pipeline-triggers/Pipeline2/Build/CodeBuild2",
                    "children": {
                      "CodePipelineActionRole": {
                        "id": "CodePipelineActionRole",
                        "path": "aws-cdk-codepipeline-with-pipeline-triggers/Pipeline2/Build/CodeBuild2/CodePipelineActionRole",
                        "children": {
                          "ImportCodePipelineActionRole": {
                            "id": "ImportCodePipelineActionRole",
                            "path": "aws-cdk-codepipeline-with-pipeline-triggers/Pipeline2/Build/CodeBuild2/CodePipelineActionRole/ImportCodePipelineActionRole",
                            "constructInfo": {
                              "fqn": "constructs.Construct",
                              "version": "10.3.0"
                            }
                          },
                          "Resource": {
                            "id": "Resource",
                            "path": "aws-cdk-codepipeline-with-pipeline-triggers/Pipeline2/Build/CodeBuild2/CodePipelineActionRole/Resource",
                            "attributes": {
                              "aws:cdk:cloudformation:type": "AWS::IAM::Role",
                              "aws:cdk:cloudformation:props": {
                                "assumeRolePolicyDocument": {
                                  "Statement": [
                                    {
                                      "Action": "sts:AssumeRole",
                                      "Effect": "Allow",
                                      "Principal": {
                                        "AWS": {
                                          "Fn::Join": [
                                            "",
                                            [
                                              "arn:",
                                              {
                                                "Ref": "AWS::Partition"
                                              },
                                              ":iam::",
                                              {
                                                "Ref": "AWS::AccountId"
                                              },
                                              ":root"
                                            ]
                                          ]
                                        }
                                      }
                                    }
                                  ],
                                  "Version": "2012-10-17"
                                }
                              }
                            },
                            "constructInfo": {
                              "fqn": "constructs.Construct",
                              "version": "10.3.0"
                            }
                          },
                          "DefaultPolicy": {
                            "id": "DefaultPolicy",
                            "path": "aws-cdk-codepipeline-with-pipeline-triggers/Pipeline2/Build/CodeBuild2/CodePipelineActionRole/DefaultPolicy",
                            "children": {
                              "Resource": {
                                "id": "Resource",
                                "path": "aws-cdk-codepipeline-with-pipeline-triggers/Pipeline2/Build/CodeBuild2/CodePipelineActionRole/DefaultPolicy/Resource",
                                "attributes": {
                                  "aws:cdk:cloudformation:type": "AWS::IAM::Policy",
                                  "aws:cdk:cloudformation:props": {
                                    "policyDocument": {
                                      "Statement": [
                                        {
                                          "Action": [
                                            "codebuild:BatchGetBuilds",
                                            "codebuild:StartBuild",
                                            "codebuild:StopBuild"
                                          ],
                                          "Effect": "Allow",
                                          "Resource": {
                                            "Fn::GetAtt": [
                                              "MyProject2B52B17CC",
                                              "Arn"
                                            ]
                                          }
                                        }
                                      ],
                                      "Version": "2012-10-17"
                                    },
                                    "policyName": "Pipeline2BuildCodeBuild2CodePipelineActionRoleDefaultPolicyC4BEA3E8",
                                    "roles": [
                                      {
                                        "Ref": "Pipeline2BuildCodeBuild2CodePipelineActionRoleEAEC3BA5"
                                      }
                                    ]
                                  }
                                },
                                "constructInfo": {
                                  "fqn": "constructs.Construct",
                                  "version": "10.3.0"
                                }
                              }
                            },
                            "constructInfo": {
                              "fqn": "constructs.Construct",
                              "version": "10.3.0"
                            }
                          }
                        },
                        "constructInfo": {
                          "fqn": "constructs.Construct",
                          "version": "10.3.0"
                        }
                      }
                    },
                    "constructInfo": {
                      "fqn": "constructs.Construct",
                      "version": "10.3.0"
                    }
                  }
                },
                "constructInfo": {
                  "fqn": "constructs.Construct",
                  "version": "10.3.0"
                }
              }
            },
            "constructInfo": {
              "fqn": "constructs.Construct",
              "version": "10.3.0"
            }
          },
          "BootstrapVersion": {
            "id": "BootstrapVersion",
            "path": "aws-cdk-codepipeline-with-pipeline-triggers/BootstrapVersion",
            "constructInfo": {
              "fqn": "constructs.Construct",
              "version": "10.3.0"
            }
          },
          "CheckBootstrapVersion": {
            "id": "CheckBootstrapVersion",
            "path": "aws-cdk-codepipeline-with-pipeline-triggers/CheckBootstrapVersion",
            "constructInfo": {
              "fqn": "constructs.Construct",
              "version": "10.3.0"
            }
          }
        },
        "constructInfo": {
          "fqn": "constructs.Construct",
          "version": "10.3.0"
        }
      },
      "codepipeline-with-pipeline-triggers-test": {
        "id": "codepipeline-with-pipeline-triggers-test",
        "path": "codepipeline-with-pipeline-triggers-test",
        "children": {
          "DefaultTest": {
            "id": "DefaultTest",
            "path": "codepipeline-with-pipeline-triggers-test/DefaultTest",
            "children": {
              "Default": {
                "id": "Default",
                "path": "codepipeline-with-pipeline-triggers-test/DefaultTest/Default",
                "constructInfo": {
                  "fqn": "constructs.Construct",
                  "version": "10.3.0"
                }
              },
              "DeployAssert": {
                "id": "DeployAssert",
                "path": "codepipeline-with-pipeline-triggers-test/DefaultTest/DeployAssert",
                "children": {
                  "AwsApiCallCodePipelinegetPipelinebf5ab22626ca0a34267efaac6a197759": {
                    "id": "AwsApiCallCodePipelinegetPipelinebf5ab22626ca0a34267efaac6a197759",
                    "path": "codepipeline-with-pipeline-triggers-test/DefaultTest/DeployAssert/AwsApiCallCodePipelinegetPipelinebf5ab22626ca0a34267efaac6a197759",
                    "children": {
                      "SdkProvider": {
                        "id": "SdkProvider",
                        "path": "codepipeline-with-pipeline-triggers-test/DefaultTest/DeployAssert/AwsApiCallCodePipelinegetPipelinebf5ab22626ca0a34267efaac6a197759/SdkProvider",
                        "children": {
                          "AssertionsProvider": {
                            "id": "AssertionsProvider",
                            "path": "codepipeline-with-pipeline-triggers-test/DefaultTest/DeployAssert/AwsApiCallCodePipelinegetPipelinebf5ab22626ca0a34267efaac6a197759/SdkProvider/AssertionsProvider",
                            "constructInfo": {
                              "fqn": "constructs.Construct",
                              "version": "10.3.0"
                            }
                          }
                        },
                        "constructInfo": {
                          "fqn": "@aws-cdk/integ-tests-alpha.AssertionsProvider",
                          "version": "0.0.0"
                        }
                      },
                      "Default": {
                        "id": "Default",
                        "path": "codepipeline-with-pipeline-triggers-test/DefaultTest/DeployAssert/AwsApiCallCodePipelinegetPipelinebf5ab22626ca0a34267efaac6a197759/Default",
                        "children": {
                          "Default": {
                            "id": "Default",
                            "path": "codepipeline-with-pipeline-triggers-test/DefaultTest/DeployAssert/AwsApiCallCodePipelinegetPipelinebf5ab22626ca0a34267efaac6a197759/Default/Default",
                            "constructInfo": {
                              "fqn": "constructs.Construct",
                              "version": "10.3.0"
                            }
                          }
                        },
                        "constructInfo": {
                          "fqn": "constructs.Construct",
                          "version": "10.3.0"
                        }
                      },
                      "AssertionResults": {
                        "id": "AssertionResults",
                        "path": "codepipeline-with-pipeline-triggers-test/DefaultTest/DeployAssert/AwsApiCallCodePipelinegetPipelinebf5ab22626ca0a34267efaac6a197759/AssertionResults",
                        "constructInfo": {
                          "fqn": "constructs.Construct",
                          "version": "10.3.0"
                        }
                      }
                    },
                    "constructInfo": {
                      "fqn": "@aws-cdk/integ-tests-alpha.AwsApiCall",
                      "version": "0.0.0"
                    }
                  },
                  "SingletonFunction1488541a7b23466481b69b4408076b81": {
                    "id": "SingletonFunction1488541a7b23466481b69b4408076b81",
                    "path": "codepipeline-with-pipeline-triggers-test/DefaultTest/DeployAssert/SingletonFunction1488541a7b23466481b69b4408076b81",
                    "children": {
                      "Staging": {
                        "id": "Staging",
                        "path": "codepipeline-with-pipeline-triggers-test/DefaultTest/DeployAssert/SingletonFunction1488541a7b23466481b69b4408076b81/Staging",
                        "constructInfo": {
                          "fqn": "constructs.Construct",
                          "version": "10.3.0"
                        }
                      },
                      "Role": {
                        "id": "Role",
                        "path": "codepipeline-with-pipeline-triggers-test/DefaultTest/DeployAssert/SingletonFunction1488541a7b23466481b69b4408076b81/Role",
                        "constructInfo": {
                          "fqn": "constructs.Construct",
                          "version": "10.3.0"
                        }
                      },
                      "Handler": {
                        "id": "Handler",
                        "path": "codepipeline-with-pipeline-triggers-test/DefaultTest/DeployAssert/SingletonFunction1488541a7b23466481b69b4408076b81/Handler",
                        "constructInfo": {
                          "fqn": "constructs.Construct",
                          "version": "10.3.0"
                        }
                      }
                    },
                    "constructInfo": {
                      "fqn": "constructs.Construct",
                      "version": "10.3.0"
                    }
                  },
                  "AwsApiCallCodePipelinegetPipeline1c275ca65933c3cecd335e67fe9182e2": {
                    "id": "AwsApiCallCodePipelinegetPipeline1c275ca65933c3cecd335e67fe9182e2",
                    "path": "codepipeline-with-pipeline-triggers-test/DefaultTest/DeployAssert/AwsApiCallCodePipelinegetPipeline1c275ca65933c3cecd335e67fe9182e2",
                    "children": {
                      "SdkProvider": {
                        "id": "SdkProvider",
                        "path": "codepipeline-with-pipeline-triggers-test/DefaultTest/DeployAssert/AwsApiCallCodePipelinegetPipeline1c275ca65933c3cecd335e67fe9182e2/SdkProvider",
                        "children": {
                          "AssertionsProvider": {
                            "id": "AssertionsProvider",
                            "path": "codepipeline-with-pipeline-triggers-test/DefaultTest/DeployAssert/AwsApiCallCodePipelinegetPipeline1c275ca65933c3cecd335e67fe9182e2/SdkProvider/AssertionsProvider",
                            "constructInfo": {
                              "fqn": "constructs.Construct",
                              "version": "10.3.0"
                            }
                          }
                        },
                        "constructInfo": {
                          "fqn": "@aws-cdk/integ-tests-alpha.AssertionsProvider",
                          "version": "0.0.0"
                        }
                      },
                      "Default": {
                        "id": "Default",
                        "path": "codepipeline-with-pipeline-triggers-test/DefaultTest/DeployAssert/AwsApiCallCodePipelinegetPipeline1c275ca65933c3cecd335e67fe9182e2/Default",
                        "children": {
                          "Default": {
                            "id": "Default",
                            "path": "codepipeline-with-pipeline-triggers-test/DefaultTest/DeployAssert/AwsApiCallCodePipelinegetPipeline1c275ca65933c3cecd335e67fe9182e2/Default/Default",
                            "constructInfo": {
                              "fqn": "constructs.Construct",
                              "version": "10.3.0"
                            }
                          }
                        },
                        "constructInfo": {
                          "fqn": "constructs.Construct",
                          "version": "10.3.0"
                        }
                      },
                      "AssertionResults": {
                        "id": "AssertionResults",
                        "path": "codepipeline-with-pipeline-triggers-test/DefaultTest/DeployAssert/AwsApiCallCodePipelinegetPipeline1c275ca65933c3cecd335e67fe9182e2/AssertionResults",
                        "constructInfo": {
                          "fqn": "constructs.Construct",
                          "version": "10.3.0"
                        }
                      }
                    },
                    "constructInfo": {
                      "fqn": "@aws-cdk/integ-tests-alpha.AwsApiCall",
                      "version": "0.0.0"
                    }
                  },
                  "BootstrapVersion": {
                    "id": "BootstrapVersion",
                    "path": "codepipeline-with-pipeline-triggers-test/DefaultTest/DeployAssert/BootstrapVersion",
                    "constructInfo": {
                      "fqn": "constructs.Construct",
                      "version": "10.3.0"
                    }
                  },
                  "CheckBootstrapVersion": {
                    "id": "CheckBootstrapVersion",
                    "path": "codepipeline-with-pipeline-triggers-test/DefaultTest/DeployAssert/CheckBootstrapVersion",
                    "constructInfo": {
                      "fqn": "constructs.Construct",
                      "version": "10.3.0"
                    }
                  }
                },
                "constructInfo": {
                  "fqn": "constructs.Construct",
                  "version": "10.3.0"
                }
              }
            },
            "constructInfo": {
              "fqn": "@aws-cdk/integ-tests-alpha.IntegTestCase",
              "version": "0.0.0"
            }
          }
        },
        "constructInfo": {
          "fqn": "@aws-cdk/integ-tests-alpha.IntegTest",
          "version": "0.0.0"
        }
      },
      "Tree": {
        "id": "Tree",
        "path": "Tree",
        "constructInfo": {
          "fqn": "constructs.Construct",
          "version": "10.3.0"
        }
      }
    },
    "constructInfo": {
      "fqn": "constructs.Construct",
      "version": "10.3.0"
    }
  }
}<|MERGE_RESOLUTION|>--- conflicted
+++ resolved
@@ -1791,11 +1791,7 @@
                     "triggers": [
                       {
                         "gitConfiguration": {
-<<<<<<< HEAD
-                          "push": [
-=======
                           "pullRequest": [
->>>>>>> 205163fc
                             {
                               "branches": {
                                 "excludes": [
@@ -1816,15 +1812,11 @@
                                   "/path/to/include1",
                                   "/path/to/include2"
                                 ]
-<<<<<<< HEAD
-                              }
-=======
                               },
                               "events": [
                                 "OPEN",
                                 "UPDATED"
                               ]
->>>>>>> 205163fc
                             }
                           ],
                           "sourceActionName": "CodeStarConnectionsSourceAction2"
