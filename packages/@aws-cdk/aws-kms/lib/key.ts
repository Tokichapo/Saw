--- conflicted
+++ resolved
@@ -106,7 +106,6 @@
    * administer the key will be created.
    */
   policy?: PolicyDocument;
-<<<<<<< HEAD
 
   /**
    * The AWS resource tags to associate with the KMS key.
@@ -120,8 +119,6 @@
    * @default true
    */
   retainKey?: boolean;
-=======
->>>>>>> d17a6e90
 }
 
 /**
