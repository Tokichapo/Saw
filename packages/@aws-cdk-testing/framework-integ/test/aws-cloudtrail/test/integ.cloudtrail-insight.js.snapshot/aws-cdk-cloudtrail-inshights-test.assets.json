--- conflicted
+++ resolved
@@ -14,11 +14,7 @@
         }
       }
     },
-<<<<<<< HEAD
-    "7ad7d5dd0517ea0ff1c10eccfce4b7f5eb4df82f3d650bb594173f9496a357d6": {
-=======
     "9f775f8334bf8bde6d0158583b5689343cd7b22f96fb3ff5a91e48bdfe9d7175": {
->>>>>>> aca90272
       "source": {
         "path": "aws-cdk-cloudtrail-inshights-test.template.json",
         "packaging": "file"
@@ -26,11 +22,7 @@
       "destinations": {
         "current_account-current_region": {
           "bucketName": "cdk-hnb659fds-assets-${AWS::AccountId}-${AWS::Region}",
-<<<<<<< HEAD
-          "objectKey": "7ad7d5dd0517ea0ff1c10eccfce4b7f5eb4df82f3d650bb594173f9496a357d6.json",
-=======
           "objectKey": "9f775f8334bf8bde6d0158583b5689343cd7b22f96fb3ff5a91e48bdfe9d7175.json",
->>>>>>> aca90272
           "assumeRoleArn": "arn:${AWS::Partition}:iam::${AWS::AccountId}:role/cdk-hnb659fds-file-publishing-role-${AWS::AccountId}-${AWS::Region}"
         }
       }
