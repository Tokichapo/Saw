{
  "version": "tree-0.1",
  "tree": {
    "id": "App",
    "path": "",
    "children": {
      "cdk-integ-cluster-snapshot": {
        "id": "cdk-integ-cluster-snapshot",
        "path": "cdk-integ-cluster-snapshot",
        "children": {
          "Vpc": {
            "id": "Vpc",
            "path": "cdk-integ-cluster-snapshot/Vpc",
            "children": {
              "Resource": {
                "id": "Resource",
                "path": "cdk-integ-cluster-snapshot/Vpc/Resource",
                "attributes": {
                  "aws:cdk:cloudformation:type": "AWS::EC2::VPC",
                  "aws:cdk:cloudformation:props": {
                    "cidrBlock": "10.0.0.0/16",
                    "enableDnsHostnames": true,
                    "enableDnsSupport": true,
                    "instanceTenancy": "default",
                    "tags": [
                      {
                        "key": "Name",
                        "value": "cdk-integ-cluster-snapshot/Vpc"
                      }
                    ]
                  }
                },
                "constructInfo": {
                  "fqn": "aws-cdk-lib.aws_ec2.CfnVPC",
                  "version": "0.0.0"
                }
              },
              "PublicSubnet1": {
                "id": "PublicSubnet1",
                "path": "cdk-integ-cluster-snapshot/Vpc/PublicSubnet1",
                "children": {
                  "Subnet": {
                    "id": "Subnet",
                    "path": "cdk-integ-cluster-snapshot/Vpc/PublicSubnet1/Subnet",
                    "attributes": {
                      "aws:cdk:cloudformation:type": "AWS::EC2::Subnet",
                      "aws:cdk:cloudformation:props": {
                        "availabilityZone": {
                          "Fn::Select": [
                            0,
                            {
                              "Fn::GetAZs": ""
                            }
                          ]
                        },
                        "cidrBlock": "10.0.0.0/18",
                        "mapPublicIpOnLaunch": true,
                        "tags": [
                          {
                            "key": "aws-cdk:subnet-name",
                            "value": "Public"
                          },
                          {
                            "key": "aws-cdk:subnet-type",
                            "value": "Public"
                          },
                          {
                            "key": "Name",
                            "value": "cdk-integ-cluster-snapshot/Vpc/PublicSubnet1"
                          }
                        ],
                        "vpcId": {
                          "Ref": "Vpc8378EB38"
                        }
                      }
                    },
                    "constructInfo": {
                      "fqn": "aws-cdk-lib.aws_ec2.CfnSubnet",
                      "version": "0.0.0"
                    }
                  },
                  "Acl": {
                    "id": "Acl",
                    "path": "cdk-integ-cluster-snapshot/Vpc/PublicSubnet1/Acl",
                    "constructInfo": {
                      "fqn": "aws-cdk-lib.Resource",
                      "version": "0.0.0"
                    }
                  },
                  "RouteTable": {
                    "id": "RouteTable",
                    "path": "cdk-integ-cluster-snapshot/Vpc/PublicSubnet1/RouteTable",
                    "attributes": {
                      "aws:cdk:cloudformation:type": "AWS::EC2::RouteTable",
                      "aws:cdk:cloudformation:props": {
                        "tags": [
                          {
                            "key": "Name",
                            "value": "cdk-integ-cluster-snapshot/Vpc/PublicSubnet1"
                          }
                        ],
                        "vpcId": {
                          "Ref": "Vpc8378EB38"
                        }
                      }
                    },
                    "constructInfo": {
                      "fqn": "aws-cdk-lib.aws_ec2.CfnRouteTable",
                      "version": "0.0.0"
                    }
                  },
                  "RouteTableAssociation": {
                    "id": "RouteTableAssociation",
                    "path": "cdk-integ-cluster-snapshot/Vpc/PublicSubnet1/RouteTableAssociation",
                    "attributes": {
                      "aws:cdk:cloudformation:type": "AWS::EC2::SubnetRouteTableAssociation",
                      "aws:cdk:cloudformation:props": {
                        "routeTableId": {
                          "Ref": "VpcPublicSubnet1RouteTable6C95E38E"
                        },
                        "subnetId": {
                          "Ref": "VpcPublicSubnet1Subnet5C2D37C4"
                        }
                      }
                    },
                    "constructInfo": {
                      "fqn": "aws-cdk-lib.aws_ec2.CfnSubnetRouteTableAssociation",
                      "version": "0.0.0"
                    }
                  },
                  "DefaultRoute": {
                    "id": "DefaultRoute",
                    "path": "cdk-integ-cluster-snapshot/Vpc/PublicSubnet1/DefaultRoute",
                    "attributes": {
                      "aws:cdk:cloudformation:type": "AWS::EC2::Route",
                      "aws:cdk:cloudformation:props": {
                        "destinationCidrBlock": "0.0.0.0/0",
                        "gatewayId": {
                          "Ref": "VpcIGWD7BA715C"
                        },
                        "routeTableId": {
                          "Ref": "VpcPublicSubnet1RouteTable6C95E38E"
                        }
                      }
                    },
                    "constructInfo": {
                      "fqn": "aws-cdk-lib.aws_ec2.CfnRoute",
                      "version": "0.0.0"
                    }
                  },
                  "EIP": {
                    "id": "EIP",
                    "path": "cdk-integ-cluster-snapshot/Vpc/PublicSubnet1/EIP",
                    "attributes": {
                      "aws:cdk:cloudformation:type": "AWS::EC2::EIP",
                      "aws:cdk:cloudformation:props": {
                        "domain": "vpc",
                        "tags": [
                          {
                            "key": "Name",
                            "value": "cdk-integ-cluster-snapshot/Vpc/PublicSubnet1"
                          }
                        ]
                      }
                    },
                    "constructInfo": {
                      "fqn": "aws-cdk-lib.aws_ec2.CfnEIP",
                      "version": "0.0.0"
                    }
                  },
                  "NATGateway": {
                    "id": "NATGateway",
                    "path": "cdk-integ-cluster-snapshot/Vpc/PublicSubnet1/NATGateway",
                    "attributes": {
                      "aws:cdk:cloudformation:type": "AWS::EC2::NatGateway",
                      "aws:cdk:cloudformation:props": {
                        "allocationId": {
                          "Fn::GetAtt": [
                            "VpcPublicSubnet1EIPD7E02669",
                            "AllocationId"
                          ]
                        },
                        "subnetId": {
                          "Ref": "VpcPublicSubnet1Subnet5C2D37C4"
                        },
                        "tags": [
                          {
                            "key": "Name",
                            "value": "cdk-integ-cluster-snapshot/Vpc/PublicSubnet1"
                          }
                        ]
                      }
                    },
                    "constructInfo": {
                      "fqn": "aws-cdk-lib.aws_ec2.CfnNatGateway",
                      "version": "0.0.0"
                    }
                  }
                },
                "constructInfo": {
                  "fqn": "aws-cdk-lib.aws_ec2.PublicSubnet",
                  "version": "0.0.0"
                }
              },
              "PublicSubnet2": {
                "id": "PublicSubnet2",
                "path": "cdk-integ-cluster-snapshot/Vpc/PublicSubnet2",
                "children": {
                  "Subnet": {
                    "id": "Subnet",
                    "path": "cdk-integ-cluster-snapshot/Vpc/PublicSubnet2/Subnet",
                    "attributes": {
                      "aws:cdk:cloudformation:type": "AWS::EC2::Subnet",
                      "aws:cdk:cloudformation:props": {
                        "availabilityZone": {
                          "Fn::Select": [
                            1,
                            {
                              "Fn::GetAZs": ""
                            }
                          ]
                        },
                        "cidrBlock": "10.0.64.0/18",
                        "mapPublicIpOnLaunch": true,
                        "tags": [
                          {
                            "key": "aws-cdk:subnet-name",
                            "value": "Public"
                          },
                          {
                            "key": "aws-cdk:subnet-type",
                            "value": "Public"
                          },
                          {
                            "key": "Name",
                            "value": "cdk-integ-cluster-snapshot/Vpc/PublicSubnet2"
                          }
                        ],
                        "vpcId": {
                          "Ref": "Vpc8378EB38"
                        }
                      }
                    },
                    "constructInfo": {
                      "fqn": "aws-cdk-lib.aws_ec2.CfnSubnet",
                      "version": "0.0.0"
                    }
                  },
                  "Acl": {
                    "id": "Acl",
                    "path": "cdk-integ-cluster-snapshot/Vpc/PublicSubnet2/Acl",
                    "constructInfo": {
                      "fqn": "aws-cdk-lib.Resource",
                      "version": "0.0.0"
                    }
                  },
                  "RouteTable": {
                    "id": "RouteTable",
                    "path": "cdk-integ-cluster-snapshot/Vpc/PublicSubnet2/RouteTable",
                    "attributes": {
                      "aws:cdk:cloudformation:type": "AWS::EC2::RouteTable",
                      "aws:cdk:cloudformation:props": {
                        "tags": [
                          {
                            "key": "Name",
                            "value": "cdk-integ-cluster-snapshot/Vpc/PublicSubnet2"
                          }
                        ],
                        "vpcId": {
                          "Ref": "Vpc8378EB38"
                        }
                      }
                    },
                    "constructInfo": {
                      "fqn": "aws-cdk-lib.aws_ec2.CfnRouteTable",
                      "version": "0.0.0"
                    }
                  },
                  "RouteTableAssociation": {
                    "id": "RouteTableAssociation",
                    "path": "cdk-integ-cluster-snapshot/Vpc/PublicSubnet2/RouteTableAssociation",
                    "attributes": {
                      "aws:cdk:cloudformation:type": "AWS::EC2::SubnetRouteTableAssociation",
                      "aws:cdk:cloudformation:props": {
                        "routeTableId": {
                          "Ref": "VpcPublicSubnet2RouteTable94F7E489"
                        },
                        "subnetId": {
                          "Ref": "VpcPublicSubnet2Subnet691E08A3"
                        }
                      }
                    },
                    "constructInfo": {
                      "fqn": "aws-cdk-lib.aws_ec2.CfnSubnetRouteTableAssociation",
                      "version": "0.0.0"
                    }
                  },
                  "DefaultRoute": {
                    "id": "DefaultRoute",
                    "path": "cdk-integ-cluster-snapshot/Vpc/PublicSubnet2/DefaultRoute",
                    "attributes": {
                      "aws:cdk:cloudformation:type": "AWS::EC2::Route",
                      "aws:cdk:cloudformation:props": {
                        "destinationCidrBlock": "0.0.0.0/0",
                        "gatewayId": {
                          "Ref": "VpcIGWD7BA715C"
                        },
                        "routeTableId": {
                          "Ref": "VpcPublicSubnet2RouteTable94F7E489"
                        }
                      }
                    },
                    "constructInfo": {
                      "fqn": "aws-cdk-lib.aws_ec2.CfnRoute",
                      "version": "0.0.0"
                    }
                  }
                },
                "constructInfo": {
                  "fqn": "aws-cdk-lib.aws_ec2.PublicSubnet",
                  "version": "0.0.0"
                }
              },
              "PrivateSubnet1": {
                "id": "PrivateSubnet1",
                "path": "cdk-integ-cluster-snapshot/Vpc/PrivateSubnet1",
                "children": {
                  "Subnet": {
                    "id": "Subnet",
                    "path": "cdk-integ-cluster-snapshot/Vpc/PrivateSubnet1/Subnet",
                    "attributes": {
                      "aws:cdk:cloudformation:type": "AWS::EC2::Subnet",
                      "aws:cdk:cloudformation:props": {
                        "availabilityZone": {
                          "Fn::Select": [
                            0,
                            {
                              "Fn::GetAZs": ""
                            }
                          ]
                        },
                        "cidrBlock": "10.0.128.0/18",
                        "mapPublicIpOnLaunch": false,
                        "tags": [
                          {
                            "key": "aws-cdk:subnet-name",
                            "value": "Private"
                          },
                          {
                            "key": "aws-cdk:subnet-type",
                            "value": "Private"
                          },
                          {
                            "key": "Name",
                            "value": "cdk-integ-cluster-snapshot/Vpc/PrivateSubnet1"
                          }
                        ],
                        "vpcId": {
                          "Ref": "Vpc8378EB38"
                        }
                      }
                    },
                    "constructInfo": {
                      "fqn": "aws-cdk-lib.aws_ec2.CfnSubnet",
                      "version": "0.0.0"
                    }
                  },
                  "Acl": {
                    "id": "Acl",
                    "path": "cdk-integ-cluster-snapshot/Vpc/PrivateSubnet1/Acl",
                    "constructInfo": {
                      "fqn": "aws-cdk-lib.Resource",
                      "version": "0.0.0"
                    }
                  },
                  "RouteTable": {
                    "id": "RouteTable",
                    "path": "cdk-integ-cluster-snapshot/Vpc/PrivateSubnet1/RouteTable",
                    "attributes": {
                      "aws:cdk:cloudformation:type": "AWS::EC2::RouteTable",
                      "aws:cdk:cloudformation:props": {
                        "tags": [
                          {
                            "key": "Name",
                            "value": "cdk-integ-cluster-snapshot/Vpc/PrivateSubnet1"
                          }
                        ],
                        "vpcId": {
                          "Ref": "Vpc8378EB38"
                        }
                      }
                    },
                    "constructInfo": {
                      "fqn": "aws-cdk-lib.aws_ec2.CfnRouteTable",
                      "version": "0.0.0"
                    }
                  },
                  "RouteTableAssociation": {
                    "id": "RouteTableAssociation",
                    "path": "cdk-integ-cluster-snapshot/Vpc/PrivateSubnet1/RouteTableAssociation",
                    "attributes": {
                      "aws:cdk:cloudformation:type": "AWS::EC2::SubnetRouteTableAssociation",
                      "aws:cdk:cloudformation:props": {
                        "routeTableId": {
                          "Ref": "VpcPrivateSubnet1RouteTableB2C5B500"
                        },
                        "subnetId": {
                          "Ref": "VpcPrivateSubnet1Subnet536B997A"
                        }
                      }
                    },
                    "constructInfo": {
                      "fqn": "aws-cdk-lib.aws_ec2.CfnSubnetRouteTableAssociation",
                      "version": "0.0.0"
                    }
                  },
                  "DefaultRoute": {
                    "id": "DefaultRoute",
                    "path": "cdk-integ-cluster-snapshot/Vpc/PrivateSubnet1/DefaultRoute",
                    "attributes": {
                      "aws:cdk:cloudformation:type": "AWS::EC2::Route",
                      "aws:cdk:cloudformation:props": {
                        "destinationCidrBlock": "0.0.0.0/0",
                        "natGatewayId": {
                          "Ref": "VpcPublicSubnet1NATGateway4D7517AA"
                        },
                        "routeTableId": {
                          "Ref": "VpcPrivateSubnet1RouteTableB2C5B500"
                        }
                      }
                    },
                    "constructInfo": {
                      "fqn": "aws-cdk-lib.aws_ec2.CfnRoute",
                      "version": "0.0.0"
                    }
                  }
                },
                "constructInfo": {
                  "fqn": "aws-cdk-lib.aws_ec2.PrivateSubnet",
                  "version": "0.0.0"
                }
              },
              "PrivateSubnet2": {
                "id": "PrivateSubnet2",
                "path": "cdk-integ-cluster-snapshot/Vpc/PrivateSubnet2",
                "children": {
                  "Subnet": {
                    "id": "Subnet",
                    "path": "cdk-integ-cluster-snapshot/Vpc/PrivateSubnet2/Subnet",
                    "attributes": {
                      "aws:cdk:cloudformation:type": "AWS::EC2::Subnet",
                      "aws:cdk:cloudformation:props": {
                        "availabilityZone": {
                          "Fn::Select": [
                            1,
                            {
                              "Fn::GetAZs": ""
                            }
                          ]
                        },
                        "cidrBlock": "10.0.192.0/18",
                        "mapPublicIpOnLaunch": false,
                        "tags": [
                          {
                            "key": "aws-cdk:subnet-name",
                            "value": "Private"
                          },
                          {
                            "key": "aws-cdk:subnet-type",
                            "value": "Private"
                          },
                          {
                            "key": "Name",
                            "value": "cdk-integ-cluster-snapshot/Vpc/PrivateSubnet2"
                          }
                        ],
                        "vpcId": {
                          "Ref": "Vpc8378EB38"
                        }
                      }
                    },
                    "constructInfo": {
                      "fqn": "aws-cdk-lib.aws_ec2.CfnSubnet",
                      "version": "0.0.0"
                    }
                  },
                  "Acl": {
                    "id": "Acl",
                    "path": "cdk-integ-cluster-snapshot/Vpc/PrivateSubnet2/Acl",
                    "constructInfo": {
                      "fqn": "aws-cdk-lib.Resource",
                      "version": "0.0.0"
                    }
                  },
                  "RouteTable": {
                    "id": "RouteTable",
                    "path": "cdk-integ-cluster-snapshot/Vpc/PrivateSubnet2/RouteTable",
                    "attributes": {
                      "aws:cdk:cloudformation:type": "AWS::EC2::RouteTable",
                      "aws:cdk:cloudformation:props": {
                        "tags": [
                          {
                            "key": "Name",
                            "value": "cdk-integ-cluster-snapshot/Vpc/PrivateSubnet2"
                          }
                        ],
                        "vpcId": {
                          "Ref": "Vpc8378EB38"
                        }
                      }
                    },
                    "constructInfo": {
                      "fqn": "aws-cdk-lib.aws_ec2.CfnRouteTable",
                      "version": "0.0.0"
                    }
                  },
                  "RouteTableAssociation": {
                    "id": "RouteTableAssociation",
                    "path": "cdk-integ-cluster-snapshot/Vpc/PrivateSubnet2/RouteTableAssociation",
                    "attributes": {
                      "aws:cdk:cloudformation:type": "AWS::EC2::SubnetRouteTableAssociation",
                      "aws:cdk:cloudformation:props": {
                        "routeTableId": {
                          "Ref": "VpcPrivateSubnet2RouteTableA678073B"
                        },
                        "subnetId": {
                          "Ref": "VpcPrivateSubnet2Subnet3788AAA1"
                        }
                      }
                    },
                    "constructInfo": {
                      "fqn": "aws-cdk-lib.aws_ec2.CfnSubnetRouteTableAssociation",
                      "version": "0.0.0"
                    }
                  },
                  "DefaultRoute": {
                    "id": "DefaultRoute",
                    "path": "cdk-integ-cluster-snapshot/Vpc/PrivateSubnet2/DefaultRoute",
                    "attributes": {
                      "aws:cdk:cloudformation:type": "AWS::EC2::Route",
                      "aws:cdk:cloudformation:props": {
                        "destinationCidrBlock": "0.0.0.0/0",
                        "natGatewayId": {
                          "Ref": "VpcPublicSubnet1NATGateway4D7517AA"
                        },
                        "routeTableId": {
                          "Ref": "VpcPrivateSubnet2RouteTableA678073B"
                        }
                      }
                    },
                    "constructInfo": {
                      "fqn": "aws-cdk-lib.aws_ec2.CfnRoute",
                      "version": "0.0.0"
                    }
                  }
                },
                "constructInfo": {
                  "fqn": "aws-cdk-lib.aws_ec2.PrivateSubnet",
                  "version": "0.0.0"
                }
              },
              "IGW": {
                "id": "IGW",
                "path": "cdk-integ-cluster-snapshot/Vpc/IGW",
                "attributes": {
                  "aws:cdk:cloudformation:type": "AWS::EC2::InternetGateway",
                  "aws:cdk:cloudformation:props": {
                    "tags": [
                      {
                        "key": "Name",
                        "value": "cdk-integ-cluster-snapshot/Vpc"
                      }
                    ]
                  }
                },
                "constructInfo": {
                  "fqn": "aws-cdk-lib.aws_ec2.CfnInternetGateway",
                  "version": "0.0.0"
                }
              },
              "VPCGW": {
                "id": "VPCGW",
                "path": "cdk-integ-cluster-snapshot/Vpc/VPCGW",
                "attributes": {
                  "aws:cdk:cloudformation:type": "AWS::EC2::VPCGatewayAttachment",
                  "aws:cdk:cloudformation:props": {
                    "internetGatewayId": {
                      "Ref": "VpcIGWD7BA715C"
                    },
                    "vpcId": {
                      "Ref": "Vpc8378EB38"
                    }
                  }
                },
                "constructInfo": {
                  "fqn": "aws-cdk-lib.aws_ec2.CfnVPCGatewayAttachment",
                  "version": "0.0.0"
                }
              }
            },
            "constructInfo": {
              "fqn": "aws-cdk-lib.aws_ec2.Vpc",
              "version": "0.0.0"
            }
          },
          "Cluster": {
            "id": "Cluster",
            "path": "cdk-integ-cluster-snapshot/Cluster",
            "children": {
              "Subnets": {
                "id": "Subnets",
                "path": "cdk-integ-cluster-snapshot/Cluster/Subnets",
                "children": {
                  "Default": {
                    "id": "Default",
                    "path": "cdk-integ-cluster-snapshot/Cluster/Subnets/Default",
                    "attributes": {
                      "aws:cdk:cloudformation:type": "AWS::RDS::DBSubnetGroup",
                      "aws:cdk:cloudformation:props": {
                        "dbSubnetGroupDescription": "Subnets for Cluster database",
                        "subnetIds": [
                          {
                            "Ref": "VpcPrivateSubnet1Subnet536B997A"
                          },
                          {
                            "Ref": "VpcPrivateSubnet2Subnet3788AAA1"
                          }
                        ]
                      }
                    },
                    "constructInfo": {
                      "fqn": "aws-cdk-lib.aws_rds.CfnDBSubnetGroup",
                      "version": "0.0.0"
                    }
                  }
                },
                "constructInfo": {
                  "fqn": "aws-cdk-lib.aws_rds.SubnetGroup",
                  "version": "0.0.0"
                }
              },
              "SecurityGroup": {
                "id": "SecurityGroup",
                "path": "cdk-integ-cluster-snapshot/Cluster/SecurityGroup",
                "children": {
                  "Resource": {
                    "id": "Resource",
                    "path": "cdk-integ-cluster-snapshot/Cluster/SecurityGroup/Resource",
                    "attributes": {
                      "aws:cdk:cloudformation:type": "AWS::EC2::SecurityGroup",
                      "aws:cdk:cloudformation:props": {
                        "groupDescription": "RDS security group",
                        "securityGroupEgress": [
                          {
                            "cidrIp": "0.0.0.0/0",
                            "description": "Allow all outbound traffic by default",
                            "ipProtocol": "-1"
                          }
                        ],
                        "vpcId": {
                          "Ref": "Vpc8378EB38"
                        }
                      }
                    },
                    "constructInfo": {
                      "fqn": "aws-cdk-lib.aws_ec2.CfnSecurityGroup",
                      "version": "0.0.0"
                    }
                  }
                },
                "constructInfo": {
                  "fqn": "aws-cdk-lib.aws_ec2.SecurityGroup",
                  "version": "0.0.0"
                }
              },
              "AuroraMySqlDatabaseClusterEngineDefaultParameterGroup": {
                "id": "AuroraMySqlDatabaseClusterEngineDefaultParameterGroup",
                "path": "cdk-integ-cluster-snapshot/Cluster/AuroraMySqlDatabaseClusterEngineDefaultParameterGroup",
                "constructInfo": {
                  "fqn": "aws-cdk-lib.Resource",
                  "version": "0.0.0"
                }
              },
              "Secret": {
                "id": "Secret",
                "path": "cdk-integ-cluster-snapshot/Cluster/Secret",
                "children": {
                  "Resource": {
                    "id": "Resource",
                    "path": "cdk-integ-cluster-snapshot/Cluster/Secret/Resource",
                    "attributes": {
                      "aws:cdk:cloudformation:type": "AWS::SecretsManager::Secret",
                      "aws:cdk:cloudformation:props": {
                        "description": {
                          "Fn::Join": [
                            "",
                            [
                              "Generated by the CDK for stack: ",
                              {
                                "Ref": "AWS::StackName"
                              }
                            ]
                          ]
                        },
                        "generateSecretString": {
                          "passwordLength": 30,
                          "secretStringTemplate": "{\"username\":\"admin\"}",
                          "generateStringKey": "password",
                          "excludeCharacters": " %+~`#$&*()|[]{}:;<>?!'/@\"\\"
                        }
                      }
                    },
                    "constructInfo": {
                      "fqn": "aws-cdk-lib.aws_secretsmanager.CfnSecret",
                      "version": "0.0.0"
                    }
                  },
                  "Attachment": {
                    "id": "Attachment",
                    "path": "cdk-integ-cluster-snapshot/Cluster/Secret/Attachment",
                    "children": {
                      "Resource": {
                        "id": "Resource",
                        "path": "cdk-integ-cluster-snapshot/Cluster/Secret/Attachment/Resource",
                        "attributes": {
                          "aws:cdk:cloudformation:type": "AWS::SecretsManager::SecretTargetAttachment",
                          "aws:cdk:cloudformation:props": {
                            "secretId": {
                              "Ref": "ClusterSecret6368BD0F"
                            },
                            "targetId": {
                              "Ref": "ClusterEB0386A7"
                            },
                            "targetType": "AWS::RDS::DBCluster"
                          }
                        },
                        "constructInfo": {
                          "fqn": "aws-cdk-lib.aws_secretsmanager.CfnSecretTargetAttachment",
                          "version": "0.0.0"
                        }
                      }
                    },
                    "constructInfo": {
                      "fqn": "aws-cdk-lib.aws_secretsmanager.SecretTargetAttachment",
                      "version": "0.0.0"
                    }
                  }
                },
                "constructInfo": {
                  "fqn": "aws-cdk-lib.aws_rds.DatabaseSecret",
                  "version": "0.0.0"
                }
              },
              "Resource": {
                "id": "Resource",
                "path": "cdk-integ-cluster-snapshot/Cluster/Resource",
                "attributes": {
                  "aws:cdk:cloudformation:type": "AWS::RDS::DBCluster",
                  "aws:cdk:cloudformation:props": {
                    "copyTagsToSnapshot": true,
                    "dbClusterParameterGroupName": "default.aurora-mysql8.0",
                    "dbSubnetGroupName": {
                      "Ref": "ClusterSubnetsDCFA5CB7"
                    },
                    "engine": "aurora-mysql",
                    "engineVersion": "8.0.mysql_aurora.3.04.0",
                    "masterUsername": {
                      "Fn::Join": [
                        "",
                        [
                          "{{resolve:secretsmanager:",
                          {
                            "Ref": "ClusterSecret6368BD0F"
                          },
                          ":SecretString:username::}}"
                        ]
                      ]
                    },
                    "masterUserPassword": {
                      "Fn::Join": [
                        "",
                        [
                          "{{resolve:secretsmanager:",
                          {
                            "Ref": "ClusterSecret6368BD0F"
                          },
                          ":SecretString:password::}}"
                        ]
                      ]
                    },
                    "vpcSecurityGroupIds": [
                      {
                        "Fn::GetAtt": [
                          "ClusterSecurityGroup0921994B",
                          "GroupId"
                        ]
                      }
                    ]
                  }
                },
                "constructInfo": {
                  "fqn": "aws-cdk-lib.aws_rds.CfnDBCluster",
                  "version": "0.0.0"
                }
              },
              "Instance1Wrapper": {
                "id": "Instance1Wrapper",
                "path": "cdk-integ-cluster-snapshot/Cluster/Instance1Wrapper",
                "constructInfo": {
                  "fqn": "aws-cdk-lib.Resource",
                  "version": "0.0.0"
                }
              },
              "Instance1": {
                "id": "Instance1",
                "path": "cdk-integ-cluster-snapshot/Cluster/Instance1",
                "attributes": {
                  "aws:cdk:cloudformation:type": "AWS::RDS::DBInstance",
                  "aws:cdk:cloudformation:props": {
                    "dbClusterIdentifier": {
                      "Ref": "ClusterEB0386A7"
                    },
                    "dbInstanceClass": "db.t3.medium",
                    "dbSubnetGroupName": {
                      "Ref": "ClusterSubnetsDCFA5CB7"
                    },
                    "engine": "aurora-mysql"
                  }
                },
                "constructInfo": {
                  "fqn": "aws-cdk-lib.aws_rds.CfnDBInstance",
                  "version": "0.0.0"
                }
              },
              "Instance2Wrapper": {
                "id": "Instance2Wrapper",
                "path": "cdk-integ-cluster-snapshot/Cluster/Instance2Wrapper",
                "constructInfo": {
                  "fqn": "aws-cdk-lib.Resource",
                  "version": "0.0.0"
                }
              },
              "Instance2": {
                "id": "Instance2",
                "path": "cdk-integ-cluster-snapshot/Cluster/Instance2",
                "attributes": {
                  "aws:cdk:cloudformation:type": "AWS::RDS::DBInstance",
                  "aws:cdk:cloudformation:props": {
                    "dbClusterIdentifier": {
                      "Ref": "ClusterEB0386A7"
                    },
                    "dbInstanceClass": "db.t3.medium",
                    "dbSubnetGroupName": {
                      "Ref": "ClusterSubnetsDCFA5CB7"
                    },
                    "engine": "aurora-mysql"
                  }
                },
                "constructInfo": {
                  "fqn": "aws-cdk-lib.aws_rds.CfnDBInstance",
                  "version": "0.0.0"
                }
              }
            },
            "constructInfo": {
              "fqn": "aws-cdk-lib.aws_rds.DatabaseCluster",
              "version": "0.0.0"
            }
          },
          "Snapshoter": {
            "id": "Snapshoter",
            "path": "cdk-integ-cluster-snapshot/Snapshoter",
            "children": {
              "OnEventHandler": {
                "id": "OnEventHandler",
                "path": "cdk-integ-cluster-snapshot/Snapshoter/OnEventHandler",
                "children": {
                  "ServiceRole": {
                    "id": "ServiceRole",
                    "path": "cdk-integ-cluster-snapshot/Snapshoter/OnEventHandler/ServiceRole",
                    "children": {
                      "ImportServiceRole": {
                        "id": "ImportServiceRole",
                        "path": "cdk-integ-cluster-snapshot/Snapshoter/OnEventHandler/ServiceRole/ImportServiceRole",
                        "constructInfo": {
                          "fqn": "aws-cdk-lib.Resource",
                          "version": "0.0.0"
                        }
                      },
                      "Resource": {
                        "id": "Resource",
                        "path": "cdk-integ-cluster-snapshot/Snapshoter/OnEventHandler/ServiceRole/Resource",
                        "attributes": {
                          "aws:cdk:cloudformation:type": "AWS::IAM::Role",
                          "aws:cdk:cloudformation:props": {
                            "assumeRolePolicyDocument": {
                              "Statement": [
                                {
                                  "Action": "sts:AssumeRole",
                                  "Effect": "Allow",
                                  "Principal": {
                                    "Service": "lambda.amazonaws.com"
                                  }
                                }
                              ],
                              "Version": "2012-10-17"
                            },
                            "managedPolicyArns": [
                              {
                                "Fn::Join": [
                                  "",
                                  [
                                    "arn:",
                                    {
                                      "Ref": "AWS::Partition"
                                    },
                                    ":iam::aws:policy/service-role/AWSLambdaBasicExecutionRole"
                                  ]
                                ]
                              }
                            ]
                          }
                        },
                        "constructInfo": {
                          "fqn": "aws-cdk-lib.aws_iam.CfnRole",
                          "version": "0.0.0"
                        }
                      },
                      "DefaultPolicy": {
                        "id": "DefaultPolicy",
                        "path": "cdk-integ-cluster-snapshot/Snapshoter/OnEventHandler/ServiceRole/DefaultPolicy",
                        "children": {
                          "Resource": {
                            "id": "Resource",
                            "path": "cdk-integ-cluster-snapshot/Snapshoter/OnEventHandler/ServiceRole/DefaultPolicy/Resource",
                            "attributes": {
                              "aws:cdk:cloudformation:type": "AWS::IAM::Policy",
                              "aws:cdk:cloudformation:props": {
                                "policyDocument": {
                                  "Statement": [
                                    {
                                      "Action": [
                                        "rds:CreateDBClusterSnapshot",
                                        "rds:DeleteDBClusterSnapshot"
                                      ],
                                      "Effect": "Allow",
                                      "Resource": [
                                        {
                                          "Fn::Join": [
                                            "",
                                            [
                                              "arn:",
                                              {
                                                "Ref": "AWS::Partition"
                                              },
                                              ":rds:",
                                              {
                                                "Ref": "AWS::Region"
                                              },
                                              ":",
                                              {
                                                "Ref": "AWS::AccountId"
                                              },
                                              ":cluster-snapshot:cdk-integ-cluster-snapshot"
                                            ]
                                          ]
                                        },
                                        {
                                          "Fn::Join": [
                                            "",
                                            [
                                              "arn:",
                                              {
                                                "Ref": "AWS::Partition"
                                              },
                                              ":rds:",
                                              {
                                                "Ref": "AWS::Region"
                                              },
                                              ":",
                                              {
                                                "Ref": "AWS::AccountId"
                                              },
                                              ":cluster:",
                                              {
                                                "Ref": "ClusterEB0386A7"
                                              }
                                            ]
                                          ]
                                        }
                                      ]
                                    }
                                  ],
                                  "Version": "2012-10-17"
                                },
                                "policyName": "SnapshoterOnEventHandlerServiceRoleDefaultPolicyAF0DFD57",
                                "roles": [
                                  {
                                    "Ref": "SnapshoterOnEventHandlerServiceRole7F84B26D"
                                  }
                                ]
                              }
                            },
                            "constructInfo": {
                              "fqn": "aws-cdk-lib.aws_iam.CfnPolicy",
                              "version": "0.0.0"
                            }
                          }
                        },
                        "constructInfo": {
                          "fqn": "aws-cdk-lib.aws_iam.Policy",
                          "version": "0.0.0"
                        }
                      }
                    },
                    "constructInfo": {
                      "fqn": "aws-cdk-lib.aws_iam.Role",
                      "version": "0.0.0"
                    }
                  },
                  "Code": {
                    "id": "Code",
                    "path": "cdk-integ-cluster-snapshot/Snapshoter/OnEventHandler/Code",
                    "children": {
                      "Stage": {
                        "id": "Stage",
                        "path": "cdk-integ-cluster-snapshot/Snapshoter/OnEventHandler/Code/Stage",
                        "constructInfo": {
                          "fqn": "aws-cdk-lib.AssetStaging",
                          "version": "0.0.0"
                        }
                      },
                      "AssetBucket": {
                        "id": "AssetBucket",
                        "path": "cdk-integ-cluster-snapshot/Snapshoter/OnEventHandler/Code/AssetBucket",
                        "constructInfo": {
                          "fqn": "aws-cdk-lib.aws_s3.BucketBase",
                          "version": "0.0.0"
                        }
                      }
                    },
                    "constructInfo": {
                      "fqn": "aws-cdk-lib.aws_s3_assets.Asset",
                      "version": "0.0.0"
                    }
                  },
                  "Resource": {
                    "id": "Resource",
                    "path": "cdk-integ-cluster-snapshot/Snapshoter/OnEventHandler/Resource",
                    "attributes": {
                      "aws:cdk:cloudformation:type": "AWS::Lambda::Function",
                      "aws:cdk:cloudformation:props": {
                        "code": {
                          "s3Bucket": {
                            "Fn::Sub": "cdk-hnb659fds-assets-${AWS::AccountId}-${AWS::Region}"
                          },
<<<<<<< HEAD
                          "s3Key": "03b88dabbf9959e20788fc81687646e0ed6a152c994cfe69b0cd04169b3412b1.zip"
=======
                          "s3Key": "53679ad86565ff7a88cb1dffac5a651338a0d7283411216457d1a4d309c397c0.zip"
>>>>>>> 18c19fd4
                        },
                        "handler": "index.onEventHandler",
                        "role": {
                          "Fn::GetAtt": [
                            "SnapshoterOnEventHandlerServiceRole7F84B26D",
                            "Arn"
                          ]
                        },
                        "runtime": "nodejs18.x"
                      }
                    },
                    "constructInfo": {
                      "fqn": "aws-cdk-lib.aws_lambda.CfnFunction",
                      "version": "0.0.0"
                    }
                  }
                },
                "constructInfo": {
                  "fqn": "aws-cdk-lib.aws_lambda.Function",
                  "version": "0.0.0"
                }
              },
              "IsCompleteHandler": {
                "id": "IsCompleteHandler",
                "path": "cdk-integ-cluster-snapshot/Snapshoter/IsCompleteHandler",
                "children": {
                  "ServiceRole": {
                    "id": "ServiceRole",
                    "path": "cdk-integ-cluster-snapshot/Snapshoter/IsCompleteHandler/ServiceRole",
                    "children": {
                      "ImportServiceRole": {
                        "id": "ImportServiceRole",
                        "path": "cdk-integ-cluster-snapshot/Snapshoter/IsCompleteHandler/ServiceRole/ImportServiceRole",
                        "constructInfo": {
                          "fqn": "aws-cdk-lib.Resource",
                          "version": "0.0.0"
                        }
                      },
                      "Resource": {
                        "id": "Resource",
                        "path": "cdk-integ-cluster-snapshot/Snapshoter/IsCompleteHandler/ServiceRole/Resource",
                        "attributes": {
                          "aws:cdk:cloudformation:type": "AWS::IAM::Role",
                          "aws:cdk:cloudformation:props": {
                            "assumeRolePolicyDocument": {
                              "Statement": [
                                {
                                  "Action": "sts:AssumeRole",
                                  "Effect": "Allow",
                                  "Principal": {
                                    "Service": "lambda.amazonaws.com"
                                  }
                                }
                              ],
                              "Version": "2012-10-17"
                            },
                            "managedPolicyArns": [
                              {
                                "Fn::Join": [
                                  "",
                                  [
                                    "arn:",
                                    {
                                      "Ref": "AWS::Partition"
                                    },
                                    ":iam::aws:policy/service-role/AWSLambdaBasicExecutionRole"
                                  ]
                                ]
                              }
                            ]
                          }
                        },
                        "constructInfo": {
                          "fqn": "aws-cdk-lib.aws_iam.CfnRole",
                          "version": "0.0.0"
                        }
                      },
                      "DefaultPolicy": {
                        "id": "DefaultPolicy",
                        "path": "cdk-integ-cluster-snapshot/Snapshoter/IsCompleteHandler/ServiceRole/DefaultPolicy",
                        "children": {
                          "Resource": {
                            "id": "Resource",
                            "path": "cdk-integ-cluster-snapshot/Snapshoter/IsCompleteHandler/ServiceRole/DefaultPolicy/Resource",
                            "attributes": {
                              "aws:cdk:cloudformation:type": "AWS::IAM::Policy",
                              "aws:cdk:cloudformation:props": {
                                "policyDocument": {
                                  "Statement": [
                                    {
                                      "Action": "rds:DescribeDBClusterSnapshots",
                                      "Effect": "Allow",
                                      "Resource": [
                                        {
                                          "Fn::Join": [
                                            "",
                                            [
                                              "arn:",
                                              {
                                                "Ref": "AWS::Partition"
                                              },
                                              ":rds:",
                                              {
                                                "Ref": "AWS::Region"
                                              },
                                              ":",
                                              {
                                                "Ref": "AWS::AccountId"
                                              },
                                              ":cluster-snapshot:cdk-integ-cluster-snapshot"
                                            ]
                                          ]
                                        },
                                        {
                                          "Fn::Join": [
                                            "",
                                            [
                                              "arn:",
                                              {
                                                "Ref": "AWS::Partition"
                                              },
                                              ":rds:",
                                              {
                                                "Ref": "AWS::Region"
                                              },
                                              ":",
                                              {
                                                "Ref": "AWS::AccountId"
                                              },
                                              ":cluster:",
                                              {
                                                "Ref": "ClusterEB0386A7"
                                              }
                                            ]
                                          ]
                                        }
                                      ]
                                    }
                                  ],
                                  "Version": "2012-10-17"
                                },
                                "policyName": "SnapshoterIsCompleteHandlerServiceRoleDefaultPolicyA43EB222",
                                "roles": [
                                  {
                                    "Ref": "SnapshoterIsCompleteHandlerServiceRole40F5F1A8"
                                  }
                                ]
                              }
                            },
                            "constructInfo": {
                              "fqn": "aws-cdk-lib.aws_iam.CfnPolicy",
                              "version": "0.0.0"
                            }
                          }
                        },
                        "constructInfo": {
                          "fqn": "aws-cdk-lib.aws_iam.Policy",
                          "version": "0.0.0"
                        }
                      }
                    },
                    "constructInfo": {
                      "fqn": "aws-cdk-lib.aws_iam.Role",
                      "version": "0.0.0"
                    }
                  },
                  "Resource": {
                    "id": "Resource",
                    "path": "cdk-integ-cluster-snapshot/Snapshoter/IsCompleteHandler/Resource",
                    "attributes": {
                      "aws:cdk:cloudformation:type": "AWS::Lambda::Function",
                      "aws:cdk:cloudformation:props": {
                        "code": {
                          "s3Bucket": {
                            "Fn::Sub": "cdk-hnb659fds-assets-${AWS::AccountId}-${AWS::Region}"
                          },
<<<<<<< HEAD
                          "s3Key": "03b88dabbf9959e20788fc81687646e0ed6a152c994cfe69b0cd04169b3412b1.zip"
=======
                          "s3Key": "53679ad86565ff7a88cb1dffac5a651338a0d7283411216457d1a4d309c397c0.zip"
>>>>>>> 18c19fd4
                        },
                        "handler": "index.isCompleteHandler",
                        "role": {
                          "Fn::GetAtt": [
                            "SnapshoterIsCompleteHandlerServiceRole40F5F1A8",
                            "Arn"
                          ]
                        },
                        "runtime": "nodejs18.x"
                      }
                    },
                    "constructInfo": {
                      "fqn": "aws-cdk-lib.aws_lambda.CfnFunction",
                      "version": "0.0.0"
                    }
                  }
                },
                "constructInfo": {
                  "fqn": "aws-cdk-lib.aws_lambda.Function",
                  "version": "0.0.0"
                }
              },
              "SnapshotProvider": {
                "id": "SnapshotProvider",
                "path": "cdk-integ-cluster-snapshot/Snapshoter/SnapshotProvider",
                "children": {
                  "framework-onEvent": {
                    "id": "framework-onEvent",
                    "path": "cdk-integ-cluster-snapshot/Snapshoter/SnapshotProvider/framework-onEvent",
                    "children": {
                      "ServiceRole": {
                        "id": "ServiceRole",
                        "path": "cdk-integ-cluster-snapshot/Snapshoter/SnapshotProvider/framework-onEvent/ServiceRole",
                        "children": {
                          "ImportServiceRole": {
                            "id": "ImportServiceRole",
                            "path": "cdk-integ-cluster-snapshot/Snapshoter/SnapshotProvider/framework-onEvent/ServiceRole/ImportServiceRole",
                            "constructInfo": {
                              "fqn": "aws-cdk-lib.Resource",
                              "version": "0.0.0"
                            }
                          },
                          "Resource": {
                            "id": "Resource",
                            "path": "cdk-integ-cluster-snapshot/Snapshoter/SnapshotProvider/framework-onEvent/ServiceRole/Resource",
                            "attributes": {
                              "aws:cdk:cloudformation:type": "AWS::IAM::Role",
                              "aws:cdk:cloudformation:props": {
                                "assumeRolePolicyDocument": {
                                  "Statement": [
                                    {
                                      "Action": "sts:AssumeRole",
                                      "Effect": "Allow",
                                      "Principal": {
                                        "Service": "lambda.amazonaws.com"
                                      }
                                    }
                                  ],
                                  "Version": "2012-10-17"
                                },
                                "managedPolicyArns": [
                                  {
                                    "Fn::Join": [
                                      "",
                                      [
                                        "arn:",
                                        {
                                          "Ref": "AWS::Partition"
                                        },
                                        ":iam::aws:policy/service-role/AWSLambdaBasicExecutionRole"
                                      ]
                                    ]
                                  }
                                ]
                              }
                            },
                            "constructInfo": {
                              "fqn": "aws-cdk-lib.aws_iam.CfnRole",
                              "version": "0.0.0"
                            }
                          },
                          "DefaultPolicy": {
                            "id": "DefaultPolicy",
                            "path": "cdk-integ-cluster-snapshot/Snapshoter/SnapshotProvider/framework-onEvent/ServiceRole/DefaultPolicy",
                            "children": {
                              "Resource": {
                                "id": "Resource",
                                "path": "cdk-integ-cluster-snapshot/Snapshoter/SnapshotProvider/framework-onEvent/ServiceRole/DefaultPolicy/Resource",
                                "attributes": {
                                  "aws:cdk:cloudformation:type": "AWS::IAM::Policy",
                                  "aws:cdk:cloudformation:props": {
                                    "policyDocument": {
                                      "Statement": [
                                        {
                                          "Action": "lambda:InvokeFunction",
                                          "Effect": "Allow",
                                          "Resource": [
                                            {
                                              "Fn::GetAtt": [
                                                "SnapshoterIsCompleteHandler93DE2591",
                                                "Arn"
                                              ]
                                            },
                                            {
                                              "Fn::GetAtt": [
                                                "SnapshoterOnEventHandlerDF82DF85",
                                                "Arn"
                                              ]
                                            },
                                            {
                                              "Fn::Join": [
                                                "",
                                                [
                                                  {
                                                    "Fn::GetAtt": [
                                                      "SnapshoterIsCompleteHandler93DE2591",
                                                      "Arn"
                                                    ]
                                                  },
                                                  ":*"
                                                ]
                                              ]
                                            },
                                            {
                                              "Fn::Join": [
                                                "",
                                                [
                                                  {
                                                    "Fn::GetAtt": [
                                                      "SnapshoterOnEventHandlerDF82DF85",
                                                      "Arn"
                                                    ]
                                                  },
                                                  ":*"
                                                ]
                                              ]
                                            }
                                          ]
                                        },
                                        {
                                          "Action": "states:StartExecution",
                                          "Effect": "Allow",
                                          "Resource": {
                                            "Ref": "SnapshoterSnapshotProviderwaiterstatemachineE1F05D1F"
                                          }
                                        }
                                      ],
                                      "Version": "2012-10-17"
                                    },
                                    "policyName": "SnapshoterSnapshotProviderframeworkonEventServiceRoleDefaultPolicy21CE9686",
                                    "roles": [
                                      {
                                        "Ref": "SnapshoterSnapshotProviderframeworkonEventServiceRole29C21F76"
                                      }
                                    ]
                                  }
                                },
                                "constructInfo": {
                                  "fqn": "aws-cdk-lib.aws_iam.CfnPolicy",
                                  "version": "0.0.0"
                                }
                              }
                            },
                            "constructInfo": {
                              "fqn": "aws-cdk-lib.aws_iam.Policy",
                              "version": "0.0.0"
                            }
                          }
                        },
                        "constructInfo": {
                          "fqn": "aws-cdk-lib.aws_iam.Role",
                          "version": "0.0.0"
                        }
                      },
                      "Code": {
                        "id": "Code",
                        "path": "cdk-integ-cluster-snapshot/Snapshoter/SnapshotProvider/framework-onEvent/Code",
                        "children": {
                          "Stage": {
                            "id": "Stage",
                            "path": "cdk-integ-cluster-snapshot/Snapshoter/SnapshotProvider/framework-onEvent/Code/Stage",
                            "constructInfo": {
                              "fqn": "aws-cdk-lib.AssetStaging",
                              "version": "0.0.0"
                            }
                          },
                          "AssetBucket": {
                            "id": "AssetBucket",
                            "path": "cdk-integ-cluster-snapshot/Snapshoter/SnapshotProvider/framework-onEvent/Code/AssetBucket",
                            "constructInfo": {
                              "fqn": "aws-cdk-lib.aws_s3.BucketBase",
                              "version": "0.0.0"
                            }
                          }
                        },
                        "constructInfo": {
                          "fqn": "aws-cdk-lib.aws_s3_assets.Asset",
                          "version": "0.0.0"
                        }
                      },
                      "Resource": {
                        "id": "Resource",
                        "path": "cdk-integ-cluster-snapshot/Snapshoter/SnapshotProvider/framework-onEvent/Resource",
                        "attributes": {
                          "aws:cdk:cloudformation:type": "AWS::Lambda::Function",
                          "aws:cdk:cloudformation:props": {
                            "code": {
                              "s3Bucket": {
                                "Fn::Sub": "cdk-hnb659fds-assets-${AWS::AccountId}-${AWS::Region}"
                              },
                              "s3Key": "fe4094cd52f099e46f858f05efdde02f5de79288c9c783676b3fa53a494d04b5.zip"
                            },
                            "description": "AWS CDK resource provider framework - onEvent (cdk-integ-cluster-snapshot/Snapshoter/SnapshotProvider)",
                            "environment": {
                              "variables": {
                                "USER_ON_EVENT_FUNCTION_ARN": {
                                  "Fn::GetAtt": [
                                    "SnapshoterOnEventHandlerDF82DF85",
                                    "Arn"
                                  ]
                                },
                                "USER_IS_COMPLETE_FUNCTION_ARN": {
                                  "Fn::GetAtt": [
                                    "SnapshoterIsCompleteHandler93DE2591",
                                    "Arn"
                                  ]
                                },
                                "WAITER_STATE_MACHINE_ARN": {
                                  "Ref": "SnapshoterSnapshotProviderwaiterstatemachineE1F05D1F"
                                }
                              }
                            },
                            "handler": "framework.onEvent",
                            "role": {
                              "Fn::GetAtt": [
                                "SnapshoterSnapshotProviderframeworkonEventServiceRole29C21F76",
                                "Arn"
                              ]
                            },
                            "runtime": {
                              "Fn::FindInMap": [
                                "LatestNodeRuntimeMap",
                                {
                                  "Ref": "AWS::Region"
                                },
                                "value"
                              ]
                            },
                            "timeout": 900
                          }
                        },
                        "constructInfo": {
                          "fqn": "aws-cdk-lib.aws_lambda.CfnFunction",
                          "version": "0.0.0"
                        }
                      }
                    },
                    "constructInfo": {
                      "fqn": "aws-cdk-lib.aws_lambda.Function",
                      "version": "0.0.0"
                    }
                  },
                  "framework-isComplete": {
                    "id": "framework-isComplete",
                    "path": "cdk-integ-cluster-snapshot/Snapshoter/SnapshotProvider/framework-isComplete",
                    "children": {
                      "ServiceRole": {
                        "id": "ServiceRole",
                        "path": "cdk-integ-cluster-snapshot/Snapshoter/SnapshotProvider/framework-isComplete/ServiceRole",
                        "children": {
                          "ImportServiceRole": {
                            "id": "ImportServiceRole",
                            "path": "cdk-integ-cluster-snapshot/Snapshoter/SnapshotProvider/framework-isComplete/ServiceRole/ImportServiceRole",
                            "constructInfo": {
                              "fqn": "aws-cdk-lib.Resource",
                              "version": "0.0.0"
                            }
                          },
                          "Resource": {
                            "id": "Resource",
                            "path": "cdk-integ-cluster-snapshot/Snapshoter/SnapshotProvider/framework-isComplete/ServiceRole/Resource",
                            "attributes": {
                              "aws:cdk:cloudformation:type": "AWS::IAM::Role",
                              "aws:cdk:cloudformation:props": {
                                "assumeRolePolicyDocument": {
                                  "Statement": [
                                    {
                                      "Action": "sts:AssumeRole",
                                      "Effect": "Allow",
                                      "Principal": {
                                        "Service": "lambda.amazonaws.com"
                                      }
                                    }
                                  ],
                                  "Version": "2012-10-17"
                                },
                                "managedPolicyArns": [
                                  {
                                    "Fn::Join": [
                                      "",
                                      [
                                        "arn:",
                                        {
                                          "Ref": "AWS::Partition"
                                        },
                                        ":iam::aws:policy/service-role/AWSLambdaBasicExecutionRole"
                                      ]
                                    ]
                                  }
                                ]
                              }
                            },
                            "constructInfo": {
                              "fqn": "aws-cdk-lib.aws_iam.CfnRole",
                              "version": "0.0.0"
                            }
                          },
                          "DefaultPolicy": {
                            "id": "DefaultPolicy",
                            "path": "cdk-integ-cluster-snapshot/Snapshoter/SnapshotProvider/framework-isComplete/ServiceRole/DefaultPolicy",
                            "children": {
                              "Resource": {
                                "id": "Resource",
                                "path": "cdk-integ-cluster-snapshot/Snapshoter/SnapshotProvider/framework-isComplete/ServiceRole/DefaultPolicy/Resource",
                                "attributes": {
                                  "aws:cdk:cloudformation:type": "AWS::IAM::Policy",
                                  "aws:cdk:cloudformation:props": {
                                    "policyDocument": {
                                      "Statement": [
                                        {
                                          "Action": "lambda:InvokeFunction",
                                          "Effect": "Allow",
                                          "Resource": [
                                            {
                                              "Fn::GetAtt": [
                                                "SnapshoterIsCompleteHandler93DE2591",
                                                "Arn"
                                              ]
                                            },
                                            {
                                              "Fn::GetAtt": [
                                                "SnapshoterOnEventHandlerDF82DF85",
                                                "Arn"
                                              ]
                                            },
                                            {
                                              "Fn::Join": [
                                                "",
                                                [
                                                  {
                                                    "Fn::GetAtt": [
                                                      "SnapshoterIsCompleteHandler93DE2591",
                                                      "Arn"
                                                    ]
                                                  },
                                                  ":*"
                                                ]
                                              ]
                                            },
                                            {
                                              "Fn::Join": [
                                                "",
                                                [
                                                  {
                                                    "Fn::GetAtt": [
                                                      "SnapshoterOnEventHandlerDF82DF85",
                                                      "Arn"
                                                    ]
                                                  },
                                                  ":*"
                                                ]
                                              ]
                                            }
                                          ]
                                        }
                                      ],
                                      "Version": "2012-10-17"
                                    },
                                    "policyName": "SnapshoterSnapshotProviderframeworkisCompleteServiceRoleDefaultPolicyF410E478",
                                    "roles": [
                                      {
                                        "Ref": "SnapshoterSnapshotProviderframeworkisCompleteServiceRoleFAA9C6CB"
                                      }
                                    ]
                                  }
                                },
                                "constructInfo": {
                                  "fqn": "aws-cdk-lib.aws_iam.CfnPolicy",
                                  "version": "0.0.0"
                                }
                              }
                            },
                            "constructInfo": {
                              "fqn": "aws-cdk-lib.aws_iam.Policy",
                              "version": "0.0.0"
                            }
                          }
                        },
                        "constructInfo": {
                          "fqn": "aws-cdk-lib.aws_iam.Role",
                          "version": "0.0.0"
                        }
                      },
                      "Code": {
                        "id": "Code",
                        "path": "cdk-integ-cluster-snapshot/Snapshoter/SnapshotProvider/framework-isComplete/Code",
                        "children": {
                          "Stage": {
                            "id": "Stage",
                            "path": "cdk-integ-cluster-snapshot/Snapshoter/SnapshotProvider/framework-isComplete/Code/Stage",
                            "constructInfo": {
                              "fqn": "aws-cdk-lib.AssetStaging",
                              "version": "0.0.0"
                            }
                          },
                          "AssetBucket": {
                            "id": "AssetBucket",
                            "path": "cdk-integ-cluster-snapshot/Snapshoter/SnapshotProvider/framework-isComplete/Code/AssetBucket",
                            "constructInfo": {
                              "fqn": "aws-cdk-lib.aws_s3.BucketBase",
                              "version": "0.0.0"
                            }
                          }
                        },
                        "constructInfo": {
                          "fqn": "aws-cdk-lib.aws_s3_assets.Asset",
                          "version": "0.0.0"
                        }
                      },
                      "Resource": {
                        "id": "Resource",
                        "path": "cdk-integ-cluster-snapshot/Snapshoter/SnapshotProvider/framework-isComplete/Resource",
                        "attributes": {
                          "aws:cdk:cloudformation:type": "AWS::Lambda::Function",
                          "aws:cdk:cloudformation:props": {
                            "code": {
                              "s3Bucket": {
                                "Fn::Sub": "cdk-hnb659fds-assets-${AWS::AccountId}-${AWS::Region}"
                              },
                              "s3Key": "fe4094cd52f099e46f858f05efdde02f5de79288c9c783676b3fa53a494d04b5.zip"
                            },
                            "description": "AWS CDK resource provider framework - isComplete (cdk-integ-cluster-snapshot/Snapshoter/SnapshotProvider)",
                            "environment": {
                              "variables": {
                                "USER_ON_EVENT_FUNCTION_ARN": {
                                  "Fn::GetAtt": [
                                    "SnapshoterOnEventHandlerDF82DF85",
                                    "Arn"
                                  ]
                                },
                                "USER_IS_COMPLETE_FUNCTION_ARN": {
                                  "Fn::GetAtt": [
                                    "SnapshoterIsCompleteHandler93DE2591",
                                    "Arn"
                                  ]
                                }
                              }
                            },
                            "handler": "framework.isComplete",
                            "role": {
                              "Fn::GetAtt": [
                                "SnapshoterSnapshotProviderframeworkisCompleteServiceRoleFAA9C6CB",
                                "Arn"
                              ]
                            },
                            "runtime": {
                              "Fn::FindInMap": [
                                "LatestNodeRuntimeMap",
                                {
                                  "Ref": "AWS::Region"
                                },
                                "value"
                              ]
                            },
                            "timeout": 900
                          }
                        },
                        "constructInfo": {
                          "fqn": "aws-cdk-lib.aws_lambda.CfnFunction",
                          "version": "0.0.0"
                        }
                      }
                    },
                    "constructInfo": {
                      "fqn": "aws-cdk-lib.aws_lambda.Function",
                      "version": "0.0.0"
                    }
                  },
                  "framework-onTimeout": {
                    "id": "framework-onTimeout",
                    "path": "cdk-integ-cluster-snapshot/Snapshoter/SnapshotProvider/framework-onTimeout",
                    "children": {
                      "ServiceRole": {
                        "id": "ServiceRole",
                        "path": "cdk-integ-cluster-snapshot/Snapshoter/SnapshotProvider/framework-onTimeout/ServiceRole",
                        "children": {
                          "ImportServiceRole": {
                            "id": "ImportServiceRole",
                            "path": "cdk-integ-cluster-snapshot/Snapshoter/SnapshotProvider/framework-onTimeout/ServiceRole/ImportServiceRole",
                            "constructInfo": {
                              "fqn": "aws-cdk-lib.Resource",
                              "version": "0.0.0"
                            }
                          },
                          "Resource": {
                            "id": "Resource",
                            "path": "cdk-integ-cluster-snapshot/Snapshoter/SnapshotProvider/framework-onTimeout/ServiceRole/Resource",
                            "attributes": {
                              "aws:cdk:cloudformation:type": "AWS::IAM::Role",
                              "aws:cdk:cloudformation:props": {
                                "assumeRolePolicyDocument": {
                                  "Statement": [
                                    {
                                      "Action": "sts:AssumeRole",
                                      "Effect": "Allow",
                                      "Principal": {
                                        "Service": "lambda.amazonaws.com"
                                      }
                                    }
                                  ],
                                  "Version": "2012-10-17"
                                },
                                "managedPolicyArns": [
                                  {
                                    "Fn::Join": [
                                      "",
                                      [
                                        "arn:",
                                        {
                                          "Ref": "AWS::Partition"
                                        },
                                        ":iam::aws:policy/service-role/AWSLambdaBasicExecutionRole"
                                      ]
                                    ]
                                  }
                                ]
                              }
                            },
                            "constructInfo": {
                              "fqn": "aws-cdk-lib.aws_iam.CfnRole",
                              "version": "0.0.0"
                            }
                          },
                          "DefaultPolicy": {
                            "id": "DefaultPolicy",
                            "path": "cdk-integ-cluster-snapshot/Snapshoter/SnapshotProvider/framework-onTimeout/ServiceRole/DefaultPolicy",
                            "children": {
                              "Resource": {
                                "id": "Resource",
                                "path": "cdk-integ-cluster-snapshot/Snapshoter/SnapshotProvider/framework-onTimeout/ServiceRole/DefaultPolicy/Resource",
                                "attributes": {
                                  "aws:cdk:cloudformation:type": "AWS::IAM::Policy",
                                  "aws:cdk:cloudformation:props": {
                                    "policyDocument": {
                                      "Statement": [
                                        {
                                          "Action": "lambda:InvokeFunction",
                                          "Effect": "Allow",
                                          "Resource": [
                                            {
                                              "Fn::GetAtt": [
                                                "SnapshoterIsCompleteHandler93DE2591",
                                                "Arn"
                                              ]
                                            },
                                            {
                                              "Fn::GetAtt": [
                                                "SnapshoterOnEventHandlerDF82DF85",
                                                "Arn"
                                              ]
                                            },
                                            {
                                              "Fn::Join": [
                                                "",
                                                [
                                                  {
                                                    "Fn::GetAtt": [
                                                      "SnapshoterIsCompleteHandler93DE2591",
                                                      "Arn"
                                                    ]
                                                  },
                                                  ":*"
                                                ]
                                              ]
                                            },
                                            {
                                              "Fn::Join": [
                                                "",
                                                [
                                                  {
                                                    "Fn::GetAtt": [
                                                      "SnapshoterOnEventHandlerDF82DF85",
                                                      "Arn"
                                                    ]
                                                  },
                                                  ":*"
                                                ]
                                              ]
                                            }
                                          ]
                                        }
                                      ],
                                      "Version": "2012-10-17"
                                    },
                                    "policyName": "SnapshoterSnapshotProviderframeworkonTimeoutServiceRoleDefaultPolicy05DF1C30",
                                    "roles": [
                                      {
                                        "Ref": "SnapshoterSnapshotProviderframeworkonTimeoutServiceRole0B00A1BD"
                                      }
                                    ]
                                  }
                                },
                                "constructInfo": {
                                  "fqn": "aws-cdk-lib.aws_iam.CfnPolicy",
                                  "version": "0.0.0"
                                }
                              }
                            },
                            "constructInfo": {
                              "fqn": "aws-cdk-lib.aws_iam.Policy",
                              "version": "0.0.0"
                            }
                          }
                        },
                        "constructInfo": {
                          "fqn": "aws-cdk-lib.aws_iam.Role",
                          "version": "0.0.0"
                        }
                      },
                      "Code": {
                        "id": "Code",
                        "path": "cdk-integ-cluster-snapshot/Snapshoter/SnapshotProvider/framework-onTimeout/Code",
                        "children": {
                          "Stage": {
                            "id": "Stage",
                            "path": "cdk-integ-cluster-snapshot/Snapshoter/SnapshotProvider/framework-onTimeout/Code/Stage",
                            "constructInfo": {
                              "fqn": "aws-cdk-lib.AssetStaging",
                              "version": "0.0.0"
                            }
                          },
                          "AssetBucket": {
                            "id": "AssetBucket",
                            "path": "cdk-integ-cluster-snapshot/Snapshoter/SnapshotProvider/framework-onTimeout/Code/AssetBucket",
                            "constructInfo": {
                              "fqn": "aws-cdk-lib.aws_s3.BucketBase",
                              "version": "0.0.0"
                            }
                          }
                        },
                        "constructInfo": {
                          "fqn": "aws-cdk-lib.aws_s3_assets.Asset",
                          "version": "0.0.0"
                        }
                      },
                      "Resource": {
                        "id": "Resource",
                        "path": "cdk-integ-cluster-snapshot/Snapshoter/SnapshotProvider/framework-onTimeout/Resource",
                        "attributes": {
                          "aws:cdk:cloudformation:type": "AWS::Lambda::Function",
                          "aws:cdk:cloudformation:props": {
                            "code": {
                              "s3Bucket": {
                                "Fn::Sub": "cdk-hnb659fds-assets-${AWS::AccountId}-${AWS::Region}"
                              },
                              "s3Key": "fe4094cd52f099e46f858f05efdde02f5de79288c9c783676b3fa53a494d04b5.zip"
                            },
                            "description": "AWS CDK resource provider framework - onTimeout (cdk-integ-cluster-snapshot/Snapshoter/SnapshotProvider)",
                            "environment": {
                              "variables": {
                                "USER_ON_EVENT_FUNCTION_ARN": {
                                  "Fn::GetAtt": [
                                    "SnapshoterOnEventHandlerDF82DF85",
                                    "Arn"
                                  ]
                                },
                                "USER_IS_COMPLETE_FUNCTION_ARN": {
                                  "Fn::GetAtt": [
                                    "SnapshoterIsCompleteHandler93DE2591",
                                    "Arn"
                                  ]
                                }
                              }
                            },
                            "handler": "framework.onTimeout",
                            "role": {
                              "Fn::GetAtt": [
                                "SnapshoterSnapshotProviderframeworkonTimeoutServiceRole0B00A1BD",
                                "Arn"
                              ]
                            },
                            "runtime": {
                              "Fn::FindInMap": [
                                "LatestNodeRuntimeMap",
                                {
                                  "Ref": "AWS::Region"
                                },
                                "value"
                              ]
                            },
                            "timeout": 900
                          }
                        },
                        "constructInfo": {
                          "fqn": "aws-cdk-lib.aws_lambda.CfnFunction",
                          "version": "0.0.0"
                        }
                      }
                    },
                    "constructInfo": {
                      "fqn": "aws-cdk-lib.aws_lambda.Function",
                      "version": "0.0.0"
                    }
                  },
                  "waiter-state-machine": {
                    "id": "waiter-state-machine",
                    "path": "cdk-integ-cluster-snapshot/Snapshoter/SnapshotProvider/waiter-state-machine",
                    "children": {
                      "Role": {
                        "id": "Role",
                        "path": "cdk-integ-cluster-snapshot/Snapshoter/SnapshotProvider/waiter-state-machine/Role",
                        "children": {
                          "ImportRole": {
                            "id": "ImportRole",
                            "path": "cdk-integ-cluster-snapshot/Snapshoter/SnapshotProvider/waiter-state-machine/Role/ImportRole",
                            "constructInfo": {
                              "fqn": "aws-cdk-lib.Resource",
                              "version": "0.0.0"
                            }
                          },
                          "Resource": {
                            "id": "Resource",
                            "path": "cdk-integ-cluster-snapshot/Snapshoter/SnapshotProvider/waiter-state-machine/Role/Resource",
                            "attributes": {
                              "aws:cdk:cloudformation:type": "AWS::IAM::Role",
                              "aws:cdk:cloudformation:props": {
                                "assumeRolePolicyDocument": {
                                  "Statement": [
                                    {
                                      "Action": "sts:AssumeRole",
                                      "Effect": "Allow",
                                      "Principal": {
                                        "Service": "states.amazonaws.com"
                                      }
                                    }
                                  ],
                                  "Version": "2012-10-17"
                                }
                              }
                            },
                            "constructInfo": {
                              "fqn": "aws-cdk-lib.aws_iam.CfnRole",
                              "version": "0.0.0"
                            }
                          },
                          "DefaultPolicy": {
                            "id": "DefaultPolicy",
                            "path": "cdk-integ-cluster-snapshot/Snapshoter/SnapshotProvider/waiter-state-machine/Role/DefaultPolicy",
                            "children": {
                              "Resource": {
                                "id": "Resource",
                                "path": "cdk-integ-cluster-snapshot/Snapshoter/SnapshotProvider/waiter-state-machine/Role/DefaultPolicy/Resource",
                                "attributes": {
                                  "aws:cdk:cloudformation:type": "AWS::IAM::Policy",
                                  "aws:cdk:cloudformation:props": {
                                    "policyDocument": {
                                      "Statement": [
                                        {
                                          "Action": "lambda:InvokeFunction",
                                          "Effect": "Allow",
                                          "Resource": [
                                            {
                                              "Fn::GetAtt": [
                                                "SnapshoterSnapshotProviderframeworkisComplete803B4F1B",
                                                "Arn"
                                              ]
                                            },
                                            {
                                              "Fn::GetAtt": [
                                                "SnapshoterSnapshotProviderframeworkonTimeout04342B00",
                                                "Arn"
                                              ]
                                            },
                                            {
                                              "Fn::Join": [
                                                "",
                                                [
                                                  {
                                                    "Fn::GetAtt": [
                                                      "SnapshoterSnapshotProviderframeworkisComplete803B4F1B",
                                                      "Arn"
                                                    ]
                                                  },
                                                  ":*"
                                                ]
                                              ]
                                            },
                                            {
                                              "Fn::Join": [
                                                "",
                                                [
                                                  {
                                                    "Fn::GetAtt": [
                                                      "SnapshoterSnapshotProviderframeworkonTimeout04342B00",
                                                      "Arn"
                                                    ]
                                                  },
                                                  ":*"
                                                ]
                                              ]
                                            }
                                          ]
                                        },
                                        {
                                          "Action": [
                                            "logs:CreateLogDelivery",
                                            "logs:CreateLogStream",
                                            "logs:DeleteLogDelivery",
                                            "logs:DescribeLogGroups",
                                            "logs:DescribeResourcePolicies",
                                            "logs:GetLogDelivery",
                                            "logs:ListLogDeliveries",
                                            "logs:PutLogEvents",
                                            "logs:PutResourcePolicy",
                                            "logs:UpdateLogDelivery"
                                          ],
                                          "Effect": "Allow",
                                          "Resource": "*"
                                        }
                                      ],
                                      "Version": "2012-10-17"
                                    },
                                    "policyName": "SnapshoterSnapshotProviderwaiterstatemachineRoleDefaultPolicyCF7716B2",
                                    "roles": [
                                      {
                                        "Ref": "SnapshoterSnapshotProviderwaiterstatemachineRole76E414C5"
                                      }
                                    ]
                                  }
                                },
                                "constructInfo": {
                                  "fqn": "aws-cdk-lib.aws_iam.CfnPolicy",
                                  "version": "0.0.0"
                                }
                              }
                            },
                            "constructInfo": {
                              "fqn": "aws-cdk-lib.aws_iam.Policy",
                              "version": "0.0.0"
                            }
                          }
                        },
                        "constructInfo": {
                          "fqn": "aws-cdk-lib.aws_iam.Role",
                          "version": "0.0.0"
                        }
                      },
                      "LogGroup": {
                        "id": "LogGroup",
                        "path": "cdk-integ-cluster-snapshot/Snapshoter/SnapshotProvider/waiter-state-machine/LogGroup",
                        "children": {
                          "Resource": {
                            "id": "Resource",
                            "path": "cdk-integ-cluster-snapshot/Snapshoter/SnapshotProvider/waiter-state-machine/LogGroup/Resource",
                            "attributes": {
                              "aws:cdk:cloudformation:type": "AWS::Logs::LogGroup",
                              "aws:cdk:cloudformation:props": {
                                "logGroupName": {
                                  "Fn::Join": [
                                    "",
                                    [
                                      "/aws/vendedlogs/states/waiter-state-machine-",
                                      {
                                        "Ref": "SnapshoterSnapshotProviderframeworkisComplete803B4F1B"
                                      },
                                      "-c8913d7ae55807b42206686ba5c74df4ca169c2f9e"
                                    ]
                                  ]
                                },
                                "retentionInDays": 731
                              }
                            },
                            "constructInfo": {
                              "fqn": "aws-cdk-lib.aws_logs.CfnLogGroup",
                              "version": "0.0.0"
                            }
                          }
                        },
                        "constructInfo": {
                          "fqn": "aws-cdk-lib.aws_logs.LogGroup",
                          "version": "0.0.0"
                        }
                      },
                      "Resource": {
                        "id": "Resource",
                        "path": "cdk-integ-cluster-snapshot/Snapshoter/SnapshotProvider/waiter-state-machine/Resource",
                        "attributes": {
                          "aws:cdk:cloudformation:type": "AWS::StepFunctions::StateMachine",
                          "aws:cdk:cloudformation:props": {
                            "definitionString": {
                              "Fn::Join": [
                                "",
                                [
                                  "{\"StartAt\":\"framework-isComplete-task\",\"States\":{\"framework-isComplete-task\":{\"End\":true,\"Retry\":[{\"ErrorEquals\":[\"States.ALL\"],\"IntervalSeconds\":5,\"MaxAttempts\":360,\"BackoffRate\":1}],\"Catch\":[{\"ErrorEquals\":[\"States.ALL\"],\"Next\":\"framework-onTimeout-task\"}],\"Type\":\"Task\",\"Resource\":\"",
                                  {
                                    "Fn::GetAtt": [
                                      "SnapshoterSnapshotProviderframeworkisComplete803B4F1B",
                                      "Arn"
                                    ]
                                  },
                                  "\"},\"framework-onTimeout-task\":{\"End\":true,\"Type\":\"Task\",\"Resource\":\"",
                                  {
                                    "Fn::GetAtt": [
                                      "SnapshoterSnapshotProviderframeworkonTimeout04342B00",
                                      "Arn"
                                    ]
                                  },
                                  "\"}}}"
                                ]
                              ]
                            },
                            "loggingConfiguration": {
                              "destinations": [
                                {
                                  "cloudWatchLogsLogGroup": {
                                    "logGroupArn": {
                                      "Fn::GetAtt": [
                                        "SnapshoterSnapshotProviderwaiterstatemachineLogGroup5A64CAF9",
                                        "Arn"
                                      ]
                                    }
                                  }
                                }
                              ],
                              "includeExecutionData": false,
                              "level": "ERROR"
                            },
                            "roleArn": {
                              "Fn::GetAtt": [
                                "SnapshoterSnapshotProviderwaiterstatemachineRole76E414C5",
                                "Arn"
                              ]
                            }
                          }
                        },
                        "constructInfo": {
                          "fqn": "aws-cdk-lib.aws_stepfunctions.CfnStateMachine",
                          "version": "0.0.0"
                        }
                      }
                    },
                    "constructInfo": {
                      "fqn": "aws-cdk-lib.custom_resources.WaiterStateMachine",
                      "version": "0.0.0"
                    }
                  }
                },
                "constructInfo": {
                  "fqn": "aws-cdk-lib.custom_resources.Provider",
                  "version": "0.0.0"
                }
              },
              "Snapshot": {
                "id": "Snapshot",
                "path": "cdk-integ-cluster-snapshot/Snapshoter/Snapshot",
                "children": {
                  "Default": {
                    "id": "Default",
                    "path": "cdk-integ-cluster-snapshot/Snapshoter/Snapshot/Default",
                    "constructInfo": {
                      "fqn": "aws-cdk-lib.CfnResource",
                      "version": "0.0.0"
                    }
                  }
                },
                "constructInfo": {
                  "fqn": "aws-cdk-lib.CustomResource",
                  "version": "0.0.0"
                }
              }
            },
            "constructInfo": {
              "fqn": "constructs.Construct",
              "version": "10.4.2"
            }
          },
          "LatestNodeRuntimeMap": {
            "id": "LatestNodeRuntimeMap",
            "path": "cdk-integ-cluster-snapshot/LatestNodeRuntimeMap",
            "constructInfo": {
              "fqn": "aws-cdk-lib.CfnMapping",
              "version": "0.0.0"
            }
          },
          "FromSnapshot": {
            "id": "FromSnapshot",
            "path": "cdk-integ-cluster-snapshot/FromSnapshot",
            "children": {
              "Subnets": {
                "id": "Subnets",
                "path": "cdk-integ-cluster-snapshot/FromSnapshot/Subnets",
                "children": {
                  "Default": {
                    "id": "Default",
                    "path": "cdk-integ-cluster-snapshot/FromSnapshot/Subnets/Default",
                    "attributes": {
                      "aws:cdk:cloudformation:type": "AWS::RDS::DBSubnetGroup",
                      "aws:cdk:cloudformation:props": {
                        "dbSubnetGroupDescription": "Subnets for FromSnapshot database",
                        "subnetIds": [
                          {
                            "Ref": "VpcPrivateSubnet1Subnet536B997A"
                          },
                          {
                            "Ref": "VpcPrivateSubnet2Subnet3788AAA1"
                          }
                        ]
                      }
                    },
                    "constructInfo": {
                      "fqn": "aws-cdk-lib.aws_rds.CfnDBSubnetGroup",
                      "version": "0.0.0"
                    }
                  }
                },
                "constructInfo": {
                  "fqn": "aws-cdk-lib.aws_rds.SubnetGroup",
                  "version": "0.0.0"
                }
              },
              "SecurityGroup": {
                "id": "SecurityGroup",
                "path": "cdk-integ-cluster-snapshot/FromSnapshot/SecurityGroup",
                "children": {
                  "Resource": {
                    "id": "Resource",
                    "path": "cdk-integ-cluster-snapshot/FromSnapshot/SecurityGroup/Resource",
                    "attributes": {
                      "aws:cdk:cloudformation:type": "AWS::EC2::SecurityGroup",
                      "aws:cdk:cloudformation:props": {
                        "groupDescription": "RDS security group",
                        "securityGroupEgress": [
                          {
                            "cidrIp": "0.0.0.0/0",
                            "description": "Allow all outbound traffic by default",
                            "ipProtocol": "-1"
                          }
                        ],
                        "vpcId": {
                          "Ref": "Vpc8378EB38"
                        }
                      }
                    },
                    "constructInfo": {
                      "fqn": "aws-cdk-lib.aws_ec2.CfnSecurityGroup",
                      "version": "0.0.0"
                    }
                  },
                  "from cdkintegclustersnapshotFromSnapshotRotationSingleUserSecurityGroup8B231219:{IndirectPort}": {
                    "id": "from cdkintegclustersnapshotFromSnapshotRotationSingleUserSecurityGroup8B231219:{IndirectPort}",
                    "path": "cdk-integ-cluster-snapshot/FromSnapshot/SecurityGroup/from cdkintegclustersnapshotFromSnapshotRotationSingleUserSecurityGroup8B231219:{IndirectPort}",
                    "attributes": {
                      "aws:cdk:cloudformation:type": "AWS::EC2::SecurityGroupIngress",
                      "aws:cdk:cloudformation:props": {
                        "description": "from cdkintegclustersnapshotFromSnapshotRotationSingleUserSecurityGroup8B231219:{IndirectPort}",
                        "fromPort": {
                          "Fn::GetAtt": [
                            "FromSnapshotEE0682C5",
                            "Endpoint.Port"
                          ]
                        },
                        "groupId": {
                          "Fn::GetAtt": [
                            "FromSnapshotSecurityGroup72F11E81",
                            "GroupId"
                          ]
                        },
                        "ipProtocol": "tcp",
                        "sourceSecurityGroupId": {
                          "Fn::GetAtt": [
                            "FromSnapshotRotationSingleUserSecurityGroupF78A9956",
                            "GroupId"
                          ]
                        },
                        "toPort": {
                          "Fn::GetAtt": [
                            "FromSnapshotEE0682C5",
                            "Endpoint.Port"
                          ]
                        }
                      }
                    },
                    "constructInfo": {
                      "fqn": "aws-cdk-lib.aws_ec2.CfnSecurityGroupIngress",
                      "version": "0.0.0"
                    }
                  }
                },
                "constructInfo": {
                  "fqn": "aws-cdk-lib.aws_ec2.SecurityGroup",
                  "version": "0.0.0"
                }
              },
              "AuroraMySqlDatabaseClusterEngineDefaultParameterGroup": {
                "id": "AuroraMySqlDatabaseClusterEngineDefaultParameterGroup",
                "path": "cdk-integ-cluster-snapshot/FromSnapshot/AuroraMySqlDatabaseClusterEngineDefaultParameterGroup",
                "constructInfo": {
                  "fqn": "aws-cdk-lib.Resource",
                  "version": "0.0.0"
                }
              },
              "SnapshotSecret": {
                "id": "SnapshotSecret",
                "path": "cdk-integ-cluster-snapshot/FromSnapshot/SnapshotSecret",
                "children": {
                  "Resource": {
                    "id": "Resource",
                    "path": "cdk-integ-cluster-snapshot/FromSnapshot/SnapshotSecret/Resource",
                    "attributes": {
                      "aws:cdk:cloudformation:type": "AWS::SecretsManager::Secret",
                      "aws:cdk:cloudformation:props": {
                        "description": {
                          "Fn::Join": [
                            "",
                            [
                              "Generated by the CDK for stack: ",
                              {
                                "Ref": "AWS::StackName"
                              }
                            ]
                          ]
                        },
                        "generateSecretString": {
                          "passwordLength": 30,
                          "secretStringTemplate": "{\"username\":\"admin\"}",
                          "generateStringKey": "password",
                          "excludeCharacters": " %+~`#$&*()|[]{}:;<>?!'/@\"\\"
                        }
                      }
                    },
                    "constructInfo": {
                      "fqn": "aws-cdk-lib.aws_secretsmanager.CfnSecret",
                      "version": "0.0.0"
                    }
                  },
                  "Attachment": {
                    "id": "Attachment",
                    "path": "cdk-integ-cluster-snapshot/FromSnapshot/SnapshotSecret/Attachment",
                    "children": {
                      "Resource": {
                        "id": "Resource",
                        "path": "cdk-integ-cluster-snapshot/FromSnapshot/SnapshotSecret/Attachment/Resource",
                        "attributes": {
                          "aws:cdk:cloudformation:type": "AWS::SecretsManager::SecretTargetAttachment",
                          "aws:cdk:cloudformation:props": {
                            "secretId": {
                              "Ref": "cdkintegclustersnapshotFromSnapshotSnapshotSecretD93327943fdaad7efa858a3daf9490cf0a702aeb"
                            },
                            "targetId": {
                              "Ref": "FromSnapshotEE0682C5"
                            },
                            "targetType": "AWS::RDS::DBCluster"
                          }
                        },
                        "constructInfo": {
                          "fqn": "aws-cdk-lib.aws_secretsmanager.CfnSecretTargetAttachment",
                          "version": "0.0.0"
                        }
                      },
                      "RotationSchedule": {
                        "id": "RotationSchedule",
                        "path": "cdk-integ-cluster-snapshot/FromSnapshot/SnapshotSecret/Attachment/RotationSchedule",
                        "children": {
                          "Resource": {
                            "id": "Resource",
                            "path": "cdk-integ-cluster-snapshot/FromSnapshot/SnapshotSecret/Attachment/RotationSchedule/Resource",
                            "attributes": {
                              "aws:cdk:cloudformation:type": "AWS::SecretsManager::RotationSchedule",
                              "aws:cdk:cloudformation:props": {
                                "rotationLambdaArn": {
                                  "Fn::GetAtt": [
                                    "FromSnapshotRotationSingleUserEBCAA50C",
                                    "Outputs.RotationLambdaARN"
                                  ]
                                },
                                "rotationRules": {
                                  "scheduleExpression": "rate(30 days)"
                                },
                                "secretId": {
                                  "Ref": "FromSnapshotSnapshotSecretAttachmentA3F619B8"
                                }
                              }
                            },
                            "constructInfo": {
                              "fqn": "aws-cdk-lib.aws_secretsmanager.CfnRotationSchedule",
                              "version": "0.0.0"
                            }
                          }
                        },
                        "constructInfo": {
                          "fqn": "aws-cdk-lib.aws_secretsmanager.RotationSchedule",
                          "version": "0.0.0"
                        }
                      }
                    },
                    "constructInfo": {
                      "fqn": "aws-cdk-lib.aws_secretsmanager.SecretTargetAttachment",
                      "version": "0.0.0"
                    }
                  },
                  "Policy": {
                    "id": "Policy",
                    "path": "cdk-integ-cluster-snapshot/FromSnapshot/SnapshotSecret/Policy",
                    "children": {
                      "Resource": {
                        "id": "Resource",
                        "path": "cdk-integ-cluster-snapshot/FromSnapshot/SnapshotSecret/Policy/Resource",
                        "attributes": {
                          "aws:cdk:cloudformation:type": "AWS::SecretsManager::ResourcePolicy",
                          "aws:cdk:cloudformation:props": {
                            "resourcePolicy": {
                              "Statement": [
                                {
                                  "Action": "secretsmanager:DeleteSecret",
                                  "Effect": "Deny",
                                  "Principal": {
                                    "AWS": {
                                      "Fn::Join": [
                                        "",
                                        [
                                          "arn:",
                                          {
                                            "Ref": "AWS::Partition"
                                          },
                                          ":iam::",
                                          {
                                            "Ref": "AWS::AccountId"
                                          },
                                          ":root"
                                        ]
                                      ]
                                    }
                                  },
                                  "Resource": "*"
                                }
                              ],
                              "Version": "2012-10-17"
                            },
                            "secretId": {
                              "Ref": "cdkintegclustersnapshotFromSnapshotSnapshotSecretD93327943fdaad7efa858a3daf9490cf0a702aeb"
                            }
                          }
                        },
                        "constructInfo": {
                          "fqn": "aws-cdk-lib.aws_secretsmanager.CfnResourcePolicy",
                          "version": "0.0.0"
                        }
                      }
                    },
                    "constructInfo": {
                      "fqn": "aws-cdk-lib.aws_secretsmanager.ResourcePolicy",
                      "version": "0.0.0"
                    }
                  }
                },
                "constructInfo": {
                  "fqn": "aws-cdk-lib.aws_rds.DatabaseSecret",
                  "version": "0.0.0"
                }
              },
              "Resource": {
                "id": "Resource",
                "path": "cdk-integ-cluster-snapshot/FromSnapshot/Resource",
                "attributes": {
                  "aws:cdk:cloudformation:type": "AWS::RDS::DBCluster",
                  "aws:cdk:cloudformation:props": {
                    "copyTagsToSnapshot": true,
                    "dbClusterParameterGroupName": "default.aurora-mysql8.0",
                    "dbSubnetGroupName": {
                      "Ref": "FromSnapshotSubnets9ED4B8EE"
                    },
                    "engine": "aurora-mysql",
                    "engineVersion": "8.0.mysql_aurora.3.04.0",
                    "masterUserPassword": {
                      "Fn::Join": [
                        "",
                        [
                          "{{resolve:secretsmanager:",
                          {
                            "Ref": "cdkintegclustersnapshotFromSnapshotSnapshotSecretD93327943fdaad7efa858a3daf9490cf0a702aeb"
                          },
                          ":SecretString:password::}}"
                        ]
                      ]
                    },
                    "snapshotIdentifier": {
                      "Fn::GetAtt": [
                        "SnapshoterSnapshotAA1755BE",
                        "DBClusterSnapshotArn"
                      ]
                    },
                    "vpcSecurityGroupIds": [
                      {
                        "Fn::GetAtt": [
                          "FromSnapshotSecurityGroup72F11E81",
                          "GroupId"
                        ]
                      }
                    ]
                  }
                },
                "constructInfo": {
                  "fqn": "aws-cdk-lib.aws_rds.CfnDBCluster",
                  "version": "0.0.0"
                }
              },
              "Instance1Wrapper": {
                "id": "Instance1Wrapper",
                "path": "cdk-integ-cluster-snapshot/FromSnapshot/Instance1Wrapper",
                "constructInfo": {
                  "fqn": "aws-cdk-lib.Resource",
                  "version": "0.0.0"
                }
              },
              "Instance1": {
                "id": "Instance1",
                "path": "cdk-integ-cluster-snapshot/FromSnapshot/Instance1",
                "attributes": {
                  "aws:cdk:cloudformation:type": "AWS::RDS::DBInstance",
                  "aws:cdk:cloudformation:props": {
                    "dbClusterIdentifier": {
                      "Ref": "FromSnapshotEE0682C5"
                    },
                    "dbInstanceClass": "db.t3.medium",
                    "dbSubnetGroupName": {
                      "Ref": "FromSnapshotSubnets9ED4B8EE"
                    },
                    "engine": "aurora-mysql"
                  }
                },
                "constructInfo": {
                  "fqn": "aws-cdk-lib.aws_rds.CfnDBInstance",
                  "version": "0.0.0"
                }
              },
              "Instance2Wrapper": {
                "id": "Instance2Wrapper",
                "path": "cdk-integ-cluster-snapshot/FromSnapshot/Instance2Wrapper",
                "constructInfo": {
                  "fqn": "aws-cdk-lib.Resource",
                  "version": "0.0.0"
                }
              },
              "Instance2": {
                "id": "Instance2",
                "path": "cdk-integ-cluster-snapshot/FromSnapshot/Instance2",
                "attributes": {
                  "aws:cdk:cloudformation:type": "AWS::RDS::DBInstance",
                  "aws:cdk:cloudformation:props": {
                    "dbClusterIdentifier": {
                      "Ref": "FromSnapshotEE0682C5"
                    },
                    "dbInstanceClass": "db.t3.medium",
                    "dbSubnetGroupName": {
                      "Ref": "FromSnapshotSubnets9ED4B8EE"
                    },
                    "engine": "aurora-mysql"
                  }
                },
                "constructInfo": {
                  "fqn": "aws-cdk-lib.aws_rds.CfnDBInstance",
                  "version": "0.0.0"
                }
              },
              "RotationSingleUser": {
                "id": "RotationSingleUser",
                "path": "cdk-integ-cluster-snapshot/FromSnapshot/RotationSingleUser",
                "children": {
                  "SecurityGroup": {
                    "id": "SecurityGroup",
                    "path": "cdk-integ-cluster-snapshot/FromSnapshot/RotationSingleUser/SecurityGroup",
                    "children": {
                      "Resource": {
                        "id": "Resource",
                        "path": "cdk-integ-cluster-snapshot/FromSnapshot/RotationSingleUser/SecurityGroup/Resource",
                        "attributes": {
                          "aws:cdk:cloudformation:type": "AWS::EC2::SecurityGroup",
                          "aws:cdk:cloudformation:props": {
                            "groupDescription": "cdk-integ-cluster-snapshot/FromSnapshot/RotationSingleUser/SecurityGroup",
                            "securityGroupEgress": [
                              {
                                "cidrIp": "0.0.0.0/0",
                                "description": "Allow all outbound traffic by default",
                                "ipProtocol": "-1"
                              }
                            ],
                            "vpcId": {
                              "Ref": "Vpc8378EB38"
                            }
                          }
                        },
                        "constructInfo": {
                          "fqn": "aws-cdk-lib.aws_ec2.CfnSecurityGroup",
                          "version": "0.0.0"
                        }
                      }
                    },
                    "constructInfo": {
                      "fqn": "aws-cdk-lib.aws_ec2.SecurityGroup",
                      "version": "0.0.0"
                    }
                  },
                  "SARMapping": {
                    "id": "SARMapping",
                    "path": "cdk-integ-cluster-snapshot/FromSnapshot/RotationSingleUser/SARMapping",
                    "constructInfo": {
                      "fqn": "aws-cdk-lib.CfnMapping",
                      "version": "0.0.0"
                    }
                  },
                  "Resource": {
                    "id": "Resource",
                    "path": "cdk-integ-cluster-snapshot/FromSnapshot/RotationSingleUser/Resource",
                    "attributes": {
                      "aws:cdk:cloudformation:type": "AWS::Serverless::Application",
                      "aws:cdk:cloudformation:props": {
                        "location": {
                          "applicationId": {
                            "Fn::FindInMap": [
                              "FromSnapshotRotationSingleUserSARMapping4464D796",
                              {
                                "Ref": "AWS::Partition"
                              },
                              "applicationId"
                            ]
                          },
                          "semanticVersion": {
                            "Fn::FindInMap": [
                              "FromSnapshotRotationSingleUserSARMapping4464D796",
                              {
                                "Ref": "AWS::Partition"
                              },
                              "semanticVersion"
                            ]
                          }
                        },
                        "parameters": {
                          "endpoint": {
                            "Fn::Join": [
                              "",
                              [
                                "https://secretsmanager.",
                                {
                                  "Ref": "AWS::Region"
                                },
                                ".",
                                {
                                  "Ref": "AWS::URLSuffix"
                                }
                              ]
                            ]
                          },
                          "functionName": "cdkintegclustersnapshotFromSnapshotRotationSingleUserAE675488",
                          "vpcSubnetIds": {
                            "Fn::Join": [
                              "",
                              [
                                {
                                  "Ref": "VpcPrivateSubnet1Subnet536B997A"
                                },
                                ",",
                                {
                                  "Ref": "VpcPrivateSubnet2Subnet3788AAA1"
                                }
                              ]
                            ]
                          },
                          "vpcSecurityGroupIds": {
                            "Fn::GetAtt": [
                              "FromSnapshotRotationSingleUserSecurityGroupF78A9956",
                              "GroupId"
                            ]
                          },
                          "excludeCharacters": " %+~`#$&*()|[]{}:;<>?!'/@\"\\"
                        }
                      }
                    },
                    "constructInfo": {
                      "fqn": "aws-cdk-lib.aws_sam.CfnApplication",
                      "version": "0.0.0"
                    }
                  },
                  "RotationLambda": {
                    "id": "RotationLambda",
                    "path": "cdk-integ-cluster-snapshot/FromSnapshot/RotationSingleUser/RotationLambda",
                    "constructInfo": {
                      "fqn": "aws-cdk-lib.aws_lambda.FunctionBase",
                      "version": "0.0.0"
                    }
                  }
                },
                "constructInfo": {
                  "fqn": "aws-cdk-lib.aws_secretsmanager.SecretRotation",
                  "version": "0.0.0"
                }
              }
            },
            "constructInfo": {
              "fqn": "aws-cdk-lib.aws_rds.DatabaseClusterFromSnapshot",
              "version": "0.0.0"
            }
          },
          "BootstrapVersion": {
            "id": "BootstrapVersion",
            "path": "cdk-integ-cluster-snapshot/BootstrapVersion",
            "constructInfo": {
              "fqn": "aws-cdk-lib.CfnParameter",
              "version": "0.0.0"
            }
          },
          "CheckBootstrapVersion": {
            "id": "CheckBootstrapVersion",
            "path": "cdk-integ-cluster-snapshot/CheckBootstrapVersion",
            "constructInfo": {
              "fqn": "aws-cdk-lib.CfnRule",
              "version": "0.0.0"
            }
          }
        },
        "constructInfo": {
          "fqn": "aws-cdk-lib.Stack",
          "version": "0.0.0"
        }
      },
      "ClusterSnapshotInteg": {
        "id": "ClusterSnapshotInteg",
        "path": "ClusterSnapshotInteg",
        "children": {
          "DefaultTest": {
            "id": "DefaultTest",
            "path": "ClusterSnapshotInteg/DefaultTest",
            "children": {
              "Default": {
                "id": "Default",
                "path": "ClusterSnapshotInteg/DefaultTest/Default",
                "constructInfo": {
                  "fqn": "constructs.Construct",
                  "version": "10.4.2"
                }
              },
              "DeployAssert": {
                "id": "DeployAssert",
                "path": "ClusterSnapshotInteg/DefaultTest/DeployAssert",
                "children": {
                  "BootstrapVersion": {
                    "id": "BootstrapVersion",
                    "path": "ClusterSnapshotInteg/DefaultTest/DeployAssert/BootstrapVersion",
                    "constructInfo": {
                      "fqn": "aws-cdk-lib.CfnParameter",
                      "version": "0.0.0"
                    }
                  },
                  "CheckBootstrapVersion": {
                    "id": "CheckBootstrapVersion",
                    "path": "ClusterSnapshotInteg/DefaultTest/DeployAssert/CheckBootstrapVersion",
                    "constructInfo": {
                      "fqn": "aws-cdk-lib.CfnRule",
                      "version": "0.0.0"
                    }
                  }
                },
                "constructInfo": {
                  "fqn": "aws-cdk-lib.Stack",
                  "version": "0.0.0"
                }
              }
            },
            "constructInfo": {
              "fqn": "@aws-cdk/integ-tests-alpha.IntegTestCase",
              "version": "0.0.0"
            }
          }
        },
        "constructInfo": {
          "fqn": "@aws-cdk/integ-tests-alpha.IntegTest",
          "version": "0.0.0"
        }
      },
      "Tree": {
        "id": "Tree",
        "path": "Tree",
        "constructInfo": {
          "fqn": "constructs.Construct",
          "version": "10.4.2"
        }
      }
    },
    "constructInfo": {
      "fqn": "aws-cdk-lib.App",
      "version": "0.0.0"
    }
  }
}<|MERGE_RESOLUTION|>--- conflicted
+++ resolved
@@ -1054,11 +1054,7 @@
                           "s3Bucket": {
                             "Fn::Sub": "cdk-hnb659fds-assets-${AWS::AccountId}-${AWS::Region}"
                           },
-<<<<<<< HEAD
-                          "s3Key": "03b88dabbf9959e20788fc81687646e0ed6a152c994cfe69b0cd04169b3412b1.zip"
-=======
                           "s3Key": "53679ad86565ff7a88cb1dffac5a651338a0d7283411216457d1a4d309c397c0.zip"
->>>>>>> 18c19fd4
                         },
                         "handler": "index.onEventHandler",
                         "role": {
@@ -1235,11 +1231,7 @@
                           "s3Bucket": {
                             "Fn::Sub": "cdk-hnb659fds-assets-${AWS::AccountId}-${AWS::Region}"
                           },
-<<<<<<< HEAD
-                          "s3Key": "03b88dabbf9959e20788fc81687646e0ed6a152c994cfe69b0cd04169b3412b1.zip"
-=======
                           "s3Key": "53679ad86565ff7a88cb1dffac5a651338a0d7283411216457d1a4d309c397c0.zip"
->>>>>>> 18c19fd4
                         },
                         "handler": "index.isCompleteHandler",
                         "role": {
