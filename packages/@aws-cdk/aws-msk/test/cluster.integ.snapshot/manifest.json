--- conflicted
+++ resolved
@@ -1,5 +1,5 @@
 {
-  "version": "21.0.0",
+  "version": "20.0.0",
   "artifacts": {
     "Tree": {
       "type": "cdk:tree",
@@ -353,15 +353,6 @@
           {
             "type": "aws:cdk:asset",
             "data": {
-<<<<<<< HEAD
-              "path": "asset.84802aa01d2d2c9e7d8d69705ee832c97f1ebad2d73c72be5c32d53f16cf90a7.bundle",
-              "id": "84802aa01d2d2c9e7d8d69705ee832c97f1ebad2d73c72be5c32d53f16cf90a7",
-              "packaging": "zip",
-              "sourceHash": "84802aa01d2d2c9e7d8d69705ee832c97f1ebad2d73c72be5c32d53f16cf90a7",
-              "s3BucketParameter": "AssetParameters84802aa01d2d2c9e7d8d69705ee832c97f1ebad2d73c72be5c32d53f16cf90a7S3BucketA2BC9E80",
-              "s3KeyParameter": "AssetParameters84802aa01d2d2c9e7d8d69705ee832c97f1ebad2d73c72be5c32d53f16cf90a7S3VersionKeyB8E92EFE",
-              "artifactHashParameter": "AssetParameters84802aa01d2d2c9e7d8d69705ee832c97f1ebad2d73c72be5c32d53f16cf90a7ArtifactHashB8137036"
-=======
               "path": "asset.374e4c6bf67290e7a1839e32e1c4ec413fe48477e9585dc2e042bc07509f7458.bundle",
               "id": "374e4c6bf67290e7a1839e32e1c4ec413fe48477e9585dc2e042bc07509f7458",
               "packaging": "zip",
@@ -369,7 +360,6 @@
               "s3BucketParameter": "AssetParameters374e4c6bf67290e7a1839e32e1c4ec413fe48477e9585dc2e042bc07509f7458S3Bucket4DAC9CD3",
               "s3KeyParameter": "AssetParameters374e4c6bf67290e7a1839e32e1c4ec413fe48477e9585dc2e042bc07509f7458S3VersionKey22D10A47",
               "artifactHashParameter": "AssetParameters374e4c6bf67290e7a1839e32e1c4ec413fe48477e9585dc2e042bc07509f7458ArtifactHash5A9F2F48"
->>>>>>> 9774d4ce
             }
           }
         ],
@@ -403,24 +393,6 @@
             "data": "SingletonFunction1488541a7b23466481b69b4408076b81HandlerCD40AE9F"
           }
         ],
-<<<<<<< HEAD
-        "/MskLogging/DefaultTest/DeployAssert/AssetParameters/84802aa01d2d2c9e7d8d69705ee832c97f1ebad2d73c72be5c32d53f16cf90a7/S3Bucket": [
-          {
-            "type": "aws:cdk:logicalId",
-            "data": "AssetParameters84802aa01d2d2c9e7d8d69705ee832c97f1ebad2d73c72be5c32d53f16cf90a7S3BucketA2BC9E80"
-          }
-        ],
-        "/MskLogging/DefaultTest/DeployAssert/AssetParameters/84802aa01d2d2c9e7d8d69705ee832c97f1ebad2d73c72be5c32d53f16cf90a7/S3VersionKey": [
-          {
-            "type": "aws:cdk:logicalId",
-            "data": "AssetParameters84802aa01d2d2c9e7d8d69705ee832c97f1ebad2d73c72be5c32d53f16cf90a7S3VersionKeyB8E92EFE"
-          }
-        ],
-        "/MskLogging/DefaultTest/DeployAssert/AssetParameters/84802aa01d2d2c9e7d8d69705ee832c97f1ebad2d73c72be5c32d53f16cf90a7/ArtifactHash": [
-          {
-            "type": "aws:cdk:logicalId",
-            "data": "AssetParameters84802aa01d2d2c9e7d8d69705ee832c97f1ebad2d73c72be5c32d53f16cf90a7ArtifactHashB8137036"
-=======
         "/MskLogging/DefaultTest/DeployAssert/AssetParameters/374e4c6bf67290e7a1839e32e1c4ec413fe48477e9585dc2e042bc07509f7458/S3Bucket": [
           {
             "type": "aws:cdk:logicalId",
@@ -437,7 +409,6 @@
           {
             "type": "aws:cdk:logicalId",
             "data": "AssetParameters374e4c6bf67290e7a1839e32e1c4ec413fe48477e9585dc2e042bc07509f7458ArtifactHash5A9F2F48"
->>>>>>> 9774d4ce
           }
         ]
       },
