--- conflicted
+++ resolved
@@ -1,11 +1,7 @@
 {
   "version": "31.0.0",
   "files": {
-<<<<<<< HEAD
     "5e918941c8c1948aee7eef54957c6e0f9e2b2f8b36e6378143ee00f89977fbe2": {
-=======
-    "1b05206385b50de7e074070a25b271988c0055f2fde760f5c119af3fef3a1bcb": {
->>>>>>> bad28a51
       "source": {
         "path": "aws-cdk-glue.template.json",
         "packaging": "file"
@@ -13,11 +9,7 @@
       "destinations": {
         "current_account-current_region": {
           "bucketName": "cdk-hnb659fds-assets-${AWS::AccountId}-${AWS::Region}",
-<<<<<<< HEAD
           "objectKey": "5e918941c8c1948aee7eef54957c6e0f9e2b2f8b36e6378143ee00f89977fbe2.json",
-=======
-          "objectKey": "1b05206385b50de7e074070a25b271988c0055f2fde760f5c119af3fef3a1bcb.json",
->>>>>>> bad28a51
           "assumeRoleArn": "arn:${AWS::Partition}:iam::${AWS::AccountId}:role/cdk-hnb659fds-file-publishing-role-${AWS::AccountId}-${AWS::Region}"
         }
       }
