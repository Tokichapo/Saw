--- conflicted
+++ resolved
@@ -1748,7 +1748,6 @@
 });
 ```
 
-<<<<<<< HEAD
 ## Managed prefix lists
 
 The following demonstrates how to enable [Detailed Monitoring](https://docs.aws.amazon.com/AWSEC2/latest/UserGuide/using-cloudwatch-new.html) for an EC2 instance. Keep in mind that Detailed Monitoring results in [additional charges](http://aws.amazon.com/cloudwatch/pricing/).
@@ -1767,7 +1766,7 @@
     { cidr: '10.0.0.1/32' },
     { cidr: '10.0.0.2/32', description: 'sample1' },
   ],
-=======
+
 ## Connecting to your instances using SSM Session Manager
 
 SSM Session Manager makes it possible to connect to your instances from the
@@ -1800,6 +1799,5 @@
 
   // Turn on SSM
   ssmSessionPermissions: true,
->>>>>>> f3fd1838
 });
 ```