{
  "version": "tree-0.1",
  "tree": {
    "id": "App",
    "path": "",
    "children": {
      "cdk-amplify-app-asset-deployment": {
        "id": "cdk-amplify-app-asset-deployment",
        "path": "cdk-amplify-app-asset-deployment",
        "children": {
          "SampleAsset": {
            "id": "SampleAsset",
            "path": "cdk-amplify-app-asset-deployment/SampleAsset",
            "children": {
              "Stage": {
                "id": "Stage",
                "path": "cdk-amplify-app-asset-deployment/SampleAsset/Stage",
                "constructInfo": {
                  "fqn": "aws-cdk-lib.AssetStaging",
                  "version": "0.0.0"
                }
              },
              "AssetBucket": {
                "id": "AssetBucket",
                "path": "cdk-amplify-app-asset-deployment/SampleAsset/AssetBucket",
                "constructInfo": {
                  "fqn": "aws-cdk-lib.aws_s3.BucketBase",
                  "version": "0.0.0"
                }
              }
            },
            "constructInfo": {
              "fqn": "aws-cdk-lib.aws_s3_assets.Asset",
              "version": "0.0.0"
            }
          },
          "App": {
            "id": "App",
            "path": "cdk-amplify-app-asset-deployment/App",
            "children": {
              "Role": {
                "id": "Role",
                "path": "cdk-amplify-app-asset-deployment/App/Role",
                "children": {
                  "ImportRole": {
                    "id": "ImportRole",
                    "path": "cdk-amplify-app-asset-deployment/App/Role/ImportRole",
                    "constructInfo": {
                      "fqn": "aws-cdk-lib.Resource",
                      "version": "0.0.0"
                    }
                  },
                  "Resource": {
                    "id": "Resource",
                    "path": "cdk-amplify-app-asset-deployment/App/Role/Resource",
                    "attributes": {
                      "aws:cdk:cloudformation:type": "AWS::IAM::Role",
                      "aws:cdk:cloudformation:props": {
                        "assumeRolePolicyDocument": {
                          "Statement": [
                            {
                              "Action": "sts:AssumeRole",
                              "Effect": "Allow",
                              "Principal": {
                                "Service": "amplify.amazonaws.com"
                              }
                            }
                          ],
                          "Version": "2012-10-17"
                        }
                      }
                    },
                    "constructInfo": {
                      "fqn": "aws-cdk-lib.aws_iam.CfnRole",
                      "version": "0.0.0"
                    }
                  }
                },
                "constructInfo": {
                  "fqn": "aws-cdk-lib.aws_iam.Role",
                  "version": "0.0.0"
                }
              },
              "Resource": {
                "id": "Resource",
                "path": "cdk-amplify-app-asset-deployment/App/Resource",
                "attributes": {
                  "aws:cdk:cloudformation:type": "AWS::Amplify::App",
                  "aws:cdk:cloudformation:props": {
                    "basicAuthConfig": {
                      "enableBasicAuth": false
                    },
                    "iamServiceRole": {
                      "Fn::GetAtt": [
                        "AppRole1AF9B530",
                        "Arn"
                      ]
                    },
                    "name": "App",
                    "platform": "WEB"
                  }
                },
                "constructInfo": {
                  "fqn": "aws-cdk-lib.aws_amplify.CfnApp",
                  "version": "0.0.0"
                }
              },
              "main": {
                "id": "main",
                "path": "cdk-amplify-app-asset-deployment/App/main",
                "children": {
                  "Resource": {
                    "id": "Resource",
                    "path": "cdk-amplify-app-asset-deployment/App/main/Resource",
                    "attributes": {
                      "aws:cdk:cloudformation:type": "AWS::Amplify::Branch",
                      "aws:cdk:cloudformation:props": {
                        "appId": {
                          "Fn::GetAtt": [
                            "AppF1B96344",
                            "AppId"
                          ]
                        },
                        "branchName": "main",
                        "enableAutoBuild": true,
                        "enablePullRequestPreview": true
                      }
                    },
                    "constructInfo": {
                      "fqn": "aws-cdk-lib.aws_amplify.CfnBranch",
                      "version": "0.0.0"
                    }
                  },
                  "DeploymentResource": {
                    "id": "DeploymentResource",
                    "path": "cdk-amplify-app-asset-deployment/App/main/DeploymentResource",
                    "children": {
                      "Default": {
                        "id": "Default",
                        "path": "cdk-amplify-app-asset-deployment/App/main/DeploymentResource/Default",
                        "constructInfo": {
                          "fqn": "aws-cdk-lib.CfnResource",
                          "version": "0.0.0"
                        }
                      }
                    },
                    "constructInfo": {
                      "fqn": "aws-cdk-lib.CustomResource",
                      "version": "0.0.0"
                    }
                  }
                },
                "constructInfo": {
                  "fqn": "@aws-cdk/aws-amplify-alpha.Branch",
                  "version": "0.0.0"
                }
              }
            },
            "constructInfo": {
              "fqn": "@aws-cdk/aws-amplify-alpha.App",
              "version": "0.0.0"
            }
          },
          "com.amazonaws.cdk.custom-resources.amplify-asset-deployment-provider": {
            "id": "com.amazonaws.cdk.custom-resources.amplify-asset-deployment-provider",
            "path": "cdk-amplify-app-asset-deployment/com.amazonaws.cdk.custom-resources.amplify-asset-deployment-provider",
            "children": {
              "amplify-asset-deployment-on-event": {
                "id": "amplify-asset-deployment-on-event",
                "path": "cdk-amplify-app-asset-deployment/com.amazonaws.cdk.custom-resources.amplify-asset-deployment-provider/amplify-asset-deployment-on-event",
                "children": {
                  "ServiceRole": {
                    "id": "ServiceRole",
                    "path": "cdk-amplify-app-asset-deployment/com.amazonaws.cdk.custom-resources.amplify-asset-deployment-provider/amplify-asset-deployment-on-event/ServiceRole",
                    "children": {
                      "ImportServiceRole": {
                        "id": "ImportServiceRole",
                        "path": "cdk-amplify-app-asset-deployment/com.amazonaws.cdk.custom-resources.amplify-asset-deployment-provider/amplify-asset-deployment-on-event/ServiceRole/ImportServiceRole",
                        "constructInfo": {
                          "fqn": "aws-cdk-lib.Resource",
                          "version": "0.0.0"
                        }
                      },
                      "Resource": {
                        "id": "Resource",
                        "path": "cdk-amplify-app-asset-deployment/com.amazonaws.cdk.custom-resources.amplify-asset-deployment-provider/amplify-asset-deployment-on-event/ServiceRole/Resource",
                        "attributes": {
                          "aws:cdk:cloudformation:type": "AWS::IAM::Role",
                          "aws:cdk:cloudformation:props": {
                            "assumeRolePolicyDocument": {
                              "Statement": [
                                {
                                  "Action": "sts:AssumeRole",
                                  "Effect": "Allow",
                                  "Principal": {
                                    "Service": "lambda.amazonaws.com"
                                  }
                                }
                              ],
                              "Version": "2012-10-17"
                            },
                            "managedPolicyArns": [
                              {
                                "Fn::Join": [
                                  "",
                                  [
                                    "arn:",
                                    {
                                      "Ref": "AWS::Partition"
                                    },
                                    ":iam::aws:policy/service-role/AWSLambdaBasicExecutionRole"
                                  ]
                                ]
                              }
                            ]
                          }
                        },
                        "constructInfo": {
                          "fqn": "aws-cdk-lib.aws_iam.CfnRole",
                          "version": "0.0.0"
                        }
                      },
                      "DefaultPolicy": {
                        "id": "DefaultPolicy",
                        "path": "cdk-amplify-app-asset-deployment/com.amazonaws.cdk.custom-resources.amplify-asset-deployment-provider/amplify-asset-deployment-on-event/ServiceRole/DefaultPolicy",
                        "children": {
                          "Resource": {
                            "id": "Resource",
                            "path": "cdk-amplify-app-asset-deployment/com.amazonaws.cdk.custom-resources.amplify-asset-deployment-provider/amplify-asset-deployment-on-event/ServiceRole/DefaultPolicy/Resource",
                            "attributes": {
                              "aws:cdk:cloudformation:type": "AWS::IAM::Policy",
                              "aws:cdk:cloudformation:props": {
                                "policyDocument": {
                                  "Statement": [
                                    {
                                      "Action": [
                                        "amplify:ListJobs",
                                        "amplify:StartDeployment",
                                        "s3:GetObject",
                                        "s3:GetSignedUrl"
                                      ],
                                      "Effect": "Allow",
                                      "Resource": "*"
                                    }
                                  ],
                                  "Version": "2012-10-17"
                                },
                                "policyName": "amplifyassetdeploymentoneventServiceRoleDefaultPolicy2DF60B3E",
                                "roles": [
                                  {
                                    "Ref": "amplifyassetdeploymentoneventServiceRoleB6658CD9"
                                  }
                                ]
                              }
                            },
                            "constructInfo": {
                              "fqn": "aws-cdk-lib.aws_iam.CfnPolicy",
                              "version": "0.0.0"
                            }
                          }
                        },
                        "constructInfo": {
                          "fqn": "aws-cdk-lib.aws_iam.Policy",
                          "version": "0.0.0"
                        }
                      }
                    },
                    "constructInfo": {
                      "fqn": "aws-cdk-lib.aws_iam.Role",
                      "version": "0.0.0"
                    }
                  },
                  "Code": {
                    "id": "Code",
                    "path": "cdk-amplify-app-asset-deployment/com.amazonaws.cdk.custom-resources.amplify-asset-deployment-provider/amplify-asset-deployment-on-event/Code",
                    "children": {
                      "Stage": {
                        "id": "Stage",
                        "path": "cdk-amplify-app-asset-deployment/com.amazonaws.cdk.custom-resources.amplify-asset-deployment-provider/amplify-asset-deployment-on-event/Code/Stage",
                        "constructInfo": {
                          "fqn": "aws-cdk-lib.AssetStaging",
                          "version": "0.0.0"
                        }
                      },
                      "AssetBucket": {
                        "id": "AssetBucket",
                        "path": "cdk-amplify-app-asset-deployment/com.amazonaws.cdk.custom-resources.amplify-asset-deployment-provider/amplify-asset-deployment-on-event/Code/AssetBucket",
                        "constructInfo": {
                          "fqn": "aws-cdk-lib.aws_s3.BucketBase",
                          "version": "0.0.0"
                        }
                      }
                    },
                    "constructInfo": {
                      "fqn": "aws-cdk-lib.aws_s3_assets.Asset",
                      "version": "0.0.0"
                    }
                  },
                  "Resource": {
                    "id": "Resource",
                    "path": "cdk-amplify-app-asset-deployment/com.amazonaws.cdk.custom-resources.amplify-asset-deployment-provider/amplify-asset-deployment-on-event/Resource",
                    "attributes": {
                      "aws:cdk:cloudformation:type": "AWS::Lambda::Function",
                      "aws:cdk:cloudformation:props": {
                        "code": {
                          "s3Bucket": {
                            "Fn::Sub": "cdk-hnb659fds-assets-${AWS::AccountId}-${AWS::Region}"
                          },
                          "s3Key": "85f7bb0ac0b4da3571afd49c891d631f4f07c0ef710a02046d3a9abd8d9d4604.zip"
                        },
                        "environment": {
                          "variables": {
                            "AWS_NODEJS_CONNECTION_REUSE_ENABLED": "1"
                          }
                        },
                        "handler": "index.onEvent",
                        "role": {
                          "Fn::GetAtt": [
                            "amplifyassetdeploymentoneventServiceRoleB6658CD9",
                            "Arn"
                          ]
                        },
                        "runtime": "nodejs18.x"
                      }
                    },
                    "constructInfo": {
                      "fqn": "aws-cdk-lib.aws_lambda.CfnFunction",
                      "version": "0.0.0"
                    }
                  }
                },
                "constructInfo": {
                  "fqn": "aws-cdk-lib.aws_lambda_nodejs.NodejsFunction",
                  "version": "0.0.0"
                }
              },
              "amplify-asset-deployment-is-complete": {
                "id": "amplify-asset-deployment-is-complete",
                "path": "cdk-amplify-app-asset-deployment/com.amazonaws.cdk.custom-resources.amplify-asset-deployment-provider/amplify-asset-deployment-is-complete",
                "children": {
                  "ServiceRole": {
                    "id": "ServiceRole",
                    "path": "cdk-amplify-app-asset-deployment/com.amazonaws.cdk.custom-resources.amplify-asset-deployment-provider/amplify-asset-deployment-is-complete/ServiceRole",
                    "children": {
                      "ImportServiceRole": {
                        "id": "ImportServiceRole",
                        "path": "cdk-amplify-app-asset-deployment/com.amazonaws.cdk.custom-resources.amplify-asset-deployment-provider/amplify-asset-deployment-is-complete/ServiceRole/ImportServiceRole",
                        "constructInfo": {
                          "fqn": "aws-cdk-lib.Resource",
                          "version": "0.0.0"
                        }
                      },
                      "Resource": {
                        "id": "Resource",
                        "path": "cdk-amplify-app-asset-deployment/com.amazonaws.cdk.custom-resources.amplify-asset-deployment-provider/amplify-asset-deployment-is-complete/ServiceRole/Resource",
                        "attributes": {
                          "aws:cdk:cloudformation:type": "AWS::IAM::Role",
                          "aws:cdk:cloudformation:props": {
                            "assumeRolePolicyDocument": {
                              "Statement": [
                                {
                                  "Action": "sts:AssumeRole",
                                  "Effect": "Allow",
                                  "Principal": {
                                    "Service": "lambda.amazonaws.com"
                                  }
                                }
                              ],
                              "Version": "2012-10-17"
                            },
                            "managedPolicyArns": [
                              {
                                "Fn::Join": [
                                  "",
                                  [
                                    "arn:",
                                    {
                                      "Ref": "AWS::Partition"
                                    },
                                    ":iam::aws:policy/service-role/AWSLambdaBasicExecutionRole"
                                  ]
                                ]
                              }
                            ]
                          }
                        },
                        "constructInfo": {
                          "fqn": "aws-cdk-lib.aws_iam.CfnRole",
                          "version": "0.0.0"
                        }
                      },
                      "DefaultPolicy": {
                        "id": "DefaultPolicy",
                        "path": "cdk-amplify-app-asset-deployment/com.amazonaws.cdk.custom-resources.amplify-asset-deployment-provider/amplify-asset-deployment-is-complete/ServiceRole/DefaultPolicy",
                        "children": {
                          "Resource": {
                            "id": "Resource",
                            "path": "cdk-amplify-app-asset-deployment/com.amazonaws.cdk.custom-resources.amplify-asset-deployment-provider/amplify-asset-deployment-is-complete/ServiceRole/DefaultPolicy/Resource",
                            "attributes": {
                              "aws:cdk:cloudformation:type": "AWS::IAM::Policy",
                              "aws:cdk:cloudformation:props": {
                                "policyDocument": {
                                  "Statement": [
                                    {
                                      "Action": "amplify:GetJob*",
                                      "Effect": "Allow",
                                      "Resource": "*"
                                    }
                                  ],
                                  "Version": "2012-10-17"
                                },
                                "policyName": "amplifyassetdeploymentiscompleteServiceRoleDefaultPolicyC0D08321",
                                "roles": [
                                  {
                                    "Ref": "amplifyassetdeploymentiscompleteServiceRole007B2AB6"
                                  }
                                ]
                              }
                            },
                            "constructInfo": {
                              "fqn": "aws-cdk-lib.aws_iam.CfnPolicy",
                              "version": "0.0.0"
                            }
                          }
                        },
                        "constructInfo": {
                          "fqn": "aws-cdk-lib.aws_iam.Policy",
                          "version": "0.0.0"
                        }
                      }
                    },
                    "constructInfo": {
                      "fqn": "aws-cdk-lib.aws_iam.Role",
                      "version": "0.0.0"
                    }
                  },
                  "Code": {
                    "id": "Code",
                    "path": "cdk-amplify-app-asset-deployment/com.amazonaws.cdk.custom-resources.amplify-asset-deployment-provider/amplify-asset-deployment-is-complete/Code",
                    "children": {
                      "Stage": {
                        "id": "Stage",
                        "path": "cdk-amplify-app-asset-deployment/com.amazonaws.cdk.custom-resources.amplify-asset-deployment-provider/amplify-asset-deployment-is-complete/Code/Stage",
                        "constructInfo": {
                          "fqn": "aws-cdk-lib.AssetStaging",
                          "version": "0.0.0"
                        }
                      },
                      "AssetBucket": {
                        "id": "AssetBucket",
                        "path": "cdk-amplify-app-asset-deployment/com.amazonaws.cdk.custom-resources.amplify-asset-deployment-provider/amplify-asset-deployment-is-complete/Code/AssetBucket",
                        "constructInfo": {
                          "fqn": "aws-cdk-lib.aws_s3.BucketBase",
                          "version": "0.0.0"
                        }
                      }
                    },
                    "constructInfo": {
                      "fqn": "aws-cdk-lib.aws_s3_assets.Asset",
                      "version": "0.0.0"
                    }
                  },
                  "Resource": {
                    "id": "Resource",
                    "path": "cdk-amplify-app-asset-deployment/com.amazonaws.cdk.custom-resources.amplify-asset-deployment-provider/amplify-asset-deployment-is-complete/Resource",
                    "attributes": {
                      "aws:cdk:cloudformation:type": "AWS::Lambda::Function",
                      "aws:cdk:cloudformation:props": {
                        "code": {
                          "s3Bucket": {
                            "Fn::Sub": "cdk-hnb659fds-assets-${AWS::AccountId}-${AWS::Region}"
                          },
                          "s3Key": "85f7bb0ac0b4da3571afd49c891d631f4f07c0ef710a02046d3a9abd8d9d4604.zip"
                        },
                        "environment": {
                          "variables": {
                            "AWS_NODEJS_CONNECTION_REUSE_ENABLED": "1"
                          }
                        },
                        "handler": "index.isComplete",
                        "role": {
                          "Fn::GetAtt": [
                            "amplifyassetdeploymentiscompleteServiceRole007B2AB6",
                            "Arn"
                          ]
                        },
                        "runtime": "nodejs18.x"
                      }
                    },
                    "constructInfo": {
                      "fqn": "aws-cdk-lib.aws_lambda.CfnFunction",
                      "version": "0.0.0"
                    }
                  }
                },
                "constructInfo": {
                  "fqn": "aws-cdk-lib.aws_lambda_nodejs.NodejsFunction",
                  "version": "0.0.0"
                }
              },
              "amplify-asset-deployment-handler-provider": {
                "id": "amplify-asset-deployment-handler-provider",
                "path": "cdk-amplify-app-asset-deployment/com.amazonaws.cdk.custom-resources.amplify-asset-deployment-provider/amplify-asset-deployment-handler-provider",
                "children": {
                  "framework-onEvent": {
                    "id": "framework-onEvent",
                    "path": "cdk-amplify-app-asset-deployment/com.amazonaws.cdk.custom-resources.amplify-asset-deployment-provider/amplify-asset-deployment-handler-provider/framework-onEvent",
                    "children": {
                      "ServiceRole": {
                        "id": "ServiceRole",
                        "path": "cdk-amplify-app-asset-deployment/com.amazonaws.cdk.custom-resources.amplify-asset-deployment-provider/amplify-asset-deployment-handler-provider/framework-onEvent/ServiceRole",
                        "children": {
                          "ImportServiceRole": {
                            "id": "ImportServiceRole",
                            "path": "cdk-amplify-app-asset-deployment/com.amazonaws.cdk.custom-resources.amplify-asset-deployment-provider/amplify-asset-deployment-handler-provider/framework-onEvent/ServiceRole/ImportServiceRole",
                            "constructInfo": {
                              "fqn": "aws-cdk-lib.Resource",
                              "version": "0.0.0"
                            }
                          },
                          "Resource": {
                            "id": "Resource",
                            "path": "cdk-amplify-app-asset-deployment/com.amazonaws.cdk.custom-resources.amplify-asset-deployment-provider/amplify-asset-deployment-handler-provider/framework-onEvent/ServiceRole/Resource",
                            "attributes": {
                              "aws:cdk:cloudformation:type": "AWS::IAM::Role",
                              "aws:cdk:cloudformation:props": {
                                "assumeRolePolicyDocument": {
                                  "Statement": [
                                    {
                                      "Action": "sts:AssumeRole",
                                      "Effect": "Allow",
                                      "Principal": {
                                        "Service": "lambda.amazonaws.com"
                                      }
                                    }
                                  ],
                                  "Version": "2012-10-17"
                                },
                                "managedPolicyArns": [
                                  {
                                    "Fn::Join": [
                                      "",
                                      [
                                        "arn:",
                                        {
                                          "Ref": "AWS::Partition"
                                        },
                                        ":iam::aws:policy/service-role/AWSLambdaBasicExecutionRole"
                                      ]
                                    ]
                                  }
                                ]
                              }
                            },
                            "constructInfo": {
                              "fqn": "aws-cdk-lib.aws_iam.CfnRole",
                              "version": "0.0.0"
                            }
                          },
                          "DefaultPolicy": {
                            "id": "DefaultPolicy",
                            "path": "cdk-amplify-app-asset-deployment/com.amazonaws.cdk.custom-resources.amplify-asset-deployment-provider/amplify-asset-deployment-handler-provider/framework-onEvent/ServiceRole/DefaultPolicy",
                            "children": {
                              "Resource": {
                                "id": "Resource",
                                "path": "cdk-amplify-app-asset-deployment/com.amazonaws.cdk.custom-resources.amplify-asset-deployment-provider/amplify-asset-deployment-handler-provider/framework-onEvent/ServiceRole/DefaultPolicy/Resource",
                                "attributes": {
                                  "aws:cdk:cloudformation:type": "AWS::IAM::Policy",
                                  "aws:cdk:cloudformation:props": {
                                    "policyDocument": {
                                      "Statement": [
                                        {
                                          "Action": "lambda:InvokeFunction",
                                          "Effect": "Allow",
                                          "Resource": [
                                            {
                                              "Fn::GetAtt": [
                                                "amplifyassetdeploymentiscomplete236D9453",
                                                "Arn"
                                              ]
                                            },
                                            {
                                              "Fn::GetAtt": [
                                                "amplifyassetdeploymentonevent974704DA",
                                                "Arn"
                                              ]
                                            },
                                            {
                                              "Fn::Join": [
                                                "",
                                                [
                                                  {
                                                    "Fn::GetAtt": [
                                                      "amplifyassetdeploymentiscomplete236D9453",
                                                      "Arn"
                                                    ]
                                                  },
                                                  ":*"
                                                ]
                                              ]
                                            },
                                            {
                                              "Fn::Join": [
                                                "",
                                                [
                                                  {
                                                    "Fn::GetAtt": [
                                                      "amplifyassetdeploymentonevent974704DA",
                                                      "Arn"
                                                    ]
                                                  },
                                                  ":*"
                                                ]
                                              ]
                                            }
                                          ]
                                        },
                                        {
                                          "Action": "states:StartExecution",
                                          "Effect": "Allow",
                                          "Resource": {
                                            "Ref": "amplifyassetdeploymenthandlerproviderwaiterstatemachineB3C2FCBE"
                                          }
                                        }
                                      ],
                                      "Version": "2012-10-17"
                                    },
                                    "policyName": "amplifyassetdeploymenthandlerproviderframeworkonEventServiceRoleDefaultPolicy1E166D14",
                                    "roles": [
                                      {
                                        "Ref": "amplifyassetdeploymenthandlerproviderframeworkonEventServiceRole8F19D99F"
                                      }
                                    ]
                                  }
                                },
                                "constructInfo": {
                                  "fqn": "aws-cdk-lib.aws_iam.CfnPolicy",
                                  "version": "0.0.0"
                                }
                              }
                            },
                            "constructInfo": {
                              "fqn": "aws-cdk-lib.aws_iam.Policy",
                              "version": "0.0.0"
                            }
                          }
                        },
                        "constructInfo": {
                          "fqn": "aws-cdk-lib.aws_iam.Role",
                          "version": "0.0.0"
                        }
                      },
                      "Code": {
                        "id": "Code",
                        "path": "cdk-amplify-app-asset-deployment/com.amazonaws.cdk.custom-resources.amplify-asset-deployment-provider/amplify-asset-deployment-handler-provider/framework-onEvent/Code",
                        "children": {
                          "Stage": {
                            "id": "Stage",
                            "path": "cdk-amplify-app-asset-deployment/com.amazonaws.cdk.custom-resources.amplify-asset-deployment-provider/amplify-asset-deployment-handler-provider/framework-onEvent/Code/Stage",
                            "constructInfo": {
                              "fqn": "aws-cdk-lib.AssetStaging",
                              "version": "0.0.0"
                            }
                          },
                          "AssetBucket": {
                            "id": "AssetBucket",
                            "path": "cdk-amplify-app-asset-deployment/com.amazonaws.cdk.custom-resources.amplify-asset-deployment-provider/amplify-asset-deployment-handler-provider/framework-onEvent/Code/AssetBucket",
                            "constructInfo": {
                              "fqn": "aws-cdk-lib.aws_s3.BucketBase",
                              "version": "0.0.0"
                            }
                          }
                        },
                        "constructInfo": {
                          "fqn": "aws-cdk-lib.aws_s3_assets.Asset",
                          "version": "0.0.0"
                        }
                      },
                      "Resource": {
                        "id": "Resource",
                        "path": "cdk-amplify-app-asset-deployment/com.amazonaws.cdk.custom-resources.amplify-asset-deployment-provider/amplify-asset-deployment-handler-provider/framework-onEvent/Resource",
                        "attributes": {
                          "aws:cdk:cloudformation:type": "AWS::Lambda::Function",
                          "aws:cdk:cloudformation:props": {
                            "code": {
                              "s3Bucket": {
                                "Fn::Sub": "cdk-hnb659fds-assets-${AWS::AccountId}-${AWS::Region}"
                              },
                              "s3Key": "c014eecccbb25b3f9b2930f62990f5a373bb117a6c78807df15d78a5ac33e9cd.zip"
                            },
                            "description": "AWS CDK resource provider framework - onEvent (cdk-amplify-app-asset-deployment/com.amazonaws.cdk.custom-resources.amplify-asset-deployment-provider/amplify-asset-deployment-handler-provider)",
                            "environment": {
                              "variables": {
                                "USER_ON_EVENT_FUNCTION_ARN": {
                                  "Fn::GetAtt": [
                                    "amplifyassetdeploymentonevent974704DA",
                                    "Arn"
                                  ]
                                },
                                "USER_IS_COMPLETE_FUNCTION_ARN": {
                                  "Fn::GetAtt": [
                                    "amplifyassetdeploymentiscomplete236D9453",
                                    "Arn"
                                  ]
                                },
                                "WAITER_STATE_MACHINE_ARN": {
                                  "Ref": "amplifyassetdeploymenthandlerproviderwaiterstatemachineB3C2FCBE"
                                }
                              }
                            },
                            "handler": "framework.onEvent",
                            "role": {
                              "Fn::GetAtt": [
                                "amplifyassetdeploymenthandlerproviderframeworkonEventServiceRole8F19D99F",
                                "Arn"
                              ]
                            },
                            "runtime": "nodejs18.x",
                            "timeout": 900
                          }
                        },
                        "constructInfo": {
                          "fqn": "aws-cdk-lib.aws_lambda.CfnFunction",
                          "version": "0.0.0"
                        }
                      }
                    },
                    "constructInfo": {
                      "fqn": "aws-cdk-lib.aws_lambda.Function",
                      "version": "0.0.0"
                    }
                  },
                  "framework-isComplete": {
                    "id": "framework-isComplete",
                    "path": "cdk-amplify-app-asset-deployment/com.amazonaws.cdk.custom-resources.amplify-asset-deployment-provider/amplify-asset-deployment-handler-provider/framework-isComplete",
                    "children": {
                      "ServiceRole": {
                        "id": "ServiceRole",
                        "path": "cdk-amplify-app-asset-deployment/com.amazonaws.cdk.custom-resources.amplify-asset-deployment-provider/amplify-asset-deployment-handler-provider/framework-isComplete/ServiceRole",
                        "children": {
                          "ImportServiceRole": {
                            "id": "ImportServiceRole",
                            "path": "cdk-amplify-app-asset-deployment/com.amazonaws.cdk.custom-resources.amplify-asset-deployment-provider/amplify-asset-deployment-handler-provider/framework-isComplete/ServiceRole/ImportServiceRole",
                            "constructInfo": {
                              "fqn": "aws-cdk-lib.Resource",
                              "version": "0.0.0"
                            }
                          },
                          "Resource": {
                            "id": "Resource",
                            "path": "cdk-amplify-app-asset-deployment/com.amazonaws.cdk.custom-resources.amplify-asset-deployment-provider/amplify-asset-deployment-handler-provider/framework-isComplete/ServiceRole/Resource",
                            "attributes": {
                              "aws:cdk:cloudformation:type": "AWS::IAM::Role",
                              "aws:cdk:cloudformation:props": {
                                "assumeRolePolicyDocument": {
                                  "Statement": [
                                    {
                                      "Action": "sts:AssumeRole",
                                      "Effect": "Allow",
                                      "Principal": {
                                        "Service": "lambda.amazonaws.com"
                                      }
                                    }
                                  ],
                                  "Version": "2012-10-17"
                                },
                                "managedPolicyArns": [
                                  {
                                    "Fn::Join": [
                                      "",
                                      [
                                        "arn:",
                                        {
                                          "Ref": "AWS::Partition"
                                        },
                                        ":iam::aws:policy/service-role/AWSLambdaBasicExecutionRole"
                                      ]
                                    ]
                                  }
                                ]
                              }
                            },
                            "constructInfo": {
                              "fqn": "aws-cdk-lib.aws_iam.CfnRole",
                              "version": "0.0.0"
                            }
                          },
                          "DefaultPolicy": {
                            "id": "DefaultPolicy",
                            "path": "cdk-amplify-app-asset-deployment/com.amazonaws.cdk.custom-resources.amplify-asset-deployment-provider/amplify-asset-deployment-handler-provider/framework-isComplete/ServiceRole/DefaultPolicy",
                            "children": {
                              "Resource": {
                                "id": "Resource",
                                "path": "cdk-amplify-app-asset-deployment/com.amazonaws.cdk.custom-resources.amplify-asset-deployment-provider/amplify-asset-deployment-handler-provider/framework-isComplete/ServiceRole/DefaultPolicy/Resource",
                                "attributes": {
                                  "aws:cdk:cloudformation:type": "AWS::IAM::Policy",
                                  "aws:cdk:cloudformation:props": {
                                    "policyDocument": {
                                      "Statement": [
                                        {
                                          "Action": "lambda:InvokeFunction",
                                          "Effect": "Allow",
                                          "Resource": [
                                            {
                                              "Fn::GetAtt": [
                                                "amplifyassetdeploymentiscomplete236D9453",
                                                "Arn"
                                              ]
                                            },
                                            {
                                              "Fn::GetAtt": [
                                                "amplifyassetdeploymentonevent974704DA",
                                                "Arn"
                                              ]
                                            },
                                            {
                                              "Fn::Join": [
                                                "",
                                                [
                                                  {
                                                    "Fn::GetAtt": [
                                                      "amplifyassetdeploymentiscomplete236D9453",
                                                      "Arn"
                                                    ]
                                                  },
                                                  ":*"
                                                ]
                                              ]
                                            },
                                            {
                                              "Fn::Join": [
                                                "",
                                                [
                                                  {
                                                    "Fn::GetAtt": [
                                                      "amplifyassetdeploymentonevent974704DA",
                                                      "Arn"
                                                    ]
                                                  },
                                                  ":*"
                                                ]
                                              ]
                                            }
                                          ]
                                        }
                                      ],
                                      "Version": "2012-10-17"
                                    },
                                    "policyName": "amplifyassetdeploymenthandlerproviderframeworkisCompleteServiceRoleDefaultPolicy59E7E0EB",
                                    "roles": [
                                      {
                                        "Ref": "amplifyassetdeploymenthandlerproviderframeworkisCompleteServiceRoleDDB7490E"
                                      }
                                    ]
                                  }
                                },
                                "constructInfo": {
                                  "fqn": "aws-cdk-lib.aws_iam.CfnPolicy",
                                  "version": "0.0.0"
                                }
                              }
                            },
                            "constructInfo": {
                              "fqn": "aws-cdk-lib.aws_iam.Policy",
                              "version": "0.0.0"
                            }
                          }
                        },
                        "constructInfo": {
                          "fqn": "aws-cdk-lib.aws_iam.Role",
                          "version": "0.0.0"
                        }
                      },
                      "Code": {
                        "id": "Code",
                        "path": "cdk-amplify-app-asset-deployment/com.amazonaws.cdk.custom-resources.amplify-asset-deployment-provider/amplify-asset-deployment-handler-provider/framework-isComplete/Code",
                        "children": {
                          "Stage": {
                            "id": "Stage",
                            "path": "cdk-amplify-app-asset-deployment/com.amazonaws.cdk.custom-resources.amplify-asset-deployment-provider/amplify-asset-deployment-handler-provider/framework-isComplete/Code/Stage",
                            "constructInfo": {
                              "fqn": "aws-cdk-lib.AssetStaging",
                              "version": "0.0.0"
                            }
                          },
                          "AssetBucket": {
                            "id": "AssetBucket",
                            "path": "cdk-amplify-app-asset-deployment/com.amazonaws.cdk.custom-resources.amplify-asset-deployment-provider/amplify-asset-deployment-handler-provider/framework-isComplete/Code/AssetBucket",
                            "constructInfo": {
                              "fqn": "aws-cdk-lib.aws_s3.BucketBase",
                              "version": "0.0.0"
                            }
                          }
                        },
                        "constructInfo": {
                          "fqn": "aws-cdk-lib.aws_s3_assets.Asset",
                          "version": "0.0.0"
                        }
                      },
                      "Resource": {
                        "id": "Resource",
                        "path": "cdk-amplify-app-asset-deployment/com.amazonaws.cdk.custom-resources.amplify-asset-deployment-provider/amplify-asset-deployment-handler-provider/framework-isComplete/Resource",
                        "attributes": {
                          "aws:cdk:cloudformation:type": "AWS::Lambda::Function",
                          "aws:cdk:cloudformation:props": {
                            "code": {
                              "s3Bucket": {
                                "Fn::Sub": "cdk-hnb659fds-assets-${AWS::AccountId}-${AWS::Region}"
                              },
                              "s3Key": "c014eecccbb25b3f9b2930f62990f5a373bb117a6c78807df15d78a5ac33e9cd.zip"
                            },
                            "description": "AWS CDK resource provider framework - isComplete (cdk-amplify-app-asset-deployment/com.amazonaws.cdk.custom-resources.amplify-asset-deployment-provider/amplify-asset-deployment-handler-provider)",
                            "environment": {
                              "variables": {
                                "USER_ON_EVENT_FUNCTION_ARN": {
                                  "Fn::GetAtt": [
                                    "amplifyassetdeploymentonevent974704DA",
                                    "Arn"
                                  ]
                                },
                                "USER_IS_COMPLETE_FUNCTION_ARN": {
                                  "Fn::GetAtt": [
                                    "amplifyassetdeploymentiscomplete236D9453",
                                    "Arn"
                                  ]
                                }
                              }
                            },
                            "handler": "framework.isComplete",
                            "role": {
                              "Fn::GetAtt": [
                                "amplifyassetdeploymenthandlerproviderframeworkisCompleteServiceRoleDDB7490E",
                                "Arn"
                              ]
                            },
                            "runtime": "nodejs18.x",
                            "timeout": 900
                          }
                        },
                        "constructInfo": {
                          "fqn": "aws-cdk-lib.aws_lambda.CfnFunction",
                          "version": "0.0.0"
                        }
                      }
                    },
                    "constructInfo": {
                      "fqn": "aws-cdk-lib.aws_lambda.Function",
                      "version": "0.0.0"
                    }
                  },
                  "framework-onTimeout": {
                    "id": "framework-onTimeout",
                    "path": "cdk-amplify-app-asset-deployment/com.amazonaws.cdk.custom-resources.amplify-asset-deployment-provider/amplify-asset-deployment-handler-provider/framework-onTimeout",
                    "children": {
                      "ServiceRole": {
                        "id": "ServiceRole",
                        "path": "cdk-amplify-app-asset-deployment/com.amazonaws.cdk.custom-resources.amplify-asset-deployment-provider/amplify-asset-deployment-handler-provider/framework-onTimeout/ServiceRole",
                        "children": {
                          "ImportServiceRole": {
                            "id": "ImportServiceRole",
                            "path": "cdk-amplify-app-asset-deployment/com.amazonaws.cdk.custom-resources.amplify-asset-deployment-provider/amplify-asset-deployment-handler-provider/framework-onTimeout/ServiceRole/ImportServiceRole",
                            "constructInfo": {
                              "fqn": "aws-cdk-lib.Resource",
                              "version": "0.0.0"
                            }
                          },
                          "Resource": {
                            "id": "Resource",
                            "path": "cdk-amplify-app-asset-deployment/com.amazonaws.cdk.custom-resources.amplify-asset-deployment-provider/amplify-asset-deployment-handler-provider/framework-onTimeout/ServiceRole/Resource",
                            "attributes": {
                              "aws:cdk:cloudformation:type": "AWS::IAM::Role",
                              "aws:cdk:cloudformation:props": {
                                "assumeRolePolicyDocument": {
                                  "Statement": [
                                    {
                                      "Action": "sts:AssumeRole",
                                      "Effect": "Allow",
                                      "Principal": {
                                        "Service": "lambda.amazonaws.com"
                                      }
                                    }
                                  ],
                                  "Version": "2012-10-17"
                                },
                                "managedPolicyArns": [
                                  {
                                    "Fn::Join": [
                                      "",
                                      [
                                        "arn:",
                                        {
                                          "Ref": "AWS::Partition"
                                        },
                                        ":iam::aws:policy/service-role/AWSLambdaBasicExecutionRole"
                                      ]
                                    ]
                                  }
                                ]
                              }
                            },
                            "constructInfo": {
                              "fqn": "aws-cdk-lib.aws_iam.CfnRole",
                              "version": "0.0.0"
                            }
                          },
                          "DefaultPolicy": {
                            "id": "DefaultPolicy",
                            "path": "cdk-amplify-app-asset-deployment/com.amazonaws.cdk.custom-resources.amplify-asset-deployment-provider/amplify-asset-deployment-handler-provider/framework-onTimeout/ServiceRole/DefaultPolicy",
                            "children": {
                              "Resource": {
                                "id": "Resource",
                                "path": "cdk-amplify-app-asset-deployment/com.amazonaws.cdk.custom-resources.amplify-asset-deployment-provider/amplify-asset-deployment-handler-provider/framework-onTimeout/ServiceRole/DefaultPolicy/Resource",
                                "attributes": {
                                  "aws:cdk:cloudformation:type": "AWS::IAM::Policy",
                                  "aws:cdk:cloudformation:props": {
                                    "policyDocument": {
                                      "Statement": [
                                        {
                                          "Action": "lambda:InvokeFunction",
                                          "Effect": "Allow",
                                          "Resource": [
                                            {
                                              "Fn::GetAtt": [
                                                "amplifyassetdeploymentiscomplete236D9453",
                                                "Arn"
                                              ]
                                            },
                                            {
                                              "Fn::GetAtt": [
                                                "amplifyassetdeploymentonevent974704DA",
                                                "Arn"
                                              ]
                                            },
                                            {
                                              "Fn::Join": [
                                                "",
                                                [
                                                  {
                                                    "Fn::GetAtt": [
                                                      "amplifyassetdeploymentiscomplete236D9453",
                                                      "Arn"
                                                    ]
                                                  },
                                                  ":*"
                                                ]
                                              ]
                                            },
                                            {
                                              "Fn::Join": [
                                                "",
                                                [
                                                  {
                                                    "Fn::GetAtt": [
                                                      "amplifyassetdeploymentonevent974704DA",
                                                      "Arn"
                                                    ]
                                                  },
                                                  ":*"
                                                ]
                                              ]
                                            }
                                          ]
                                        }
                                      ],
                                      "Version": "2012-10-17"
                                    },
                                    "policyName": "amplifyassetdeploymenthandlerproviderframeworkonTimeoutServiceRoleDefaultPolicy9257A1F3",
                                    "roles": [
                                      {
                                        "Ref": "amplifyassetdeploymenthandlerproviderframeworkonTimeoutServiceRoleE3CF0B81"
                                      }
                                    ]
                                  }
                                },
                                "constructInfo": {
                                  "fqn": "aws-cdk-lib.aws_iam.CfnPolicy",
                                  "version": "0.0.0"
                                }
                              }
                            },
                            "constructInfo": {
                              "fqn": "aws-cdk-lib.aws_iam.Policy",
                              "version": "0.0.0"
                            }
                          }
                        },
                        "constructInfo": {
                          "fqn": "aws-cdk-lib.aws_iam.Role",
                          "version": "0.0.0"
                        }
                      },
                      "Code": {
                        "id": "Code",
                        "path": "cdk-amplify-app-asset-deployment/com.amazonaws.cdk.custom-resources.amplify-asset-deployment-provider/amplify-asset-deployment-handler-provider/framework-onTimeout/Code",
                        "children": {
                          "Stage": {
                            "id": "Stage",
                            "path": "cdk-amplify-app-asset-deployment/com.amazonaws.cdk.custom-resources.amplify-asset-deployment-provider/amplify-asset-deployment-handler-provider/framework-onTimeout/Code/Stage",
                            "constructInfo": {
                              "fqn": "aws-cdk-lib.AssetStaging",
                              "version": "0.0.0"
                            }
                          },
                          "AssetBucket": {
                            "id": "AssetBucket",
                            "path": "cdk-amplify-app-asset-deployment/com.amazonaws.cdk.custom-resources.amplify-asset-deployment-provider/amplify-asset-deployment-handler-provider/framework-onTimeout/Code/AssetBucket",
                            "constructInfo": {
                              "fqn": "aws-cdk-lib.aws_s3.BucketBase",
                              "version": "0.0.0"
                            }
                          }
                        },
                        "constructInfo": {
                          "fqn": "aws-cdk-lib.aws_s3_assets.Asset",
                          "version": "0.0.0"
                        }
                      },
                      "Resource": {
                        "id": "Resource",
                        "path": "cdk-amplify-app-asset-deployment/com.amazonaws.cdk.custom-resources.amplify-asset-deployment-provider/amplify-asset-deployment-handler-provider/framework-onTimeout/Resource",
                        "attributes": {
                          "aws:cdk:cloudformation:type": "AWS::Lambda::Function",
                          "aws:cdk:cloudformation:props": {
                            "code": {
                              "s3Bucket": {
                                "Fn::Sub": "cdk-hnb659fds-assets-${AWS::AccountId}-${AWS::Region}"
                              },
                              "s3Key": "c014eecccbb25b3f9b2930f62990f5a373bb117a6c78807df15d78a5ac33e9cd.zip"
                            },
                            "description": "AWS CDK resource provider framework - onTimeout (cdk-amplify-app-asset-deployment/com.amazonaws.cdk.custom-resources.amplify-asset-deployment-provider/amplify-asset-deployment-handler-provider)",
                            "environment": {
                              "variables": {
                                "USER_ON_EVENT_FUNCTION_ARN": {
                                  "Fn::GetAtt": [
                                    "amplifyassetdeploymentonevent974704DA",
                                    "Arn"
                                  ]
                                },
                                "USER_IS_COMPLETE_FUNCTION_ARN": {
                                  "Fn::GetAtt": [
                                    "amplifyassetdeploymentiscomplete236D9453",
                                    "Arn"
                                  ]
                                }
                              }
                            },
                            "handler": "framework.onTimeout",
                            "role": {
                              "Fn::GetAtt": [
                                "amplifyassetdeploymenthandlerproviderframeworkonTimeoutServiceRoleE3CF0B81",
                                "Arn"
                              ]
                            },
                            "runtime": "nodejs18.x",
                            "timeout": 900
                          }
                        },
                        "constructInfo": {
                          "fqn": "aws-cdk-lib.aws_lambda.CfnFunction",
                          "version": "0.0.0"
                        }
                      }
                    },
                    "constructInfo": {
                      "fqn": "aws-cdk-lib.aws_lambda.Function",
                      "version": "0.0.0"
                    }
                  },
                  "waiter-state-machine": {
                    "id": "waiter-state-machine",
                    "path": "cdk-amplify-app-asset-deployment/com.amazonaws.cdk.custom-resources.amplify-asset-deployment-provider/amplify-asset-deployment-handler-provider/waiter-state-machine",
                    "children": {
                      "Role": {
                        "id": "Role",
                        "path": "cdk-amplify-app-asset-deployment/com.amazonaws.cdk.custom-resources.amplify-asset-deployment-provider/amplify-asset-deployment-handler-provider/waiter-state-machine/Role",
                        "children": {
                          "ImportRole": {
                            "id": "ImportRole",
                            "path": "cdk-amplify-app-asset-deployment/com.amazonaws.cdk.custom-resources.amplify-asset-deployment-provider/amplify-asset-deployment-handler-provider/waiter-state-machine/Role/ImportRole",
                            "constructInfo": {
                              "fqn": "aws-cdk-lib.Resource",
                              "version": "0.0.0"
                            }
                          },
                          "Resource": {
                            "id": "Resource",
                            "path": "cdk-amplify-app-asset-deployment/com.amazonaws.cdk.custom-resources.amplify-asset-deployment-provider/amplify-asset-deployment-handler-provider/waiter-state-machine/Role/Resource",
                            "attributes": {
                              "aws:cdk:cloudformation:type": "AWS::IAM::Role",
                              "aws:cdk:cloudformation:props": {
                                "assumeRolePolicyDocument": {
                                  "Statement": [
                                    {
                                      "Action": "sts:AssumeRole",
                                      "Effect": "Allow",
                                      "Principal": {
                                        "Service": "states.amazonaws.com"
                                      }
                                    }
                                  ],
                                  "Version": "2012-10-17"
                                }
                              }
                            },
                            "constructInfo": {
                              "fqn": "aws-cdk-lib.aws_iam.CfnRole",
                              "version": "0.0.0"
                            }
                          },
                          "DefaultPolicy": {
                            "id": "DefaultPolicy",
                            "path": "cdk-amplify-app-asset-deployment/com.amazonaws.cdk.custom-resources.amplify-asset-deployment-provider/amplify-asset-deployment-handler-provider/waiter-state-machine/Role/DefaultPolicy",
                            "children": {
                              "Resource": {
                                "id": "Resource",
                                "path": "cdk-amplify-app-asset-deployment/com.amazonaws.cdk.custom-resources.amplify-asset-deployment-provider/amplify-asset-deployment-handler-provider/waiter-state-machine/Role/DefaultPolicy/Resource",
                                "attributes": {
                                  "aws:cdk:cloudformation:type": "AWS::IAM::Policy",
                                  "aws:cdk:cloudformation:props": {
                                    "policyDocument": {
                                      "Statement": [
                                        {
                                          "Action": "lambda:InvokeFunction",
                                          "Effect": "Allow",
                                          "Resource": [
                                            {
                                              "Fn::GetAtt": [
                                                "amplifyassetdeploymenthandlerproviderframeworkisComplete2A696873",
                                                "Arn"
                                              ]
                                            },
                                            {
                                              "Fn::GetAtt": [
                                                "amplifyassetdeploymenthandlerproviderframeworkonTimeoutF14D3B70",
                                                "Arn"
                                              ]
                                            },
                                            {
                                              "Fn::Join": [
                                                "",
                                                [
                                                  {
                                                    "Fn::GetAtt": [
                                                      "amplifyassetdeploymenthandlerproviderframeworkisComplete2A696873",
                                                      "Arn"
                                                    ]
                                                  },
                                                  ":*"
                                                ]
                                              ]
                                            },
                                            {
                                              "Fn::Join": [
                                                "",
                                                [
                                                  {
                                                    "Fn::GetAtt": [
                                                      "amplifyassetdeploymenthandlerproviderframeworkonTimeoutF14D3B70",
                                                      "Arn"
                                                    ]
                                                  },
                                                  ":*"
                                                ]
                                              ]
                                            }
                                          ]
                                        },
                                        {
                                          "Action": [
                                            "logs:CreateLogDelivery",
                                            "logs:CreateLogStream",
                                            "logs:DeleteLogDelivery",
                                            "logs:DescribeLogGroups",
                                            "logs:DescribeResourcePolicies",
                                            "logs:GetLogDelivery",
                                            "logs:ListLogDeliveries",
                                            "logs:PutLogEvents",
                                            "logs:PutResourcePolicy",
                                            "logs:UpdateLogDelivery"
                                          ],
                                          "Effect": "Allow",
                                          "Resource": "*"
                                        }
                                      ],
                                      "Version": "2012-10-17"
                                    },
                                    "policyName": "amplifyassetdeploymenthandlerproviderwaiterstatemachineRoleDefaultPolicyAE36E156",
                                    "roles": [
                                      {
                                        "Ref": "amplifyassetdeploymenthandlerproviderwaiterstatemachineRole014FC0BB"
                                      }
                                    ]
                                  }
                                },
                                "constructInfo": {
                                  "fqn": "aws-cdk-lib.aws_iam.CfnPolicy",
                                  "version": "0.0.0"
                                }
                              }
                            },
                            "constructInfo": {
                              "fqn": "aws-cdk-lib.aws_iam.Policy",
                              "version": "0.0.0"
                            }
                          }
                        },
                        "constructInfo": {
                          "fqn": "aws-cdk-lib.aws_iam.Role",
                          "version": "0.0.0"
                        }
                      },
                      "LogGroup": {
                        "id": "LogGroup",
                        "path": "cdk-amplify-app-asset-deployment/com.amazonaws.cdk.custom-resources.amplify-asset-deployment-provider/amplify-asset-deployment-handler-provider/waiter-state-machine/LogGroup",
                        "children": {
                          "Resource": {
                            "id": "Resource",
                            "path": "cdk-amplify-app-asset-deployment/com.amazonaws.cdk.custom-resources.amplify-asset-deployment-provider/amplify-asset-deployment-handler-provider/waiter-state-machine/LogGroup/Resource",
                            "attributes": {
                              "aws:cdk:cloudformation:type": "AWS::Logs::LogGroup",
                              "aws:cdk:cloudformation:props": {
                                "logGroupName": {
                                  "Fn::Join": [
                                    "",
                                    [
                                      "/aws/vendedlogs/states/waiter-state-machine-",
                                      {
                                        "Ref": "amplifyassetdeploymenthandlerproviderframeworkisComplete2A696873"
                                      },
                                      "-c8a1a2319ce23755893c80671b62fe53abf53d6f98"
                                    ]
                                  ]
                                },
                                "retentionInDays": 731
                              }
                            },
                            "constructInfo": {
                              "fqn": "aws-cdk-lib.aws_logs.CfnLogGroup",
                              "version": "0.0.0"
                            }
                          }
                        },
                        "constructInfo": {
                          "fqn": "aws-cdk-lib.aws_logs.LogGroup",
                          "version": "0.0.0"
                        }
                      },
                      "Resource": {
                        "id": "Resource",
                        "path": "cdk-amplify-app-asset-deployment/com.amazonaws.cdk.custom-resources.amplify-asset-deployment-provider/amplify-asset-deployment-handler-provider/waiter-state-machine/Resource",
                        "attributes": {
                          "aws:cdk:cloudformation:type": "AWS::StepFunctions::StateMachine",
                          "aws:cdk:cloudformation:props": {
                            "definitionString": {
                              "Fn::Join": [
                                "",
                                [
                                  "{\"StartAt\":\"framework-isComplete-task\",\"States\":{\"framework-isComplete-task\":{\"End\":true,\"Retry\":[{\"ErrorEquals\":[\"States.ALL\"],\"IntervalSeconds\":5,\"MaxAttempts\":60,\"BackoffRate\":1}],\"Catch\":[{\"ErrorEquals\":[\"States.ALL\"],\"Next\":\"framework-onTimeout-task\"}],\"Type\":\"Task\",\"Resource\":\"",
                                  {
                                    "Fn::GetAtt": [
                                      "amplifyassetdeploymenthandlerproviderframeworkisComplete2A696873",
                                      "Arn"
                                    ]
                                  },
                                  "\"},\"framework-onTimeout-task\":{\"End\":true,\"Type\":\"Task\",\"Resource\":\"",
                                  {
                                    "Fn::GetAtt": [
                                      "amplifyassetdeploymenthandlerproviderframeworkonTimeoutF14D3B70",
                                      "Arn"
                                    ]
                                  },
                                  "\"}}}"
                                ]
                              ]
                            },
                            "loggingConfiguration": {
                              "destinations": [
                                {
                                  "cloudWatchLogsLogGroup": {
                                    "logGroupArn": {
                                      "Fn::GetAtt": [
                                        "amplifyassetdeploymenthandlerproviderwaiterstatemachineLogGroupC4BDAC97",
                                        "Arn"
                                      ]
                                    }
                                  }
                                }
                              ],
                              "includeExecutionData": false,
                              "level": "ERROR"
                            },
                            "roleArn": {
                              "Fn::GetAtt": [
                                "amplifyassetdeploymenthandlerproviderwaiterstatemachineRole014FC0BB",
                                "Arn"
                              ]
                            }
                          }
                        },
                        "constructInfo": {
                          "fqn": "aws-cdk-lib.aws_stepfunctions.CfnStateMachine",
                          "version": "0.0.0"
                        }
                      }
                    },
                    "constructInfo": {
                      "fqn": "aws-cdk-lib.custom_resources.WaiterStateMachine",
                      "version": "0.0.0"
                    }
                  }
                },
                "constructInfo": {
                  "fqn": "aws-cdk-lib.custom_resources.Provider",
                  "version": "0.0.0"
                }
              },
              "cdkamplifyappassetdeploymentcomamazonawscdkcustomresourcesamplifyassetdeploymentprovideramplifyassetdeploymenthandlerproviderframeworkonEventC3C43E44Arn": {
                "id": "cdkamplifyappassetdeploymentcomamazonawscdkcustomresourcesamplifyassetdeploymentprovideramplifyassetdeploymenthandlerproviderframeworkonEventC3C43E44Arn",
                "path": "cdk-amplify-app-asset-deployment/com.amazonaws.cdk.custom-resources.amplify-asset-deployment-provider/cdkamplifyappassetdeploymentcomamazonawscdkcustomresourcesamplifyassetdeploymentprovideramplifyassetdeploymenthandlerproviderframeworkonEventC3C43E44Arn",
                "constructInfo": {
                  "fqn": "aws-cdk-lib.CfnOutput",
                  "version": "0.0.0"
                }
              }
            },
            "constructInfo": {
              "fqn": "aws-cdk-lib.NestedStack",
              "version": "0.0.0"
            }
          },
          "com.amazonaws.cdk.custom-resources.amplify-asset-deployment-provider.NestedStack": {
            "id": "com.amazonaws.cdk.custom-resources.amplify-asset-deployment-provider.NestedStack",
            "path": "cdk-amplify-app-asset-deployment/com.amazonaws.cdk.custom-resources.amplify-asset-deployment-provider.NestedStack",
            "children": {
              "com.amazonaws.cdk.custom-resources.amplify-asset-deployment-provider.NestedStackResource": {
                "id": "com.amazonaws.cdk.custom-resources.amplify-asset-deployment-provider.NestedStackResource",
                "path": "cdk-amplify-app-asset-deployment/com.amazonaws.cdk.custom-resources.amplify-asset-deployment-provider.NestedStack/com.amazonaws.cdk.custom-resources.amplify-asset-deployment-provider.NestedStackResource",
                "attributes": {
                  "aws:cdk:cloudformation:type": "AWS::CloudFormation::Stack",
                  "aws:cdk:cloudformation:props": {
                    "templateUrl": {
                      "Fn::Join": [
                        "",
                        [
                          "https://s3.",
                          {
                            "Ref": "AWS::Region"
                          },
                          ".",
                          {
                            "Ref": "AWS::URLSuffix"
                          },
                          "/",
                          {
                            "Fn::Sub": "cdk-hnb659fds-assets-${AWS::AccountId}-${AWS::Region}"
                          },
<<<<<<< HEAD
                          "/96605d4b709725b34e8cd2584f7aea8f924b33d089b20f25888f1deb1d09309f.json"
=======
                          "/d43fb7d2905864414e4778c7de7f1a874634c94930fb3c2e0ce4aef8d44fcbbd.json"
>>>>>>> 45b8398b
                        ]
                      ]
                    }
                  }
                },
                "constructInfo": {
                  "fqn": "aws-cdk-lib.CfnStack",
                  "version": "0.0.0"
                }
              }
            },
            "constructInfo": {
              "fqn": "constructs.Construct",
              "version": "10.3.0"
            }
          },
          "BootstrapVersion": {
            "id": "BootstrapVersion",
            "path": "cdk-amplify-app-asset-deployment/BootstrapVersion",
            "constructInfo": {
              "fqn": "aws-cdk-lib.CfnParameter",
              "version": "0.0.0"
            }
          },
          "CheckBootstrapVersion": {
            "id": "CheckBootstrapVersion",
            "path": "cdk-amplify-app-asset-deployment/CheckBootstrapVersion",
            "constructInfo": {
              "fqn": "aws-cdk-lib.CfnRule",
              "version": "0.0.0"
            }
          }
        },
        "constructInfo": {
          "fqn": "aws-cdk-lib.Stack",
          "version": "0.0.0"
        }
      },
      "cdk-amplify-app-integ-test": {
        "id": "cdk-amplify-app-integ-test",
        "path": "cdk-amplify-app-integ-test",
        "children": {
          "DefaultTest": {
            "id": "DefaultTest",
            "path": "cdk-amplify-app-integ-test/DefaultTest",
            "children": {
              "Default": {
                "id": "Default",
                "path": "cdk-amplify-app-integ-test/DefaultTest/Default",
                "constructInfo": {
                  "fqn": "constructs.Construct",
                  "version": "10.3.0"
                }
              },
              "DeployAssert": {
                "id": "DeployAssert",
                "path": "cdk-amplify-app-integ-test/DefaultTest/DeployAssert",
                "children": {
                  "BootstrapVersion": {
                    "id": "BootstrapVersion",
                    "path": "cdk-amplify-app-integ-test/DefaultTest/DeployAssert/BootstrapVersion",
                    "constructInfo": {
                      "fqn": "aws-cdk-lib.CfnParameter",
                      "version": "0.0.0"
                    }
                  },
                  "CheckBootstrapVersion": {
                    "id": "CheckBootstrapVersion",
                    "path": "cdk-amplify-app-integ-test/DefaultTest/DeployAssert/CheckBootstrapVersion",
                    "constructInfo": {
                      "fqn": "aws-cdk-lib.CfnRule",
                      "version": "0.0.0"
                    }
                  }
                },
                "constructInfo": {
                  "fqn": "aws-cdk-lib.Stack",
                  "version": "0.0.0"
                }
              }
            },
            "constructInfo": {
              "fqn": "@aws-cdk/integ-tests-alpha.IntegTestCase",
              "version": "0.0.0"
            }
          }
        },
        "constructInfo": {
          "fqn": "@aws-cdk/integ-tests-alpha.IntegTest",
          "version": "0.0.0"
        }
      },
      "Tree": {
        "id": "Tree",
        "path": "Tree",
        "constructInfo": {
          "fqn": "constructs.Construct",
          "version": "10.3.0"
        }
      }
    },
    "constructInfo": {
      "fqn": "aws-cdk-lib.App",
      "version": "0.0.0"
    }
  }
}<|MERGE_RESOLUTION|>--- conflicted
+++ resolved
@@ -151,13 +151,13 @@
                   }
                 },
                 "constructInfo": {
-                  "fqn": "@aws-cdk/aws-amplify-alpha.Branch",
+                  "fqn": "aws-cdk-lib.Resource",
                   "version": "0.0.0"
                 }
               }
             },
             "constructInfo": {
-              "fqn": "@aws-cdk/aws-amplify-alpha.App",
+              "fqn": "aws-cdk-lib.Resource",
               "version": "0.0.0"
             }
           },
@@ -1454,11 +1454,7 @@
                           {
                             "Fn::Sub": "cdk-hnb659fds-assets-${AWS::AccountId}-${AWS::Region}"
                           },
-<<<<<<< HEAD
-                          "/96605d4b709725b34e8cd2584f7aea8f924b33d089b20f25888f1deb1d09309f.json"
-=======
-                          "/d43fb7d2905864414e4778c7de7f1a874634c94930fb3c2e0ce4aef8d44fcbbd.json"
->>>>>>> 45b8398b
+                          "/cdaba89a96e3396f2c6e83b79694b6d37797dac240b5862bd96d55b1e9f0b315.json"
                         ]
                       ]
                     }
