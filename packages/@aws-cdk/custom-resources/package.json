{
  "name": "@aws-cdk/custom-resources",
  "version": "1.19.0",
  "description": "Constructs for implementing CDK custom resources",
  "main": "lib/index.js",
  "types": "lib/index.d.ts",
  "jsii": {
    "outdir": "dist",
    "targets": {
      "java": {
        "package": "software.amazon.awscdk.customresources",
        "maven": {
          "groupId": "software.amazon.awscdk",
          "artifactId": "cdk-customresources"
        }
      },
      "dotnet": {
        "namespace": "Amazon.CDK.CustomResources",
        "packageId": "Amazon.CDK.AWS.CustomResources",
        "signAssembly": true,
        "assemblyOriginatorKeyFile": "../../key.snk",
        "iconUrl": "https://raw.githubusercontent.com/aws/aws-cdk/master/logo/default-256-dark.png"
      },
      "python": {
        "distName": "aws-cdk.custom-resources",
        "module": "aws_cdk.custom_resources"
      }
    }
  },
  "repository": {
    "type": "git",
    "url": "https://github.com/aws/aws-cdk.git",
    "directory": "packages/@aws-cdk/custom-resources"
  },
  "scripts": {
    "build": "cdk-build",
    "watch": "cdk-watch",
    "lint": "cdk-lint",
    "test": "cdk-test",
    "integ": "cdk-integ",
    "pkglint": "pkglint -f",
    "package": "cdk-package",
    "awslint": "cdk-awslint",
    "cfn2ts": "cfn2ts",
    "build+test+package": "npm run build+test && npm run package",
    "build+test": "npm run build && npm test",
    "compat": "cdk-compat"
  },
  "cdk-build": {
    "pre": [
      "cp -f $(node -p 'require.resolve(\"aws-sdk/apis/metadata.json\")') lib/aws-custom-resource/sdk-api-metadata.json"
    ]
  },
  "keywords": [
    "aws",
    "cdk",
    "constructs",
    "cloudformation",
    "custom-resources",
    "customresources"
  ],
  "author": {
    "name": "Amazon Web Services",
    "url": "https://aws.amazon.com",
    "organization": true
  },
  "license": "Apache-2.0",
  "devDependencies": {
    "@aws-cdk/assert": "1.19.0",
    "@aws-cdk/aws-events": "1.19.0",
    "@aws-cdk/aws-s3": "1.19.0",
    "@aws-cdk/aws-ssm": "1.19.0",
    "@types/aws-lambda": "^8.10.37",
    "@types/fs-extra": "^8.0.1",
    "@types/sinon": "^7.5.0",
    "aws-sdk": "^2.590.0",
    "aws-sdk-mock": "^4.5.0",
<<<<<<< HEAD
    "cdk-build-tools": "1.18.0",
    "cdk-integ-tools": "1.18.0",
    "cfn2ts": "1.18.0",
    "fs-extra": "^8.1.0",
=======
    "cdk-build-tools": "1.19.0",
    "cdk-integ-tools": "1.19.0",
    "cfn2ts": "1.19.0",
>>>>>>> 5597bbe6
    "nock": "^11.7.0",
    "pkglint": "1.19.0",
    "sinon": "^7.5.0"
  },
  "dependencies": {
    "@aws-cdk/aws-cloudformation": "1.19.0",
    "@aws-cdk/aws-iam": "1.19.0",
    "@aws-cdk/aws-lambda": "1.19.0",
    "@aws-cdk/aws-sns": "1.19.0",
    "@aws-cdk/aws-stepfunctions": "1.19.0",
    "@aws-cdk/aws-stepfunctions-tasks": "1.19.0",
    "@aws-cdk/core": "1.19.0"
  },
  "homepage": "https://github.com/aws/aws-cdk",
  "peerDependencies": {
    "@aws-cdk/aws-cloudformation": "1.19.0",
    "@aws-cdk/aws-iam": "1.19.0",
    "@aws-cdk/aws-lambda": "1.19.0",
    "@aws-cdk/aws-sns": "1.19.0",
    "@aws-cdk/aws-stepfunctions": "1.19.0",
    "@aws-cdk/aws-stepfunctions-tasks": "1.19.0",
    "@aws-cdk/core": "1.19.0"
  },
  "jest": {
    "moduleFileExtensions": [
      "js"
    ],
    "coverageThreshold": {
      "global": {
        "branches": 70,
        "statements": 80
      }
    }
  },
  "engines": {
    "node": ">= 10.3.0"
  },
  "stability": "experimental",
  "awslint": {
    "exclude": [
      "construct-ctor-props-optional:@aws-cdk/custom-resources.AwsCustomResource",
      "props-physical-name:@aws-cdk/custom-resources.AsyncCustomResourceProps",
      "docs-public-apis:@aws-cdk/custom-resources.AwsCustomResource",
      "docs-public-apis:@aws-cdk/custom-resources.AwsCustomResourceProps",
      "props-default-doc:@aws-cdk/custom-resources.AwsSdkCall.parameters"
    ]
  }
}<|MERGE_RESOLUTION|>--- conflicted
+++ resolved
@@ -75,16 +75,10 @@
     "@types/sinon": "^7.5.0",
     "aws-sdk": "^2.590.0",
     "aws-sdk-mock": "^4.5.0",
-<<<<<<< HEAD
-    "cdk-build-tools": "1.18.0",
-    "cdk-integ-tools": "1.18.0",
-    "cfn2ts": "1.18.0",
-    "fs-extra": "^8.1.0",
-=======
     "cdk-build-tools": "1.19.0",
     "cdk-integ-tools": "1.19.0",
     "cfn2ts": "1.19.0",
->>>>>>> 5597bbe6
+    "fs-extra": "^8.1.0",
     "nock": "^11.7.0",
     "pkglint": "1.19.0",
     "sinon": "^7.5.0"
