--- conflicted
+++ resolved
@@ -757,7 +757,6 @@
 });
 ```
 
-<<<<<<< HEAD
 ## Query Depth Limits
 
 By default, queries are able to process an unlimited amount of nested levels.
@@ -783,7 +782,8 @@
   definition: appsync.Definition.fromFile(path.join(__dirname, 'appsync.schema.graphql')),
   resolverCountLimit: 2,
 });
-=======
+```
+
 ## Environment Variables
 
 To use environment variables in resolvers, you can use the `environmentVariables` property and
@@ -799,5 +799,4 @@
 });
 
 api.addEnvironmentVariable('EnvKey2', 'non-empty-2');
->>>>>>> f3d74bb7
 ```