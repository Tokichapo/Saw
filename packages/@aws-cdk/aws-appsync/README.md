## AWS AppSync Construct Library
<!--BEGIN STABILITY BANNER-->
---

![cfn-resources: Stable](https://img.shields.io/badge/cfn--resources-stable-success.svg?style=for-the-badge)

> All classes with the `Cfn` prefix in this module ([CFN Resources](https://docs.aws.amazon.com/cdk/latest/guide/constructs.html#constructs_lib)) are always stable and safe to use.

![cdk-constructs: Experimental](https://img.shields.io/badge/cdk--constructs-experimental-important.svg?style=for-the-badge)

> The APIs of higher level constructs in this module are experimental and under active development. They are subject to non-backward compatible changes or removal in any future version. These are not subject to the [Semantic Versioning](https://semver.org/) model and breaking changes will be announced in the release notes. This means that while you may use them, you may need to update your source code when upgrading to a newer version of this package.

---
<!--END STABILITY BANNER-->

The `@aws-cdk/aws-appsync` package contains constructs for building flexible
APIs that use GraphQL. 

### Example

### DynamoDB

Example of a GraphQL API with `AWS_IAM` authorization resolving into a DynamoDb
backend data source.

GraphQL schema file `schema.graphql`:

```gql
type demo {
  id: String!
  version: String!
}
type Query {
  getDemos: [ test! ]
}
input DemoInput {
  version: String!
}
type Mutation {
  addDemo(input: DemoInput!): demo
}
```

CDK stack file `app-stack.ts`:

```ts
import * as appsync from '@aws-cdk/aws-appsync';
import * as db from '@aws-cdk/aws-dynamodb';

const api = new appsync.GraphqlApi(stack, 'Api', {
  name: 'demo',
  schema: appsync.Schema.fromAsset(join(__dirname, 'schema.graphql')),
  authorizationConfig: {
    defaultAuthorization: {
      authorizationType: appsync.AuthorizationType.IAM
    },
  },
  xrayEnabled: true,
});

const demoTable = new db.Table(stack, 'DemoTable', {
  partitionKey: {
    name: 'id',
    type: db.AttributeType.STRING,
  },
});

const demoDS = api.addDynamoDbDataSource('demoDataSource', demoTable);

// Resolver for the Query "getDemos" that scans the DyanmoDb table and returns the entire list.
demoDS.createResolver({
  typeName: 'Query',
  fieldName: 'getDemos',
  requestMappingTemplate: MappingTemplate.dynamoDbScanTable(),
  responseMappingTemplate: MappingTemplate.dynamoDbResultList(),
});

// Resolver for the Mutation "addDemo" that puts the item into the DynamoDb table.
demoDS.createResolver({
  typeName: 'Mutation',
  fieldName: 'addDemo',
  requestMappingTemplate: MappingTemplate.dynamoDbPutItem(PrimaryKey.partition('id').auto(), Values.projecting('demo')),
  responseMappingTemplate: MappingTemplate.dynamoDbResultItem(),
});
```

#### HTTP Endpoints
GraphQL schema file `schema.graphql`:

```gql
type job {
  id: String!
  version: String!
}

input DemoInput {
  version: String!
}

type Mutation {
  callStepFunction(input: DemoInput!): job
}
```

GraphQL request mapping template `request.vtl`:

```
{
  "version": "2018-05-29",
  "method": "POST",
  "resourcePath": "/",
  "params": {
    "headers": {
      "content-type": "application/x-amz-json-1.0",
      "x-amz-target":"AWSStepFunctions.StartExecution"
    },
    "body": {
      "stateMachineArn": "<your step functions arn>",
      "input": "{ \"id\": \"$context.arguments.id\" }"
    }
  }
}
```

GraphQL response mapping template `response.vtl`:

```
{
  "id": "${context.result.id}"
}
```

CDK stack file `app-stack.ts`:

```ts
import * as appsync from '@aws-cdk/aws-appsync';

const api = new appsync.GraphqlApi(scope, 'api', {
  name: 'api',
  schema: appsync.Schema.fromFile(join(__dirname, 'schema.graphql')),
});

const httpDs = api.addHttpDataSource(
  'ds', 
  'https://states.amazonaws.com', 
  {
    name: 'httpDsWithStepF',
    description: 'from appsync to StepFunctions Workflow',
    authorizationConfig: {
      signingRegion: 'us-east-1',
      signingServiceName: 'states'
    }
  }
);

httpDs.createResolver({
  typeName: 'Mutation',
  fieldName: 'callStepFunction',
  requestMappingTemplate: MappingTemplate.fromFile('request.vtl'),
  responseMappingTemplate: MappingTemplate.fromFile('response.vtl')
});
```

### Schema

Every GraphQL Api needs a schema to define the Api. CDK offers `appsync.Schema`
for static convenience methods for various types of schema declaration: code-first
or schema-first.

#### Code-First

When declaring your GraphQL Api, CDK defaults to a code-first approach if the
`schema` property is not configured. 

```ts
const api = new appsync.GraphqlApi(stack, 'api', { name: 'myApi' });
```

CDK will declare a `Schema` class that will give your Api access functions to
define your schema code-first: `addType`, `addObjectType`, `addToSchema`, etc.

You can also declare your `Schema` class outside of your CDK stack, to define
your schema externally.

```ts
const schema = new appsync.Schema();
schema.addObjectType('demo', {
  definition: { id: appsync.GraphqlType.id() },
});
const api = new appsync.GraphqlApi(stack, 'api', {
  name: 'myApi',
  schema
});
```

See the [code-first schema](#Code-First-Schema) section for more details.

#### Schema-First

You can define your GraphQL Schema from a file on disk. For convenience, use
the `appsync.Schema.fromAsset` to specify the file representing your schema.

```ts
const api = appsync.GraphqlApi(stack, 'api', {
  name: 'myApi',
  schema: appsync.Schema.fromAsset(join(__dirname, 'schema.graphl')),
});
```

### Imports
Any GraphQL Api that has been created outside the stack can be imported from 
another stack into your CDK app. Utilizing the `fromXxx` function, you have 
the ability to add data sources and resolvers through a `IGraphqlApi` interface.

```ts
const importedApi = appsync.GraphqlApi.fromGraphqlApiAttributes(stack, 'IApi', {
  graphqlApiId: api.apiId,
  graphqlArn: api.arn,
});
importedApi.addDynamoDbDataSource('TableDataSource', table);
```

If you don't specify `graphqlArn` in `fromXxxAttributes`, CDK will autogenerate
the expected `arn` for the imported api, given the `apiId`. For creating data 
sources and resolvers, an `apiId` is sufficient.

### Permissions

When using `AWS_IAM` as the authorization type for GraphQL API, an IAM Role
with correct permissions must be used for access to API.

When configuring permissions, you can specify specific resources to only be
accessible by `IAM` authorization. For example, if you want to only allow mutability
for `IAM` authorized access you would configure the following.

In `schema.graphql`:
```ts
type Mutation {
  updateExample(...): ...
    @aws_iam
}
```

In `IAM`:
```json
{
   "Version": "2012-10-17",
   "Statement": [
      {
         "Effect": "Allow",
         "Action": [
            "appsync:GraphQL"
         ],
         "Resource": [
            "arn:aws:appsync:REGION:ACCOUNT_ID:apis/GRAPHQL_ID/types/Mutation/fields/updateExample"
         ]
      }
   ]
}
```

See [documentation](https://docs.aws.amazon.com/appsync/latest/devguide/security.html#aws-iam-authorization) for more details.

To make this easier, CDK provides `grant` API.

Use the `grant` function for more granular authorization.

```ts
const role = new iam.Role(stack, 'Role', {
  assumedBy: new iam.ServicePrincipal('lambda.amazonaws.com'),
});
const api = new appsync.GraphqlApi(stack, 'API', {
  definition
});

api.grant(role, appsync.IamResource.custom('types/Mutation/fields/updateExample'), 'appsync:GraphQL')
```

#### IamResource

In order to use the `grant` functions, you need to use the class `IamResource`.

- `IamResource.custom(...arns)` permits custom ARNs and requires an argument.

- `IamResouce.ofType(type, ...fields)` permits ARNs for types and their fields.

- `IamResource.all()` permits ALL resources.

#### Generic Permissions

Alternatively, you can use more generic `grant` functions to accomplish the same usage.

These include:
- grantMutation (use to grant access to Mutation fields)
- grantQuery (use to grant access to Query fields)
- grantSubscription (use to grant access to Subscription fields)

```ts
// For generic types
api.grantMutation(role, 'updateExample');

// For custom types and granular design
api.grant(role, appsync.IamResource.ofType('Mutation', 'updateExample'), 'appsync:GraphQL');
```

### Pipeline Resolvers and AppSync Functions

AppSync Functions are local functions that perform certain operations onto a
backend data source. Developers can compose operations (Functions) and execute
them in sequence with Pipeline Resolvers.

```ts
const appsyncFunction = new appsync.AppsyncFunction(stack, 'function', {
  name: 'appsync_function',
  api: api,
  dataSource: apiDataSource,
  requestMappingTemplate: appsync.MappingTemplate.fromFile('request.vtl'),
  responseMappingTemplate: appsync.MappingTemplate.fromFile('response.vtl'),
});
```

AppSync Functions are used in tandem with pipeline resolvers to compose multiple
operations.

```ts
const pipelineResolver = new appsync.Resolver(stack, 'pipeline', {
  name: 'pipeline_resolver',
  api: api,
  dataSource: apiDataSource,
  requestMappingTemplate: appsync.MappingTemplate.fromFile('beforeRequest.vtl'),
  pipelineConfig: [appsyncFunction],
  responseMappingTemplate: appsync.MappingTemplate.fromFile('afterResponse.vtl'),
});
```

Learn more about Pipeline Resolvers and AppSync Functions [here](https://docs.aws.amazon.com/appsync/latest/devguide/pipeline-resolvers.html).

### Code-First Schema

CDK offers the ability to generate your schema in a code-first approach. 
A code-first approach offers a developer workflow with:
- **modularity**: organizing schema type definitions into different files
- **reusability**: simplifying down boilerplate/repetitive code
- **consistency**: resolvers and schema definition will always be synced

The code-first approach allows for **dynamic** schema generation. You can generate your schema based on variables and templates to reduce code duplication.

#### Code-First Example

To showcase the code-first approach. Let's try to model the following schema segment.

```gql
interface Node {
  id: String
}

type Query {
  allFilms(after: String, first: Int, before: String, last: Int): FilmConnection
}

type FilmNode implements Node {
  filmName: String
}

type FilmConnection {
  edges: [FilmEdge]
  films: [Film]
  totalCount: Int
}

type FilmEdge {
  node: Film 
  cursor: String
}
```

Above we see a schema that allows for generating paginated responses. For example,
we can query `allFilms(first: 100)` since `FilmConnection` acts as an intermediary
for holding `FilmEdges` we can write a resolver to return the first 100 films.

In a separate file, we can declare our scalar types: `scalar-types.ts`.

```ts
import { GraphqlType } from '@aws-cdk/aws-appsync';

export const string = appsync.GraphqlType.string();
export const int = appsync.GraphqlType.int();
```

In another separate file, we can declare our object types and related functions.
We will call this file `object-types.ts` and we will have created it in a way that
allows us to generate other `XxxConnection` and `XxxEdges` in the future. 

```ts
const pluralize = require('pluralize');
import * as scalar from './scalar-types.ts';
import * as appsync from '@aws-cdk/aws-appsync';

export const args = {
  after: scalar.string, 
  first: scalar.int,
  before: scalar.string,
  last: scalar.int,
};

export const Node = new appsync.InterfaceType('Node', {
  definition: { id: scalar.string }
});
export const FilmNode = new appsync.ObjectType.implementInterface('FilmNode', {
  interfaceTypes: [Node],
  definition: { filmName: scalar.string }
});

export function generateEdgeAndConnection(base: appsync.ObjectType) {
  const edge = new appsync.ObjectType(`${base.name}Edge`, {
    definition: { node: base.attribute(), cursor: scalar.string }
  });
  const connection = new appsync.ObjectType(`${base.name}Connection`, {
    definition: {
      edges: edges.attribute({ isList: true }),
      [pluralize(base.name)]: base.attribute({ isList: true }),
      totalCount: scalar.int,
    }
  });
  return { edge: edge, connection: connection };
}
```

Finally, we will go to our `cdk-stack` and combine everything together
to generate our schema.

```ts
import * as appsync from '@aws-cdk/aws-appsync';
import * as schema from './object-types';

const api = new appsync.GraphqlApi(stack, 'Api', {
  name: 'demo',
});

this.objectTypes = [ schema.Node, schema.Film ];

const filmConnections = schema.generateEdgeAndConnection(schema.Film);

api.addQuery('allFilms', new appsync.ResolvableField({
    returnType: filmConnections.connection.attribute(),
    args: schema.args,
    dataSource: dummyDataSource,
    requestMappingTemplate: dummyRequest,
    responseMappingTemplate: dummyResponse,
  }),
});

this.objectTypes.map((t) => api.addType(t));
Object.keys(filmConnections).forEach((key) => api.addType(filmConnections[key]));
```

Notice how we can utilize the `generateEdgeAndConnection` function to generate
Object Types. In the future, if we wanted to create more Object Types, we can simply
create the base Object Type (i.e. Film) and from there we can generate its respective
`Connections` and `Edges`.

Check out a more in-depth example [here](https://github.com/BryanPan342/starwars-code-first).

#### GraphQL Types

One of the benefits of GraphQL is its strongly typed nature. We define the 
types within an object, query, mutation, interface, etc. as **GraphQL Types**. 

GraphQL Types are the building blocks of types, whether they are scalar, objects, 
interfaces, etc. GraphQL Types can be:
- [**Scalar Types**](https://docs.aws.amazon.com/appsync/latest/devguide/scalars.html): Id, Int, String, AWSDate, etc. 
- [**Object Types**](#Object-Types): types that you generate (i.e. `demo` from the example above)
- [**Interface Types**](#Interface-Types): abstract types that define the base implementation of other 
Intermediate Types

More concretely, GraphQL Types are simply the types appended to variables. 
Referencing the object type `Demo` in the previous example, the GraphQL Types 
is `String!` and is applied to both the names `id` and `version`.

#### Directives

`Directives` are attached to a field or type and affect the execution of queries,
mutations, and types. With AppSync, we use `Directives` to configure authorization.
CDK provides static functions to add directives to your Schema.

- `Directive.iam()` sets a type or field's authorization to be validated through `Iam`
- `Directive.apiKey()` sets a type or field's authorization to be validated through a `Api Key`
- `Directive.oidc()` sets a type or field's authorization to be validated through `OpenID Connect`
- `Directive.cognito(...groups: string[])` sets a type or field's authorization to be validated
through `Cognito User Pools`
  - `groups` the name of the cognito groups to give access

To learn more about authorization and directives, read these docs [here](https://docs.aws.amazon.com/appsync/latest/devguide/security.html).

#### Field and Resolvable Fields

While `GraphqlType` is a base implementation for GraphQL fields, we have abstractions
on top of `GraphqlType` that provide finer grain support.

#### Field

`Field` extends `GraphqlType` and will allow you to define arguments. [**Interface Types**](#Interface-Types) are not resolvable and this class will allow you to define arguments,
but not its resolvers.

For example, if we want to create the following type:

```gql
type Node {
  test(argument: string): String
}
```

The CDK code required would be:

```ts
const field = new appsync.Field({
  returnType: appsync.GraphqlType.string(),
  args: {
    argument: appsync.GraphqlType.string(),
  },
});
const type = new appsync.InterfaceType('Node', {
  definition: { test: field },
});
```

#### Resolvable Fields

`ResolvableField` extends `Field` and will allow you to define arguments and its resolvers.
[**Object Types**](#Object-Types) can have fields that resolve and perform operations on
your backend.

You can also create resolvable fields for object types.

```gql
type Info {
  node(id: String): String
}
```

The CDK code required would be:

```ts
const info = new appsync.ObjectType('Info', {
  definition: { 
    node: new appsync.ResolvableField({
      returnType: appsync.GraphqlType.string(),
      args: {
        id: appsync.GraphqlType.string(),
      },
      dataSource: api.addNoneDataSource('none'),
      requestMappingTemplate: dummyRequest,
      responseMappingTemplate: dummyResponse,
    }),
  },
});
```

To nest resolvers, we can also create top level query types that call upon
other types. Building off the previous example, if we want the following graphql
type definition:

```gql
type Query {
  get(argument: string): Info
}
```

The CDK code required would be:

```ts
const query = new appsync.ObjectType('Query', {
  definition: { 
    get: new appsync.ResolvableField({
      returnType: appsync.GraphqlType.string(),
      args: {
        argument: appsync.GraphqlType.string(),
      },
      dataSource: api.addNoneDataSource('none'),
      requestMappingTemplate: dummyRequest,
      responseMappingTemplate: dummyResponse,
    }),
  },
});
```

Learn more about fields and resolvers [here](https://docs.aws.amazon.com/appsync/latest/devguide/resolver-mapping-template-reference-overview.html).

#### Intermediate Types

Intermediate Types are defined by Graphql Types and Fields. They have a set of defined 
fields, where each field corresponds to another type in the system. Intermediate 
Types will be the meat of your GraphQL Schema as they are the types defined by you.

Intermediate Types include:
- [**Interface Types**](#Interface-Types)
- [**Object Types**](#Object-Types)
- [**Enum Types**](#Enum-Types)
- [**Input Types**](#Input-Types)
- [**Union Types**](#Union-Types)

#### Interface Types

**Interface Types** are abstract types that define the implementation of other
intermediate types. They are useful for eliminating duplication and can be used
to generate Object Types with less work.

You can create Interface Types ***externally***.
```ts
const node = new appsync.InterfaceType('Node', {
  definition: {
    id: appsync.GraphqlType.string({ isRequired: true }),
  },
});
```

<<<<<<< HEAD
#### Object Types
=======
To learn more about **Interface Types**, read the docs [here](https://graphql.org/learn/schema/#interfaces).

##### Object Types
>>>>>>> 54375a66

**Object Types** are types that you declare. For example, in the [code-first example](#code-first-example)
the `demo` variable is an **Object Type**. **Object Types** are defined by 
GraphQL Types and are only usable when linked to a GraphQL Api.

You can create Object Types in three ways:

1. Object Types can be created ***externally***.
    ```ts
    const api = new appsync.GraphqlApi(stack, 'Api', {
      name: 'demo',
    });
    const demo = new appsync.ObjectType('Demo', {
      defintion: {
        id: appsync.GraphqlType.string({ isRequired: true }),
        version: appsync.GraphqlType.string({ isRequired: true }),
      },
    });

    api.addType(object);
    ```
    > This method allows for reusability and modularity, ideal for larger projects. 
    For example, imagine moving all Object Type definition outside the stack.

    `scalar-types.ts` - a file for scalar type definitions
    ```ts
    export const required_string = appsync.GraphqlType.string({ isRequired: true });
    ```

    `object-types.ts` - a file for object type definitions
    ```ts
    import { required_string } from './scalar-types';
    export const demo = new appsync.ObjectType('Demo', {
      defintion: {
        id: required_string,
        version: required_string,
      },
    });
    ```

    `cdk-stack.ts` - a file containing our cdk stack
    ```ts
    import { demo } from './object-types';
    api.addType(demo);
    ```

2. Object Types can be created ***externally*** from an Interface Type.
    ```ts
    const node = new appsync.InterfaceType('Node', {
      definition: {
        id: appsync.GraphqlType.string({ isRequired: true }),
      },
    });
    const demo = new appsync.ObjectType('Demo', {
      interfaceTypes: [ node ],
      defintion: {
        version: appsync.GraphqlType.string({ isRequired: true }),
      },
    });
    ```
    > This method allows for reusability and modularity, ideal for reducing code duplication.

<<<<<<< HEAD
#### Input Types
=======
To learn more about **Object Types**, read the docs [here](https://graphql.org/learn/schema/#object-types-and-fields).

### Enum Types

**Enum Types** are a special type of Intermediate Type. They restrict a particular
set of allowed values for other Intermediate Types.

```gql
enum Episode {
  NEWHOPE
  EMPIRE
  JEDI
}
```

> This means that wherever we use the type Episode in our schema, we expect it to
> be exactly one of NEWHOPE, EMPIRE, or JEDI.

The above GraphQL Enumeration Type can be expressed in CDK as the following:

```ts
const episode = new appsync.EnumType('Episode', {
  definition: [
    'NEWHOPE',
    'EMPIRE',
    'JEDI',
  ],
}); 
api.addType(episode);
```

To learn more about **Enum Types**, read the docs [here](https://graphql.org/learn/schema/#enumeration-types).

##### Input Types
>>>>>>> 54375a66

**Input Types** are special types of Intermediate Types. They give users an
easy way to pass complex objects for top level Mutation and Queries.

```gql
input Review {
  stars: Int!
  commentary: String
}
```

The above GraphQL Input Type can be expressed in CDK as the following:

```ts
const review = new appsync.InputType('Review', {
  definition: {
    stars: GraphqlType.int({ isRequired: true }),
    commentary: GraphqlType.string(),
  },
}); 
api.addType(review);
```

To learn more about **Input Types**, read the docs [here](https://graphql.org/learn/schema/#input-types).

### Union Types

**Union Types** are a special type of Intermediate Type. They are similar to
Interface Types, but they cannot specify any common fields between types.

**Note:** the fields of a union type need to be `Object Types`. In other words, you
can't create a union type out of interfaces, other unions, or inputs.

```gql
union Search = Human | Droid | Starship
```

The above GraphQL Union Type encompasses the Object Types of Human, Droid and Starship. It
can be expressed in CDK as the following:

```ts
const string = appsync.GraphqlType.string();
const human = new appsync.ObjectType('Human', { definition: { name: string } });
const droid = new appsync.ObjectType('Droid', { definition: { name: string } });
const starship = new appsync.ObjectType('Starship', { definition: { name: string } }););
const search = new appsync.UnionType('Search', {
  definition: [ human, droid, starship ],
}); 
api.addType(search);
```

To learn more about **Union Types**, read the docs [here](https://graphql.org/learn/schema/#union-types).

#### Query

Every schema requires a top level Query type. By default, the schema will look
for the `Object Type` named `Query`. The top level `Query` is the **only** exposed
type that users can access to perform `GET` operations on your Api.

To add fields for these queries, we can simply run the `addQuery` function to add
to the schema's `Query` type.

```ts
const string = appsync.GraphqlType.string();
const int = appsync.GraphqlType.int();
api.addQuery('allFilms', new appsync.ResolvableField({
  returnType: filmConnection.attribute(),
  args: { after: string, first: int, before: string, last: int},
  dataSource: api.addNoneDataSource('none'),
  requestMappingTemplate: dummyRequest,
  responseMappingTemplate: dummyResponse,
}));
```

To learn more about top level operations, check out the docs [here](https://docs.aws.amazon.com/appsync/latest/devguide/graphql-overview.html). 

#### Mutation

Every schema **can** have a top level Mutation type. By default, the schema will look
for the `Object Type` named `Mutation`. The top level `Mutation` Type is the only exposed
type that users can access to perform `mutable` operations on your Api.

To add fields for these mutations, we can simply run the `addMutation` function to add
to the schema's `Mutation` type.

```ts
const string = appsync.GraphqlType.string();
const int = appsync.GraphqlType.int();
api.addMutation('addFilm', new appsync.ResolvableField({
  returnType: film.attribute(),
  args: { name: string, film_number: int },
  dataSource: api.addNoneDataSource('none'),
  requestMappingTemplate: dummyRequest,
  responseMappingTemplate: dummyResponse,
}));
```

To learn more about top level operations, check out the docs [here](https://docs.aws.amazon.com/appsync/latest/devguide/graphql-overview.html). 

#### Subscription

Every schema **can** have a top level Subscription type. The top level `Subscription` Type
is the only exposed type that users can access to invoke a response to a mutation. `Subscriptions`
notify users when a mutation specific mutation is called. This means you can make any data source
real time by specify a GraphQL Schema directive on a mutation. 

**Note**: The AWS AppSync client SDK automatically handles subscription connection management.

To add fields for these subscriptions, we can simply run the `addSubscription` function to add
to the schema's `Subscription` type.

```ts
api.addSubscription('addedFilm', new appsync.ResolvableField({
  returnType: film.attribute(),
  args: { id: appsync.GraphqlType.id({ isRequired: true }) },
  directive: [appsync.Directive.subscribe('addFilm')],
}));
```

To learn more about top level operations, check out the docs [here](https://docs.aws.amazon.com/appsync/latest/devguide/real-time-data.html). <|MERGE_RESOLUTION|>--- conflicted
+++ resolved
@@ -614,13 +614,9 @@
 });
 ```
 
-<<<<<<< HEAD
-#### Object Types
-=======
 To learn more about **Interface Types**, read the docs [here](https://graphql.org/learn/schema/#interfaces).
 
 ##### Object Types
->>>>>>> 54375a66
 
 **Object Types** are types that you declare. For example, in the [code-first example](#code-first-example)
 the `demo` variable is an **Object Type**. **Object Types** are defined by 
@@ -683,9 +679,6 @@
     ```
     > This method allows for reusability and modularity, ideal for reducing code duplication.
 
-<<<<<<< HEAD
-#### Input Types
-=======
 To learn more about **Object Types**, read the docs [here](https://graphql.org/learn/schema/#object-types-and-fields).
 
 ### Enum Types
@@ -720,7 +713,6 @@
 To learn more about **Enum Types**, read the docs [here](https://graphql.org/learn/schema/#enumeration-types).
 
 ##### Input Types
->>>>>>> 54375a66
 
 **Input Types** are special types of Intermediate Types. They give users an
 easy way to pass complex objects for top level Mutation and Queries.
