{
  "version": "32.0.0",
  "files": {
<<<<<<< HEAD
    "83d30d45bb90466e05cf85b3bd44f63924056fc1d893b0acbe7bac33f2f593e2": {
=======
    "13513cb2a195d5609a4d18ae3a812c7ccb78c84509cae718a3eb741735900ed8": {
>>>>>>> 1520d775
      "source": {
        "path": "aws-ecs-integ-nlb.template.json",
        "packaging": "file"
      },
      "destinations": {
        "current_account-current_region": {
          "bucketName": "cdk-hnb659fds-assets-${AWS::AccountId}-${AWS::Region}",
<<<<<<< HEAD
          "objectKey": "83d30d45bb90466e05cf85b3bd44f63924056fc1d893b0acbe7bac33f2f593e2.json",
=======
          "objectKey": "13513cb2a195d5609a4d18ae3a812c7ccb78c84509cae718a3eb741735900ed8.json",
>>>>>>> 1520d775
          "assumeRoleArn": "arn:${AWS::Partition}:iam::${AWS::AccountId}:role/cdk-hnb659fds-file-publishing-role-${AWS::AccountId}-${AWS::Region}"
        }
      }
    }
  },
  "dockerImages": {}
}<|MERGE_RESOLUTION|>--- conflicted
+++ resolved
@@ -1,11 +1,7 @@
 {
   "version": "32.0.0",
   "files": {
-<<<<<<< HEAD
-    "83d30d45bb90466e05cf85b3bd44f63924056fc1d893b0acbe7bac33f2f593e2": {
-=======
     "13513cb2a195d5609a4d18ae3a812c7ccb78c84509cae718a3eb741735900ed8": {
->>>>>>> 1520d775
       "source": {
         "path": "aws-ecs-integ-nlb.template.json",
         "packaging": "file"
@@ -13,11 +9,7 @@
       "destinations": {
         "current_account-current_region": {
           "bucketName": "cdk-hnb659fds-assets-${AWS::AccountId}-${AWS::Region}",
-<<<<<<< HEAD
-          "objectKey": "83d30d45bb90466e05cf85b3bd44f63924056fc1d893b0acbe7bac33f2f593e2.json",
-=======
           "objectKey": "13513cb2a195d5609a4d18ae3a812c7ccb78c84509cae718a3eb741735900ed8.json",
->>>>>>> 1520d775
           "assumeRoleArn": "arn:${AWS::Partition}:iam::${AWS::AccountId}:role/cdk-hnb659fds-file-publishing-role-${AWS::AccountId}-${AWS::Region}"
         }
       }
