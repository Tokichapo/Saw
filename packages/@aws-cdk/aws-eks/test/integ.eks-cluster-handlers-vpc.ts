<<<<<<< HEAD
/// !cdk-integ pragma:ignore-assets pragma:disable-update-workflow
import { App, Stack } from '@aws-cdk/core';
import * as eks from '../lib';
// import { TestStack } from './util';
=======
/// !cdk-integ pragma:ignore-assets
import { App, Stack } from '@aws-cdk/core';
import * as eks from '../lib';
>>>>>>> f82d96bf

const CLUSTER_VERSION = eks.KubernetesVersion.V1_21;


class EksAllHandlersInVpcStack extends Stack {

  constructor(scope: App, id: string) {
    super(scope, id);

    new eks.Cluster(this, 'EksAllHandlersInVpcStack', {
      version: CLUSTER_VERSION,
      placeClusterHandlerInVpc: true,
    });
  }
}

const app = new App();

new EksAllHandlersInVpcStack(app, 'aws-cdk-eks-handlers-in-vpc-test');

app.synth();<|MERGE_RESOLUTION|>--- conflicted
+++ resolved
@@ -1,13 +1,6 @@
-<<<<<<< HEAD
 /// !cdk-integ pragma:ignore-assets pragma:disable-update-workflow
 import { App, Stack } from '@aws-cdk/core';
 import * as eks from '../lib';
-// import { TestStack } from './util';
-=======
-/// !cdk-integ pragma:ignore-assets
-import { App, Stack } from '@aws-cdk/core';
-import * as eks from '../lib';
->>>>>>> f82d96bf
 
 const CLUSTER_VERSION = eks.KubernetesVersion.V1_21;
 
