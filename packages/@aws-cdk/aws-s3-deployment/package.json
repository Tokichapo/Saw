{
  "name": "@aws-cdk/aws-s3-deployment",
  "version": "0.0.0",
  "private": true,
  "description": "Constructs for deploying contents to S3 buckets",
  "main": "lib/index.js",
  "types": "lib/index.d.ts",
  "jsii": {
    "outdir": "dist",
    "targets": {
      "java": {
        "package": "software.amazon.awscdk.services.s3.deployment",
        "maven": {
          "groupId": "software.amazon.awscdk",
          "artifactId": "s3-deployment"
        }
      },
      "dotnet": {
        "namespace": "Amazon.CDK.AWS.S3.Deployment",
        "packageId": "Amazon.CDK.AWS.S3.Deployment",
        "iconUrl": "https://raw.githubusercontent.com/aws/aws-cdk/master/logo/default-256-dark.png"
      },
      "python": {
        "distName": "aws-cdk.aws-s3-deployment",
        "module": "aws_cdk.aws_s3_deployment",
        "classifiers": [
          "Framework :: AWS CDK",
          "Framework :: AWS CDK :: 1"
        ]
      }
    },
    "projectReferences": true
  },
  "repository": {
    "type": "git",
    "url": "https://github.com/aws/aws-cdk.git",
    "directory": "packages/@aws-cdk/aws-s3-deployment"
  },
  "scripts": {
    "build": "cdk-build",
    "watch": "cdk-watch",
    "lint": "cdk-lint",
    "test": "cdk-test",
    "integ": "cdk-integ",
    "pkglint": "pkglint -f",
    "package": "cdk-package",
    "awslint": "cdk-awslint",
    "build+test+package": "yarn build+test && yarn package",
    "build+test": "yarn build && yarn test",
    "compat": "cdk-compat",
    "rosetta:extract": "yarn --silent jsii-rosetta extract",
    "build+extract": "yarn build && yarn rosetta:extract",
    "build+test+extract": "yarn build+test && yarn rosetta:extract"
  },
  "cdk-build": {
    "env": {
      "AWSLINT_BASE_CONSTRUCT": true
    }
  },
  "keywords": [
    "aws",
    "cdk",
    "constructs",
    "s3"
  ],
  "nyc": {
    "exclude": [
      "coverage/**",
      "test/**",
      "examples/**",
      "lib/*.generated.js",
      "build-tools/**"
    ]
  },
  "author": {
    "name": "Amazon Web Services",
    "url": "https://aws.amazon.com",
    "organization": true
  },
  "license": "Apache-2.0",
  "devDependencies": {
    "@aws-cdk/assert-internal": "0.0.0",
    "@aws-cdk/cdk-build-tools": "0.0.0",
    "@aws-cdk/cdk-integ-tools": "0.0.0",
    "@aws-cdk/cx-api": "0.0.0",
    "@aws-cdk/pkglint": "0.0.0",
    "@types/jest": "^26.0.24",
    "jest": "^26.6.3"
  },
  "dependencies": {
    "@aws-cdk/aws-cloudfront": "0.0.0",
    "@aws-cdk/aws-ec2": "0.0.0",
    "@aws-cdk/aws-efs": "0.0.0",
    "@aws-cdk/aws-iam": "0.0.0",
    "@aws-cdk/aws-lambda": "0.0.0",
    "@aws-cdk/aws-s3": "0.0.0",
    "@aws-cdk/aws-s3-assets": "0.0.0",
    "@aws-cdk/core": "0.0.0",
    "@aws-cdk/lambda-layer-awscli": "0.0.0",
    "case": "1.6.3",
    "constructs": "^10.0.0"
  },
  "homepage": "https://github.com/aws/aws-cdk",
  "peerDependencies": {
    "@aws-cdk/aws-cloudfront": "0.0.0",
    "@aws-cdk/aws-ec2": "0.0.0",
    "@aws-cdk/aws-efs": "0.0.0",
    "@aws-cdk/aws-iam": "0.0.0",
    "@aws-cdk/aws-lambda": "0.0.0",
    "@aws-cdk/aws-s3": "0.0.0",
    "@aws-cdk/aws-s3-assets": "0.0.0",
    "@aws-cdk/core": "0.0.0",
<<<<<<< HEAD
    "@aws-cdk/lambda-layer-awscli": "0.0.0",
    "constructs": "^3.3.69"
=======
    "constructs": "^10.0.0"
>>>>>>> de5bf5d5
  },
  "bundledDependencies": [
    "case"
  ],
  "engines": {
    "node": ">= 10.13.0 <13 || >=13.7.0"
  },
  "stability": "stable",
  "maturity": "stable",
  "awscdkio": {
    "announce": false
  },
  "nozem": {
    "ostools": [
      "dirname",
      "mktemp",
      "mkdir",
      "cp",
      "docker"
    ]
  },
  "publishConfig": {
    "tag": "latest"
  }
}<|MERGE_RESOLUTION|>--- conflicted
+++ resolved
@@ -1,7 +1,6 @@
 {
   "name": "@aws-cdk/aws-s3-deployment",
   "version": "0.0.0",
-  "private": true,
   "description": "Constructs for deploying contents to S3 buckets",
   "main": "lib/index.js",
   "types": "lib/index.d.ts",
@@ -110,12 +109,8 @@
     "@aws-cdk/aws-s3": "0.0.0",
     "@aws-cdk/aws-s3-assets": "0.0.0",
     "@aws-cdk/core": "0.0.0",
-<<<<<<< HEAD
     "@aws-cdk/lambda-layer-awscli": "0.0.0",
-    "constructs": "^3.3.69"
-=======
     "constructs": "^10.0.0"
->>>>>>> de5bf5d5
   },
   "bundledDependencies": [
     "case"
@@ -138,6 +133,7 @@
     ]
   },
   "publishConfig": {
-    "tag": "latest"
-  }
+    "tag": "next"
+  },
+  "private": true
 }