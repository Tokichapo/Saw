import { expect, haveResource, haveResourceLike } from '@aws-cdk/assert';
import secretsmanager = require('@aws-cdk/aws-secretsmanager');
<<<<<<< HEAD
import ssm = require('@aws-cdk/aws-ssm');
import cdk = require('@aws-cdk/cdk');
=======
import cdk = require('@aws-cdk/core');
>>>>>>> 758d4961
import { Test } from 'nodeunit';
import ecs = require('../lib');

export = {
  "When creating a Task Definition": {
    // Validating portMapping inputs
    "With network mode AwsVpc": {
      "Host port should be the same as container port"(test: Test) {
        // GIVEN
        const stack = new cdk.Stack();
        const taskDefinition = new ecs.Ec2TaskDefinition(stack, 'TaskDef', {
          networkMode: ecs.NetworkMode.AWS_VPC,
        });

        const container = taskDefinition.addContainer("Container", {
          image: ecs.ContainerImage.fromRegistry("/aws/aws-example-app"),
          memoryLimitMiB: 2048,
        });

        // THEN
        test.throws(() => {
          container.addPortMappings({
            containerPort: 8080,
            hostPort: 8081
          });
        });

        test.done();
      },

      "Host port can be empty "(test: Test) {
        // GIVEN
        const stack = new cdk.Stack();
        const taskDefinition = new ecs.Ec2TaskDefinition(stack, 'TaskDef', {
          networkMode: ecs.NetworkMode.AWS_VPC,
        });

        const container = taskDefinition.addContainer("Container", {
          image: ecs.ContainerImage.fromRegistry("/aws/aws-example-app"),
          memoryLimitMiB: 2048,
        });

        // WHEN
        container.addPortMappings({
          containerPort: 8080,
        });

        // THEN no exception raised
        test.done();
      },
    },

    "With network mode Host ": {
      "Host port should be the same as container port"(test: Test) {
        // GIVEN
        const stack = new cdk.Stack();
        const taskDefinition = new ecs.Ec2TaskDefinition(stack, 'TaskDef', {
          networkMode: ecs.NetworkMode.HOST,
        });

        const container = taskDefinition.addContainer("Container", {
          image: ecs.ContainerImage.fromRegistry("/aws/aws-example-app"),
          memoryLimitMiB: 2048,
        });

        // THEN
        test.throws(() => {
          container.addPortMappings({
            containerPort: 8080,
            hostPort: 8081
          });
        });

        test.done();
      },

      "Host port can be empty "(test: Test) {
        // GIVEN
        const stack = new cdk.Stack();
        const taskDefinition = new ecs.Ec2TaskDefinition(stack, 'TaskDef', {
          networkMode: ecs.NetworkMode.HOST,
        });

        const container = taskDefinition.addContainer("Container", {
          image: ecs.ContainerImage.fromRegistry("/aws/aws-example-app"),
          memoryLimitMiB: 2048,
        });

        // WHEN
        container.addPortMappings({
          containerPort: 8080,
        });

        // THEN no exception raised
        test.done();
      },

      "errors when adding links"(test: Test) {
        // GIVEN
        const stack = new cdk.Stack();
        const taskDefinition = new ecs.Ec2TaskDefinition(stack, 'TaskDef', {
          networkMode: ecs.NetworkMode.HOST,
        });

        const container = taskDefinition.addContainer("Container", {
          image: ecs.ContainerImage.fromRegistry("/aws/aws-example-app"),
          memoryLimitMiB: 2048,
        });

        const logger = taskDefinition.addContainer("LoggingContainer", {
          image: ecs.ContainerImage.fromRegistry("myLogger"),
          memoryLimitMiB: 1024,
        });

        // THEN
        test.throws(() => {
          container.addLink(logger);
        });

        test.done();
      },
    },

    "With network mode Bridge": {
      "allows adding links"(test: Test) {
        // GIVEN
        const stack = new cdk.Stack();
        const taskDefinition = new ecs.Ec2TaskDefinition(stack, 'TaskDef', {
          networkMode: ecs.NetworkMode.BRIDGE,
        });

        const container = taskDefinition.addContainer("Container", {
          image: ecs.ContainerImage.fromRegistry("/aws/aws-example-app"),
          memoryLimitMiB: 2048,
        });

        const logger = taskDefinition.addContainer("LoggingContainer", {
          image: ecs.ContainerImage.fromRegistry("myLogger"),
          memoryLimitMiB: 1024,
        });

        // THEN
        container.addLink(logger);

        test.done();
      },
    }
  },

  "Ingress Port": {
    "With network mode AwsVpc": {
      "Ingress port should be the same as container port"(test: Test) {
        // GIVEN
        const stack = new cdk.Stack();
        const taskDefinition = new ecs.Ec2TaskDefinition(stack, 'TaskDef', {
          networkMode: ecs.NetworkMode.AWS_VPC,
        });

        const container = taskDefinition.addContainer("Container", {
          image: ecs.ContainerImage.fromRegistry("/aws/aws-example-app"),
          memoryLimitMiB: 2048,
        });

        // WHEN
        container.addPortMappings({
          containerPort: 8080,
        });
        const actual = container.ingressPort;

        // THEN
        const expected = 8080;
        test.equal(actual, expected, "Ingress port should be the same as container port");
        test.done();
      },
    },

    "With network mode Host ": {
      "Ingress port should be the same as container port"(test: Test) {
        // GIVEN
        const stack = new cdk.Stack();
        const taskDefinition = new ecs.Ec2TaskDefinition(stack, 'TaskDef', {
          networkMode: ecs.NetworkMode.HOST,
        });

        const container = taskDefinition.addContainer("Container", {
          image: ecs.ContainerImage.fromRegistry("/aws/aws-example-app"),
          memoryLimitMiB: 2048,
        });

        // WHEN
        container.addPortMappings({
          containerPort: 8080,
        });
        const actual = container.ingressPort;

        // THEN
        const expected = 8080;
        test.equal(actual, expected);
        test.done();
      },
    },

    "With network mode Bridge": {
      "Ingress port should be the same as host port if supplied"(test: Test) {
        // GIVEN
        const stack = new cdk.Stack();
        const taskDefinition = new ecs.Ec2TaskDefinition(stack, 'TaskDef', {
          networkMode: ecs.NetworkMode.BRIDGE,
        });

        const container = taskDefinition.addContainer("Container", {
          image: ecs.ContainerImage.fromRegistry("/aws/aws-example-app"),
          memoryLimitMiB: 2048,
        });

        // WHEN
        container.addPortMappings({
          containerPort: 8080,
          hostPort: 8081,
        });
        const actual = container.ingressPort;

        // THEN
        const expected = 8081;
        test.equal(actual, expected);
        test.done();
      },

      "Ingress port should be 0 if not supplied"(test: Test) {
        // GIVEN
        const stack = new cdk.Stack();
        const taskDefinition = new ecs.Ec2TaskDefinition(stack, 'TaskDef', {
          networkMode: ecs.NetworkMode.BRIDGE,
        });

        const container = taskDefinition.addContainer("Container", {
          image: ecs.ContainerImage.fromRegistry("/aws/aws-example-app"),
          memoryLimitMiB: 2048,
        });

        // WHEN
        container.addPortMappings({
          containerPort: 8081,
        });
        const actual = container.ingressPort;

        // THEN
        const expected = 0;
        test.equal(actual, expected);
        test.done();
      },
    },
  },

  'can add environment variables to the container definition'(test: Test) {
    // GIVEN
    const stack = new cdk.Stack();
    const taskDefinition = new ecs.Ec2TaskDefinition(stack, 'TaskDef');

    // WHEN
    taskDefinition.addContainer('cont', {
      image: ecs.ContainerImage.fromRegistry('test'),
      memoryLimitMiB: 1024,
      environment: {
        TEST_ENVIRONMENT_VARIABLE: ecs.EnvironmentValue.fromString("test environment variable value")
      }
    });

    // THEN
    expect(stack).to(haveResourceLike('AWS::ECS::TaskDefinition', {
      ContainerDefinitions: [
        {
          Environment: [{
            Name: "TEST_ENVIRONMENT_VARIABLE",
            Value: "test environment variable value"
          }]
        }
      ]
    }));

    test.done();

  },

  'can add secret environment variables to the container definition'(test: Test) {
    // GIVEN
    const stack = new cdk.Stack();
    const taskDefinition = new ecs.Ec2TaskDefinition(stack, 'TaskDef');

    const secret = new secretsmanager.Secret(stack, 'Secret');
    const parameter = ssm.StringParameter.fromSecureStringParameterAttributes(stack, 'Parameter', {
      parameterName: '/name',
      version: 1
    });

    // WHEN
    taskDefinition.addContainer('cont', {
      image: ecs.ContainerImage.fromRegistry('test'),
      memoryLimitMiB: 1024,
      environment: {
        SECRET: ecs.EnvironmentValue.fromSecretsManager(secret),
        PARAMETER: ecs.EnvironmentValue.fromSsmParameter(parameter),
      }
    });

    // THEN
    expect(stack).to(haveResourceLike('AWS::ECS::TaskDefinition', {
      ContainerDefinitions: [
        {
          Secrets: [
            {
              Name: "SECRET",
              ValueFrom: {
                Ref: "SecretA720EF05"
              }
            },
            {
              Name: "PARAMETER",
              ValueFrom: {
                "Fn::Join": [
                  "",
                  [
                    "arn:",
                    {
                      Ref: "AWS::Partition"
                    },
                    ":ssm:",
                    {
                      Ref: "AWS::Region"
                    },
                    ":",
                    {
                      Ref: "AWS::AccountId"
                    },
                    ":parameter/name"
                  ]
                ]
              }
            },
          ]
        }
      ]
    }));

    expect(stack).to(haveResourceLike('AWS::IAM::Policy', {
      PolicyDocument: {
        Statement: [
          {
            Action: 'secretsmanager:GetSecretValue',
            Effect: 'Allow',
            Resource: {
              Ref: 'SecretA720EF05'
            }
          },
          {
            Action: [
              'ssm:DescribeParameters',
              'ssm:GetParameter',
              'ssm:GetParameterHistory'
            ],
            Effect: 'Allow',
            Resource: {
              'Fn::Join': [
                '',
                [
                  'arn:',
                  {
                    Ref: 'AWS::Partition'
                  },
                  ':ssm:',
                  {
                    Ref: 'AWS::Region'
                  },
                  ':',
                  {
                    Ref: 'AWS::AccountId'
                  },
                  ':parameter/name'
                ]
              ]
            }
          }
        ],
        Version: '2012-10-17'
      }
    }));

    test.done();

  },

  'can add AWS logging to container definition'(test: Test) {
    // GIVEN
    const stack = new cdk.Stack();
    const taskDefinition = new ecs.Ec2TaskDefinition(stack, 'TaskDef');

    // WHEN
    taskDefinition.addContainer('cont', {
      image: ecs.ContainerImage.fromRegistry('test'),
      memoryLimitMiB: 1024,
      logging: new ecs.AwsLogDriver({ streamPrefix: 'prefix' })
    });

    // THEN
    expect(stack).to(haveResourceLike('AWS::ECS::TaskDefinition', {
      ContainerDefinitions: [
        {
          LogConfiguration: {
            LogDriver: "awslogs",
            Options: {
              "awslogs-group": { Ref: "TaskDefcontLogGroup4E10DCBF" },
              "awslogs-stream-prefix": "prefix",
              "awslogs-region": { Ref: "AWS::Region" }
            }
          },
        }
      ]
    }));

    expect(stack).to(haveResource('AWS::IAM::Policy', {
      PolicyDocument: {
        Statement: [
          {
            Action: ["logs:CreateLogStream", "logs:PutLogEvents"],
            Effect: "Allow",
            Resource: { "Fn::GetAtt": ["TaskDefcontLogGroup4E10DCBF", "Arn"] }
          }
        ],
        Version: "2012-10-17"
      }
    }));

    test.done();
  },
  'can set Health Check with defaults'(test: Test) {
    // GIVEN
    const stack = new cdk.Stack();
    const taskDefinition = new ecs.Ec2TaskDefinition(stack, 'TaskDef');
    const hcCommand = "curl localhost:8000";

    // WHEN
    taskDefinition.addContainer('cont', {
      image: ecs.ContainerImage.fromRegistry('test'),
      memoryLimitMiB: 1024,
      healthCheck: {
        command: [hcCommand]
      }
    });

    // THEN
    expect(stack).to(haveResourceLike('AWS::ECS::TaskDefinition', {
      ContainerDefinitions: [
        {
          HealthCheck: {
            Command: ["CMD-SHELL", hcCommand],
            Interval: 30,
            Retries: 3,
            Timeout: 5
          },
        }
      ]
    }));

    test.done();
  },

  'can specify Health Check values in shell form'(test: Test) {
    // GIVEN
    const stack = new cdk.Stack();
    const taskDefinition = new ecs.Ec2TaskDefinition(stack, 'TaskDef');
    const hcCommand = "curl localhost:8000";

    // WHEN
    taskDefinition.addContainer('cont', {
      image: ecs.ContainerImage.fromRegistry('test'),
      memoryLimitMiB: 1024,
      healthCheck: {
        command: [hcCommand],
        interval: cdk.Duration.seconds(20),
        retries: 5,
        startPeriod: cdk.Duration.seconds(10)
      }
    });

    // THEN
    expect(stack).to(haveResourceLike('AWS::ECS::TaskDefinition', {
      ContainerDefinitions: [
        {
          HealthCheck: {
            Command: ["CMD-SHELL", hcCommand],
            Interval: 20,
            Retries: 5,
            Timeout: 5,
            StartPeriod: 10
          },
        }
      ]
    }));

    test.done();
  },

  'can specify Health Check values in array form starting with CMD-SHELL'(test: Test) {
    // GIVEN
    const stack = new cdk.Stack();
    const taskDefinition = new ecs.Ec2TaskDefinition(stack, 'TaskDef');
    const hcCommand = "curl localhost:8000";

    // WHEN
    taskDefinition.addContainer('cont', {
      image: ecs.ContainerImage.fromRegistry('test'),
      memoryLimitMiB: 1024,
      healthCheck: {
        command: ["CMD-SHELL", hcCommand],
        interval: cdk.Duration.seconds(20),
        retries: 5,
        startPeriod: cdk.Duration.seconds(10)
      }
    });

    // THEN
    expect(stack).to(haveResourceLike('AWS::ECS::TaskDefinition', {
      ContainerDefinitions: [
        {
          HealthCheck: {
            Command: ["CMD-SHELL", hcCommand],
            Interval: 20,
            Retries: 5,
            Timeout: 5,
            StartPeriod: 10
          },
        }
      ]
    }));

    test.done();
  },

  'can specify Health Check values in array form starting with CMD'(test: Test) {
    // GIVEN
    const stack = new cdk.Stack();
    const taskDefinition = new ecs.Ec2TaskDefinition(stack, 'TaskDef');
    const hcCommand = "curl localhost:8000";

    // WHEN
    taskDefinition.addContainer('cont', {
      image: ecs.ContainerImage.fromRegistry('test'),
      memoryLimitMiB: 1024,
      healthCheck: {
        command: ["CMD", hcCommand],
        interval: cdk.Duration.seconds(20),
        retries: 5,
        startPeriod: cdk.Duration.seconds(10)
      }
    });

    // THEN
    expect(stack).to(haveResourceLike('AWS::ECS::TaskDefinition', {
      ContainerDefinitions: [
        {
          HealthCheck: {
            Command: ["CMD", hcCommand],
            Interval: 20,
            Retries: 5,
            Timeout: 5,
            StartPeriod: 10
          },
        }
      ]
    }));

    test.done();
  },

  'can specify private registry credentials'(test: Test) {
    // GIVEN
    const stack = new cdk.Stack();
    const taskDefinition = new ecs.Ec2TaskDefinition(stack, 'TaskDef');
    const mySecretArn = 'arn:aws:secretsmanager:region:1234567890:secret:MyRepoSecret-6f8hj3';

    const repoCreds = secretsmanager.Secret.fromSecretArn(stack, 'MyRepoSecret', mySecretArn);

    // WHEN
    taskDefinition.addContainer('Container', {
      image: ecs.ContainerImage.fromRegistry('user-x/my-app', {
        credentials: repoCreds
      }),
      memoryLimitMiB: 2048,
    });

    // THEN
    expect(stack).to(haveResourceLike('AWS::ECS::TaskDefinition', {
      ContainerDefinitions: [
        {
          Image: 'user-x/my-app',
          RepositoryCredentials: {
            CredentialsParameter: mySecretArn
          },
        }
      ]
    }));

    expect(stack).to(haveResourceLike('AWS::IAM::Policy', {
      PolicyDocument: {
        Statement: [
          {
            Action: "secretsmanager:GetSecretValue",
            Effect: "Allow",
            Resource: mySecretArn
          }
        ]
      }
    }));

    test.done();
  },

  'Can specify linux parameters': {
    'before calling addContainer'(test: Test) {
      // GIVEN
      const stack = new cdk.Stack();
      const taskDefinition = new ecs.Ec2TaskDefinition(stack, 'TaskDef');

      const linuxParameters = new ecs.LinuxParameters(stack, 'LinuxParameters', {
        initProcessEnabled: true,
        sharedMemorySize: 1024,
      });

      linuxParameters.addCapabilities(ecs.Capability.ALL);
      linuxParameters.dropCapabilities(ecs.Capability.KILL);

      // WHEN
      taskDefinition.addContainer('cont', {
        image: ecs.ContainerImage.fromRegistry('test'),
        memoryLimitMiB: 1024,
        linuxParameters,
      });

      // THEN
      expect(stack).to(haveResourceLike('AWS::ECS::TaskDefinition', {
        ContainerDefinitions: [
          {
            Image: 'test',
            LinuxParameters: {
              Capabilities: {
                Add: ["ALL"],
                Drop: ["KILL"]
              },
              Devices: [],
              Tmpfs: [],
              InitProcessEnabled: true,
              SharedMemorySize: 1024,
            },
          }
        ]
      }));

      test.done();
    },

    'after calling addContainer'(test: Test) {
      // GIVEN
      const stack = new cdk.Stack();
      const taskDefinition = new ecs.Ec2TaskDefinition(stack, 'TaskDef');

      const linuxParameters = new ecs.LinuxParameters(stack, 'LinuxParameters', {
        initProcessEnabled: true,
        sharedMemorySize: 1024,
      });

      linuxParameters.addCapabilities(ecs.Capability.ALL);

      // WHEN
      taskDefinition.addContainer('cont', {
        image: ecs.ContainerImage.fromRegistry('test'),
        memoryLimitMiB: 1024,
        linuxParameters,
      });

      // Mutate linuxParameter after added to a container
      linuxParameters.dropCapabilities(ecs.Capability.SETUID);

      // THEN
      expect(stack).to(haveResourceLike('AWS::ECS::TaskDefinition', {
        ContainerDefinitions: [
          {
            Image: 'test',
            LinuxParameters: {
              Capabilities: {
                Add: ["ALL"],
                Drop: ["SETUID"]
              },
              Devices: [],
              Tmpfs: [],
              InitProcessEnabled: true,
              SharedMemorySize: 1024,
            },
          }
        ]
      }));

      test.done();
    },
  },

  // render extra hosts test
};<|MERGE_RESOLUTION|>--- conflicted
+++ resolved
@@ -1,11 +1,7 @@
 import { expect, haveResource, haveResourceLike } from '@aws-cdk/assert';
 import secretsmanager = require('@aws-cdk/aws-secretsmanager');
-<<<<<<< HEAD
 import ssm = require('@aws-cdk/aws-ssm');
-import cdk = require('@aws-cdk/cdk');
-=======
 import cdk = require('@aws-cdk/core');
->>>>>>> 758d4961
 import { Test } from 'nodeunit';
 import ecs = require('../lib');
 
