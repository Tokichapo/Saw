--- conflicted
+++ resolved
@@ -12,11 +12,8 @@
       delete_head_branch: {}
       dismiss_reviews: {}
     conditions:
-<<<<<<< HEAD
-=======
       - author!=dependabot[bot]
       - author!=dependabot-preview[bot]
->>>>>>> 17fc967d
       - -title~=(WIP|wip)
       - -label~=^(blocked|do-not-merge)
       - -merged
@@ -32,30 +29,6 @@
         add: [ automerge-enabled ]
       comment:
         message: |
-<<<<<<< HEAD
-          ### Pull Request Checklist
-
-           * [ ] Testing
-            - Unit test added (prefer to add a new test rather than modify existing tests)
-            - CLI change? Re-run/add [CLI integration tests](https://github.com/aws/aws-cdk/blob/master/CONTRIBUTING.md#running-cli-integration-tests)
-           * [ ] Documentation
-            - **Inline docs**: make sure all public APIs are documented (copy & paste from official AWS docs)
-            - **README**: update module README
-            - **Design**: for significant features, follow the [design process](https://github.com/aws/aws-cdk/blob/master/CONTRIBUTING.md#step-2-design-optional)
-           * [ ] Title uses the format `type(scope): text`
-            - __Type__: `fix`, `feat`, `refactor` go into CHANGELOG, `chore` is hidden
-            - __Scope__: name of the module without the `aws-` or `cdk-` prefix or postfix (e.g. `s3` instead of `aws-s3-deployment`)
-            - __Style__: use all **lower-case**, **do not** end with a period
-           * [ ] Description
-            - __Rationale__: describe rationale of change and approach taken
-            - __Issues__: Indicate issues fixed via: `fixes #xxx` or `closes #xxx`
-            - __Breaking?__: last paragraph: `BREAKING CHANGE: <describe what changed + link for details>`
-           * [ ] Sensitive Modules (requires 2 PR approvers)
-            - IAM document library (in @aws-cdk/aws-iam)
-            - EC2 security groups and ACLs (in @aws-cdk/aws-ec2)
-            - Grant APIs (if not based on official documentation with a reference)
-    conditions:
-=======
           Thanks so much for taking the time to contribute to the AWS CDK ❤️
 
           We will shortly assign someone to review this pull request and help get it
@@ -80,42 +53,28 @@
     conditions:
       - author!=dependabot[bot]
       - author!=dependabot-preview[bot]
->>>>>>> 17fc967d
       - -label~=^(automerge-enabled)
       - base=master
   - name: comment on CI fail
     actions:
       comment:
-<<<<<<< HEAD
-        message: Codebuild (Continuous Integration) build failed for current commits. Please check log and resolve before PR is merged.
-    conditions:
-      - -status-success=AWS CodeBuild us-east-1 (aws-cdk-build)
-=======
         message: Continuous integration build failed
     conditions:
       - author!=dependabot[bot]
       - author!=dependabot-preview[bot]
       - status-failure=AWS CodeBuild us-east-1 (aws-cdk-build)
->>>>>>> 17fc967d
   - name: remove stale reviews
     actions:
       dismiss_reviews: {}
     conditions:
-<<<<<<< HEAD
-=======
       - author!=dependabot[bot]
       - author!=dependabot-preview[bot]
->>>>>>> 17fc967d
       - base=master
   - name: if fails conventional commits
     actions:
       comment:
         message: Title does not follow the guidelines of [Conventional Commits](https://www.conventionalcommits.org). Please adjust title before merge.
     conditions:
-<<<<<<< HEAD
-      - -status-success=Semantic Pull Request
-=======
       - author!=dependabot[bot]
       - author!=dependabot-preview[bot]
-      - status-failure=Semantic Pull Request
->>>>>>> 17fc967d
+      - status-failure=Semantic Pull Request