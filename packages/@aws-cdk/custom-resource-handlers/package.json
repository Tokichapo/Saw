--- conflicted
+++ resolved
@@ -63,12 +63,8 @@
     "@aws-sdk/client-synthetics": "3.421.0",
     "@aws-sdk/client-ecr": "3.421.0",
     "@aws-sdk/client-s3": "3.421.0",
-<<<<<<< HEAD
     "@aws-sdk/client-cloudwatch": "3.421.0",
-    "aws-sdk": "^2.1517.0"
-=======
     "aws-sdk": "^2.1532.0"
->>>>>>> 8a67f399
   },
   "repository": {
     "url": "https://github.com/aws/aws-cdk.git",
