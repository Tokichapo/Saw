--- conflicted
+++ resolved
@@ -859,14 +859,10 @@
             }
           }
         ],
-<<<<<<< HEAD
         "SchedulingStrategy": "REPLICA",
         "PropagateTags": "SERVICE",
         "EnableECSManagedTags": true,
         "ServiceRegistries": []
-=======
-        "SchedulingStrategy": "REPLICA"
->>>>>>> 6dcae29a
       },
       "DependsOn": [
         "LBPublicListenerECSGroupD6A32205",
