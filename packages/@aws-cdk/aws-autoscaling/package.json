{
  "name": "@aws-cdk/aws-autoscaling",
  "version": "0.9.2",
  "description": "The CDK Construct Library for AWS::AutoScaling",
  "main": "lib/index.js",
  "types": "lib/index.d.ts",
  "jsii": {
    "outdir": "dist",
    "targets": {
      "java": {
        "package": "software.amazon.awscdk.services.autoscaling",
        "maven": {
          "groupId": "software.amazon.awscdk",
          "artifactId": "autoscaling"
        }
      },
      "dotnet": {
        "namespace": "Amazon.CDK.AWS.AutoScaling",
        "packageId": "Amazon.CDK.AWS.AutoScaling",
        "signAssembly": true,
        "assemblyOriginatorKeyFile": "../../key.snk"
      },
      "sphinx": {}
    }
  },
  "repository": {
    "type": "git",
    "url": "https://github.com/awslabs/aws-cdk.git"
  },
  "scripts": {
    "build": "cdk-build",
    "watch": "cdk-watch",
    "lint": "cdk-lint",
    "test": "cdk-test",
    "integ": "cdk-integ",
    "pkglint": "pkglint -f",
    "package": "cdk-package"
  },
  "cdk-build": {
    "cloudformation": "AWS::AutoScaling"
  },
  "keywords": [
    "aws",
    "cdk",
    "constructs",
    "autoscaling"
  ],
  "author": {
    "name": "Amazon Web Services",
    "url": "https://aws.amazon.com",
    "organization": true
  },
  "license": "Apache-2.0",
  "devDependencies": {
    "@aws-cdk/assert": "^0.9.2",
    "cdk-build-tools": "^0.9.2",
    "cdk-integ-tools": "^0.9.2",
    "cfn2ts": "^0.9.2",
    "pkglint": "^0.9.2"
  },
  "dependencies": {
<<<<<<< HEAD
    "@aws-cdk/aws-ec2": "^0.9.1",
    "@aws-cdk/aws-elasticloadbalancing": "^0.9.1",
    "@aws-cdk/aws-elasticloadbalancingv2": "^0.9.1",
    "@aws-cdk/aws-iam": "^0.9.1",
    "@aws-cdk/aws-sns": "^0.9.1",
    "@aws-cdk/cdk": "^0.9.1"
=======
    "@aws-cdk/aws-ec2": "^0.9.2",
    "@aws-cdk/aws-elasticloadbalancing": "^0.9.2",
    "@aws-cdk/aws-iam": "^0.9.2",
    "@aws-cdk/aws-sns": "^0.9.2",
    "@aws-cdk/cdk": "^0.9.2"
>>>>>>> d68b6c3d
  },
  "homepage": "https://github.com/awslabs/aws-cdk"
}<|MERGE_RESOLUTION|>--- conflicted
+++ resolved
@@ -59,20 +59,12 @@
     "pkglint": "^0.9.2"
   },
   "dependencies": {
-<<<<<<< HEAD
-    "@aws-cdk/aws-ec2": "^0.9.1",
-    "@aws-cdk/aws-elasticloadbalancing": "^0.9.1",
-    "@aws-cdk/aws-elasticloadbalancingv2": "^0.9.1",
-    "@aws-cdk/aws-iam": "^0.9.1",
-    "@aws-cdk/aws-sns": "^0.9.1",
-    "@aws-cdk/cdk": "^0.9.1"
-=======
     "@aws-cdk/aws-ec2": "^0.9.2",
     "@aws-cdk/aws-elasticloadbalancing": "^0.9.2",
+    "@aws-cdk/aws-elasticloadbalancingv2": "^0.9.2",
     "@aws-cdk/aws-iam": "^0.9.2",
     "@aws-cdk/aws-sns": "^0.9.2",
     "@aws-cdk/cdk": "^0.9.2"
->>>>>>> d68b6c3d
   },
   "homepage": "https://github.com/awslabs/aws-cdk"
 }