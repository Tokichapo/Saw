--- conflicted
+++ resolved
@@ -123,11 +123,7 @@
 
   deleteOpenIDConnectProvider: async req => {
     actualRequest.deleteOpenIDConnectProvider = req;
-<<<<<<< HEAD
     return { $response: new sdk.Response() };
-=======
-    return { $response: new Response() };
->>>>>>> 48d72625
   },
 
   getOpenIDConnectProvider: async req => {
