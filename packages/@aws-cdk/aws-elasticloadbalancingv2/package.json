{
  "name": "@aws-cdk/aws-elasticloadbalancingv2",
  "version": "0.0.0",
  "description": "The CDK Construct Library for AWS::ElasticLoadBalancingV2",
  "main": "lib/index.js",
  "types": "lib/index.d.ts",
  "jsii": {
    "outdir": "dist",
    "targets": {
      "java": {
        "package": "software.amazon.awscdk.services.elasticloadbalancingv2",
        "maven": {
          "groupId": "software.amazon.awscdk",
          "artifactId": "elasticloadbalancingv2"
        }
      },
      "dotnet": {
        "namespace": "Amazon.CDK.AWS.ElasticLoadBalancingV2",
        "packageId": "Amazon.CDK.AWS.ElasticLoadBalancingV2",
        "signAssembly": true,
        "assemblyOriginatorKeyFile": "../../key.snk",
        "iconUrl": "https://raw.githubusercontent.com/aws/aws-cdk/master/logo/default-256-dark.png"
      },
      "python": {
        "distName": "aws-cdk.aws-elasticloadbalancingv2",
        "module": "aws_cdk.aws_elasticloadbalancingv2",
        "classifiers": [
          "Framework :: AWS CDK",
          "Framework :: AWS CDK :: 1"
        ]
      }
    },
    "projectReferences": true
  },
  "repository": {
    "type": "git",
    "url": "https://github.com/aws/aws-cdk.git",
    "directory": "packages/@aws-cdk/aws-elasticloadbalancingv2"
  },
  "scripts": {
    "build": "cdk-build",
    "watch": "cdk-watch",
    "lint": "cdk-lint",
    "test": "cdk-test",
    "integ": "cdk-integ",
    "pkglint": "pkglint -f",
    "package": "cdk-package",
    "awslint": "cdk-awslint",
    "cfn2ts": "cfn2ts",
    "build+test+package": "npm run build+test && npm run package",
    "build+test": "npm run build && npm test",
    "compat": "cdk-compat",
    "gen": "cfn2ts"
  },
  "cdk-build": {
    "cloudformation": "AWS::ElasticLoadBalancingV2",
    "jest": true,
    "env": {
      "AWSLINT_BASE_CONSTRUCT": true
    }
  },
  "keywords": [
    "aws",
    "cdk",
    "constructs",
    "elasticloadbalancingv2"
  ],
  "author": {
    "name": "Amazon Web Services",
    "url": "https://aws.amazon.com",
    "organization": true
  },
  "license": "Apache-2.0",
  "devDependencies": {
    "@aws-cdk/assert": "0.0.0",
    "cdk-build-tools": "0.0.0",
    "cdk-integ-tools": "0.0.0",
    "cfn2ts": "0.0.0",
    "pkglint": "0.0.0"
  },
  "dependencies": {
    "@aws-cdk/aws-certificatemanager": "0.0.0",
    "@aws-cdk/aws-cloudwatch": "0.0.0",
    "@aws-cdk/aws-ec2": "0.0.0",
    "@aws-cdk/aws-iam": "0.0.0",
    "@aws-cdk/aws-lambda": "0.0.0",
    "@aws-cdk/aws-s3": "0.0.0",
    "@aws-cdk/cloud-assembly-schema": "0.0.0",
    "@aws-cdk/core": "0.0.0",
    "@aws-cdk/cx-api": "0.0.0",
    "@aws-cdk/region-info": "0.0.0",
    "constructs": "^3.2.0"
  },
  "homepage": "https://github.com/aws/aws-cdk",
  "peerDependencies": {
    "@aws-cdk/aws-certificatemanager": "0.0.0",
    "@aws-cdk/aws-cloudwatch": "0.0.0",
    "@aws-cdk/aws-ec2": "0.0.0",
    "@aws-cdk/aws-iam": "0.0.0",
    "@aws-cdk/aws-lambda": "0.0.0",
    "@aws-cdk/aws-s3": "0.0.0",
    "@aws-cdk/cloud-assembly-schema": "0.0.0",
    "@aws-cdk/core": "0.0.0",
<<<<<<< HEAD
    "@aws-cdk/cx-api": "0.0.0",
    "constructs": "^3.0.4",
=======
    "constructs": "^3.2.0",
>>>>>>> db8ac639
    "@aws-cdk/region-info": "0.0.0"
  },
  "engines": {
    "node": ">= 10.13.0 <13 || >=13.7.0"
  },
  "awslint": {
    "exclude": [
      "no-unused-type:@aws-cdk/aws-elasticloadbalancingv2.INetworkListenerCertificateProps",
      "construct-ctor:@aws-cdk/aws-elasticloadbalancingv2.BaseListener.<initializer>.params[2]",
      "construct-ctor:@aws-cdk/aws-elasticloadbalancingv2.BaseLoadBalancer.<initializer>",
      "construct-ctor:@aws-cdk/aws-elasticloadbalancingv2.TargetGroupBase.<initializer>",
      "props-physical-name:@aws-cdk/aws-elasticloadbalancingv2.ApplicationListenerProps",
      "props-physical-name:@aws-cdk/aws-elasticloadbalancingv2.NetworkListenerProps",
      "props-default-doc:@aws-cdk/aws-elasticloadbalancingv2.ApplicationListenerAttributes.defaultPort",
      "docs-public-apis:@aws-cdk/aws-elasticloadbalancingv2.ContentType.APPLICATION_JSON",
      "docs-public-apis:@aws-cdk/aws-elasticloadbalancingv2.ContentType.APPLICATION_JAVASCRIPT",
      "docs-public-apis:@aws-cdk/aws-elasticloadbalancingv2.ContentType.TEXT_HTML",
      "docs-public-apis:@aws-cdk/aws-elasticloadbalancingv2.ContentType.TEXT_CSS",
      "docs-public-apis:@aws-cdk/aws-elasticloadbalancingv2.ApplicationLoadBalancer.connections",
      "docs-public-apis:@aws-cdk/aws-elasticloadbalancingv2.BaseListener.listenerArn",
      "docs-public-apis:@aws-cdk/aws-elasticloadbalancingv2.BaseLoadBalancer.loadBalancerSecurityGroups",
      "docs-public-apis:@aws-cdk/aws-elasticloadbalancingv2.NetworkLoadBalancer.fromNetworkLoadBalancerAttributes",
      "docs-public-apis:@aws-cdk/aws-elasticloadbalancingv2.TargetGroupBase.healthCheck",
      "props-default-doc:@aws-cdk/aws-elasticloadbalancingv2.AddApplicationTargetsProps.targets",
      "props-default-doc:@aws-cdk/aws-elasticloadbalancingv2.AddNetworkTargetsProps.targets",
      "docs-public-apis:@aws-cdk/aws-elasticloadbalancingv2.ContentType.TEXT_PLAIN",
      "props-default-doc:@aws-cdk/aws-elasticloadbalancingv2.ApplicationListenerAttributes.securityGroup",
      "props-default-doc:@aws-cdk/aws-elasticloadbalancingv2.ApplicationListenerAttributes.securityGroupId",
      "props-default-doc:@aws-cdk/aws-elasticloadbalancingv2.HealthCheck.healthyHttpCodes",
      "docs-public-apis:@aws-cdk/aws-elasticloadbalancingv2.ILoadBalancerV2",
      "props-default-doc:@aws-cdk/aws-elasticloadbalancingv2.LoadBalancerTargetProps.targetJson",
      "props-default-doc:@aws-cdk/aws-elasticloadbalancingv2.TargetGroupImportProps.loadBalancerArns",
      "props-default-doc:@aws-cdk/aws-elasticloadbalancingv2.TargetGroupAttributes.defaultPort",
      "props-default-doc:@aws-cdk/aws-elasticloadbalancingv2.TargetGroupAttributes.loadBalancerArns"
    ]
  },
  "stability": "stable",
  "awscdkio": {
    "announce": false
  },
  "maturity": "stable"
}<|MERGE_RESOLUTION|>--- conflicted
+++ resolved
@@ -101,12 +101,8 @@
     "@aws-cdk/aws-s3": "0.0.0",
     "@aws-cdk/cloud-assembly-schema": "0.0.0",
     "@aws-cdk/core": "0.0.0",
-<<<<<<< HEAD
     "@aws-cdk/cx-api": "0.0.0",
-    "constructs": "^3.0.4",
-=======
     "constructs": "^3.2.0",
->>>>>>> db8ac639
     "@aws-cdk/region-info": "0.0.0"
   },
   "engines": {
