--- conflicted
+++ resolved
@@ -64,41 +64,27 @@
   },
   "license": "Apache-2.0",
   "devDependencies": {
-<<<<<<< HEAD
-    "@aws-cdk/assert": "^0.31.0",
-    "cdk-build-tools": "^0.31.0",
-    "cdk-integ-tools": "^0.31.0",
-    "cfn2ts": "^0.31.0",
-    "pkglint": "^0.31.0"
+    "@aws-cdk/assert": "^1.3.0",
+    "cdk-build-tools": "^1.3.0",
+    "cdk-integ-tools": "^1.3.0",
+    "cfn2ts": "^1.3.0",
+    "pkglint": "^1.3.0"
   },
   "dependencies": {
-    "@aws-cdk/aws-ec2": "^0.31.0",
-    "@aws-cdk/aws-iam": "^0.31.0",
-    "@aws-cdk/aws-servicediscovery": "^0.31.0",
-    "@aws-cdk/cdk": "^0.31.0"
-  },
-  "peerDependencies": {
-    "@aws-cdk/aws-ec2": "^0.31.0",
-    "@aws-cdk/aws-iam": "^0.31.0",
-    "@aws-cdk/aws-servicediscovery": "^0.31.0",
-    "@aws-cdk/cdk": "^0.31.0"
-=======
-    "@aws-cdk/assert": "^1.3.0",
-    "cdk-build-tools": "file:../../../tools/cdk-build-tools",
-    "cfn2ts": "file:../../../tools/cfn2ts",
-    "pkglint": "file:../../../tools/pkglint"
-  },
-  "dependencies": {
+    "@aws-cdk/aws-ec2": "^1.3.0",
+    "@aws-cdk/aws-iam": "^1.3.0",
+    "@aws-cdk/aws-servicediscovery": "^1.3.0",
     "@aws-cdk/core": "^1.3.0"
   },
   "peerDependencies": {
+    "@aws-cdk/aws-ec2": "^1.3.0",
+    "@aws-cdk/aws-iam": "^1.3.0",
+    "@aws-cdk/aws-servicediscovery": "^1.3.0",
     "@aws-cdk/core": "^1.3.0"
->>>>>>> 4e11d865
   },
   "engines": {
     "node": ">= 8.10.0"
   },
-<<<<<<< HEAD
   "awslint": {
     "exclude": [
       "resource-attribute:@aws-cdk/aws-appmesh.Mesh.meshUid",
@@ -117,8 +103,6 @@
       "construct-ctor-props-type:@aws-cdk/aws-appmesh.ImportedVirtualRouter",
       "construct-ctor-props-type:@aws-cdk/aws-appmesh.ImportedRoute"
     ]
-  }
-=======
+  },
   "stability": "experimental"
->>>>>>> 4e11d865
 }