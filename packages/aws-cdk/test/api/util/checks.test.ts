--- conflicted
+++ resolved
@@ -19,9 +19,6 @@
       }],
     });
 
-<<<<<<< HEAD
-    mockCloudFormationClient.on(DescribeStackResourcesCommand).resolves({ StackResources: [] });
-=======
     const result = await determineAllowCrossAccountAssetPublishing(mockSDK);
     expect(result).toBe(true);
   });
@@ -37,14 +34,12 @@
         }],
       });
     });
->>>>>>> 0fb61067
 
     const result = await determineAllowCrossAccountAssetPublishing(mockSDK);
     expect(result).toBe(true);
   });
 
   it('should return true when bootstrap version is >= 21', async () => {
-<<<<<<< HEAD
     const mockSDK = new MockSdk();
 
     mockCloudFormationClient.on(DescribeStacksCommand).resolves({
@@ -52,28 +47,11 @@
         StackName: 'foo',
         CreationTime: new Date(),
         StackStatus: StackStatus.CREATE_COMPLETE,
-        Outputs: [{ OutputKey: 'BootstrapVersion', OutputValue: '21' }],
-      }],
-    });
-
-    mockCloudFormationClient.on(DescribeStackResourcesCommand).resolves({
-      StackResources: [{
-        LogicalResourceId: 'foo',
-        Timestamp: new Date(),
-        ResourceStatus: ResourceStatus.CREATE_COMPLETE,
-        ResourceType: 'AWS::S3::Bucket',
-        PhysicalResourceId: 'some-bucket',
-      }],
-=======
-    AWSMock.mock('CloudFormation', 'describeStacks', (_params: any, callback: Function) => {
-      callback(null, {
-        Stacks: [{
-          Outputs: [
+        Outputs: [
             { OutputKey: 'BootstrapVersion', OutputValue: '21' },
             { OutputKey: 'BucketName', OutputValue: 'some-bucket' },
           ],
-        }],
-      });
+      }],
     });
 
     const result = await determineAllowCrossAccountAssetPublishing(mockSDK);
@@ -92,7 +70,6 @@
   it('should return true if looking up the bootstrap stack fails', async () => {
     AWSMock.mock('CloudFormation', 'describeStacks', (_params: any, callback: Function) => {
       callback(new Error('Could not read bootstrap stack'));
->>>>>>> 0fb61067
     });
 
     const result = await determineAllowCrossAccountAssetPublishing(mockSDK);
@@ -100,40 +77,19 @@
   });
 
   it('should return false for other scenarios', async () => {
-<<<<<<< HEAD
     const mockSDK = new MockSdk();
     mockCloudFormationClient.on(DescribeStacksCommand).resolves({
       Stacks: [{
         StackName: 'foo',
         CreationTime: new Date(),
         StackStatus: StackStatus.CREATE_COMPLETE,
-        Outputs: [{ OutputKey: 'BootstrapVersion', OutputValue: '20' }],
+        Outputs: [
+            { OutputKey: 'BootstrapVersion', OutputValue: '20' },
+            { OutputKey: 'BucketName', OutputValue: 'some-bucket' },
+          ],
       }],
     });
 
-    mockCloudFormationClient.on(DescribeStackResourcesCommand).resolves({
-      StackResources: [{
-        LogicalResourceId: 'foo',
-        Timestamp: new Date(),
-        ResourceStatus: ResourceStatus.CREATE_COMPLETE,
-        ResourceType: 'AWS::S3::Bucket',
-        PhysicalResourceId: 'some-bucket',
-      }],
-    });
-
-=======
-    AWSMock.mock('CloudFormation', 'describeStacks', (_params: any, callback: Function) => {
-      callback(null, {
-        Stacks: [{
-          Outputs: [
-            { OutputKey: 'BootstrapVersion', OutputValue: '20' },
-            { OutputKey: 'BucketName', OutputValue: 'some-bucket' },
-          ],
-        }],
-      });
-    });
-
->>>>>>> 0fb61067
     const result = await determineAllowCrossAccountAssetPublishing(mockSDK);
     expect(result).toBe(false);
   });
@@ -141,7 +97,6 @@
 
 describe('getBootstrapStackInfo', () => {
   it('should return correct BootstrapStackInfo', async () => {
-<<<<<<< HEAD
     const mockSDK = new MockSdk();
 
     mockCloudFormationClient.on(DescribeStacksCommand).resolves({
@@ -149,33 +104,13 @@
         StackName: 'foo',
         CreationTime: new Date(),
         StackStatus: StackStatus.CREATE_COMPLETE,
-        Outputs: [{ OutputKey: 'BootstrapVersion', OutputValue: '21' }],
+        Outputs: [
+            { OutputKey: 'BootstrapVersion', OutputValue: '21' },
+            { OutputKey: 'BucketName', OutputValue: 'some-bucket' },
+          ],
       }],
     });
 
-    mockCloudFormationClient.on(DescribeStackResourcesCommand).resolves({
-      StackResources: [{
-        LogicalResourceId: 'foo',
-        Timestamp: new Date(),
-        ResourceStatus: ResourceStatus.CREATE_COMPLETE,
-        ResourceType: 'AWS::S3::Bucket',
-        PhysicalResourceId: 'some-bucket',
-      }],
-    });
-
-=======
-    AWSMock.mock('CloudFormation', 'describeStacks', (_params: any, callback: Function) => {
-      callback(null, {
-        Stacks: [{
-          Outputs: [
-            { OutputKey: 'BootstrapVersion', OutputValue: '21' },
-            { OutputKey: 'BucketName', OutputValue: 'some-bucket' },
-          ],
-        }],
-      });
-    });
-
->>>>>>> 0fb61067
     const result = await getBootstrapStackInfo(mockSDK, 'CDKToolkit');
     expect(result).toEqual({
       hasStagingBucket: true,
