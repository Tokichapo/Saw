--- conflicted
+++ resolved
@@ -110,11 +110,7 @@
     super(scope, id);
 
     const stack = Stack.of(this);
-<<<<<<< HEAD
-    const provider = props.cluster?.kubectlProvider || KubectlProvider.getOrCreate(this, props.cluster);
-=======
     const provider = props.cluster.kubectlProvider ?? KubectlProvider.getOrCreate(this, props.cluster);
->>>>>>> 777b8a27
 
     const prune = props.prune ?? props.cluster.prune;
     const pruneLabel = prune
