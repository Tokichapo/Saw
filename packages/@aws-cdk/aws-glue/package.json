{
  "name": "@aws-cdk/aws-glue",
  "version": "0.0.0",
  "description": "The CDK Construct Library for AWS::Glue",
  "main": "lib/index.js",
  "types": "lib/index.d.ts",
  "jsii": {
    "outdir": "dist",
    "targets": {
      "java": {
        "package": "software.amazon.awscdk.services.glue",
        "maven": {
          "groupId": "software.amazon.awscdk",
          "artifactId": "glue"
        }
      },
      "dotnet": {
        "namespace": "Amazon.CDK.AWS.Glue",
        "packageId": "Amazon.CDK.AWS.Glue",
        "iconUrl": "https://raw.githubusercontent.com/aws/aws-cdk/master/logo/default-256-dark.png"
      },
      "python": {
        "distName": "aws-cdk.aws-glue",
        "module": "aws_cdk.aws_glue",
        "classifiers": [
          "Framework :: AWS CDK",
          "Framework :: AWS CDK :: 1"
        ]
      }
    },
    "projectReferences": true
  },
  "repository": {
    "type": "git",
    "url": "https://github.com/aws/aws-cdk.git",
    "directory": "packages/@aws-cdk/aws-glue"
  },
  "scripts": {
    "build": "cdk-build",
    "watch": "cdk-watch",
    "lint": "cdk-lint",
    "test": "cdk-test",
    "integ": "cdk-integ",
    "pkglint": "pkglint -f",
    "package": "cdk-package",
    "awslint": "cdk-awslint",
    "cfn2ts": "cfn2ts",
    "build+test+package": "yarn build+test && yarn package",
    "build+test": "yarn build && yarn test",
    "compat": "cdk-compat",
    "gen": "cfn2ts",
    "rosetta:extract": "yarn --silent jsii-rosetta extract",
    "build+extract": "yarn build && yarn rosetta:extract",
    "build+test+extract": "yarn build+test && yarn rosetta:extract"
  },
  "cdk-build": {
    "cloudformation": "AWS::Glue",
    "jest": true,
    "env": {
      "AWSLINT_BASE_CONSTRUCT": "true"
    }
  },
  "keywords": [
    "aws",
    "cdk",
    "constructs",
    "glue"
  ],
  "author": {
    "name": "Amazon Web Services",
    "url": "https://aws.amazon.com",
    "organization": true
  },
  "license": "Apache-2.0",
  "devDependencies": {
    "@types/jest": "^26.0.24",
    "@aws-cdk/cx-api": "0.0.0",
<<<<<<< HEAD
    "@aws-cdk/aws-s3-assets": "0.0.0",
    "@types/nodeunit": "^0.0.31",
=======
    "@types/nodeunit": "^0.0.32",
>>>>>>> c6fa1318
    "cdk-build-tools": "0.0.0",
    "cdk-integ-tools": "0.0.0",
    "cfn2ts": "0.0.0",
    "jest": "^26.6.3",
    "pkglint": "0.0.0",
    "@aws-cdk/assert-internal": "0.0.0"
  },
  "dependencies": {
    "@aws-cdk/aws-cloudwatch": "0.0.0",
    "@aws-cdk/aws-events": "0.0.0",
    "@aws-cdk/aws-ec2": "0.0.0",
    "@aws-cdk/aws-iam": "0.0.0",
    "@aws-cdk/aws-kms": "0.0.0",
    "@aws-cdk/aws-s3": "0.0.0",
    "@aws-cdk/core": "0.0.0",
    "constructs": "^3.3.69"
  },
  "homepage": "https://github.com/aws/aws-cdk",
  "peerDependencies": {
    "@aws-cdk/aws-cloudwatch": "0.0.0",
    "@aws-cdk/aws-events": "0.0.0",
    "@aws-cdk/aws-ec2": "0.0.0",
    "@aws-cdk/aws-iam": "0.0.0",
    "@aws-cdk/aws-kms": "0.0.0",
    "@aws-cdk/aws-s3": "0.0.0",
    "@aws-cdk/core": "0.0.0",
    "constructs": "^3.3.69"
  },
  "engines": {
    "node": ">= 10.13.0 <13 || >=13.7.0"
  },
  "stability": "experimental",
  "maturity": "experimental",
  "awslint": {
    "exclude": [
      "docs-public-apis:@aws-cdk/aws-glue.Schema.BOOLEAN",
      "docs-public-apis:@aws-cdk/aws-glue.TableEncryption.UNENCRYPTED",
      "docs-public-apis:@aws-cdk/aws-glue.TableProps",
      "docs-public-apis:@aws-cdk/aws-glue.TableAttributes.tableName",
      "docs-public-apis:@aws-cdk/aws-glue.TableAttributes.tableArn",
      "docs-public-apis:@aws-cdk/aws-glue.TableAttributes",
      "docs-public-apis:@aws-cdk/aws-glue.ITable.tableName",
      "docs-public-apis:@aws-cdk/aws-glue.ITable.tableArn",
      "docs-public-apis:@aws-cdk/aws-glue.ITable",
      "docs-public-apis:@aws-cdk/aws-glue.IDatabase",
      "docs-public-apis:@aws-cdk/aws-glue.DatabaseProps",
      "docs-public-apis:@aws-cdk/aws-glue.Database.fromDatabaseArn",
      "docs-public-apis:@aws-cdk/aws-glue.InputFormat.className",
      "docs-public-apis:@aws-cdk/aws-glue.OutputFormat.className",
      "docs-public-apis:@aws-cdk/aws-glue.Schema",
      "docs-public-apis:@aws-cdk/aws-glue.Schema.BINARY",
      "docs-public-apis:@aws-cdk/aws-glue.Table.fromTableArn",
      "docs-public-apis:@aws-cdk/aws-glue.Schema.DOUBLE",
      "docs-public-apis:@aws-cdk/aws-glue.Schema.FLOAT",
      "docs-public-apis:@aws-cdk/aws-glue.SerializationLibrary.AVRO",
      "docs-public-apis:@aws-cdk/aws-glue.SerializationLibrary.CLOUDTRAIL",
      "docs-public-apis:@aws-cdk/aws-glue.SerializationLibrary.GROK",
      "docs-public-apis:@aws-cdk/aws-glue.SerializationLibrary.HIVE_JSON",
      "docs-public-apis:@aws-cdk/aws-glue.SerializationLibrary.LAZY_SIMPLE",
      "docs-public-apis:@aws-cdk/aws-glue.SerializationLibrary.OPEN_CSV",
      "docs-public-apis:@aws-cdk/aws-glue.SerializationLibrary.OPENX_JSON",
      "docs-public-apis:@aws-cdk/aws-glue.SerializationLibrary.ORC",
      "docs-public-apis:@aws-cdk/aws-glue.SerializationLibrary.PARQUET",
      "docs-public-apis:@aws-cdk/aws-glue.SerializationLibrary.REGEXP",
      "docs-public-apis:@aws-cdk/aws-glue.SerializationLibrary.className",
      "docs-public-apis:@aws-cdk/aws-glue.ClassificationString.AVRO",
      "docs-public-apis:@aws-cdk/aws-glue.ClassificationString.CSV",
      "docs-public-apis:@aws-cdk/aws-glue.ClassificationString.JSON",
      "docs-public-apis:@aws-cdk/aws-glue.ClassificationString.XML",
      "docs-public-apis:@aws-cdk/aws-glue.ClassificationString.PARQUET",
      "docs-public-apis:@aws-cdk/aws-glue.ClassificationString.ORC",
      "docs-public-apis:@aws-cdk/aws-glue.ClassificationString.value",
      "no-unused-type:@aws-cdk/aws-glue.JobSpecialArgumentNames",
      "no-unused-type:@aws-cdk/aws-glue.JobState"
    ]
  },
  "awscdkio": {
    "announce": false
  },
  "publishConfig": {
    "tag": "latest"
  }
}<|MERGE_RESOLUTION|>--- conflicted
+++ resolved
@@ -75,12 +75,8 @@
   "devDependencies": {
     "@types/jest": "^26.0.24",
     "@aws-cdk/cx-api": "0.0.0",
-<<<<<<< HEAD
+    "@types/nodeunit": "^0.0.32",
     "@aws-cdk/aws-s3-assets": "0.0.0",
-    "@types/nodeunit": "^0.0.31",
-=======
-    "@types/nodeunit": "^0.0.32",
->>>>>>> c6fa1318
     "cdk-build-tools": "0.0.0",
     "cdk-integ-tools": "0.0.0",
     "cfn2ts": "0.0.0",
