{
  "name": "aws-cdk",
  "pkglint": {
    "include": "dependencies/node-version"
  },
  "scripts": {
    "pkglint": "tools/pkglint/bin/pkglint -f ."
  },
  "devDependencies": {
<<<<<<< HEAD
    "@types/node": "^8.11.38",
=======
    "@types/node": "^8.10.38",
>>>>>>> da6a7991
    "@types/nodeunit": "^0.0.30",
    "conventional-changelog-cli": "^2.0.5",
    "lerna": "^3.3.0",
    "nodeunit": "^0.11.2",
    "nyc": "^13.0.1",
    "tslint": "^5.10.0",
    "typescript": "^3.1.2"
  },
  "repository": {
    "type": "git",
    "url": "git://github.com/awslabs/aws-cdk"
  },
  "license": "Apache-2.0",
  "author": {
    "name": "Amazon Web Services",
    "url": "https://aws.amazon.com"
  }
}<|MERGE_RESOLUTION|>--- conflicted
+++ resolved
@@ -7,11 +7,7 @@
     "pkglint": "tools/pkglint/bin/pkglint -f ."
   },
   "devDependencies": {
-<<<<<<< HEAD
-    "@types/node": "^8.11.38",
-=======
     "@types/node": "^8.10.38",
->>>>>>> da6a7991
     "@types/nodeunit": "^0.0.30",
     "conventional-changelog-cli": "^2.0.5",
     "lerna": "^3.3.0",
