--- conflicted
+++ resolved
@@ -1,14 +1,8 @@
-<<<<<<< HEAD
 import { expect, haveResource } from '@aws-cdk/assert';
 import * as cloudformation from '@aws-cdk/aws-cloudformation';
 import * as lambda from '@aws-cdk/aws-lambda';
-import * as s3 from '@aws-cdk/aws-s3';
-import * as cdk from '@aws-cdk/cdk';
-=======
-import { expect } from '@aws-cdk/assert';
 import s3 = require('@aws-cdk/aws-s3');
 import cdk = require('@aws-cdk/core');
->>>>>>> 47e5c139
 import { Test } from 'nodeunit';
 import { CloudFrontWebDistribution, LambdaEdgeEventType, ViewerProtocolPolicy } from '../lib';
 
