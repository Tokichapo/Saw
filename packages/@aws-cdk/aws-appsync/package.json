{
  "name": "@aws-cdk/aws-appsync",
  "version": "0.0.0",
  "description": "The CDK Construct Library for AWS::AppSync",
  "main": "lib/index.js",
  "types": "lib/index.d.ts",
  "jsii": {
    "outdir": "dist",
    "targets": {
      "java": {
        "package": "software.amazon.awscdk.services.appsync",
        "maven": {
          "groupId": "software.amazon.awscdk",
          "artifactId": "appsync"
        }
      },
      "dotnet": {
        "namespace": "Amazon.CDK.AWS.AppSync",
        "packageId": "Amazon.CDK.AWS.AppSync",
        "iconUrl": "https://raw.githubusercontent.com/aws/aws-cdk/master/logo/default-256-dark.png"
      },
      "python": {
        "distName": "aws-cdk.aws-appsync",
        "module": "aws_cdk.aws_appsync",
        "classifiers": [
          "Framework :: AWS CDK",
          "Framework :: AWS CDK :: 1"
        ]
      }
    },
    "projectReferences": true,
    "metadata": {
      "jsii": {
        "rosetta": {
          "strict": true
        }
      }
    }
  },
  "repository": {
    "type": "git",
    "url": "https://github.com/aws/aws-cdk.git",
    "directory": "packages/@aws-cdk/aws-appsync"
  },
  "scripts": {
    "build": "cdk-build",
    "watch": "cdk-watch",
    "lint": "cdk-lint",
    "test": "cdk-test",
    "integ": "cdk-integ",
    "pkglint": "pkglint -f",
    "package": "cdk-package",
    "awslint": "cdk-awslint",
    "cfn2ts": "cfn2ts",
    "build+test+package": "yarn build+test && yarn package",
    "build+test": "yarn build && yarn test",
    "compat": "cdk-compat",
    "gen": "cfn2ts",
    "rosetta:extract": "yarn --silent jsii-rosetta extract",
    "build+extract": "yarn build && yarn rosetta:extract",
    "build+test+extract": "yarn build+test && yarn rosetta:extract"
  },
  "cdk-build": {
    "cloudformation": "AWS::AppSync",
    "env": {
      "AWSLINT_BASE_CONSTRUCT": true
    }
  },
  "keywords": [
    "aws",
    "cdk",
    "constructs",
    "appsync"
  ],
  "author": {
    "name": "Amazon Web Services",
    "url": "https://aws.amazon.com",
    "organization": true
  },
  "license": "Apache-2.0",
  "devDependencies": {
    "@aws-cdk/assertions": "0.0.0",
    "@aws-cdk/aws-stepfunctions": "0.0.0",
    "@aws-cdk/cdk-build-tools": "0.0.0",
    "@aws-cdk/cdk-integ-tools": "0.0.0",
    "@aws-cdk/cfn2ts": "0.0.0",
    "@aws-cdk/pkglint": "0.0.0",
    "@types/jest": "^27.4.1",
    "jest": "^27.5.1"
  },
  "dependencies": {
    "@aws-cdk/aws-cognito": "0.0.0",
    "@aws-cdk/aws-dynamodb": "0.0.0",
    "@aws-cdk/aws-ec2": "0.0.0",
    "@aws-cdk/aws-elasticsearch": "0.0.0",
    "@aws-cdk/aws-iam": "0.0.0",
    "@aws-cdk/aws-lambda": "0.0.0",
<<<<<<< HEAD
    "@aws-cdk/aws-opensearchservice": "0.0.0",
=======
>>>>>>> d91b2e22
    "@aws-cdk/aws-rds": "0.0.0",
    "@aws-cdk/aws-s3-assets": "0.0.0",
    "@aws-cdk/aws-secretsmanager": "0.0.0",
    "@aws-cdk/core": "0.0.0",
    "constructs": "^3.3.69"
  },
  "homepage": "https://github.com/aws/aws-cdk",
  "peerDependencies": {
    "@aws-cdk/aws-cognito": "0.0.0",
    "@aws-cdk/aws-dynamodb": "0.0.0",
    "@aws-cdk/aws-ec2": "0.0.0",
    "@aws-cdk/aws-elasticsearch": "0.0.0",
    "@aws-cdk/aws-iam": "0.0.0",
    "@aws-cdk/aws-lambda": "0.0.0",
<<<<<<< HEAD
    "@aws-cdk/aws-opensearchservice": "0.0.0",
=======
>>>>>>> d91b2e22
    "@aws-cdk/aws-rds": "0.0.0",
    "@aws-cdk/aws-s3-assets": "0.0.0",
    "@aws-cdk/aws-secretsmanager": "0.0.0",
    "@aws-cdk/core": "0.0.0",
    "constructs": "^3.3.69"
  },
  "engines": {
    "node": ">= 10.13.0 <13 || >=13.7.0"
  },
  "awslint": {
    "exclude": [
      "no-unused-type:@aws-cdk/aws-appsync.ApiKeyConfig",
      "no-unused-type:@aws-cdk/aws-appsync.UserPoolConfig",
      "no-unused-type:@aws-cdk/aws-appsync.UserPoolDefaultAction",
      "props-physical-name:@aws-cdk/aws-appsync.GraphqlApiProps",
      "props-physical-name:@aws-cdk/aws-appsync.AppsyncFunctionProps"
    ]
  },
  "stability": "experimental",
  "maturity": "experimental",
  "awscdkio": {
    "announce": false
  },
  "publishConfig": {
    "tag": "latest"
  }
}<|MERGE_RESOLUTION|>--- conflicted
+++ resolved
@@ -95,10 +95,7 @@
     "@aws-cdk/aws-elasticsearch": "0.0.0",
     "@aws-cdk/aws-iam": "0.0.0",
     "@aws-cdk/aws-lambda": "0.0.0",
-<<<<<<< HEAD
     "@aws-cdk/aws-opensearchservice": "0.0.0",
-=======
->>>>>>> d91b2e22
     "@aws-cdk/aws-rds": "0.0.0",
     "@aws-cdk/aws-s3-assets": "0.0.0",
     "@aws-cdk/aws-secretsmanager": "0.0.0",
@@ -113,10 +110,7 @@
     "@aws-cdk/aws-elasticsearch": "0.0.0",
     "@aws-cdk/aws-iam": "0.0.0",
     "@aws-cdk/aws-lambda": "0.0.0",
-<<<<<<< HEAD
     "@aws-cdk/aws-opensearchservice": "0.0.0",
-=======
->>>>>>> d91b2e22
     "@aws-cdk/aws-rds": "0.0.0",
     "@aws-cdk/aws-s3-assets": "0.0.0",
     "@aws-cdk/aws-secretsmanager": "0.0.0",
