{
 "Resources": {
  "AwsApiCallCloudWatchLogsdescribeLogGroups8bf25a7acd37f39f7e35df44651487d5": {
   "Type": "Custom::DeployAssert@SdkCallCloudWatchLogsdescribeLogGroups",
   "Properties": {
    "ServiceToken": {
     "Fn::GetAtt": [
      "SingletonFunction1488541a7b23466481b69b4408076b81HandlerCD40AE9F",
      "Arn"
     ]
    },
    "service": "CloudWatchLogs",
    "api": "describeLogGroups",
    "expected": {
     "Fn::Join": [
      "",
      [
       "{\"$ObjectLike\":{\"logGroups\":[{\"logGroupName\":\"",
       {
        "Fn::ImportValue": "AppSyncIntegLogRetention:ExportsOutputFnGetAttGraphqlApiLogRetention082A7017LogGroupName1AF00191"
       },
       "\",\"retentionInDays\":7}]}}"
      ]
     ]
    },
    "parameters": {
     "logGroupNamePrefix": {
      "Fn::Join": [
       "",
       [
        "\"",
        {
         "Fn::ImportValue": "AppSyncIntegLogRetention:ExportsOutputFnGetAttGraphqlApiLogRetention082A7017LogGroupName1AF00191"
        },
        "\""
       ]
      ]
     }
    },
    "flattenResponse": "false",
<<<<<<< HEAD
    "salt": "1719262419186"
=======
    "salt": "1720065779432"
>>>>>>> aca90272
   },
   "UpdateReplacePolicy": "Delete",
   "DeletionPolicy": "Delete"
  },
  "SingletonFunction1488541a7b23466481b69b4408076b81Role37ABCE73": {
   "Type": "AWS::IAM::Role",
   "Properties": {
    "AssumeRolePolicyDocument": {
     "Version": "2012-10-17",
     "Statement": [
      {
       "Action": "sts:AssumeRole",
       "Effect": "Allow",
       "Principal": {
        "Service": "lambda.amazonaws.com"
       }
      }
     ]
    },
    "ManagedPolicyArns": [
     {
      "Fn::Sub": "arn:${AWS::Partition}:iam::aws:policy/service-role/AWSLambdaBasicExecutionRole"
     }
    ],
    "Policies": [
     {
      "PolicyName": "Inline",
      "PolicyDocument": {
       "Version": "2012-10-17",
       "Statement": [
        {
         "Action": [
          "logs:DescribeLogGroups"
         ],
         "Effect": "Allow",
         "Resource": [
          "*"
         ]
        }
       ]
      }
     }
    ]
   }
  },
  "SingletonFunction1488541a7b23466481b69b4408076b81HandlerCD40AE9F": {
   "Type": "AWS::Lambda::Function",
   "Properties": {
    "Runtime": "nodejs18.x",
    "Code": {
     "S3Bucket": {
      "Fn::Sub": "cdk-hnb659fds-assets-${AWS::AccountId}-${AWS::Region}"
     },
     "S3Key": "eafc02f6925151c95ac6a6ae81a3e36d4cf4e77db52eec8e467ce2a69454a41a.zip"
    },
    "Timeout": 120,
    "Handler": "index.handler",
    "Role": {
     "Fn::GetAtt": [
      "SingletonFunction1488541a7b23466481b69b4408076b81Role37ABCE73",
      "Arn"
     ]
    }
   }
  }
 },
 "Outputs": {
  "AssertionResultsAwsApiCallCloudWatchLogsdescribeLogGroups8bf25a7acd37f39f7e35df44651487d5": {
   "Value": {
    "Fn::GetAtt": [
     "AwsApiCallCloudWatchLogsdescribeLogGroups8bf25a7acd37f39f7e35df44651487d5",
     "assertion"
    ]
   }
  }
 },
<<<<<<< HEAD
=======
 "Mappings": {
  "LatestNodeRuntimeMap": {
   "af-south-1": {
    "value": "nodejs20.x"
   },
   "ap-east-1": {
    "value": "nodejs20.x"
   },
   "ap-northeast-1": {
    "value": "nodejs20.x"
   },
   "ap-northeast-2": {
    "value": "nodejs20.x"
   },
   "ap-northeast-3": {
    "value": "nodejs20.x"
   },
   "ap-south-1": {
    "value": "nodejs20.x"
   },
   "ap-south-2": {
    "value": "nodejs20.x"
   },
   "ap-southeast-1": {
    "value": "nodejs20.x"
   },
   "ap-southeast-2": {
    "value": "nodejs20.x"
   },
   "ap-southeast-3": {
    "value": "nodejs20.x"
   },
   "ap-southeast-4": {
    "value": "nodejs20.x"
   },
   "ap-southeast-5": {
    "value": "nodejs20.x"
   },
   "ap-southeast-7": {
    "value": "nodejs20.x"
   },
   "ca-central-1": {
    "value": "nodejs20.x"
   },
   "ca-west-1": {
    "value": "nodejs20.x"
   },
   "cn-north-1": {
    "value": "nodejs18.x"
   },
   "cn-northwest-1": {
    "value": "nodejs18.x"
   },
   "eu-central-1": {
    "value": "nodejs20.x"
   },
   "eu-central-2": {
    "value": "nodejs20.x"
   },
   "eu-isoe-west-1": {
    "value": "nodejs18.x"
   },
   "eu-north-1": {
    "value": "nodejs20.x"
   },
   "eu-south-1": {
    "value": "nodejs20.x"
   },
   "eu-south-2": {
    "value": "nodejs20.x"
   },
   "eu-west-1": {
    "value": "nodejs20.x"
   },
   "eu-west-2": {
    "value": "nodejs20.x"
   },
   "eu-west-3": {
    "value": "nodejs20.x"
   },
   "il-central-1": {
    "value": "nodejs20.x"
   },
   "me-central-1": {
    "value": "nodejs20.x"
   },
   "me-south-1": {
    "value": "nodejs20.x"
   },
   "mx-central-1": {
    "value": "nodejs20.x"
   },
   "sa-east-1": {
    "value": "nodejs20.x"
   },
   "us-east-1": {
    "value": "nodejs20.x"
   },
   "us-east-2": {
    "value": "nodejs20.x"
   },
   "us-gov-east-1": {
    "value": "nodejs18.x"
   },
   "us-gov-west-1": {
    "value": "nodejs18.x"
   },
   "us-iso-east-1": {
    "value": "nodejs18.x"
   },
   "us-iso-west-1": {
    "value": "nodejs18.x"
   },
   "us-isob-east-1": {
    "value": "nodejs18.x"
   },
   "us-west-1": {
    "value": "nodejs20.x"
   },
   "us-west-2": {
    "value": "nodejs20.x"
   }
  }
 },
>>>>>>> aca90272
 "Parameters": {
  "BootstrapVersion": {
   "Type": "AWS::SSM::Parameter::Value<String>",
   "Default": "/cdk-bootstrap/hnb659fds/version",
   "Description": "Version of the CDK Bootstrap resources in this environment, automatically retrieved from SSM Parameter Store. [cdk:skip]"
  }
 },
 "Rules": {
  "CheckBootstrapVersion": {
   "Assertions": [
    {
     "Assert": {
      "Fn::Not": [
       {
        "Fn::Contains": [
         [
          "1",
          "2",
          "3",
          "4",
          "5"
         ],
         {
          "Ref": "BootstrapVersion"
         }
        ]
       }
      ]
     },
     "AssertDescription": "CDK bootstrap stack version 6 required. Please run 'cdk bootstrap' with a recent version of the CDK CLI."
    }
   ]
  }
 }
}<|MERGE_RESOLUTION|>--- conflicted
+++ resolved
@@ -38,11 +38,7 @@
      }
     },
     "flattenResponse": "false",
-<<<<<<< HEAD
-    "salt": "1719262419186"
-=======
     "salt": "1720065779432"
->>>>>>> aca90272
    },
    "UpdateReplacePolicy": "Delete",
    "DeletionPolicy": "Delete"
@@ -119,8 +115,6 @@
    }
   }
  },
-<<<<<<< HEAD
-=======
  "Mappings": {
   "LatestNodeRuntimeMap": {
    "af-south-1": {
@@ -245,7 +239,6 @@
    }
   }
  },
->>>>>>> aca90272
  "Parameters": {
   "BootstrapVersion": {
    "Type": "AWS::SSM::Parameter::Value<String>",
