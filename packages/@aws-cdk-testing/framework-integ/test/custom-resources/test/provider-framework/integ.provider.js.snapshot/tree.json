{
  "version": "tree-0.1",
  "tree": {
    "id": "App",
    "path": "",
    "children": {
      "integ-provider-framework": {
        "id": "integ-provider-framework",
        "path": "integ-provider-framework",
        "children": {
          "MyBucket": {
            "id": "MyBucket",
            "path": "integ-provider-framework/MyBucket",
            "children": {
              "Resource": {
                "id": "Resource",
                "path": "integ-provider-framework/MyBucket/Resource",
                "attributes": {
                  "aws:cdk:cloudformation:type": "AWS::S3::Bucket",
                  "aws:cdk:cloudformation:props": {}
                },
                "constructInfo": {
                  "fqn": "aws-cdk-lib.aws_s3.CfnBucket",
                  "version": "0.0.0"
                }
              }
            },
            "constructInfo": {
              "fqn": "aws-cdk-lib.aws_s3.Bucket",
              "version": "0.0.0"
            }
          },
          "file1": {
            "id": "file1",
            "path": "integ-provider-framework/file1",
            "children": {
              "Resource": {
                "id": "Resource",
                "path": "integ-provider-framework/file1/Resource",
                "children": {
                  "Default": {
                    "id": "Default",
                    "path": "integ-provider-framework/file1/Resource/Default",
                    "constructInfo": {
                      "fqn": "aws-cdk-lib.CfnResource",
                      "version": "0.0.0"
                    }
                  }
                },
                "constructInfo": {
                  "fqn": "aws-cdk-lib.CustomResource",
                  "version": "0.0.0"
                }
              }
            },
            "constructInfo": {
              "fqn": "constructs.Construct",
              "version": "10.3.0"
            }
          },
          "com.amazonaws.cdk.custom-resources.s3file-provider": {
            "id": "com.amazonaws.cdk.custom-resources.s3file-provider",
            "path": "integ-provider-framework/com.amazonaws.cdk.custom-resources.s3file-provider",
            "children": {
              "s3file-on-event": {
                "id": "s3file-on-event",
                "path": "integ-provider-framework/com.amazonaws.cdk.custom-resources.s3file-provider/s3file-on-event",
                "children": {
                  "ServiceRole": {
                    "id": "ServiceRole",
                    "path": "integ-provider-framework/com.amazonaws.cdk.custom-resources.s3file-provider/s3file-on-event/ServiceRole",
                    "children": {
                      "ImportServiceRole": {
                        "id": "ImportServiceRole",
                        "path": "integ-provider-framework/com.amazonaws.cdk.custom-resources.s3file-provider/s3file-on-event/ServiceRole/ImportServiceRole",
                        "constructInfo": {
                          "fqn": "aws-cdk-lib.Resource",
                          "version": "0.0.0"
                        }
                      },
                      "Resource": {
                        "id": "Resource",
                        "path": "integ-provider-framework/com.amazonaws.cdk.custom-resources.s3file-provider/s3file-on-event/ServiceRole/Resource",
                        "attributes": {
                          "aws:cdk:cloudformation:type": "AWS::IAM::Role",
                          "aws:cdk:cloudformation:props": {
                            "assumeRolePolicyDocument": {
                              "Statement": [
                                {
                                  "Action": "sts:AssumeRole",
                                  "Effect": "Allow",
                                  "Principal": {
                                    "Service": "lambda.amazonaws.com"
                                  }
                                }
                              ],
                              "Version": "2012-10-17"
                            },
                            "managedPolicyArns": [
                              {
                                "Fn::Join": [
                                  "",
                                  [
                                    "arn:",
                                    {
                                      "Ref": "AWS::Partition"
                                    },
                                    ":iam::aws:policy/service-role/AWSLambdaBasicExecutionRole"
                                  ]
                                ]
                              }
                            ]
                          }
                        },
                        "constructInfo": {
                          "fqn": "aws-cdk-lib.aws_iam.CfnRole",
                          "version": "0.0.0"
                        }
                      },
                      "DefaultPolicy": {
                        "id": "DefaultPolicy",
                        "path": "integ-provider-framework/com.amazonaws.cdk.custom-resources.s3file-provider/s3file-on-event/ServiceRole/DefaultPolicy",
                        "children": {
                          "Resource": {
                            "id": "Resource",
                            "path": "integ-provider-framework/com.amazonaws.cdk.custom-resources.s3file-provider/s3file-on-event/ServiceRole/DefaultPolicy/Resource",
                            "attributes": {
                              "aws:cdk:cloudformation:type": "AWS::IAM::Policy",
                              "aws:cdk:cloudformation:props": {
                                "policyDocument": {
                                  "Statement": [
                                    {
                                      "Action": [
                                        "s3:Abort*",
                                        "s3:DeleteObject*",
                                        "s3:GetBucket*",
                                        "s3:GetObject*",
                                        "s3:List*",
                                        "s3:PutObject*"
                                      ],
                                      "Effect": "Allow",
                                      "Resource": "*"
                                    }
                                  ],
                                  "Version": "2012-10-17"
                                },
                                "policyName": "comamazonawscdkcustomresourcess3fileproviders3fileoneventServiceRoleDefaultPolicy10D24725",
                                "roles": [
                                  {
                                    "Ref": "comamazonawscdkcustomresourcess3fileproviders3fileoneventServiceRole999CEEB6"
                                  }
                                ]
                              }
                            },
                            "constructInfo": {
                              "fqn": "aws-cdk-lib.aws_iam.CfnPolicy",
                              "version": "0.0.0"
                            }
                          }
                        },
                        "constructInfo": {
                          "fqn": "aws-cdk-lib.aws_iam.Policy",
                          "version": "0.0.0"
                        }
                      }
                    },
                    "constructInfo": {
                      "fqn": "aws-cdk-lib.aws_iam.Role",
                      "version": "0.0.0"
                    }
                  },
                  "Code": {
                    "id": "Code",
                    "path": "integ-provider-framework/com.amazonaws.cdk.custom-resources.s3file-provider/s3file-on-event/Code",
                    "children": {
                      "Stage": {
                        "id": "Stage",
                        "path": "integ-provider-framework/com.amazonaws.cdk.custom-resources.s3file-provider/s3file-on-event/Code/Stage",
                        "constructInfo": {
                          "fqn": "aws-cdk-lib.AssetStaging",
                          "version": "0.0.0"
                        }
                      },
                      "AssetBucket": {
                        "id": "AssetBucket",
                        "path": "integ-provider-framework/com.amazonaws.cdk.custom-resources.s3file-provider/s3file-on-event/Code/AssetBucket",
                        "constructInfo": {
                          "fqn": "aws-cdk-lib.aws_s3.BucketBase",
                          "version": "0.0.0"
                        }
                      }
                    },
                    "constructInfo": {
                      "fqn": "aws-cdk-lib.aws_s3_assets.Asset",
                      "version": "0.0.0"
                    }
                  },
                  "Resource": {
                    "id": "Resource",
                    "path": "integ-provider-framework/com.amazonaws.cdk.custom-resources.s3file-provider/s3file-on-event/Resource",
                    "attributes": {
                      "aws:cdk:cloudformation:type": "AWS::Lambda::Function",
                      "aws:cdk:cloudformation:props": {
                        "code": {
                          "s3Bucket": {
                            "Fn::Sub": "cdk-hnb659fds-assets-${AWS::AccountId}-${AWS::Region}"
                          },
                          "s3Key": "8fa9d83f2bd4f331f203edd87812df96f2179d4be5b245a891f504596b0517b1.zip"
                        },
                        "handler": "index.onEvent",
                        "role": {
                          "Fn::GetAtt": [
                            "comamazonawscdkcustomresourcess3fileproviders3fileoneventServiceRole999CEEB6",
                            "Arn"
                          ]
                        },
                        "runtime": "nodejs18.x"
                      }
                    },
                    "constructInfo": {
                      "fqn": "aws-cdk-lib.aws_lambda.CfnFunction",
                      "version": "0.0.0"
                    }
                  }
                },
                "constructInfo": {
                  "fqn": "aws-cdk-lib.aws_lambda.Function",
                  "version": "0.0.0"
                }
              },
              "s3file-provider": {
                "id": "s3file-provider",
                "path": "integ-provider-framework/com.amazonaws.cdk.custom-resources.s3file-provider/s3file-provider",
                "children": {
                  "framework-onEvent": {
                    "id": "framework-onEvent",
                    "path": "integ-provider-framework/com.amazonaws.cdk.custom-resources.s3file-provider/s3file-provider/framework-onEvent",
                    "children": {
                      "ServiceRole": {
                        "id": "ServiceRole",
                        "path": "integ-provider-framework/com.amazonaws.cdk.custom-resources.s3file-provider/s3file-provider/framework-onEvent/ServiceRole",
                        "children": {
                          "ImportServiceRole": {
                            "id": "ImportServiceRole",
                            "path": "integ-provider-framework/com.amazonaws.cdk.custom-resources.s3file-provider/s3file-provider/framework-onEvent/ServiceRole/ImportServiceRole",
                            "constructInfo": {
                              "fqn": "aws-cdk-lib.Resource",
                              "version": "0.0.0"
                            }
                          },
                          "Resource": {
                            "id": "Resource",
                            "path": "integ-provider-framework/com.amazonaws.cdk.custom-resources.s3file-provider/s3file-provider/framework-onEvent/ServiceRole/Resource",
                            "attributes": {
                              "aws:cdk:cloudformation:type": "AWS::IAM::Role",
                              "aws:cdk:cloudformation:props": {
                                "assumeRolePolicyDocument": {
                                  "Statement": [
                                    {
                                      "Action": "sts:AssumeRole",
                                      "Effect": "Allow",
                                      "Principal": {
                                        "Service": "lambda.amazonaws.com"
                                      }
                                    }
                                  ],
                                  "Version": "2012-10-17"
                                },
                                "managedPolicyArns": [
                                  {
                                    "Fn::Join": [
                                      "",
                                      [
                                        "arn:",
                                        {
                                          "Ref": "AWS::Partition"
                                        },
                                        ":iam::aws:policy/service-role/AWSLambdaBasicExecutionRole"
                                      ]
                                    ]
                                  }
                                ]
                              }
                            },
                            "constructInfo": {
                              "fqn": "aws-cdk-lib.aws_iam.CfnRole",
                              "version": "0.0.0"
                            }
                          },
                          "DefaultPolicy": {
                            "id": "DefaultPolicy",
                            "path": "integ-provider-framework/com.amazonaws.cdk.custom-resources.s3file-provider/s3file-provider/framework-onEvent/ServiceRole/DefaultPolicy",
                            "children": {
                              "Resource": {
                                "id": "Resource",
                                "path": "integ-provider-framework/com.amazonaws.cdk.custom-resources.s3file-provider/s3file-provider/framework-onEvent/ServiceRole/DefaultPolicy/Resource",
                                "attributes": {
                                  "aws:cdk:cloudformation:type": "AWS::IAM::Policy",
                                  "aws:cdk:cloudformation:props": {
                                    "policyDocument": {
                                      "Statement": [
                                        {
                                          "Action": "lambda:InvokeFunction",
                                          "Effect": "Allow",
                                          "Resource": [
                                            {
                                              "Fn::GetAtt": [
                                                "comamazonawscdkcustomresourcess3fileproviders3fileonevent48293DE8",
                                                "Arn"
                                              ]
                                            },
                                            {
                                              "Fn::Join": [
                                                "",
                                                [
                                                  {
                                                    "Fn::GetAtt": [
                                                      "comamazonawscdkcustomresourcess3fileproviders3fileonevent48293DE8",
                                                      "Arn"
                                                    ]
                                                  },
                                                  ":*"
                                                ]
                                              ]
                                            }
                                          ]
                                        }
                                      ],
                                      "Version": "2012-10-17"
                                    },
                                    "policyName": "comamazonawscdkcustomresourcess3fileproviderframeworkonEventServiceRoleDefaultPolicyA61D075B",
                                    "roles": [
                                      {
                                        "Ref": "comamazonawscdkcustomresourcess3fileproviderframeworkonEventServiceRoleABFCDA11"
                                      }
                                    ]
                                  }
                                },
                                "constructInfo": {
                                  "fqn": "aws-cdk-lib.aws_iam.CfnPolicy",
                                  "version": "0.0.0"
                                }
                              }
                            },
                            "constructInfo": {
                              "fqn": "aws-cdk-lib.aws_iam.Policy",
                              "version": "0.0.0"
                            }
                          }
                        },
                        "constructInfo": {
                          "fqn": "aws-cdk-lib.aws_iam.Role",
                          "version": "0.0.0"
                        }
                      },
                      "Code": {
                        "id": "Code",
                        "path": "integ-provider-framework/com.amazonaws.cdk.custom-resources.s3file-provider/s3file-provider/framework-onEvent/Code",
                        "children": {
                          "Stage": {
                            "id": "Stage",
                            "path": "integ-provider-framework/com.amazonaws.cdk.custom-resources.s3file-provider/s3file-provider/framework-onEvent/Code/Stage",
                            "constructInfo": {
                              "fqn": "aws-cdk-lib.AssetStaging",
                              "version": "0.0.0"
                            }
                          },
                          "AssetBucket": {
                            "id": "AssetBucket",
                            "path": "integ-provider-framework/com.amazonaws.cdk.custom-resources.s3file-provider/s3file-provider/framework-onEvent/Code/AssetBucket",
                            "constructInfo": {
                              "fqn": "aws-cdk-lib.aws_s3.BucketBase",
                              "version": "0.0.0"
                            }
                          }
                        },
                        "constructInfo": {
                          "fqn": "aws-cdk-lib.aws_s3_assets.Asset",
                          "version": "0.0.0"
                        }
                      },
                      "Resource": {
                        "id": "Resource",
                        "path": "integ-provider-framework/com.amazonaws.cdk.custom-resources.s3file-provider/s3file-provider/framework-onEvent/Resource",
                        "attributes": {
                          "aws:cdk:cloudformation:type": "AWS::Lambda::Function",
                          "aws:cdk:cloudformation:props": {
                            "code": {
                              "s3Bucket": {
                                "Fn::Sub": "cdk-hnb659fds-assets-${AWS::AccountId}-${AWS::Region}"
                              },
                              "s3Key": "8e06cc8057c9c50dcd656ff09f233c37bb22f550f4bef763c9f9916df0e62484.zip"
                            },
                            "description": "AWS CDK resource provider framework - onEvent (integ-provider-framework/com.amazonaws.cdk.custom-resources.s3file-provider/s3file-provider)",
                            "environment": {
                              "variables": {
                                "USER_ON_EVENT_FUNCTION_ARN": {
                                  "Fn::GetAtt": [
                                    "comamazonawscdkcustomresourcess3fileproviders3fileonevent48293DE8",
                                    "Arn"
                                  ]
                                }
                              }
                            },
                            "handler": "framework.onEvent",
                            "role": {
                              "Fn::GetAtt": [
                                "comamazonawscdkcustomresourcess3fileproviderframeworkonEventServiceRoleABFCDA11",
                                "Arn"
                              ]
                            },
                            "runtime": "nodejs18.x",
                            "timeout": 900
                          }
                        },
                        "constructInfo": {
                          "fqn": "aws-cdk-lib.aws_lambda.CfnFunction",
                          "version": "0.0.0"
                        }
                      }
                    },
                    "constructInfo": {
                      "fqn": "aws-cdk-lib.aws_lambda.Function",
                      "version": "0.0.0"
                    }
                  }
                },
                "constructInfo": {
                  "fqn": "aws-cdk-lib.custom_resources.Provider",
                  "version": "0.0.0"
                }
              }
            },
            "constructInfo": {
              "fqn": "constructs.Construct",
              "version": "10.3.0"
            }
          },
          "file2": {
            "id": "file2",
            "path": "integ-provider-framework/file2",
            "children": {
              "Resource": {
                "id": "Resource",
                "path": "integ-provider-framework/file2/Resource",
                "children": {
                  "Default": {
                    "id": "Default",
                    "path": "integ-provider-framework/file2/Resource/Default",
                    "constructInfo": {
                      "fqn": "aws-cdk-lib.CfnResource",
                      "version": "0.0.0"
                    }
                  }
                },
                "constructInfo": {
                  "fqn": "aws-cdk-lib.CustomResource",
                  "version": "0.0.0"
                }
              }
            },
            "constructInfo": {
              "fqn": "constructs.Construct",
              "version": "10.3.0"
            }
          },
          "file3Utf8": {
            "id": "file3Utf8",
            "path": "integ-provider-framework/file3Utf8",
            "children": {
              "Resource": {
                "id": "Resource",
                "path": "integ-provider-framework/file3Utf8/Resource",
                "children": {
                  "Default": {
                    "id": "Default",
                    "path": "integ-provider-framework/file3Utf8/Resource/Default",
                    "constructInfo": {
                      "fqn": "aws-cdk-lib.CfnResource",
                      "version": "0.0.0"
                    }
                  }
                },
                "constructInfo": {
                  "fqn": "aws-cdk-lib.CustomResource",
                  "version": "0.0.0"
                }
              }
            },
            "constructInfo": {
              "fqn": "constructs.Construct",
              "version": "10.3.0"
            }
          },
          "assert-file": {
            "id": "assert-file",
            "path": "integ-provider-framework/assert-file",
            "children": {
              "Resource": {
                "id": "Resource",
                "path": "integ-provider-framework/assert-file/Resource",
                "children": {
                  "Default": {
                    "id": "Default",
                    "path": "integ-provider-framework/assert-file/Resource/Default",
                    "constructInfo": {
                      "fqn": "aws-cdk-lib.CfnResource",
                      "version": "0.0.0"
                    }
                  }
                },
                "constructInfo": {
                  "fqn": "aws-cdk-lib.CustomResource",
                  "version": "0.0.0"
                }
              }
            },
            "constructInfo": {
              "fqn": "constructs.Construct",
              "version": "10.3.0"
            }
          },
          "com.amazonaws.cdk.custom-resources.s3assert-provider": {
            "id": "com.amazonaws.cdk.custom-resources.s3assert-provider",
            "path": "integ-provider-framework/com.amazonaws.cdk.custom-resources.s3assert-provider",
            "children": {
              "s3assert-on-event": {
                "id": "s3assert-on-event",
                "path": "integ-provider-framework/com.amazonaws.cdk.custom-resources.s3assert-provider/s3assert-on-event",
                "children": {
                  "ServiceRole": {
                    "id": "ServiceRole",
                    "path": "integ-provider-framework/com.amazonaws.cdk.custom-resources.s3assert-provider/s3assert-on-event/ServiceRole",
                    "children": {
                      "ImportServiceRole": {
                        "id": "ImportServiceRole",
                        "path": "integ-provider-framework/com.amazonaws.cdk.custom-resources.s3assert-provider/s3assert-on-event/ServiceRole/ImportServiceRole",
                        "constructInfo": {
                          "fqn": "aws-cdk-lib.Resource",
                          "version": "0.0.0"
                        }
                      },
                      "Resource": {
                        "id": "Resource",
                        "path": "integ-provider-framework/com.amazonaws.cdk.custom-resources.s3assert-provider/s3assert-on-event/ServiceRole/Resource",
                        "attributes": {
                          "aws:cdk:cloudformation:type": "AWS::IAM::Role",
                          "aws:cdk:cloudformation:props": {
                            "assumeRolePolicyDocument": {
                              "Statement": [
                                {
                                  "Action": "sts:AssumeRole",
                                  "Effect": "Allow",
                                  "Principal": {
                                    "Service": "lambda.amazonaws.com"
                                  }
                                }
                              ],
                              "Version": "2012-10-17"
                            },
                            "managedPolicyArns": [
                              {
                                "Fn::Join": [
                                  "",
                                  [
                                    "arn:",
                                    {
                                      "Ref": "AWS::Partition"
                                    },
                                    ":iam::aws:policy/service-role/AWSLambdaBasicExecutionRole"
                                  ]
                                ]
                              }
                            ]
                          }
                        },
                        "constructInfo": {
                          "fqn": "aws-cdk-lib.aws_iam.CfnRole",
                          "version": "0.0.0"
                        }
                      }
                    },
                    "constructInfo": {
                      "fqn": "aws-cdk-lib.aws_iam.Role",
                      "version": "0.0.0"
                    }
                  },
                  "Code": {
                    "id": "Code",
                    "path": "integ-provider-framework/com.amazonaws.cdk.custom-resources.s3assert-provider/s3assert-on-event/Code",
                    "children": {
                      "Stage": {
                        "id": "Stage",
                        "path": "integ-provider-framework/com.amazonaws.cdk.custom-resources.s3assert-provider/s3assert-on-event/Code/Stage",
                        "constructInfo": {
                          "fqn": "aws-cdk-lib.AssetStaging",
                          "version": "0.0.0"
                        }
                      },
                      "AssetBucket": {
                        "id": "AssetBucket",
                        "path": "integ-provider-framework/com.amazonaws.cdk.custom-resources.s3assert-provider/s3assert-on-event/Code/AssetBucket",
                        "constructInfo": {
                          "fqn": "aws-cdk-lib.aws_s3.BucketBase",
                          "version": "0.0.0"
                        }
                      }
                    },
                    "constructInfo": {
                      "fqn": "aws-cdk-lib.aws_s3_assets.Asset",
                      "version": "0.0.0"
                    }
                  },
                  "Resource": {
                    "id": "Resource",
                    "path": "integ-provider-framework/com.amazonaws.cdk.custom-resources.s3assert-provider/s3assert-on-event/Resource",
                    "attributes": {
                      "aws:cdk:cloudformation:type": "AWS::Lambda::Function",
                      "aws:cdk:cloudformation:props": {
                        "code": {
                          "s3Bucket": {
                            "Fn::Sub": "cdk-hnb659fds-assets-${AWS::AccountId}-${AWS::Region}"
                          },
                          "s3Key": "4bafad8d010ba693e235b77d2c6decfc2ac79a8208d4477cbb36d31caf7189e8.zip"
                        },
                        "handler": "index.on_event",
                        "role": {
                          "Fn::GetAtt": [
                            "comamazonawscdkcustomresourcess3assertproviders3assertoneventServiceRole012C0033",
                            "Arn"
                          ]
                        },
                        "runtime": "python3.7"
                      }
                    },
                    "constructInfo": {
                      "fqn": "aws-cdk-lib.aws_lambda.CfnFunction",
                      "version": "0.0.0"
                    }
                  }
                },
                "constructInfo": {
                  "fqn": "aws-cdk-lib.aws_lambda.Function",
                  "version": "0.0.0"
                }
              },
              "s3assert-is-complete": {
                "id": "s3assert-is-complete",
                "path": "integ-provider-framework/com.amazonaws.cdk.custom-resources.s3assert-provider/s3assert-is-complete",
                "children": {
                  "ServiceRole": {
                    "id": "ServiceRole",
                    "path": "integ-provider-framework/com.amazonaws.cdk.custom-resources.s3assert-provider/s3assert-is-complete/ServiceRole",
                    "children": {
                      "ImportServiceRole": {
                        "id": "ImportServiceRole",
                        "path": "integ-provider-framework/com.amazonaws.cdk.custom-resources.s3assert-provider/s3assert-is-complete/ServiceRole/ImportServiceRole",
                        "constructInfo": {
                          "fqn": "aws-cdk-lib.Resource",
                          "version": "0.0.0"
                        }
                      },
                      "Resource": {
                        "id": "Resource",
                        "path": "integ-provider-framework/com.amazonaws.cdk.custom-resources.s3assert-provider/s3assert-is-complete/ServiceRole/Resource",
                        "attributes": {
                          "aws:cdk:cloudformation:type": "AWS::IAM::Role",
                          "aws:cdk:cloudformation:props": {
                            "assumeRolePolicyDocument": {
                              "Statement": [
                                {
                                  "Action": "sts:AssumeRole",
                                  "Effect": "Allow",
                                  "Principal": {
                                    "Service": "lambda.amazonaws.com"
                                  }
                                }
                              ],
                              "Version": "2012-10-17"
                            },
                            "managedPolicyArns": [
                              {
                                "Fn::Join": [
                                  "",
                                  [
                                    "arn:",
                                    {
                                      "Ref": "AWS::Partition"
                                    },
                                    ":iam::aws:policy/service-role/AWSLambdaBasicExecutionRole"
                                  ]
                                ]
                              }
                            ]
                          }
                        },
                        "constructInfo": {
                          "fqn": "aws-cdk-lib.aws_iam.CfnRole",
                          "version": "0.0.0"
                        }
                      },
                      "DefaultPolicy": {
                        "id": "DefaultPolicy",
                        "path": "integ-provider-framework/com.amazonaws.cdk.custom-resources.s3assert-provider/s3assert-is-complete/ServiceRole/DefaultPolicy",
                        "children": {
                          "Resource": {
                            "id": "Resource",
                            "path": "integ-provider-framework/com.amazonaws.cdk.custom-resources.s3assert-provider/s3assert-is-complete/ServiceRole/DefaultPolicy/Resource",
                            "attributes": {
                              "aws:cdk:cloudformation:type": "AWS::IAM::Policy",
                              "aws:cdk:cloudformation:props": {
                                "policyDocument": {
                                  "Statement": [
                                    {
                                      "Action": [
                                        "s3:GetBucket*",
                                        "s3:GetObject*",
                                        "s3:List*"
                                      ],
                                      "Effect": "Allow",
                                      "Resource": "*"
                                    }
                                  ],
                                  "Version": "2012-10-17"
                                },
                                "policyName": "comamazonawscdkcustomresourcess3assertproviders3assertiscompleteServiceRoleDefaultPolicyE8D09091",
                                "roles": [
                                  {
                                    "Ref": "comamazonawscdkcustomresourcess3assertproviders3assertiscompleteServiceRoleACAA755A"
                                  }
                                ]
                              }
                            },
                            "constructInfo": {
                              "fqn": "aws-cdk-lib.aws_iam.CfnPolicy",
                              "version": "0.0.0"
                            }
                          }
                        },
                        "constructInfo": {
                          "fqn": "aws-cdk-lib.aws_iam.Policy",
                          "version": "0.0.0"
                        }
                      }
                    },
                    "constructInfo": {
                      "fqn": "aws-cdk-lib.aws_iam.Role",
                      "version": "0.0.0"
                    }
                  },
                  "Code": {
                    "id": "Code",
                    "path": "integ-provider-framework/com.amazonaws.cdk.custom-resources.s3assert-provider/s3assert-is-complete/Code",
                    "children": {
                      "Stage": {
                        "id": "Stage",
                        "path": "integ-provider-framework/com.amazonaws.cdk.custom-resources.s3assert-provider/s3assert-is-complete/Code/Stage",
                        "constructInfo": {
                          "fqn": "aws-cdk-lib.AssetStaging",
                          "version": "0.0.0"
                        }
                      },
                      "AssetBucket": {
                        "id": "AssetBucket",
                        "path": "integ-provider-framework/com.amazonaws.cdk.custom-resources.s3assert-provider/s3assert-is-complete/Code/AssetBucket",
                        "constructInfo": {
                          "fqn": "aws-cdk-lib.aws_s3.BucketBase",
                          "version": "0.0.0"
                        }
                      }
                    },
                    "constructInfo": {
                      "fqn": "aws-cdk-lib.aws_s3_assets.Asset",
                      "version": "0.0.0"
                    }
                  },
                  "Resource": {
                    "id": "Resource",
                    "path": "integ-provider-framework/com.amazonaws.cdk.custom-resources.s3assert-provider/s3assert-is-complete/Resource",
                    "attributes": {
                      "aws:cdk:cloudformation:type": "AWS::Lambda::Function",
                      "aws:cdk:cloudformation:props": {
                        "code": {
                          "s3Bucket": {
                            "Fn::Sub": "cdk-hnb659fds-assets-${AWS::AccountId}-${AWS::Region}"
                          },
                          "s3Key": "4bafad8d010ba693e235b77d2c6decfc2ac79a8208d4477cbb36d31caf7189e8.zip"
                        },
                        "handler": "index.is_complete",
                        "role": {
                          "Fn::GetAtt": [
                            "comamazonawscdkcustomresourcess3assertproviders3assertiscompleteServiceRoleACAA755A",
                            "Arn"
                          ]
                        },
                        "runtime": "python3.7"
                      }
                    },
                    "constructInfo": {
                      "fqn": "aws-cdk-lib.aws_lambda.CfnFunction",
                      "version": "0.0.0"
                    }
                  }
                },
                "constructInfo": {
                  "fqn": "aws-cdk-lib.aws_lambda.Function",
                  "version": "0.0.0"
                }
              },
              "s3assert-provider": {
                "id": "s3assert-provider",
                "path": "integ-provider-framework/com.amazonaws.cdk.custom-resources.s3assert-provider/s3assert-provider",
                "children": {
                  "framework-onEvent": {
                    "id": "framework-onEvent",
                    "path": "integ-provider-framework/com.amazonaws.cdk.custom-resources.s3assert-provider/s3assert-provider/framework-onEvent",
                    "children": {
                      "ServiceRole": {
                        "id": "ServiceRole",
                        "path": "integ-provider-framework/com.amazonaws.cdk.custom-resources.s3assert-provider/s3assert-provider/framework-onEvent/ServiceRole",
                        "children": {
                          "ImportServiceRole": {
                            "id": "ImportServiceRole",
                            "path": "integ-provider-framework/com.amazonaws.cdk.custom-resources.s3assert-provider/s3assert-provider/framework-onEvent/ServiceRole/ImportServiceRole",
                            "constructInfo": {
                              "fqn": "aws-cdk-lib.Resource",
                              "version": "0.0.0"
                            }
                          },
                          "Resource": {
                            "id": "Resource",
                            "path": "integ-provider-framework/com.amazonaws.cdk.custom-resources.s3assert-provider/s3assert-provider/framework-onEvent/ServiceRole/Resource",
                            "attributes": {
                              "aws:cdk:cloudformation:type": "AWS::IAM::Role",
                              "aws:cdk:cloudformation:props": {
                                "assumeRolePolicyDocument": {
                                  "Statement": [
                                    {
                                      "Action": "sts:AssumeRole",
                                      "Effect": "Allow",
                                      "Principal": {
                                        "Service": "lambda.amazonaws.com"
                                      }
                                    }
                                  ],
                                  "Version": "2012-10-17"
                                },
                                "managedPolicyArns": [
                                  {
                                    "Fn::Join": [
                                      "",
                                      [
                                        "arn:",
                                        {
                                          "Ref": "AWS::Partition"
                                        },
                                        ":iam::aws:policy/service-role/AWSLambdaBasicExecutionRole"
                                      ]
                                    ]
                                  }
                                ]
                              }
                            },
                            "constructInfo": {
                              "fqn": "aws-cdk-lib.aws_iam.CfnRole",
                              "version": "0.0.0"
                            }
                          },
                          "DefaultPolicy": {
                            "id": "DefaultPolicy",
                            "path": "integ-provider-framework/com.amazonaws.cdk.custom-resources.s3assert-provider/s3assert-provider/framework-onEvent/ServiceRole/DefaultPolicy",
                            "children": {
                              "Resource": {
                                "id": "Resource",
                                "path": "integ-provider-framework/com.amazonaws.cdk.custom-resources.s3assert-provider/s3assert-provider/framework-onEvent/ServiceRole/DefaultPolicy/Resource",
                                "attributes": {
                                  "aws:cdk:cloudformation:type": "AWS::IAM::Policy",
                                  "aws:cdk:cloudformation:props": {
                                    "policyDocument": {
                                      "Statement": [
                                        {
                                          "Action": "lambda:InvokeFunction",
                                          "Effect": "Allow",
                                          "Resource": [
                                            {
                                              "Fn::GetAtt": [
                                                "comamazonawscdkcustomresourcess3assertproviders3assertiscomplete6AC08EF9",
                                                "Arn"
                                              ]
                                            },
                                            {
                                              "Fn::GetAtt": [
                                                "comamazonawscdkcustomresourcess3assertproviders3assertoneventF1EEF783",
                                                "Arn"
                                              ]
                                            },
                                            {
                                              "Fn::Join": [
                                                "",
                                                [
                                                  {
                                                    "Fn::GetAtt": [
                                                      "comamazonawscdkcustomresourcess3assertproviders3assertiscomplete6AC08EF9",
                                                      "Arn"
                                                    ]
                                                  },
                                                  ":*"
                                                ]
                                              ]
                                            },
                                            {
                                              "Fn::Join": [
                                                "",
                                                [
                                                  {
                                                    "Fn::GetAtt": [
                                                      "comamazonawscdkcustomresourcess3assertproviders3assertoneventF1EEF783",
                                                      "Arn"
                                                    ]
                                                  },
                                                  ":*"
                                                ]
                                              ]
                                            }
                                          ]
                                        },
                                        {
                                          "Action": "states:StartExecution",
                                          "Effect": "Allow",
                                          "Resource": {
                                            "Ref": "comamazonawscdkcustomresourcess3assertproviderwaiterstatemachineAC25148E"
                                          }
                                        }
                                      ],
                                      "Version": "2012-10-17"
                                    },
                                    "policyName": "comamazonawscdkcustomresourcess3assertproviderframeworkonEventServiceRoleDefaultPolicyDD1903FC",
                                    "roles": [
                                      {
                                        "Ref": "comamazonawscdkcustomresourcess3assertproviderframeworkonEventServiceRole34070F2C"
                                      }
                                    ]
                                  }
                                },
                                "constructInfo": {
                                  "fqn": "aws-cdk-lib.aws_iam.CfnPolicy",
                                  "version": "0.0.0"
                                }
                              }
                            },
                            "constructInfo": {
                              "fqn": "aws-cdk-lib.aws_iam.Policy",
                              "version": "0.0.0"
                            }
                          }
                        },
                        "constructInfo": {
                          "fqn": "aws-cdk-lib.aws_iam.Role",
                          "version": "0.0.0"
                        }
                      },
                      "Code": {
                        "id": "Code",
                        "path": "integ-provider-framework/com.amazonaws.cdk.custom-resources.s3assert-provider/s3assert-provider/framework-onEvent/Code",
                        "children": {
                          "Stage": {
                            "id": "Stage",
                            "path": "integ-provider-framework/com.amazonaws.cdk.custom-resources.s3assert-provider/s3assert-provider/framework-onEvent/Code/Stage",
                            "constructInfo": {
                              "fqn": "aws-cdk-lib.AssetStaging",
                              "version": "0.0.0"
                            }
                          },
                          "AssetBucket": {
                            "id": "AssetBucket",
                            "path": "integ-provider-framework/com.amazonaws.cdk.custom-resources.s3assert-provider/s3assert-provider/framework-onEvent/Code/AssetBucket",
                            "constructInfo": {
                              "fqn": "aws-cdk-lib.aws_s3.BucketBase",
                              "version": "0.0.0"
                            }
                          }
                        },
                        "constructInfo": {
                          "fqn": "aws-cdk-lib.aws_s3_assets.Asset",
                          "version": "0.0.0"
                        }
                      },
                      "Resource": {
                        "id": "Resource",
                        "path": "integ-provider-framework/com.amazonaws.cdk.custom-resources.s3assert-provider/s3assert-provider/framework-onEvent/Resource",
                        "attributes": {
                          "aws:cdk:cloudformation:type": "AWS::Lambda::Function",
                          "aws:cdk:cloudformation:props": {
                            "code": {
                              "s3Bucket": {
                                "Fn::Sub": "cdk-hnb659fds-assets-${AWS::AccountId}-${AWS::Region}"
                              },
                              "s3Key": "8e06cc8057c9c50dcd656ff09f233c37bb22f550f4bef763c9f9916df0e62484.zip"
                            },
                            "description": "AWS CDK resource provider framework - onEvent (integ-provider-framework/com.amazonaws.cdk.custom-resources.s3assert-provider/s3assert-provider)",
                            "environment": {
                              "variables": {
                                "USER_ON_EVENT_FUNCTION_ARN": {
                                  "Fn::GetAtt": [
                                    "comamazonawscdkcustomresourcess3assertproviders3assertoneventF1EEF783",
                                    "Arn"
                                  ]
                                },
                                "USER_IS_COMPLETE_FUNCTION_ARN": {
                                  "Fn::GetAtt": [
                                    "comamazonawscdkcustomresourcess3assertproviders3assertiscomplete6AC08EF9",
                                    "Arn"
                                  ]
                                },
                                "WAITER_STATE_MACHINE_ARN": {
                                  "Ref": "comamazonawscdkcustomresourcess3assertproviderwaiterstatemachineAC25148E"
                                }
                              }
                            },
                            "handler": "framework.onEvent",
                            "role": {
                              "Fn::GetAtt": [
                                "comamazonawscdkcustomresourcess3assertproviderframeworkonEventServiceRole34070F2C",
                                "Arn"
                              ]
                            },
                            "runtime": "nodejs18.x",
                            "timeout": 900
                          }
                        },
                        "constructInfo": {
                          "fqn": "aws-cdk-lib.aws_lambda.CfnFunction",
                          "version": "0.0.0"
                        }
                      }
                    },
                    "constructInfo": {
                      "fqn": "aws-cdk-lib.aws_lambda.Function",
                      "version": "0.0.0"
                    }
                  },
                  "framework-isComplete": {
                    "id": "framework-isComplete",
                    "path": "integ-provider-framework/com.amazonaws.cdk.custom-resources.s3assert-provider/s3assert-provider/framework-isComplete",
                    "children": {
                      "ServiceRole": {
                        "id": "ServiceRole",
                        "path": "integ-provider-framework/com.amazonaws.cdk.custom-resources.s3assert-provider/s3assert-provider/framework-isComplete/ServiceRole",
                        "children": {
                          "ImportServiceRole": {
                            "id": "ImportServiceRole",
                            "path": "integ-provider-framework/com.amazonaws.cdk.custom-resources.s3assert-provider/s3assert-provider/framework-isComplete/ServiceRole/ImportServiceRole",
                            "constructInfo": {
                              "fqn": "aws-cdk-lib.Resource",
                              "version": "0.0.0"
                            }
                          },
                          "Resource": {
                            "id": "Resource",
                            "path": "integ-provider-framework/com.amazonaws.cdk.custom-resources.s3assert-provider/s3assert-provider/framework-isComplete/ServiceRole/Resource",
                            "attributes": {
                              "aws:cdk:cloudformation:type": "AWS::IAM::Role",
                              "aws:cdk:cloudformation:props": {
                                "assumeRolePolicyDocument": {
                                  "Statement": [
                                    {
                                      "Action": "sts:AssumeRole",
                                      "Effect": "Allow",
                                      "Principal": {
                                        "Service": "lambda.amazonaws.com"
                                      }
                                    }
                                  ],
                                  "Version": "2012-10-17"
                                },
                                "managedPolicyArns": [
                                  {
                                    "Fn::Join": [
                                      "",
                                      [
                                        "arn:",
                                        {
                                          "Ref": "AWS::Partition"
                                        },
                                        ":iam::aws:policy/service-role/AWSLambdaBasicExecutionRole"
                                      ]
                                    ]
                                  }
                                ]
                              }
                            },
                            "constructInfo": {
                              "fqn": "aws-cdk-lib.aws_iam.CfnRole",
                              "version": "0.0.0"
                            }
                          },
                          "DefaultPolicy": {
                            "id": "DefaultPolicy",
                            "path": "integ-provider-framework/com.amazonaws.cdk.custom-resources.s3assert-provider/s3assert-provider/framework-isComplete/ServiceRole/DefaultPolicy",
                            "children": {
                              "Resource": {
                                "id": "Resource",
                                "path": "integ-provider-framework/com.amazonaws.cdk.custom-resources.s3assert-provider/s3assert-provider/framework-isComplete/ServiceRole/DefaultPolicy/Resource",
                                "attributes": {
                                  "aws:cdk:cloudformation:type": "AWS::IAM::Policy",
                                  "aws:cdk:cloudformation:props": {
                                    "policyDocument": {
                                      "Statement": [
                                        {
                                          "Action": "lambda:InvokeFunction",
                                          "Effect": "Allow",
                                          "Resource": [
                                            {
                                              "Fn::GetAtt": [
                                                "comamazonawscdkcustomresourcess3assertproviders3assertiscomplete6AC08EF9",
                                                "Arn"
                                              ]
                                            },
                                            {
                                              "Fn::GetAtt": [
                                                "comamazonawscdkcustomresourcess3assertproviders3assertoneventF1EEF783",
                                                "Arn"
                                              ]
                                            },
                                            {
                                              "Fn::Join": [
                                                "",
                                                [
                                                  {
                                                    "Fn::GetAtt": [
                                                      "comamazonawscdkcustomresourcess3assertproviders3assertiscomplete6AC08EF9",
                                                      "Arn"
                                                    ]
                                                  },
                                                  ":*"
                                                ]
                                              ]
                                            },
                                            {
                                              "Fn::Join": [
                                                "",
                                                [
                                                  {
                                                    "Fn::GetAtt": [
                                                      "comamazonawscdkcustomresourcess3assertproviders3assertoneventF1EEF783",
                                                      "Arn"
                                                    ]
                                                  },
                                                  ":*"
                                                ]
                                              ]
                                            }
                                          ]
                                        }
                                      ],
                                      "Version": "2012-10-17"
                                    },
                                    "policyName": "comamazonawscdkcustomresourcess3assertproviderframeworkisCompleteServiceRoleDefaultPolicy38CF2774",
                                    "roles": [
                                      {
                                        "Ref": "comamazonawscdkcustomresourcess3assertproviderframeworkisCompleteServiceRole2C8C7983"
                                      }
                                    ]
                                  }
                                },
                                "constructInfo": {
                                  "fqn": "aws-cdk-lib.aws_iam.CfnPolicy",
                                  "version": "0.0.0"
                                }
                              }
                            },
                            "constructInfo": {
                              "fqn": "aws-cdk-lib.aws_iam.Policy",
                              "version": "0.0.0"
                            }
                          }
                        },
                        "constructInfo": {
                          "fqn": "aws-cdk-lib.aws_iam.Role",
                          "version": "0.0.0"
                        }
                      },
                      "Code": {
                        "id": "Code",
                        "path": "integ-provider-framework/com.amazonaws.cdk.custom-resources.s3assert-provider/s3assert-provider/framework-isComplete/Code",
                        "children": {
                          "Stage": {
                            "id": "Stage",
                            "path": "integ-provider-framework/com.amazonaws.cdk.custom-resources.s3assert-provider/s3assert-provider/framework-isComplete/Code/Stage",
                            "constructInfo": {
                              "fqn": "aws-cdk-lib.AssetStaging",
                              "version": "0.0.0"
                            }
                          },
                          "AssetBucket": {
                            "id": "AssetBucket",
                            "path": "integ-provider-framework/com.amazonaws.cdk.custom-resources.s3assert-provider/s3assert-provider/framework-isComplete/Code/AssetBucket",
                            "constructInfo": {
                              "fqn": "aws-cdk-lib.aws_s3.BucketBase",
                              "version": "0.0.0"
                            }
                          }
                        },
                        "constructInfo": {
                          "fqn": "aws-cdk-lib.aws_s3_assets.Asset",
                          "version": "0.0.0"
                        }
                      },
                      "Resource": {
                        "id": "Resource",
                        "path": "integ-provider-framework/com.amazonaws.cdk.custom-resources.s3assert-provider/s3assert-provider/framework-isComplete/Resource",
                        "attributes": {
                          "aws:cdk:cloudformation:type": "AWS::Lambda::Function",
                          "aws:cdk:cloudformation:props": {
                            "code": {
                              "s3Bucket": {
                                "Fn::Sub": "cdk-hnb659fds-assets-${AWS::AccountId}-${AWS::Region}"
                              },
                              "s3Key": "8e06cc8057c9c50dcd656ff09f233c37bb22f550f4bef763c9f9916df0e62484.zip"
                            },
                            "description": "AWS CDK resource provider framework - isComplete (integ-provider-framework/com.amazonaws.cdk.custom-resources.s3assert-provider/s3assert-provider)",
                            "environment": {
                              "variables": {
                                "USER_ON_EVENT_FUNCTION_ARN": {
                                  "Fn::GetAtt": [
                                    "comamazonawscdkcustomresourcess3assertproviders3assertoneventF1EEF783",
                                    "Arn"
                                  ]
                                },
                                "USER_IS_COMPLETE_FUNCTION_ARN": {
                                  "Fn::GetAtt": [
                                    "comamazonawscdkcustomresourcess3assertproviders3assertiscomplete6AC08EF9",
                                    "Arn"
                                  ]
                                }
                              }
                            },
                            "handler": "framework.isComplete",
                            "role": {
                              "Fn::GetAtt": [
                                "comamazonawscdkcustomresourcess3assertproviderframeworkisCompleteServiceRole2C8C7983",
                                "Arn"
                              ]
                            },
                            "runtime": "nodejs18.x",
                            "timeout": 900
                          }
                        },
                        "constructInfo": {
                          "fqn": "aws-cdk-lib.aws_lambda.CfnFunction",
                          "version": "0.0.0"
                        }
                      }
                    },
                    "constructInfo": {
                      "fqn": "aws-cdk-lib.aws_lambda.Function",
                      "version": "0.0.0"
                    }
                  },
                  "framework-onTimeout": {
                    "id": "framework-onTimeout",
                    "path": "integ-provider-framework/com.amazonaws.cdk.custom-resources.s3assert-provider/s3assert-provider/framework-onTimeout",
                    "children": {
                      "ServiceRole": {
                        "id": "ServiceRole",
                        "path": "integ-provider-framework/com.amazonaws.cdk.custom-resources.s3assert-provider/s3assert-provider/framework-onTimeout/ServiceRole",
                        "children": {
                          "ImportServiceRole": {
                            "id": "ImportServiceRole",
                            "path": "integ-provider-framework/com.amazonaws.cdk.custom-resources.s3assert-provider/s3assert-provider/framework-onTimeout/ServiceRole/ImportServiceRole",
                            "constructInfo": {
                              "fqn": "aws-cdk-lib.Resource",
                              "version": "0.0.0"
                            }
                          },
                          "Resource": {
                            "id": "Resource",
                            "path": "integ-provider-framework/com.amazonaws.cdk.custom-resources.s3assert-provider/s3assert-provider/framework-onTimeout/ServiceRole/Resource",
                            "attributes": {
                              "aws:cdk:cloudformation:type": "AWS::IAM::Role",
                              "aws:cdk:cloudformation:props": {
                                "assumeRolePolicyDocument": {
                                  "Statement": [
                                    {
                                      "Action": "sts:AssumeRole",
                                      "Effect": "Allow",
                                      "Principal": {
                                        "Service": "lambda.amazonaws.com"
                                      }
                                    }
                                  ],
                                  "Version": "2012-10-17"
                                },
                                "managedPolicyArns": [
                                  {
                                    "Fn::Join": [
                                      "",
                                      [
                                        "arn:",
                                        {
                                          "Ref": "AWS::Partition"
                                        },
                                        ":iam::aws:policy/service-role/AWSLambdaBasicExecutionRole"
                                      ]
                                    ]
                                  }
                                ]
                              }
                            },
                            "constructInfo": {
                              "fqn": "aws-cdk-lib.aws_iam.CfnRole",
                              "version": "0.0.0"
                            }
                          },
                          "DefaultPolicy": {
                            "id": "DefaultPolicy",
                            "path": "integ-provider-framework/com.amazonaws.cdk.custom-resources.s3assert-provider/s3assert-provider/framework-onTimeout/ServiceRole/DefaultPolicy",
                            "children": {
                              "Resource": {
                                "id": "Resource",
                                "path": "integ-provider-framework/com.amazonaws.cdk.custom-resources.s3assert-provider/s3assert-provider/framework-onTimeout/ServiceRole/DefaultPolicy/Resource",
                                "attributes": {
                                  "aws:cdk:cloudformation:type": "AWS::IAM::Policy",
                                  "aws:cdk:cloudformation:props": {
                                    "policyDocument": {
                                      "Statement": [
                                        {
                                          "Action": "lambda:InvokeFunction",
                                          "Effect": "Allow",
                                          "Resource": [
                                            {
                                              "Fn::GetAtt": [
                                                "comamazonawscdkcustomresourcess3assertproviders3assertiscomplete6AC08EF9",
                                                "Arn"
                                              ]
                                            },
                                            {
                                              "Fn::GetAtt": [
                                                "comamazonawscdkcustomresourcess3assertproviders3assertoneventF1EEF783",
                                                "Arn"
                                              ]
                                            },
                                            {
                                              "Fn::Join": [
                                                "",
                                                [
                                                  {
                                                    "Fn::GetAtt": [
                                                      "comamazonawscdkcustomresourcess3assertproviders3assertiscomplete6AC08EF9",
                                                      "Arn"
                                                    ]
                                                  },
                                                  ":*"
                                                ]
                                              ]
                                            },
                                            {
                                              "Fn::Join": [
                                                "",
                                                [
                                                  {
                                                    "Fn::GetAtt": [
                                                      "comamazonawscdkcustomresourcess3assertproviders3assertoneventF1EEF783",
                                                      "Arn"
                                                    ]
                                                  },
                                                  ":*"
                                                ]
                                              ]
                                            }
                                          ]
                                        }
                                      ],
                                      "Version": "2012-10-17"
                                    },
                                    "policyName": "comamazonawscdkcustomresourcess3assertproviderframeworkonTimeoutServiceRoleDefaultPolicyC7408011",
                                    "roles": [
                                      {
                                        "Ref": "comamazonawscdkcustomresourcess3assertproviderframeworkonTimeoutServiceRole15F6DFA2"
                                      }
                                    ]
                                  }
                                },
                                "constructInfo": {
                                  "fqn": "aws-cdk-lib.aws_iam.CfnPolicy",
                                  "version": "0.0.0"
                                }
                              }
                            },
                            "constructInfo": {
                              "fqn": "aws-cdk-lib.aws_iam.Policy",
                              "version": "0.0.0"
                            }
                          }
                        },
                        "constructInfo": {
                          "fqn": "aws-cdk-lib.aws_iam.Role",
                          "version": "0.0.0"
                        }
                      },
                      "Code": {
                        "id": "Code",
                        "path": "integ-provider-framework/com.amazonaws.cdk.custom-resources.s3assert-provider/s3assert-provider/framework-onTimeout/Code",
                        "children": {
                          "Stage": {
                            "id": "Stage",
                            "path": "integ-provider-framework/com.amazonaws.cdk.custom-resources.s3assert-provider/s3assert-provider/framework-onTimeout/Code/Stage",
                            "constructInfo": {
                              "fqn": "aws-cdk-lib.AssetStaging",
                              "version": "0.0.0"
                            }
                          },
                          "AssetBucket": {
                            "id": "AssetBucket",
                            "path": "integ-provider-framework/com.amazonaws.cdk.custom-resources.s3assert-provider/s3assert-provider/framework-onTimeout/Code/AssetBucket",
                            "constructInfo": {
                              "fqn": "aws-cdk-lib.aws_s3.BucketBase",
                              "version": "0.0.0"
                            }
                          }
                        },
                        "constructInfo": {
                          "fqn": "aws-cdk-lib.aws_s3_assets.Asset",
                          "version": "0.0.0"
                        }
                      },
                      "Resource": {
                        "id": "Resource",
                        "path": "integ-provider-framework/com.amazonaws.cdk.custom-resources.s3assert-provider/s3assert-provider/framework-onTimeout/Resource",
                        "attributes": {
                          "aws:cdk:cloudformation:type": "AWS::Lambda::Function",
                          "aws:cdk:cloudformation:props": {
                            "code": {
                              "s3Bucket": {
                                "Fn::Sub": "cdk-hnb659fds-assets-${AWS::AccountId}-${AWS::Region}"
                              },
                              "s3Key": "8e06cc8057c9c50dcd656ff09f233c37bb22f550f4bef763c9f9916df0e62484.zip"
                            },
                            "description": "AWS CDK resource provider framework - onTimeout (integ-provider-framework/com.amazonaws.cdk.custom-resources.s3assert-provider/s3assert-provider)",
                            "environment": {
                              "variables": {
                                "USER_ON_EVENT_FUNCTION_ARN": {
                                  "Fn::GetAtt": [
                                    "comamazonawscdkcustomresourcess3assertproviders3assertoneventF1EEF783",
                                    "Arn"
                                  ]
                                },
                                "USER_IS_COMPLETE_FUNCTION_ARN": {
                                  "Fn::GetAtt": [
                                    "comamazonawscdkcustomresourcess3assertproviders3assertiscomplete6AC08EF9",
                                    "Arn"
                                  ]
                                }
                              }
                            },
                            "handler": "framework.onTimeout",
                            "role": {
                              "Fn::GetAtt": [
                                "comamazonawscdkcustomresourcess3assertproviderframeworkonTimeoutServiceRole15F6DFA2",
                                "Arn"
                              ]
                            },
                            "runtime": "nodejs18.x",
                            "timeout": 900
                          }
                        },
                        "constructInfo": {
                          "fqn": "aws-cdk-lib.aws_lambda.CfnFunction",
                          "version": "0.0.0"
                        }
                      }
                    },
                    "constructInfo": {
                      "fqn": "aws-cdk-lib.aws_lambda.Function",
                      "version": "0.0.0"
                    }
                  },
                  "waiter-state-machine": {
                    "id": "waiter-state-machine",
                    "path": "integ-provider-framework/com.amazonaws.cdk.custom-resources.s3assert-provider/s3assert-provider/waiter-state-machine",
                    "children": {
                      "Role": {
                        "id": "Role",
                        "path": "integ-provider-framework/com.amazonaws.cdk.custom-resources.s3assert-provider/s3assert-provider/waiter-state-machine/Role",
                        "children": {
                          "ImportRole": {
                            "id": "ImportRole",
                            "path": "integ-provider-framework/com.amazonaws.cdk.custom-resources.s3assert-provider/s3assert-provider/waiter-state-machine/Role/ImportRole",
                            "constructInfo": {
                              "fqn": "aws-cdk-lib.Resource",
                              "version": "0.0.0"
                            }
                          },
                          "Resource": {
                            "id": "Resource",
                            "path": "integ-provider-framework/com.amazonaws.cdk.custom-resources.s3assert-provider/s3assert-provider/waiter-state-machine/Role/Resource",
                            "attributes": {
                              "aws:cdk:cloudformation:type": "AWS::IAM::Role",
                              "aws:cdk:cloudformation:props": {
                                "assumeRolePolicyDocument": {
                                  "Statement": [
                                    {
                                      "Action": "sts:AssumeRole",
                                      "Effect": "Allow",
                                      "Principal": {
                                        "Service": "states.amazonaws.com"
                                      }
                                    }
                                  ],
                                  "Version": "2012-10-17"
                                }
                              }
                            },
                            "constructInfo": {
                              "fqn": "aws-cdk-lib.aws_iam.CfnRole",
                              "version": "0.0.0"
                            }
                          },
                          "DefaultPolicy": {
                            "id": "DefaultPolicy",
                            "path": "integ-provider-framework/com.amazonaws.cdk.custom-resources.s3assert-provider/s3assert-provider/waiter-state-machine/Role/DefaultPolicy",
                            "children": {
                              "Resource": {
                                "id": "Resource",
                                "path": "integ-provider-framework/com.amazonaws.cdk.custom-resources.s3assert-provider/s3assert-provider/waiter-state-machine/Role/DefaultPolicy/Resource",
                                "attributes": {
                                  "aws:cdk:cloudformation:type": "AWS::IAM::Policy",
                                  "aws:cdk:cloudformation:props": {
                                    "policyDocument": {
                                      "Statement": [
                                        {
                                          "Action": "lambda:InvokeFunction",
                                          "Effect": "Allow",
                                          "Resource": [
                                            {
                                              "Fn::GetAtt": [
                                                "comamazonawscdkcustomresourcess3assertproviderframeworkisComplete63829575",
                                                "Arn"
                                              ]
                                            },
                                            {
                                              "Fn::GetAtt": [
                                                "comamazonawscdkcustomresourcess3assertproviderframeworkonTimeoutA1E1E5DC",
                                                "Arn"
                                              ]
                                            },
                                            {
                                              "Fn::Join": [
                                                "",
                                                [
                                                  {
                                                    "Fn::GetAtt": [
                                                      "comamazonawscdkcustomresourcess3assertproviderframeworkisComplete63829575",
                                                      "Arn"
                                                    ]
                                                  },
                                                  ":*"
                                                ]
                                              ]
                                            },
                                            {
                                              "Fn::Join": [
                                                "",
                                                [
                                                  {
                                                    "Fn::GetAtt": [
                                                      "comamazonawscdkcustomresourcess3assertproviderframeworkonTimeoutA1E1E5DC",
                                                      "Arn"
                                                    ]
                                                  },
                                                  ":*"
                                                ]
                                              ]
                                            }
                                          ]
                                        },
                                        {
                                          "Action": [
                                            "logs:CreateLogDelivery",
                                            "logs:CreateLogStream",
                                            "logs:DeleteLogDelivery",
                                            "logs:DescribeLogGroups",
                                            "logs:DescribeResourcePolicies",
                                            "logs:GetLogDelivery",
                                            "logs:ListLogDeliveries",
                                            "logs:PutLogEvents",
                                            "logs:PutResourcePolicy",
                                            "logs:UpdateLogDelivery"
                                          ],
                                          "Effect": "Allow",
                                          "Resource": "*"
                                        }
                                      ],
                                      "Version": "2012-10-17"
                                    },
                                    "policyName": "comamazonawscdkcustomresourcess3assertproviderwaiterstatemachineRoleDefaultPolicy9882AB39",
                                    "roles": [
                                      {
                                        "Ref": "comamazonawscdkcustomresourcess3assertproviderwaiterstatemachineRole39E8529F"
                                      }
                                    ]
                                  }
                                },
                                "constructInfo": {
                                  "fqn": "aws-cdk-lib.aws_iam.CfnPolicy",
                                  "version": "0.0.0"
                                }
                              }
                            },
                            "constructInfo": {
                              "fqn": "aws-cdk-lib.aws_iam.Policy",
                              "version": "0.0.0"
                            }
                          }
                        },
                        "constructInfo": {
                          "fqn": "aws-cdk-lib.aws_iam.Role",
                          "version": "0.0.0"
                        }
                      },
                      "LogGroup": {
                        "id": "LogGroup",
                        "path": "integ-provider-framework/com.amazonaws.cdk.custom-resources.s3assert-provider/s3assert-provider/waiter-state-machine/LogGroup",
                        "children": {
                          "Resource": {
                            "id": "Resource",
                            "path": "integ-provider-framework/com.amazonaws.cdk.custom-resources.s3assert-provider/s3assert-provider/waiter-state-machine/LogGroup/Resource",
                            "attributes": {
                              "aws:cdk:cloudformation:type": "AWS::Logs::LogGroup",
                              "aws:cdk:cloudformation:props": {
                                "retentionInDays": 731
                              }
                            },
                            "constructInfo": {
                              "fqn": "aws-cdk-lib.aws_logs.CfnLogGroup",
                              "version": "0.0.0"
                            }
                          }
                        },
                        "constructInfo": {
                          "fqn": "aws-cdk-lib.aws_logs.LogGroup",
                          "version": "0.0.0"
                        }
                      },
                      "Resource": {
                        "id": "Resource",
                        "path": "integ-provider-framework/com.amazonaws.cdk.custom-resources.s3assert-provider/s3assert-provider/waiter-state-machine/Resource",
                        "constructInfo": {
                          "fqn": "aws-cdk-lib.CfnResource",
                          "version": "0.0.0"
                        }
                      }
                    },
                    "constructInfo": {
<<<<<<< HEAD
                      "fqn": "aws-cdk-lib.custom_resources.WaiterStateMachine",
                      "version": "0.0.0"
=======
                      "fqn": "constructs.Construct",
                      "version": "10.3.0"
>>>>>>> 116b9332
                    }
                  }
                },
                "constructInfo": {
                  "fqn": "aws-cdk-lib.custom_resources.Provider",
                  "version": "0.0.0"
                }
              }
            },
            "constructInfo": {
              "fqn": "constructs.Construct",
              "version": "10.3.0"
            }
          },
          "file1-url": {
            "id": "file1-url",
            "path": "integ-provider-framework/file1-url",
            "constructInfo": {
              "fqn": "aws-cdk-lib.CfnOutput",
              "version": "0.0.0"
            }
          },
          "file2-url": {
            "id": "file2-url",
            "path": "integ-provider-framework/file2-url",
            "constructInfo": {
              "fqn": "aws-cdk-lib.CfnOutput",
              "version": "0.0.0"
            }
          },
          "file3-url": {
            "id": "file3-url",
            "path": "integ-provider-framework/file3-url",
            "constructInfo": {
              "fqn": "aws-cdk-lib.CfnOutput",
              "version": "0.0.0"
            }
          },
          "BootstrapVersion": {
            "id": "BootstrapVersion",
            "path": "integ-provider-framework/BootstrapVersion",
            "constructInfo": {
              "fqn": "aws-cdk-lib.CfnParameter",
              "version": "0.0.0"
            }
          },
          "CheckBootstrapVersion": {
            "id": "CheckBootstrapVersion",
            "path": "integ-provider-framework/CheckBootstrapVersion",
            "constructInfo": {
              "fqn": "aws-cdk-lib.CfnRule",
              "version": "0.0.0"
            }
          }
        },
        "constructInfo": {
          "fqn": "aws-cdk-lib.Stack",
          "version": "0.0.0"
        }
      },
      "IntegProviderFrameworkTest": {
        "id": "IntegProviderFrameworkTest",
        "path": "IntegProviderFrameworkTest",
        "children": {
          "DefaultTest": {
            "id": "DefaultTest",
            "path": "IntegProviderFrameworkTest/DefaultTest",
            "children": {
              "Default": {
                "id": "Default",
                "path": "IntegProviderFrameworkTest/DefaultTest/Default",
                "constructInfo": {
                  "fqn": "constructs.Construct",
                  "version": "10.3.0"
                }
              },
              "DeployAssert": {
                "id": "DeployAssert",
                "path": "IntegProviderFrameworkTest/DefaultTest/DeployAssert",
                "children": {
                  "BootstrapVersion": {
                    "id": "BootstrapVersion",
                    "path": "IntegProviderFrameworkTest/DefaultTest/DeployAssert/BootstrapVersion",
                    "constructInfo": {
                      "fqn": "aws-cdk-lib.CfnParameter",
                      "version": "0.0.0"
                    }
                  },
                  "CheckBootstrapVersion": {
                    "id": "CheckBootstrapVersion",
                    "path": "IntegProviderFrameworkTest/DefaultTest/DeployAssert/CheckBootstrapVersion",
                    "constructInfo": {
                      "fqn": "aws-cdk-lib.CfnRule",
                      "version": "0.0.0"
                    }
                  }
                },
                "constructInfo": {
                  "fqn": "aws-cdk-lib.Stack",
                  "version": "0.0.0"
                }
              }
            },
            "constructInfo": {
              "fqn": "@aws-cdk/integ-tests-alpha.IntegTestCase",
              "version": "0.0.0"
            }
          }
        },
        "constructInfo": {
          "fqn": "@aws-cdk/integ-tests-alpha.IntegTest",
          "version": "0.0.0"
        }
      },
      "Tree": {
        "id": "Tree",
        "path": "Tree",
        "constructInfo": {
          "fqn": "constructs.Construct",
          "version": "10.3.0"
        }
      }
    },
    "constructInfo": {
      "fqn": "aws-cdk-lib.App",
      "version": "0.0.0"
    }
  }
}<|MERGE_RESOLUTION|>--- conflicted
+++ resolved
@@ -1645,20 +1645,64 @@
                       "Resource": {
                         "id": "Resource",
                         "path": "integ-provider-framework/com.amazonaws.cdk.custom-resources.s3assert-provider/s3assert-provider/waiter-state-machine/Resource",
-                        "constructInfo": {
-                          "fqn": "aws-cdk-lib.CfnResource",
+                        "attributes": {
+                          "aws:cdk:cloudformation:type": "AWS::StepFunctions::StateMachine",
+                          "aws:cdk:cloudformation:props": {
+                            "definitionString": {
+                              "Fn::Join": [
+                                "",
+                                [
+                                  "{\"StartAt\":\"framework-isComplete-task\",\"States\":{\"framework-isComplete-task\":{\"End\":true,\"Retry\":[{\"ErrorEquals\":[\"States.ALL\"],\"IntervalSeconds\":5,\"MaxAttempts\":60,\"BackoffRate\":1}],\"Catch\":[{\"ErrorEquals\":[\"States.ALL\"],\"Next\":\"framework-onTimeout-task\"}],\"Type\":\"Task\",\"Resource\":\"",
+                                  {
+                                    "Fn::GetAtt": [
+                                      "comamazonawscdkcustomresourcess3assertproviderframeworkisComplete63829575",
+                                      "Arn"
+                                    ]
+                                  },
+                                  "\"},\"framework-onTimeout-task\":{\"End\":true,\"Type\":\"Task\",\"Resource\":\"",
+                                  {
+                                    "Fn::GetAtt": [
+                                      "comamazonawscdkcustomresourcess3assertproviderframeworkonTimeoutA1E1E5DC",
+                                      "Arn"
+                                    ]
+                                  },
+                                  "\"}}}"
+                                ]
+                              ]
+                            },
+                            "loggingConfiguration": {
+                              "destinations": [
+                                {
+                                  "cloudWatchLogsLogGroup": {
+                                    "logGroupArn": {
+                                      "Fn::GetAtt": [
+                                        "comamazonawscdkcustomresourcess3assertproviderwaiterstatemachineLogGroup7F17330A",
+                                        "Arn"
+                                      ]
+                                    }
+                                  }
+                                }
+                              ],
+                              "includeExecutionData": false,
+                              "level": "ERROR"
+                            },
+                            "roleArn": {
+                              "Fn::GetAtt": [
+                                "comamazonawscdkcustomresourcess3assertproviderwaiterstatemachineRole39E8529F",
+                                "Arn"
+                              ]
+                            }
+                          }
+                        },
+                        "constructInfo": {
+                          "fqn": "aws-cdk-lib.aws_stepfunctions.CfnStateMachine",
                           "version": "0.0.0"
                         }
                       }
                     },
                     "constructInfo": {
-<<<<<<< HEAD
                       "fqn": "aws-cdk-lib.custom_resources.WaiterStateMachine",
                       "version": "0.0.0"
-=======
-                      "fqn": "constructs.Construct",
-                      "version": "10.3.0"
->>>>>>> 116b9332
                     }
                   }
                 },
