--- conflicted
+++ resolved
@@ -1,9 +1,6 @@
 import { expect, haveResourceLike } from '@aws-cdk/assert';
-<<<<<<< HEAD
 import * as acm from '@aws-cdk/aws-certificatemanager';
-=======
 import * as acmpca from '@aws-cdk/aws-acmpca';
->>>>>>> 1be831ab
 import * as cdk from '@aws-cdk/core';
 import { Test } from 'nodeunit';
 import * as appmesh from '../lib';
@@ -260,37 +257,16 @@
       },
     },
 
-<<<<<<< HEAD
-    'when a grpc listener is added with a TLS certificate from ACM': {
-      'the listener should include the TLS configuration'(test: Test) {
-=======
     'when a default backend is added': {
       'should add a backend default to the resource'(test: Test) {
->>>>>>> 1be831ab
-        // GIVEN
-        const stack = new cdk.Stack();
-
-        // WHEN
-        const mesh = new appmesh.Mesh(stack, 'mesh', {
-          meshName: 'test-mesh',
-        });
-
-<<<<<<< HEAD
-        const cert = new acm.Certificate(stack, 'cert', {
-          domainName: '',
-        });
-
-        new appmesh.VirtualNode(stack, 'test-node', {
-          mesh,
-          listeners: [appmesh.VirtualNodeListener.grpc({
-            port: 80,
-            tlsCertificate: appmesh.TlsCertificate.acm({
-              acmCertificate: cert,
-              tlsMode: appmesh.TlsMode.STRICT,
-            }),
-          },
-          )],
-=======
+        // GIVEN
+        const stack = new cdk.Stack();
+
+        // WHEN
+        const mesh = new appmesh.Mesh(stack, 'mesh', {
+          meshName: 'test-mesh',
+        });
+
         const certificateAuthorityArn = 'arn:aws:acm-pca:us-east-1:123456789012:certificate-authority/12345678-1234-1234-1234-123456789012';
 
         new appmesh.VirtualNode(stack, 'test-node', {
@@ -300,29 +276,12 @@
             certificateAuthorities: [acmpca.CertificateAuthority.fromCertificateAuthorityArn(stack, 'certificate', certificateAuthorityArn)],
             ports: [8080, 8081],
           }),
->>>>>>> 1be831ab
-        });
-
-        // THEN
-        expect(stack).to(haveResourceLike('AWS::AppMesh::VirtualNode', {
-          Spec: {
-<<<<<<< HEAD
-
-            Listeners: [
-              {
-                TLS: {
-                  Mode: appmesh.TlsMode.STRICT,
-                  Certificate: {
-                    ACM: {
-                      CertificateArn: {
-                        Ref: 'cert56CA94EB',
-                      },
-                    },
-                  },
-                },
-              },
-            ],
-=======
+        });
+
+        // THEN
+        expect(stack).to(haveResourceLike('AWS::AppMesh::VirtualNode', {
+          Spec: {
+
             BackendDefaults: {
               ClientPolicy: {
                 TLS: {
@@ -337,54 +296,24 @@
                 },
               },
             },
->>>>>>> 1be831ab
-          },
-        }));
-
-        test.done();
-      },
-    },
-
-<<<<<<< HEAD
-    'when an http listener is added with a TLS certificate from file': {
-      'the listener should include the TLS configuration'(test: Test) {
-=======
+          },
+        }));
+
+        test.done();
+      },
+    },
+
     'when a backend is added': {
       'should add a backend virtual service to the resource'(test: Test) {
->>>>>>> 1be831ab
-        // GIVEN
-        const stack = new cdk.Stack();
-
-        // WHEN
-        const mesh = new appmesh.Mesh(stack, 'mesh', {
-          meshName: 'test-mesh',
-        });
-
-<<<<<<< HEAD
-        new appmesh.VirtualNode(stack, 'test-node', {
-          mesh,
-          listeners: [appmesh.VirtualNodeListener.http({
-            port: 80,
-            tlsCertificate: appmesh.TlsCertificate.file({
-              certificateChain: 'path/to/certChain',
-              privateKey: 'path/to/privateKey',
-              tlsMode: appmesh.TlsMode.STRICT,
-            }),
-          })],
-        });
-
-        // THEN
-        expect(stack).to(haveResourceLike('AWS::AppMesh::VirtualNode', {
-          Spec: {
-            Listeners: [
-              {
-                TLS: {
-                  Mode: appmesh.TlsMode.STRICT,
-                  Certificate: {
-                    File: {
-                      CertificateChain: 'path/to/certChain',
-                      PrivateKey: 'path/to/privateKey',
-=======
+        // GIVEN
+        const stack = new cdk.Stack();
+
+        // WHEN
+        const mesh = new appmesh.Mesh(stack, 'mesh', {
+          meshName: 'test-mesh',
+        });
+
+
         const node = new appmesh.VirtualNode(stack, 'test-node', {
           mesh,
           serviceDiscovery: appmesh.ServiceDiscovery.dns('test'),
@@ -420,67 +349,158 @@
                           },
                         },
                       },
->>>>>>> 1be831ab
-                    },
-                  },
-                },
-              },
-            ],
-          },
-        }));
-
-        test.done();
-      },
-<<<<<<< HEAD
-
-      'when an http listener is added with the TLS mode permissive': {
-        'the listener should include the TLS configuration'(test: Test) {
-          // GIVEN
-          const stack = new cdk.Stack();
-
-          // WHEN
-          const mesh = new appmesh.Mesh(stack, 'mesh', {
-            meshName: 'test-mesh',
-          });
-
-          new appmesh.VirtualNode(stack, 'test-node', {
-            mesh,
-            listeners: [appmesh.VirtualNodeListener.http({
-              port: 80,
-              tlsCertificate: appmesh.TlsCertificate.file({
-                certificateChain: 'path/to/certChain',
-                privateKey: 'path/to/privateKey',
-                tlsMode: appmesh.TlsMode.PERMISSIVE,
-              }),
-            })],
-          });
-
-          // THEN
-          expect(stack).to(haveResourceLike('AWS::AppMesh::VirtualNode', {
-            Spec: {
-              Listeners: [
-                {
-                  TLS: {
-                    Mode: appmesh.TlsMode.PERMISSIVE,
-                    Certificate: {
-                      File: {
-                        CertificateChain: 'path/to/certChain',
-                        PrivateKey: 'path/to/privateKey',
+                    },
+                  },
+                },
+              },
+            ],
+          },
+        }));
+
+        test.done();
+      },
+    },
+
+    'when a grpc listener is added with a TLS certificate from ACM': {
+      'the listener should include the TLS configuration'(test: Test) {
+        // GIVEN
+        const stack = new cdk.Stack();
+
+        // WHEN
+        const mesh = new appmesh.Mesh(stack, 'mesh', {
+          meshName: 'test-mesh',
+        });
+
+        const cert = new acm.Certificate(stack, 'cert', {
+          domainName: '',
+        });
+
+        new appmesh.VirtualNode(stack, 'test-node', {
+          mesh,
+          listeners: [appmesh.VirtualNodeListener.grpc({
+            port: 80,
+            tlsCertificate: appmesh.TlsCertificate.acm({
+              acmCertificate: cert,
+              tlsMode: appmesh.TlsMode.STRICT,
+            }),
+          },
+          )],
+        });
+
+        // THEN
+
+        expect(stack).to(haveResourceLike('AWS::AppMesh::VirtualNode', {
+          Spec: {
+            Listeners: [
+              {
+                TLS: {
+                  Mode: appmesh.TlsMode.STRICT,
+                  Certificate: {
+                    ACM: {
+                      CertificateArn: {
+                        Ref: 'cert56CA94EB',
                       },
                     },
                   },
                 },
-              ],
-            },
-          }));
-
-          test.done();
-        },
-      },
-=======
->>>>>>> 1be831ab
+              },
+            ],
+          },
+        }));
+        test.done();
+      },
+    },
+
+    'when an http listener is added with a TLS certificate from file': {
+      'the listener should include the TLS configuration'(test: Test) {
+        // GIVEN
+        const stack = new cdk.Stack();
+
+        // WHEN
+        const mesh = new appmesh.Mesh(stack, 'mesh', {
+          meshName: 'test-mesh',
+        });
+
+        new appmesh.VirtualNode(stack, 'test-node', {
+          mesh,
+          listeners: [appmesh.VirtualNodeListener.http({
+            port: 80,
+            tlsCertificate: appmesh.TlsCertificate.file({
+              certificateChain: 'path/to/certChain',
+              privateKey: 'path/to/privateKey',
+              tlsMode: appmesh.TlsMode.STRICT,
+            }),
+          })],
+        });
+
+        // THEN
+        expect(stack).to(haveResourceLike('AWS::AppMesh::VirtualNode', {
+          Spec: {
+            Listeners: [
+              {
+                TLS: {
+                  Mode: appmesh.TlsMode.STRICT,
+                  Certificate: {
+                    File: {
+                      CertificateChain: 'path/to/certChain',
+                      PrivateKey: 'path/to/privateKey',
+                    },
+                  },
+                },
+              },
+            ],
+          },
+        }));
+        test.done();
+      },
+    },
+
+    'when an http listener is added with the TLS mode permissive': {
+      'the listener should include the TLS configuration'(test: Test) {
+        // GIVEN
+        const stack = new cdk.Stack();
+
+        // WHEN
+        const mesh = new appmesh.Mesh(stack, 'mesh', {
+          meshName: 'test-mesh',
+        });
+
+        new appmesh.VirtualNode(stack, 'test-node', {
+          mesh,
+          listeners: [appmesh.VirtualNodeListener.http({
+            port: 80,
+            tlsCertificate: appmesh.TlsCertificate.file({
+              certificateChain: 'path/to/certChain',
+              privateKey: 'path/to/privateKey',
+              tlsMode: appmesh.TlsMode.PERMISSIVE,
+            }),
+          })],
+        });
+
+        // THEN
+        expect(stack).to(haveResourceLike('AWS::AppMesh::VirtualNode', {
+          Spec: {
+            Listeners: [
+              {
+                TLS: {
+                  Mode: appmesh.TlsMode.PERMISSIVE,
+                  Certificate: {
+                    File: {
+                      CertificateChain: 'path/to/certChain',
+                      PrivateKey: 'path/to/privateKey',
+                    },
+                  },
+                },
+              },
+            ],
+          },
+        }));
+
+        test.done();
+      },
     },
   },
+
   'Can import Virtual Nodes using an ARN'(test: Test) {
     // GIVEN
     const stack = new cdk.Stack();
