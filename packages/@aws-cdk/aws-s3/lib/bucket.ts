--- conflicted
+++ resolved
@@ -960,13 +960,8 @@
   public policy?: BucketPolicy;
   protected autoCreatePolicy: boolean;
 
-<<<<<<< HEAD
-  constructor(scope: cdk.Construct, scid: string, props: BucketRefProps) {
+  constructor(scope: cdk.Construct, scid: string, private readonly props: BucketImportProps) {
     super(scope, scid);
-=======
-  constructor(parent: cdk.Construct, name: string, private readonly props: BucketImportProps) {
-    super(parent, name);
->>>>>>> 9c91b20f
 
     const bucketName = parseBucketName(props);
     if (!bucketName) {
