import { Assembly } from './assembly';
import { CfnResource } from './cfn-resource';
import { Stack } from './stack';
import { Stage } from './stage';
import { findLastCommonElement, pathToTopLevelStack as pathToRoot } from './util';

type Element = CfnResource | Stack;

/**
 * Adds a dependency between two resources or stacks, across stack and nested
 * stack boundaries.
 *
 * The algorithm consists of:
 * - Try to find the deepest common stack between the two elements
 * - If there isn't a common stack, it means the elements belong to two
 *   disjoined stack-trees and therefore we apply the dependency at the
 *   assembly/app level between the two topl-level stacks.
 * - If we did find a common stack, we apply the dependency as a CloudFormation
 *   "DependsOn" between the resources that "represent" our source and target
 *   either directly or through the AWS::CloudFormation::Stack resources that
 *   "lead" to them.
 *
 * @param source The source resource/stack (the depedent)
 * @param target The target resource/stack (the dependency)
 * @param reason Optional resource to associate with the dependency for
 * diagnostics
 */
export function addDependency<T extends Element>(source: T, target: T, reason?: string) {
  if (source === target) {
    return;
  }

  const sourceStack = Stack.of(source);
  const sourceAssembly = Assembly.of(sourceStack);
  const targetStack = Stack.of(target);
  const targetAssembly = Assembly.of(targetStack);

  if (sourceAssembly !== targetAssembly) {
    throw new Error(`You cannot add a dependency from '${source.node.path}' (in ${describeAssembly(sourceAssembly)}) to '${target.node.path}' (in ${describeAssembly(targetAssembly)}): dependency cannot cross stage boundaries`);
  }

  const sourceStage = Stage.of(sourceStack);
  const targetStage = Stage.of(targetStack);
  if (sourceStage !== targetStage) {
    throw new Error(`You cannot add a dependency from '${source.node.path}' (in ${describeStage(sourceStage)}) to '${target.node.path}' (in ${describeStage(targetStage)}): dependency cannot cross stage boundaries`);
  }

  // find the deepest common stack between the two elements
  const sourcePath = pathToRoot(sourceStack);
  const targetPath = pathToRoot(targetStack);
  const commonStack = findLastCommonElement(sourcePath, targetPath);

  // if there is no common stack, then define a assembly-level dependency
  // between the two top-level stacks
  if (!commonStack) {
    const topLevelSource = sourcePath[0]; // first path element is the top-level stack
    const topLevelTarget = targetPath[0];
    topLevelSource._addAssemblyDependency(topLevelTarget, reason);
    return;
  }

  // assertion: at this point if source and target are stacks, both are nested stacks.
  // since we have a common stack, it is impossible that both are top-level
  // stacks, so let's examine the two cases where one of them is top-level and
  // the other is nested.

  // case 1 - source is top-level and target is nested: this implies that
  // `target` is a direct or indirect nested stack of `source`, and an explicit
  // dependency is not required because nested stacks will always be deployed
  // before their parents.
  if (commonStack === source) {
    return;
  }

  // case 2 - source is nested and target is top-level: this implies that
  // `source` is a direct or indirect nested stack of `target`, and this is not
  // possible (nested stacks cannot depend on their parents).
  if (commonStack === target) {
    throw new Error(`Nested stack '${sourceStack.node.path}' cannot depend on a parent stack '${targetStack.node.path}': ${reason}`);
  }

  // we have a common stack from which we can reach both `source` and `target`
  // now we need to find two resources which are defined directly in this stack
  // and which can "lead us" to the source/target.
  const sourceResource = resourceInCommonStackFor(source);
  const targetResource = resourceInCommonStackFor(target);
  sourceResource._addResourceDependency(targetResource);

  function resourceInCommonStackFor(element: CfnResource | Stack): CfnResource {
    const resource = Stack.isStack(element) ? element.nestedStackResource : element;
    if (!resource) {
      throw new Error('assertion failure'); // see "assertion" above
    }

    const resourceStack = Stack.of(resource);

    // we reached a resource defined in the common stack
    if (commonStack === resourceStack) {
      return resource;
    }

    return resourceInCommonStackFor(resourceStack);
  }
}

/**
 * Return a string representation of the given assembler, for use in error messages
 */
<<<<<<< HEAD
function describeAssembly(assembly: Assembly | undefined): string {
  if (!assembly) { return 'an unrooted construct tree'; }
  if (!assembly.parentAssembly) { return 'the App'; }
=======
function describeStage(assembly: Stage | undefined): string {
  if (!assembly) { return 'an unrooted construct tree'; }
  if (!assembly.parentStage) { return 'the App'; }
>>>>>>> 32df7997
  return `Stage '${assembly.node.path}'`;
}<|MERGE_RESOLUTION|>--- conflicted
+++ resolved
@@ -106,14 +106,8 @@
 /**
  * Return a string representation of the given assembler, for use in error messages
  */
-<<<<<<< HEAD
-function describeAssembly(assembly: Assembly | undefined): string {
-  if (!assembly) { return 'an unrooted construct tree'; }
-  if (!assembly.parentAssembly) { return 'the App'; }
-=======
 function describeStage(assembly: Stage | undefined): string {
   if (!assembly) { return 'an unrooted construct tree'; }
   if (!assembly.parentStage) { return 'the App'; }
->>>>>>> 32df7997
   return `Stage '${assembly.node.path}'`;
 }