--- conflicted
+++ resolved
@@ -236,7 +236,6 @@
   readonly tableStreamArn?: string;
 
   /**
-<<<<<<< HEAD
    *
    * Optional KMS encryption key associated with this table.
    */
@@ -247,22 +246,6 @@
    * the key pattern specified. To represent all keys, specify ``"*"``.
    */
   arnForObjects(keyPattern: string): string;
-=======
-   * Adds an IAM policy statement associated with this table to an IAM
-   * principal's policy.
-   * @param grantee The principal (no-op if undefined)
-   * @param actions The set of actions to allow (i.e. "dynamodb:PutItem", "dynamodb:GetItem", ...)
-   */
-  grant(grantee: iam.IGrantable, ...actions: string[]): iam.Grant;
-
-  /**
-   * Adds an IAM policy statement associated with this table's stream to an
-   * IAM principal's policy.
-   * @param grantee The principal (no-op if undefined)
-   * @param actions The set of actions to allow (i.e. "dynamodb:DescribeStream", "dynamodb:GetRecords", ...)
-   */
-  grantStream(grantee: iam.IGrantable, ...actions: string[]): iam.Grant;
->>>>>>> 46ddf88c
 
   /**
    * Permits an IAM principal all data read operations from this table:
@@ -324,8 +307,9 @@
   /**
    * Permits all DynamoDB operations ("dynamodb:*") to an IAM principal.
    * @param grantee The principal to grant access to
-   */
-  grantFullAccess(grantee: iam.IGrantable): iam.Grant;
+   * @param objectsKeyPattern Restrict the permission to a certain key pattern (default '*')
+   */
+  grantFullAccess(grantee: iam.IGrantable, objectsKeyPattern?: any): iam.Grant;
 
   /**
    * Metric for the number of Errors executing all Lambdas
