--- conflicted
+++ resolved
@@ -1,11 +1,7 @@
 import * as notifications from '@aws-cdk/aws-codestarnotifications';
 import * as iam from '@aws-cdk/aws-iam';
-<<<<<<< HEAD
-import { IResource, Resource, Token } from '@aws-cdk/core';
+import { IResource, Resource, ResourceProps, Token } from '@aws-cdk/core';
 import * as constructs from 'constructs';
-=======
-import { IResource, Resource, ResourceProps, Token } from '@aws-cdk/core';
->>>>>>> 98029af4
 import { TopicPolicy } from './policy';
 import { ITopicSubscription } from './subscriber';
 import { Subscription } from './subscription';
