{
  "name": "@aws-cdk/aws-eks",
  "version": "0.0.0",
  "private": true,
  "description": "The CDK Construct Library for AWS::EKS",
  "main": "lib/index.js",
  "types": "lib/index.d.ts",
  "jsii": {
    "outdir": "dist",
    "targets": {
      "java": {
        "package": "software.amazon.awscdk.services.eks",
        "maven": {
          "groupId": "software.amazon.awscdk",
          "artifactId": "eks"
        }
      },
      "dotnet": {
        "namespace": "Amazon.CDK.AWS.EKS",
        "packageId": "Amazon.CDK.AWS.EKS",
        "iconUrl": "https://raw.githubusercontent.com/aws/aws-cdk/main/logo/default-256-dark.png"
      },
      "python": {
        "distName": "aws-cdk.aws-eks",
        "module": "aws_cdk.aws_eks",
        "classifiers": [
          "Framework :: AWS CDK",
          "Framework :: AWS CDK :: 2"
        ]
      }
    },
    "projectReferences": true,
    "metadata": {
      "jsii": {
        "rosetta": {
          "strict": true
        }
      }
    }
  },
  "repository": {
    "type": "git",
    "url": "https://github.com/aws/aws-cdk.git",
    "directory": "packages/@aws-cdk/aws-eks"
  },
  "scripts": {
    "build": "cdk-build",
    "watch": "cdk-watch",
    "lint": "cdk-lint",
    "test": "cdk-test",
    "integ": "integ-runner",
    "pkglint": "pkglint -f",
    "package": "cdk-package",
    "awslint": "cdk-awslint",
    "cfn2ts": "cfn2ts",
    "build+test+package": "yarn build+test && yarn package",
    "build+test": "yarn build && yarn test",
    "compat": "cdk-compat",
    "gen": "cfn2ts",
    "rosetta:extract": "yarn --silent jsii-rosetta extract",
    "build+extract": "yarn build && yarn rosetta:extract",
    "build+test+extract": "yarn build+test && yarn rosetta:extract"
  },
  "cdk-build": {
    "cloudformation": "AWS::EKS",
    "env": {
      "AWSLINT_BASE_CONSTRUCT": true
    }
  },
  "keywords": [
    "aws",
    "cdk",
    "constructs",
    "eks"
  ],
  "author": {
    "name": "Amazon Web Services",
    "url": "https://aws.amazon.com",
    "organization": true
  },
  "license": "Apache-2.0",
  "devDependencies": {
<<<<<<< HEAD
    "@aws-cdk/lambda-layer-kubectl-v22": "^2.0.0",
    "@aws-cdk/lambda-layer-kubectl-v23": "^2.0.0",
=======
    "@aws-cdk/lambda-layer-kubectl-v22": "2.0.0",
    "aws-cdk-lib": "^2.47.0",
>>>>>>> 67da92be
    "@aws-cdk/assertions": "0.0.0",
    "@aws-cdk/cdk-build-tools": "0.0.0",
    "@aws-cdk/integ-runner": "0.0.0",
    "@aws-cdk/integ-tests": "0.0.0",
    "@aws-cdk/cfn2ts": "0.0.0",
    "@aws-cdk/pkglint": "0.0.0",
    "@types/aws-lambda": "^8.10.108",
    "@types/jest": "^27.5.2",
    "@types/sinon": "^9.0.11",
    "@types/yaml": "1.9.6",
    "aws-sdk": "^2.1211.0",
    "cdk8s": "^2.5.21",
    "cdk8s-plus-21": "^2.0.0-beta.12",
    "jest": "^27.5.1",
    "sinon": "^9.2.4"
  },
  "dependencies": {
    "@aws-cdk/aws-autoscaling": "0.0.0",
    "@aws-cdk/aws-ec2": "0.0.0",
    "@aws-cdk/aws-s3-assets": "0.0.0",
    "@aws-cdk/aws-iam": "0.0.0",
    "@aws-cdk/aws-kms": "0.0.0",
    "@aws-cdk/aws-lambda": "0.0.0",
    "@aws-cdk/aws-ssm": "0.0.0",
    "@aws-cdk/core": "0.0.0",
    "@aws-cdk/custom-resources": "0.0.0",
    "@aws-cdk/lambda-layer-awscli": "0.0.0",
    "@aws-cdk/lambda-layer-kubectl": "0.0.0",
    "@aws-cdk/lambda-layer-node-proxy-agent": "0.0.0",
    "constructs": "^10.0.0",
    "yaml": "1.10.2"
  },
  "bundledDependencies": [
    "yaml"
  ],
  "homepage": "https://github.com/aws/aws-cdk",
  "peerDependencies": {
    "@aws-cdk/aws-autoscaling": "0.0.0",
    "@aws-cdk/aws-ec2": "0.0.0",
    "@aws-cdk/aws-s3-assets": "0.0.0",
    "@aws-cdk/aws-iam": "0.0.0",
    "@aws-cdk/aws-kms": "0.0.0",
    "@aws-cdk/aws-lambda": "0.0.0",
    "@aws-cdk/aws-ssm": "0.0.0",
    "@aws-cdk/core": "0.0.0",
    "@aws-cdk/custom-resources": "0.0.0",
    "@aws-cdk/lambda-layer-awscli": "0.0.0",
    "@aws-cdk/lambda-layer-kubectl": "0.0.0",
    "@aws-cdk/lambda-layer-node-proxy-agent": "0.0.0",
    "constructs": "^10.0.0"
  },
  "engines": {
    "node": ">= 14.15.0"
  },
  "awslint": {
    "exclude": [
      "props-no-arn-refs:@aws-cdk/aws-eks.ClusterProps.outputMastersRoleArn",
      "props-physical-name:@aws-cdk/aws-eks.OpenIdConnectProviderProps",
      "resource-attribute:@aws-cdk/aws-eks.Cluster.clusterKubernetesNetworkConfigServiceIpv6Cidr",
      "resource-attribute:@aws-cdk/aws-eks.FargateCluster.clusterKubernetesNetworkConfigServiceIpv6Cidr",
      "resource-attribute:@aws-cdk/aws-eks.Nodegroup.nodegroupId",
      "resource-attribute:@aws-cdk/aws-eks.Cluster.clusterId",
      "resource-attribute:@aws-cdk/aws-eks.FargateCluster.clusterId"
    ]
  },
  "stability": "stable",
  "maturity": "stable",
  "awscdkio": {
    "announce": false
  },
  "publishConfig": {
    "tag": "next"
  }
}<|MERGE_RESOLUTION|>--- conflicted
+++ resolved
@@ -80,13 +80,9 @@
   },
   "license": "Apache-2.0",
   "devDependencies": {
-<<<<<<< HEAD
     "@aws-cdk/lambda-layer-kubectl-v22": "^2.0.0",
     "@aws-cdk/lambda-layer-kubectl-v23": "^2.0.0",
-=======
-    "@aws-cdk/lambda-layer-kubectl-v22": "2.0.0",
     "aws-cdk-lib": "^2.47.0",
->>>>>>> 67da92be
     "@aws-cdk/assertions": "0.0.0",
     "@aws-cdk/cdk-build-tools": "0.0.0",
     "@aws-cdk/integ-runner": "0.0.0",
