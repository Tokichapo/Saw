--- conflicted
+++ resolved
@@ -672,16 +672,12 @@
   constructor(scope: Construct, id: string, props: DatabaseInstanceSourceProps) {
     super(scope, id, props);
 
-<<<<<<< HEAD
     if (/aurora/.test(props.engine.name)) {
       throw new Error('Aurora instances can only be created inside a cluster. Please use `DatabaseCluster`.');
     }
 
-    this.secretRotationApplication = props.engine.secretRotationApplication;
-=======
     this.singleUserRotationApplication = props.engine.singleUserRotationApplication;
     this.multiUserRotationApplication = props.engine.multiUserRotationApplication;
->>>>>>> cb65da3c
 
     this.sourceCfnProps = {
       ...this.newCfnProps,
