# Amazon EventBridge Scheduler Construct Library
<!--BEGIN STABILITY BANNER-->

---

![cdk-constructs: Experimental](https://img.shields.io/badge/cdk--constructs-experimental-important.svg?style=for-the-badge)

> The APIs of higher level constructs in this module are experimental and under active development.
> They are subject to non-backward compatible changes or removal in any future version. These are
> not subject to the [Semantic Versioning](https://semver.org/) model and breaking changes will be
> announced in the release notes. This means that while you may use them, you may need to update
> your source code when upgrading to a newer version of this package.

---

<!--END STABILITY BANNER-->

[Amazon EventBridge Scheduler](https://aws.amazon.com/blogs/compute/introducing-amazon-eventbridge-scheduler/) is a feature from Amazon EventBridge
that allows you to create, run, and manage scheduled tasks at scale. With EventBridge Scheduler, you can schedule one-time or recurrently tens 
of millions of tasks across many AWS services without provisioning or managing underlying infrastructure.

This library contains integration classes for Amazon EventBridge Scheduler to call any
number of supported AWS Services. 

The following targets are supported:

1. `targets.LambdaInvoke`: [Invoke an AWS Lambda function](#invoke-a-lambda-function))
2. `targets.StepFunctionsStartExecution`: [Start an AWS Step Function](#start-an-aws-step-function)
3. `targets.CodeBuildStartBuild`: [Start a CodeBuild job](#start-a-codebuild-job)
<<<<<<< HEAD
4. `targets.KinesisDataFirehosePutRecord`: [Put a record to a Kinesis Data Firehose](#put-a-record-to-a-kinesis-data-firehose)
=======
4. `targets.SqsSendMessage`: [Send a Message to an Amazon SQS Queue](#send-a-message-to-sqs-queue)
>>>>>>> 9f64338f

## Invoke a Lambda function

Use the `LambdaInvoke` target to invoke a lambda function.

The code snippet below creates an event rule with a Lambda function as a target
called every hour by Event Bridge Scheduler with custom payload. You can optionally attach a
[dead letter queue](https://docs.aws.amazon.com/eventbridge/latest/userguide/rule-dlq.html).

```ts
import * as lambda from 'aws-cdk-lib/aws-lambda';

const fn = new lambda.Function(this, 'MyFunc', {
    runtime: lambda.Runtime.NODEJS_LATEST,
    handler: 'index.handler',
    code: lambda.Code.fromInline(`exports.handler = handler.toString()`),
});

const dlq = new sqs.Queue(this, "DLQ", {
    queueName: 'MyDLQ',
});

const target = new targets.LambdaInvoke(fn, {
    deadLetterQueue: dlq,
    maxEventAge: Duration.minutes(1),
    retryAttempts: 3,
    input: ScheduleTargetInput.fromObject({
        'payload': 'useful'
    }),
});

const schedule = new Schedule(this, 'Schedule', {
    schedule: ScheduleExpression.rate(Duration.hours(1)),
    target
});
```

## Start an AWS Step Function

Use the `StepFunctionsStartExecution` target to start a new execution on a StepFunction.

The code snippet below creates an event rule with a Step Function as a target
called every hour by Event Bridge Scheduler with a custom payload.

```ts
import * as sfn from 'aws-cdk-lib/aws-stepfunctions';
import * as tasks from 'aws-cdk-lib/aws-stepfunctions-tasks';

const payload = {
  Name: "MyParameter",
  Value: '🌥️',
};

const putParameterStep = new tasks.CallAwsService(this, 'PutParameter', {
  service: 'ssm',
  action: 'putParameter',
  iamResources: ['*'],
  parameters: {
    "Name.$": '$.Name',
    "Value.$": '$.Value',
    Type: 'String',
    Overwrite: true,
  },
});

const stateMachine = new sfn.StateMachine(this, 'StateMachine', {
  definitionBody: sfn.DefinitionBody.fromChainable(putParameterStep)
});

new Schedule(this, 'Schedule', {
  schedule: ScheduleExpression.rate(Duration.hours(1)),
  target: new targets.StepFunctionsStartExecution(stateMachine, {
    input: ScheduleTargetInput.fromObject(payload),
  }),
});
```

## Start a CodeBuild job

Use the `CodeBuildStartBuild` target to start a new build run on a CodeBuild project.

The code snippet below creates an event rule with a CodeBuild project as target which is
called every hour by Event Bridge Scheduler.

```ts
import * as codebuild from 'aws-cdk-lib/aws-codebuild';

declare const project: codebuild.Project;

new Schedule(this, 'Schedule', {
  schedule: ScheduleExpression.rate(Duration.minutes(60)),
  target: new targets.CodeBuildStartBuild(project),
});
```

<<<<<<< HEAD
## Put a record to a Kinesis Data Firehose

Use the `KinesisDataFirehosePutRecord` target to put a record to a Kinesis Data Firehose delivery stream.

The code snippet below creates an event rule with a delivery stream as a target
called every hour by Event Bridge Scheduler with a custom payload.

```ts
import * as firehose from 'aws-cdk-lib/aws-kinesisfirehose';
declare const deliveryStream: firehose.CfnDeliveryStream;

const payload = {
  Data: "record",
};

new Schedule(this, 'Schedule', {
  schedule: ScheduleExpression.rate(Duration.minutes(60)),
  target: new targets.KinesisDataFirehosePutRecord(deliveryStream, {
    input: ScheduleTargetInput.fromObject(payload),
  }),
=======
## Send A Message To SQS Queue

Use the `SqsSendMessage` target to send a message to SQS Queue.

The code snippet below creates an event rule with a SQS Queue as a target
called every hour by Event Bridge Scheduler with a custom payload.

Contains the `messageGroupId` to use when the target is a FIFO queue. If you specify
a FIFO queue as a target, the queue must have content-based deduplication enabled.

```ts
const payload = 'test';
const messageGroupId = 'id';
const queue = new sqs.Queue(this, 'MyQueue', {
  fifo: true,
  contentBasedDeduplication: true,
});

const target = new targets.SqsSendMessage(queue, {
    input: ScheduleTargetInput.fromText(payload),
    messageGroupId,
});

new Schedule(this, 'Schedule', {
    schedule: ScheduleExpression.rate(Duration.minutes(1)),
    target
>>>>>>> 9f64338f
});
```<|MERGE_RESOLUTION|>--- conflicted
+++ resolved
@@ -27,11 +27,8 @@
 1. `targets.LambdaInvoke`: [Invoke an AWS Lambda function](#invoke-a-lambda-function))
 2. `targets.StepFunctionsStartExecution`: [Start an AWS Step Function](#start-an-aws-step-function)
 3. `targets.CodeBuildStartBuild`: [Start a CodeBuild job](#start-a-codebuild-job)
-<<<<<<< HEAD
-4. `targets.KinesisDataFirehosePutRecord`: [Put a record to a Kinesis Data Firehose](#put-a-record-to-a-kinesis-data-firehose)
-=======
 4. `targets.SqsSendMessage`: [Send a Message to an Amazon SQS Queue](#send-a-message-to-sqs-queue)
->>>>>>> 9f64338f
+5. `targets.KinesisDataFirehosePutRecord`: [Put a record to a Kinesis Data Firehose](#put-a-record-to-a-kinesis-data-firehose)
 
 ## Invoke a Lambda function
 
@@ -127,28 +124,6 @@
 });
 ```
 
-<<<<<<< HEAD
-## Put a record to a Kinesis Data Firehose
-
-Use the `KinesisDataFirehosePutRecord` target to put a record to a Kinesis Data Firehose delivery stream.
-
-The code snippet below creates an event rule with a delivery stream as a target
-called every hour by Event Bridge Scheduler with a custom payload.
-
-```ts
-import * as firehose from 'aws-cdk-lib/aws-kinesisfirehose';
-declare const deliveryStream: firehose.CfnDeliveryStream;
-
-const payload = {
-  Data: "record",
-};
-
-new Schedule(this, 'Schedule', {
-  schedule: ScheduleExpression.rate(Duration.minutes(60)),
-  target: new targets.KinesisDataFirehosePutRecord(deliveryStream, {
-    input: ScheduleTargetInput.fromObject(payload),
-  }),
-=======
 ## Send A Message To SQS Queue
 
 Use the `SqsSendMessage` target to send a message to SQS Queue.
@@ -175,6 +150,28 @@
 new Schedule(this, 'Schedule', {
     schedule: ScheduleExpression.rate(Duration.minutes(1)),
     target
->>>>>>> 9f64338f
+});
+```
+
+## Put a record to a Kinesis Data Firehose
+
+Use the `KinesisDataFirehosePutRecord` target to put a record to a Kinesis Data Firehose delivery stream.
+
+The code snippet below creates an event rule with a delivery stream as a target
+called every hour by Event Bridge Scheduler with a custom payload.
+
+```ts
+import * as firehose from 'aws-cdk-lib/aws-kinesisfirehose';
+declare const deliveryStream: firehose.CfnDeliveryStream;
+
+const payload = {
+  Data: "record",
+};
+
+new Schedule(this, 'Schedule', {
+  schedule: ScheduleExpression.rate(Duration.minutes(60)),
+  target: new targets.KinesisDataFirehosePutRecord(deliveryStream, {
+    input: ScheduleTargetInput.fromObject(payload),
+  }),
 });
 ```