import iam = require('@aws-cdk/aws-iam');
import cdk = require('@aws-cdk/cdk');
import { NetworkMode, TaskDefinition } from './base/task-definition';
import { ContainerImage } from './container-image';
import { CfnTaskDefinition } from './ecs.generated';
import { LinuxParameters } from './linux-parameters';
import { LogDriver } from './log-drivers/log-driver';

export interface ContainerDefinitionOptions {
  /**
   * The image to use for a container.
   *
   * You can use images in the Docker Hub registry or specify other
   * repositories (repository-url/image:tag).
   * TODO: Update these to specify using classes of IContainerImage
   */
  image: ContainerImage;

  /**
   * The CMD value to pass to the container.
   *
   * If you provide a shell command as a single string, you have to quote command-line arguments.
   *
   * @default CMD value built into container image
   */
  command?: string[];

  /**
   * The minimum number of CPU units to reserve for the container.
   */
  cpu?: number;

  /**
   * Indicates whether networking is disabled within the container.
   *
   * @default false
   */
  disableNetworking?: boolean;

  /**
   * A list of DNS search domains that are provided to the container.
   *
   * @default No search domains
   */
  dnsSearchDomains?: string[];

  /**
   * A list of DNS servers that Amazon ECS provides to the container.
   *
   * @default Default DNS servers
   */
  dnsServers?: string[];

  /**
   * A key-value map of labels for the container.
   *
   * @default No labels
   */
  dockerLabels?: { [key: string]: string };

  /**
   * A list of custom labels for SELinux and AppArmor multi-level security systems.
   *
   * @default No security labels
   */
  dockerSecurityOptions?: string[];

  /**
   * The ENTRYPOINT value to pass to the container.
   *
   * @see https://docs.docker.com/engine/reference/builder/#entrypoint
   * @default Entry point configured in container
   */
  entryPoint?: string[];

  /**
   * The environment variables to pass to the container.
   *
   * @default No environment variables
   */
  environment?: { [key: string]: string };

  /**
   * Indicates whether the task stops if this container fails.
   *
   * If you specify true and the container fails, all other containers in the
   * task stop. If you specify false and the container fails, none of the other
   * containers in the task is affected.
   *
   * You must have at least one essential container in a task.
   *
   * @default true
   */
  essential?: boolean;

  /**
   * A list of hostnames and IP address mappings to append to the /etc/hosts file on the container.
   *
   * @default No extra hosts
   */
  extraHosts?: { [name: string]: string };

  /**
   * Container health check.
   *
   * @default Health check configuration from container
   */
  healthCheck?: HealthCheck;

  /**
   * The name that Docker uses for the container hostname.
   *
   * @default Automatic hostname
   */
  hostname?: string;

  /**
   * The hard limit (in MiB) of memory to present to the container.
   *
   * If your container attempts to exceed the allocated memory, the container
   * is terminated.
   *
   * At least one of memoryLimitMiB and memoryReservationMiB is required for non-Fargate services.
   */
  memoryLimitMiB?: number;

  /**
   * The soft limit (in MiB) of memory to reserve for the container.
   *
   * When system memory is under contention, Docker attempts to keep the
   * container memory within the limit. If the container requires more memory,
   * it can consume up to the value specified by the Memory property or all of
   * the available memory on the container instance—whichever comes first.
   *
   * At least one of memoryLimitMiB and memoryReservationMiB is required for non-Fargate services.
   */
  memoryReservationMiB?: number;

  /**
   * Indicates whether the container is given full access to the host container instance.
   *
   * @default false
   */
  privileged?: boolean;

  /**
   * Indicates whether the container's root file system is mounted as read only.
   *
   * @default false
   */
  readonlyRootFilesystem?: boolean;

  /**
   * The user name to use inside the container.
   *
   * @default root
   */
  user?: string;

  /**
   * The working directory in the container to run commands in.
   *
   * @default /
   */
  workingDirectory?: string;

  /**
   * Configures a custom log driver for the container.
   */
  logging?: LogDriver;
}

/**
 * Properties of a container definition
 */
export interface ContainerDefinitionProps extends ContainerDefinitionOptions {
  /**
   * The task this container definition belongs to.
   */
<<<<<<< HEAD
  task: TaskDefinition;
=======
  taskDefinition: TaskDefinition;
>>>>>>> 2480f0f3
}

/**
 * A definition for a single container in a Task
 */
export class ContainerDefinition extends cdk.Construct {
  /**
   * Access Linux Parameters
   */
  public readonly linuxParameters = new LinuxParameters();

  /**
   * The configured mount points
   */
  public readonly mountPoints = new Array<MountPoint>();

  /**
   * The configured port mappings
   */
  public readonly portMappings = new Array<PortMapping>();

  /**
   * The configured volumes
   */
  public readonly volumesFrom = new Array<VolumeFrom>();

  /**
   * The configured ulimits
   */
  public readonly ulimits = new Array<Ulimit>();

  /**
   * Whether or not this container is essential
   */
  public readonly essential: boolean;

  /**
   * Whether there was at least one memory limit specified in this definition
   */
  public readonly memoryLimitSpecified: boolean;

  /**
   * The task definition this container definition is part of
   */
  public readonly taskDefinition: TaskDefinition;

  /**
   * The configured container links
   */
  private readonly links = new Array<string>();

  constructor(scope: cdk.Construct, id: string, private readonly props: ContainerDefinitionProps) {
    super(scope, id);
    this.essential = props.essential !== undefined ? props.essential : true;
<<<<<<< HEAD
    this.taskDefinition = props.task;
=======
    this.taskDefinition = props.taskDefinition;
>>>>>>> 2480f0f3
    this.memoryLimitSpecified = props.memoryLimitMiB !== undefined || props.memoryReservationMiB !== undefined;

    props.image.bind(this);
    if (props.logging) { props.logging.bind(this); }
<<<<<<< HEAD
    props.task._linkContainer(this);
=======
    props.taskDefinition._linkContainer(this);
>>>>>>> 2480f0f3
  }

  /**
   * Add a link from this container to a different container
   * The link parameter allows containers to communicate with each other without the need for port mappings.
   * Only supported if the network mode of a task definition is set to bridge.
   * Warning: The --link flag is a legacy feature of Docker. It may eventually be removed.
   */
  public addLink(container: ContainerDefinition, alias?: string) {
    if (this.taskDefinition.networkMode !== NetworkMode.Bridge) {
      throw new Error(`You must use network mode Bridge to add container links.`);
    }
    if (alias !== undefined) {
      this.links.push(`${container.node.id}:${alias}`);
    } else {
      this.links.push(`${container.node.id}`);
    }
  }

  /**
   * Add one or more mount points to this container.
   */
  public addMountPoints(...mountPoints: MountPoint[]) {
    this.mountPoints.push(...mountPoints);
  }

  /**
   * Mount temporary disc space to a container.
   * This adds the correct container mountPoint and task definition volume.
   */
  public addScratch(scratch: ScratchSpace) {
    const mountPoint = {
      containerPath: scratch.containerPath,
      readOnly: scratch.readOnly,
      sourceVolume: scratch.name
    };

    const volume = {
      host: {
        sourcePath: scratch.sourcePath
      },
      name: scratch.name
    };

    this.taskDefinition.addVolume(volume);
    this.addMountPoints(mountPoint);
  }

  /**
   * Add one or more port mappings to this container
   */
  public addPortMappings(...portMappings: PortMapping[]) {
    for (const pm of portMappings) {
      if (this.taskDefinition.networkMode === NetworkMode.AwsVpc || this.taskDefinition.networkMode === NetworkMode.Host) {
        if (pm.containerPort !== pm.hostPort && pm.hostPort !== undefined) {
          throw new Error(`Host port ${pm.hostPort} does not match container port ${pm.containerPort}.`);
        }
      }
      if (this.taskDefinition.networkMode === NetworkMode.Bridge) {
        if (pm.hostPort === undefined) {
          pm.hostPort = 0;
        }
      }
    }
    this.portMappings.push(...portMappings);
  }

  /**
   * Add one or more ulimits to this container
   */
  public addUlimits(...ulimits: Ulimit[]) {
    this.ulimits.push(...ulimits);
  }

  /**
   * Add one or more volumes to this container
   */
  public addVolumesFrom(...volumesFrom: VolumeFrom[]) {
    this.volumesFrom.push(...volumesFrom);
  }

  /**
   * Add a statement to the Task Definition's Execution policy
   */
  public addToExecutionPolicy(statement: iam.PolicyStatement) {
    this.taskDefinition.addToExecutionRolePolicy(statement);
  }

  /**
   * Ingress Port is needed to set the security group ingress for the task/service
   */
  public get ingressPort(): number {
    if (this.portMappings.length === 0) {
      throw new Error(`Container ${this.node.id} hasn't defined any ports. Call addPortMappings().`);
    }
    const defaultPortMapping = this.portMappings[0];

    if (defaultPortMapping.hostPort !== undefined && defaultPortMapping.hostPort !== 0) {
      return defaultPortMapping.hostPort;
    }

    if (this.taskDefinition.networkMode === NetworkMode.Bridge) {
      return 0;
    }
    return defaultPortMapping.containerPort;
  }

  /**
   * Return the port that the container will be listening on by default
   */
  public get containerPort(): number {
    if (this.portMappings.length === 0) {
      throw new Error(`Container ${this.node.id} hasn't defined any ports. Call addPortMappings().`);
    }
    const defaultPortMapping = this.portMappings[0];
    return defaultPortMapping.containerPort;
  }

  /**
   * Render this container definition to a CloudFormation object
   */
  public renderContainerDefinition(): CfnTaskDefinition.ContainerDefinitionProperty {
    return {
      command: this.props.command,
      cpu: this.props.cpu,
      disableNetworking: this.props.disableNetworking,
      dnsSearchDomains: this.props.dnsSearchDomains,
      dnsServers: this.props.dnsServers,
      dockerLabels: this.props.dockerLabels,
      dockerSecurityOptions: this.props.dockerSecurityOptions,
      entryPoint: this.props.entryPoint,
      essential: this.essential,
      hostname: this.props.hostname,
      image: this.props.image.imageName,
      memory: this.props.memoryLimitMiB,
      memoryReservation: this.props.memoryReservationMiB,
      mountPoints: this.mountPoints.map(renderMountPoint),
      name: this.node.id,
      portMappings: this.portMappings.map(renderPortMapping),
      privileged: this.props.privileged,
      readonlyRootFilesystem: this.props.readonlyRootFilesystem,
      repositoryCredentials: undefined, // FIXME
      ulimits: this.ulimits.map(renderUlimit),
      user: this.props.user,
      volumesFrom: this.volumesFrom.map(renderVolumeFrom),
      workingDirectory: this.props.workingDirectory,
      logConfiguration: this.props.logging && this.props.logging.renderLogDriver(),
      environment: this.props.environment && renderKV(this.props.environment, 'name', 'value'),
      extraHosts: this.props.extraHosts && renderKV(this.props.extraHosts, 'hostname', 'ipAddress'),
      healthCheck: this.props.healthCheck && renderHealthCheck(this.props.healthCheck),
      links: this.links,
      linuxParameters: this.linuxParameters.renderLinuxParameters(),
    };
  }
}

/**
 * Container health check configuration
 */
export interface HealthCheck {
  /**
   * Command to run, as the binary path and arguments.
   *
   * If you provide a shell command as a single string, you have to quote command-line arguments.
   */
  command: string[];

  /**
   * Time period in seconds between each health check execution.
   *
   * You may specify between 5 and 300 seconds.
   *
   * @default 30
   */
  intervalSeconds?: number;

  /**
   * Number of times to retry a failed health check before the container is considered unhealthy.
   *
   * You may specify between 1 and 10 retries.
   *
   * @default 3
   */
  retries?: number;

  /**
   * Grace period after startup before failed health checks count.
   *
   * You may specify between 0 and 300 seconds.
   *
   * @default No start period
   */
  startPeriod?: number;

  /**
   * The time period in seconds to wait for a health check to succeed before it is considered a failure.
   *
   * You may specify between 2 and 60 seconds.
   *
   * @default 5
   */
  timeout?: number;
}

function renderKV(env: { [key: string]: string }, keyName: string, valueName: string): any {
  const ret = [];
  for (const [key, value] of Object.entries(env)) {
    ret.push({ [keyName]: key, [valueName]: value });
  }
  return ret;
}

function renderHealthCheck(hc: HealthCheck): CfnTaskDefinition.HealthCheckProperty {
  return {
    command: getHealthCheckCommand(hc),
    interval: hc.intervalSeconds !== undefined ? hc.intervalSeconds : 30,
    retries: hc.retries !== undefined ? hc.retries : 3,
    startPeriod: hc.startPeriod,
    timeout: hc.timeout !== undefined ? hc.timeout : 5,
  };
}

function getHealthCheckCommand(hc: HealthCheck): string[] {
  const cmd = hc.command;
  const hcCommand = new Array<string>();

  if (cmd.length === 0) {
    throw new Error(`At least one argument must be supplied for health check command.`);
  }

  if (cmd.length === 1) {
    hcCommand.push('CMD-SHELL', cmd[0]);
    return hcCommand;
  }

  if (cmd[0] !== "CMD" || cmd[0] !== 'CMD-SHELL') {
    hcCommand.push('CMD');
  }

  return hcCommand.concat(cmd);
}

/**
 * Container ulimits.
 *
 * Correspond to ulimits options on docker run.
 *
 * NOTE: Does not work for Windows containers.
 */
export interface Ulimit {
  /**
   * What resource to enforce a limit on
   */
  name: UlimitName,

  /**
   * Soft limit of the resource
   */
  softLimit: number,

  /**
   * Hard limit of the resource
   */
  hardLimit: number,
}

/**
 * Type of resource to set a limit on
 */
export enum UlimitName {
  Core = "core",
  Cpu = "cpu",
  Data = "data",
  Fsize = "fsize",
  Locks = "locks",
  Memlock = "memlock",
  Msgqueue = "msgqueue",
  Nice = "nice",
  Nofile = "nofile",
  Nproc = "nproc",
  Rss = "rss",
  Rtprio = "rtprio",
  Rttime = "rttime",
  Sigpending = "sigpending",
  Stack = "stack"
}

function renderUlimit(ulimit: Ulimit): CfnTaskDefinition.UlimitProperty {
  return {
    name: ulimit.name,
    softLimit: ulimit.softLimit,
    hardLimit: ulimit.hardLimit,
  };
}

/**
 * Map a host port to a container port
 */
export interface PortMapping {
  /**
   * Port inside the container
   */
  containerPort: number;

  /**
   * Port on the host
   *
   * In AwsVpc or Host networking mode, leave this out or set it to the
   * same value as containerPort.
   *
   * In Bridge networking mode, leave this out or set it to non-reserved
   * non-ephemeral port.
   */
  hostPort?: number;

  /**
   * Protocol
   *
   * @default Tcp
   */
  protocol?: Protocol
}

/**
 * Network protocol
 */
export enum Protocol {
  /**
   * TCP
   */
  Tcp = "tcp",

  /**
   * UDP
   */
  Udp = "udp",
}

function renderPortMapping(pm: PortMapping): CfnTaskDefinition.PortMappingProperty {
  return {
    containerPort: pm.containerPort,
    hostPort: pm.hostPort,
    protocol: pm.protocol || Protocol.Tcp,
  };
}

export interface ScratchSpace {
  containerPath: string,
  readOnly: boolean,
  sourcePath: string
  name: string,
}

export interface MountPoint {
  containerPath: string,
  readOnly: boolean,
  sourceVolume: string,
}

function renderMountPoint(mp: MountPoint): CfnTaskDefinition.MountPointProperty {
  return {
    containerPath: mp.containerPath,
    readOnly: mp.readOnly,
    sourceVolume: mp.sourceVolume,
  };
}

/**
 * A volume from another container
 */
export interface VolumeFrom {
  /**
   * Name of the source container
   */
  sourceContainer: string,

  /**
   * Whether the volume is read only
   */
  readOnly: boolean,
}

function renderVolumeFrom(vf: VolumeFrom): CfnTaskDefinition.VolumeFromProperty {
  return {
    sourceContainer: vf.sourceContainer,
    readOnly: vf.readOnly,
  };
}<|MERGE_RESOLUTION|>--- conflicted
+++ resolved
@@ -177,11 +177,7 @@
   /**
    * The task this container definition belongs to.
    */
-<<<<<<< HEAD
-  task: TaskDefinition;
-=======
   taskDefinition: TaskDefinition;
->>>>>>> 2480f0f3
 }
 
 /**
@@ -236,20 +232,12 @@
   constructor(scope: cdk.Construct, id: string, private readonly props: ContainerDefinitionProps) {
     super(scope, id);
     this.essential = props.essential !== undefined ? props.essential : true;
-<<<<<<< HEAD
-    this.taskDefinition = props.task;
-=======
     this.taskDefinition = props.taskDefinition;
->>>>>>> 2480f0f3
     this.memoryLimitSpecified = props.memoryLimitMiB !== undefined || props.memoryReservationMiB !== undefined;
 
     props.image.bind(this);
     if (props.logging) { props.logging.bind(this); }
-<<<<<<< HEAD
-    props.task._linkContainer(this);
-=======
     props.taskDefinition._linkContainer(this);
->>>>>>> 2480f0f3
   }
 
   /**
