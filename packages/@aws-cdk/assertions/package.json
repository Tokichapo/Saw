--- conflicted
+++ resolved
@@ -74,17 +74,8 @@
     "@aws-cdk/cloud-assembly-schema": "0.0.0",
     "@aws-cdk/core": "0.0.0",
     "@aws-cdk/cx-api": "0.0.0",
-<<<<<<< HEAD
-    "colors": "^1.4.0",
     "constructs": "^3.3.69",
-    "diff": "^5.0.0",
-    "fast-deep-equal": "^3.1.3",
-    "fs-extra": "^9.1.0",
-    "string-width": "^4.2.3",
-    "table": "^6.7.2"
-=======
-    "constructs": "^3.3.69"
->>>>>>> 8241c403
+    "fs-extra": "^9.1.0"
   },
   "peerDependencies": {
     "@aws-cdk/cloud-assembly-schema": "0.0.0",
@@ -92,17 +83,9 @@
     "@aws-cdk/cx-api": "0.0.0",
     "constructs": "^3.3.69"
   },
-<<<<<<< HEAD
   "bundledDependencies": [
-    "colors",
-    "diff",
-    "fast-deep-equal",
-    "fs-extra",
-    "string-width",
-    "table"
+    "fs-extra"
   ],
-=======
->>>>>>> 8241c403
   "repository": {
     "url": "https://github.com/aws/aws-cdk.git",
     "type": "git",
