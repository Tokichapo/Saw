--- conflicted
+++ resolved
@@ -1,7 +1,6 @@
 {
   "version": "36.0.0",
   "artifacts": {
-<<<<<<< HEAD
     "aws-cdk-sdk-js.assets": {
       "type": "cdk:asset-manifest",
       "properties": {
@@ -194,8 +193,6 @@
       },
       "displayName": "aws-cdk-sdk-js"
     },
-=======
->>>>>>> 4f1c94b2
     "aws-cdk-sdk-js-v3.assets": {
       "type": "cdk:asset-manifest",
       "properties": {
@@ -213,11 +210,7 @@
         "validateOnSynth": false,
         "assumeRoleArn": "arn:${AWS::Partition}:iam::${AWS::AccountId}:role/cdk-hnb659fds-deploy-role-${AWS::AccountId}-${AWS::Region}",
         "cloudFormationExecutionRoleArn": "arn:${AWS::Partition}:iam::${AWS::AccountId}:role/cdk-hnb659fds-cfn-exec-role-${AWS::AccountId}-${AWS::Region}",
-<<<<<<< HEAD
         "stackTemplateAssetObjectUrl": "s3://cdk-hnb659fds-assets-${AWS::AccountId}-${AWS::Region}/571853112d3ee675e31d04e67e84be45756f60e007a59fb9a580272d7fa8ceee.json",
-=======
-        "stackTemplateAssetObjectUrl": "s3://cdk-hnb659fds-assets-${AWS::AccountId}-${AWS::Region}/5ef063b6497e256ad0d73ef63b8ecbd741a4a91c8920f4a27e9e0ef44eb65938.json",
->>>>>>> 4f1c94b2
         "requiresBootstrapStackVersion": 6,
         "bootstrapStackVersionSsmParameter": "/cdk-bootstrap/hnb659fds/version",
         "additionalDependencies": [
