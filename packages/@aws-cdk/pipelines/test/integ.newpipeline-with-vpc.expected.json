{
  "Resources": {
    "Vpc8378EB38": {
      "Type": "AWS::EC2::VPC",
      "Properties": {
        "CidrBlock": "10.0.0.0/16",
        "EnableDnsHostnames": true,
        "EnableDnsSupport": true,
        "InstanceTenancy": "default",
        "Tags": [
          {
            "Key": "Name",
            "Value": "PipelineStack/Vpc"
          }
        ]
      }
    },
    "VpcPublicSubnet1Subnet5C2D37C4": {
      "Type": "AWS::EC2::Subnet",
      "Properties": {
        "CidrBlock": "10.0.0.0/19",
        "VpcId": {
          "Ref": "Vpc8378EB38"
        },
        "AvailabilityZone": "test-region-1a",
        "MapPublicIpOnLaunch": true,
        "Tags": [
          {
            "Key": "aws-cdk:subnet-name",
            "Value": "Public"
          },
          {
            "Key": "aws-cdk:subnet-type",
            "Value": "Public"
          },
          {
            "Key": "Name",
            "Value": "PipelineStack/Vpc/PublicSubnet1"
          }
        ]
      }
    },
    "VpcPublicSubnet1RouteTable6C95E38E": {
      "Type": "AWS::EC2::RouteTable",
      "Properties": {
        "VpcId": {
          "Ref": "Vpc8378EB38"
        },
        "Tags": [
          {
            "Key": "Name",
            "Value": "PipelineStack/Vpc/PublicSubnet1"
          }
        ]
      }
    },
    "VpcPublicSubnet1RouteTableAssociation97140677": {
      "Type": "AWS::EC2::SubnetRouteTableAssociation",
      "Properties": {
        "RouteTableId": {
          "Ref": "VpcPublicSubnet1RouteTable6C95E38E"
        },
        "SubnetId": {
          "Ref": "VpcPublicSubnet1Subnet5C2D37C4"
        }
      }
    },
    "VpcPublicSubnet1DefaultRoute3DA9E72A": {
      "Type": "AWS::EC2::Route",
      "Properties": {
        "RouteTableId": {
          "Ref": "VpcPublicSubnet1RouteTable6C95E38E"
        },
        "DestinationCidrBlock": "0.0.0.0/0",
        "GatewayId": {
          "Ref": "VpcIGWD7BA715C"
        }
      },
      "DependsOn": [
        "VpcVPCGWBF912B6E"
      ]
    },
    "VpcPublicSubnet1EIPD7E02669": {
      "Type": "AWS::EC2::EIP",
      "Properties": {
        "Domain": "vpc",
        "Tags": [
          {
            "Key": "Name",
            "Value": "PipelineStack/Vpc/PublicSubnet1"
          }
        ]
      }
    },
    "VpcPublicSubnet1NATGateway4D7517AA": {
      "Type": "AWS::EC2::NatGateway",
      "Properties": {
        "SubnetId": {
          "Ref": "VpcPublicSubnet1Subnet5C2D37C4"
        },
        "AllocationId": {
          "Fn::GetAtt": [
            "VpcPublicSubnet1EIPD7E02669",
            "AllocationId"
          ]
        },
        "Tags": [
          {
            "Key": "Name",
            "Value": "PipelineStack/Vpc/PublicSubnet1"
          }
        ]
      }
    },
    "VpcPublicSubnet2Subnet691E08A3": {
      "Type": "AWS::EC2::Subnet",
      "Properties": {
        "CidrBlock": "10.0.32.0/19",
        "VpcId": {
          "Ref": "Vpc8378EB38"
        },
        "AvailabilityZone": "test-region-1b",
        "MapPublicIpOnLaunch": true,
        "Tags": [
          {
            "Key": "aws-cdk:subnet-name",
            "Value": "Public"
          },
          {
            "Key": "aws-cdk:subnet-type",
            "Value": "Public"
          },
          {
            "Key": "Name",
            "Value": "PipelineStack/Vpc/PublicSubnet2"
          }
        ]
      }
    },
    "VpcPublicSubnet2RouteTable94F7E489": {
      "Type": "AWS::EC2::RouteTable",
      "Properties": {
        "VpcId": {
          "Ref": "Vpc8378EB38"
        },
        "Tags": [
          {
            "Key": "Name",
            "Value": "PipelineStack/Vpc/PublicSubnet2"
          }
        ]
      }
    },
    "VpcPublicSubnet2RouteTableAssociationDD5762D8": {
      "Type": "AWS::EC2::SubnetRouteTableAssociation",
      "Properties": {
        "RouteTableId": {
          "Ref": "VpcPublicSubnet2RouteTable94F7E489"
        },
        "SubnetId": {
          "Ref": "VpcPublicSubnet2Subnet691E08A3"
        }
      }
    },
    "VpcPublicSubnet2DefaultRoute97F91067": {
      "Type": "AWS::EC2::Route",
      "Properties": {
        "RouteTableId": {
          "Ref": "VpcPublicSubnet2RouteTable94F7E489"
        },
        "DestinationCidrBlock": "0.0.0.0/0",
        "GatewayId": {
          "Ref": "VpcIGWD7BA715C"
        }
      },
      "DependsOn": [
        "VpcVPCGWBF912B6E"
      ]
    },
    "VpcPublicSubnet2EIP3C605A87": {
      "Type": "AWS::EC2::EIP",
      "Properties": {
        "Domain": "vpc",
        "Tags": [
          {
            "Key": "Name",
            "Value": "PipelineStack/Vpc/PublicSubnet2"
          }
        ]
      }
    },
    "VpcPublicSubnet2NATGateway9182C01D": {
      "Type": "AWS::EC2::NatGateway",
      "Properties": {
        "SubnetId": {
          "Ref": "VpcPublicSubnet2Subnet691E08A3"
        },
        "AllocationId": {
          "Fn::GetAtt": [
            "VpcPublicSubnet2EIP3C605A87",
            "AllocationId"
          ]
        },
        "Tags": [
          {
            "Key": "Name",
            "Value": "PipelineStack/Vpc/PublicSubnet2"
          }
        ]
      }
    },
    "VpcPublicSubnet3SubnetBE12F0B6": {
      "Type": "AWS::EC2::Subnet",
      "Properties": {
        "CidrBlock": "10.0.64.0/19",
        "VpcId": {
          "Ref": "Vpc8378EB38"
        },
        "AvailabilityZone": "test-region-1c",
        "MapPublicIpOnLaunch": true,
        "Tags": [
          {
            "Key": "aws-cdk:subnet-name",
            "Value": "Public"
          },
          {
            "Key": "aws-cdk:subnet-type",
            "Value": "Public"
          },
          {
            "Key": "Name",
            "Value": "PipelineStack/Vpc/PublicSubnet3"
          }
        ]
      }
    },
    "VpcPublicSubnet3RouteTable93458DBB": {
      "Type": "AWS::EC2::RouteTable",
      "Properties": {
        "VpcId": {
          "Ref": "Vpc8378EB38"
        },
        "Tags": [
          {
            "Key": "Name",
            "Value": "PipelineStack/Vpc/PublicSubnet3"
          }
        ]
      }
    },
    "VpcPublicSubnet3RouteTableAssociation1F1EDF02": {
      "Type": "AWS::EC2::SubnetRouteTableAssociation",
      "Properties": {
        "RouteTableId": {
          "Ref": "VpcPublicSubnet3RouteTable93458DBB"
        },
        "SubnetId": {
          "Ref": "VpcPublicSubnet3SubnetBE12F0B6"
        }
      }
    },
    "VpcPublicSubnet3DefaultRoute4697774F": {
      "Type": "AWS::EC2::Route",
      "Properties": {
        "RouteTableId": {
          "Ref": "VpcPublicSubnet3RouteTable93458DBB"
        },
        "DestinationCidrBlock": "0.0.0.0/0",
        "GatewayId": {
          "Ref": "VpcIGWD7BA715C"
        }
      },
      "DependsOn": [
        "VpcVPCGWBF912B6E"
      ]
    },
    "VpcPublicSubnet3EIP3A666A23": {
      "Type": "AWS::EC2::EIP",
      "Properties": {
        "Domain": "vpc",
        "Tags": [
          {
            "Key": "Name",
            "Value": "PipelineStack/Vpc/PublicSubnet3"
          }
        ]
      }
    },
    "VpcPublicSubnet3NATGateway7640CD1D": {
      "Type": "AWS::EC2::NatGateway",
      "Properties": {
        "SubnetId": {
          "Ref": "VpcPublicSubnet3SubnetBE12F0B6"
        },
        "AllocationId": {
          "Fn::GetAtt": [
            "VpcPublicSubnet3EIP3A666A23",
            "AllocationId"
          ]
        },
        "Tags": [
          {
            "Key": "Name",
            "Value": "PipelineStack/Vpc/PublicSubnet3"
          }
        ]
      }
    },
    "VpcPrivateSubnet1Subnet536B997A": {
      "Type": "AWS::EC2::Subnet",
      "Properties": {
        "CidrBlock": "10.0.96.0/19",
        "VpcId": {
          "Ref": "Vpc8378EB38"
        },
        "AvailabilityZone": "test-region-1a",
        "MapPublicIpOnLaunch": false,
        "Tags": [
          {
            "Key": "aws-cdk:subnet-name",
            "Value": "Private"
          },
          {
            "Key": "aws-cdk:subnet-type",
            "Value": "Private"
          },
          {
            "Key": "Name",
            "Value": "PipelineStack/Vpc/PrivateSubnet1"
          }
        ]
      }
    },
    "VpcPrivateSubnet1RouteTableB2C5B500": {
      "Type": "AWS::EC2::RouteTable",
      "Properties": {
        "VpcId": {
          "Ref": "Vpc8378EB38"
        },
        "Tags": [
          {
            "Key": "Name",
            "Value": "PipelineStack/Vpc/PrivateSubnet1"
          }
        ]
      }
    },
    "VpcPrivateSubnet1RouteTableAssociation70C59FA6": {
      "Type": "AWS::EC2::SubnetRouteTableAssociation",
      "Properties": {
        "RouteTableId": {
          "Ref": "VpcPrivateSubnet1RouteTableB2C5B500"
        },
        "SubnetId": {
          "Ref": "VpcPrivateSubnet1Subnet536B997A"
        }
      }
    },
    "VpcPrivateSubnet1DefaultRouteBE02A9ED": {
      "Type": "AWS::EC2::Route",
      "Properties": {
        "RouteTableId": {
          "Ref": "VpcPrivateSubnet1RouteTableB2C5B500"
        },
        "DestinationCidrBlock": "0.0.0.0/0",
        "NatGatewayId": {
          "Ref": "VpcPublicSubnet1NATGateway4D7517AA"
        }
      }
    },
    "VpcPrivateSubnet2Subnet3788AAA1": {
      "Type": "AWS::EC2::Subnet",
      "Properties": {
        "CidrBlock": "10.0.128.0/19",
        "VpcId": {
          "Ref": "Vpc8378EB38"
        },
        "AvailabilityZone": "test-region-1b",
        "MapPublicIpOnLaunch": false,
        "Tags": [
          {
            "Key": "aws-cdk:subnet-name",
            "Value": "Private"
          },
          {
            "Key": "aws-cdk:subnet-type",
            "Value": "Private"
          },
          {
            "Key": "Name",
            "Value": "PipelineStack/Vpc/PrivateSubnet2"
          }
        ]
      }
    },
    "VpcPrivateSubnet2RouteTableA678073B": {
      "Type": "AWS::EC2::RouteTable",
      "Properties": {
        "VpcId": {
          "Ref": "Vpc8378EB38"
        },
        "Tags": [
          {
            "Key": "Name",
            "Value": "PipelineStack/Vpc/PrivateSubnet2"
          }
        ]
      }
    },
    "VpcPrivateSubnet2RouteTableAssociationA89CAD56": {
      "Type": "AWS::EC2::SubnetRouteTableAssociation",
      "Properties": {
        "RouteTableId": {
          "Ref": "VpcPrivateSubnet2RouteTableA678073B"
        },
        "SubnetId": {
          "Ref": "VpcPrivateSubnet2Subnet3788AAA1"
        }
      }
    },
    "VpcPrivateSubnet2DefaultRoute060D2087": {
      "Type": "AWS::EC2::Route",
      "Properties": {
        "RouteTableId": {
          "Ref": "VpcPrivateSubnet2RouteTableA678073B"
        },
        "DestinationCidrBlock": "0.0.0.0/0",
        "NatGatewayId": {
          "Ref": "VpcPublicSubnet2NATGateway9182C01D"
        }
      }
    },
    "VpcPrivateSubnet3SubnetF258B56E": {
      "Type": "AWS::EC2::Subnet",
      "Properties": {
        "CidrBlock": "10.0.160.0/19",
        "VpcId": {
          "Ref": "Vpc8378EB38"
        },
        "AvailabilityZone": "test-region-1c",
        "MapPublicIpOnLaunch": false,
        "Tags": [
          {
            "Key": "aws-cdk:subnet-name",
            "Value": "Private"
          },
          {
            "Key": "aws-cdk:subnet-type",
            "Value": "Private"
          },
          {
            "Key": "Name",
            "Value": "PipelineStack/Vpc/PrivateSubnet3"
          }
        ]
      }
    },
    "VpcPrivateSubnet3RouteTableD98824C7": {
      "Type": "AWS::EC2::RouteTable",
      "Properties": {
        "VpcId": {
          "Ref": "Vpc8378EB38"
        },
        "Tags": [
          {
            "Key": "Name",
            "Value": "PipelineStack/Vpc/PrivateSubnet3"
          }
        ]
      }
    },
    "VpcPrivateSubnet3RouteTableAssociation16BDDC43": {
      "Type": "AWS::EC2::SubnetRouteTableAssociation",
      "Properties": {
        "RouteTableId": {
          "Ref": "VpcPrivateSubnet3RouteTableD98824C7"
        },
        "SubnetId": {
          "Ref": "VpcPrivateSubnet3SubnetF258B56E"
        }
      }
    },
    "VpcPrivateSubnet3DefaultRoute94B74F0D": {
      "Type": "AWS::EC2::Route",
      "Properties": {
        "RouteTableId": {
          "Ref": "VpcPrivateSubnet3RouteTableD98824C7"
        },
        "DestinationCidrBlock": "0.0.0.0/0",
        "NatGatewayId": {
          "Ref": "VpcPublicSubnet3NATGateway7640CD1D"
        }
      }
    },
    "VpcIGWD7BA715C": {
      "Type": "AWS::EC2::InternetGateway",
      "Properties": {
        "Tags": [
          {
            "Key": "Name",
            "Value": "PipelineStack/Vpc"
          }
        ]
      }
    },
    "VpcVPCGWBF912B6E": {
      "Type": "AWS::EC2::VPCGatewayAttachment",
      "Properties": {
        "VpcId": {
          "Ref": "Vpc8378EB38"
        },
        "InternetGatewayId": {
          "Ref": "VpcIGWD7BA715C"
        }
      }
    },
    "PipelineArtifactsBucketAEA9A052": {
      "Type": "AWS::S3::Bucket",
      "Properties": {
        "BucketEncryption": {
          "ServerSideEncryptionConfiguration": [
            {
              "ServerSideEncryptionByDefault": {
                "SSEAlgorithm": "aws:kms"
              }
            }
          ]
        },
        "PublicAccessBlockConfiguration": {
          "BlockPublicAcls": true,
          "BlockPublicPolicy": true,
          "IgnorePublicAcls": true,
          "RestrictPublicBuckets": true
        }
      },
      "UpdateReplacePolicy": "Retain",
      "DeletionPolicy": "Retain"
    },
<<<<<<< HEAD
=======
    "PipelineArtifactsBucketPolicyF53CCC52": {
      "Type": "AWS::S3::BucketPolicy",
      "Properties": {
        "Bucket": {
          "Ref": "PipelineArtifactsBucketAEA9A052"
        },
        "PolicyDocument": {
          "Statement": [
            {
              "Action": "s3:*",
              "Condition": {
                "Bool": {
                  "aws:SecureTransport": "false"
                }
              },
              "Effect": "Deny",
              "Principal": {
                "AWS": "*"
              },
              "Resource": [
                {
                  "Fn::GetAtt": [
                    "PipelineArtifactsBucketAEA9A052",
                    "Arn"
                  ]
                },
                {
                  "Fn::Join": [
                    "",
                    [
                      {
                        "Fn::GetAtt": [
                          "PipelineArtifactsBucketAEA9A052",
                          "Arn"
                        ]
                      },
                      "/*"
                    ]
                  ]
                }
              ]
            },
            {
              "Action": [
                "s3:GetObject*",
                "s3:GetBucket*",
                "s3:List*"
              ],
              "Effect": "Allow",
              "Principal": {
                "AWS": {
                  "Fn::Join": [
                    "",
                    [
                      "arn:",
                      {
                        "Ref": "AWS::Partition"
                      },
                      ":iam::",
                      {
                        "Ref": "AWS::AccountId"
                      },
                      ":role/cdk-hnb659fds-deploy-role-",
                      {
                        "Ref": "AWS::AccountId"
                      },
                      "-",
                      {
                        "Ref": "AWS::Region"
                      }
                    ]
                  ]
                }
              },
              "Resource": [
                {
                  "Fn::GetAtt": [
                    "PipelineArtifactsBucketAEA9A052",
                    "Arn"
                  ]
                },
                {
                  "Fn::Join": [
                    "",
                    [
                      {
                        "Fn::GetAtt": [
                          "PipelineArtifactsBucketAEA9A052",
                          "Arn"
                        ]
                      },
                      "/*"
                    ]
                  ]
                }
              ]
            }
          ],
          "Version": "2012-10-17"
        }
      }
    },
>>>>>>> b6e3e517
    "PipelineRoleB27FAA37": {
      "Type": "AWS::IAM::Role",
      "Properties": {
        "AssumeRolePolicyDocument": {
          "Statement": [
            {
              "Action": "sts:AssumeRole",
              "Effect": "Allow",
              "Principal": {
                "Service": "codepipeline.amazonaws.com"
              }
            }
          ],
          "Version": "2012-10-17"
        }
      }
    },
    "PipelineRoleDefaultPolicy7BDC1ABB": {
      "Type": "AWS::IAM::Policy",
      "Properties": {
        "PolicyDocument": {
          "Statement": [
            {
              "Action": [
                "s3:GetObject*",
                "s3:GetBucket*",
                "s3:List*",
                "s3:DeleteObject*",
                "s3:PutObject",
                "s3:Abort*"
              ],
              "Effect": "Allow",
              "Resource": [
                {
                  "Fn::GetAtt": [
                    "PipelineArtifactsBucketAEA9A052",
                    "Arn"
                  ]
                },
                {
                  "Fn::Join": [
                    "",
                    [
                      {
                        "Fn::GetAtt": [
                          "PipelineArtifactsBucketAEA9A052",
                          "Arn"
                        ]
                      },
                      "/*"
                    ]
                  ]
                }
              ]
            },
            {
              "Action": "sts:AssumeRole",
              "Effect": "Allow",
              "Resource": {
                "Fn::GetAtt": [
                  "PipelineBuildSynthCodePipelineActionRole4E7A6C97",
                  "Arn"
                ]
              }
            },
            {
              "Action": "sts:AssumeRole",
              "Effect": "Allow",
              "Resource": {
                "Fn::GetAtt": [
                  "PipelineUpdatePipelineSelfMutateCodePipelineActionRoleD6D4E5CF",
                  "Arn"
                ]
              }
            },
            {
              "Action": "sts:AssumeRole",
              "Effect": "Allow",
              "Resource": {
                "Fn::GetAtt": [
                  "PipelineBetaPrepareCodePipelineActionRoleB746DA86",
                  "Arn"
                ]
              }
            },
            {
              "Action": "sts:AssumeRole",
              "Effect": "Allow",
              "Resource": {
                "Fn::GetAtt": [
                  "PipelineBetaDeployCodePipelineActionRole2B286DC9",
                  "Arn"
                ]
              }
            }
          ],
          "Version": "2012-10-17"
        },
        "PolicyName": "PipelineRoleDefaultPolicy7BDC1ABB",
        "Roles": [
          {
            "Ref": "PipelineRoleB27FAA37"
          }
        ]
      }
    },
    "Pipeline9850B417": {
      "Type": "AWS::CodePipeline::Pipeline",
      "Properties": {
        "RoleArn": {
          "Fn::GetAtt": [
            "PipelineRoleB27FAA37",
            "Arn"
          ]
        },
        "Stages": [
          {
            "Actions": [
              {
                "ActionTypeId": {
                  "Category": "Source",
                  "Owner": "ThirdParty",
                  "Provider": "GitHub",
                  "Version": "1"
                },
                "Configuration": {
                  "Owner": "aws",
                  "Repo": "aws-cdk",
                  "Branch": "v2-main",
                  "OAuthToken": "{{resolve:secretsmanager:github-token:SecretString:::}}",
                  "PollForSourceChanges": false
                },
                "Name": "aws_aws-cdk",
                "OutputArtifacts": [
                  {
                    "Name": "aws_aws_cdk_Source"
                  }
                ],
                "RunOrder": 1
              }
            ],
            "Name": "Source"
          },
          {
            "Actions": [
              {
                "ActionTypeId": {
                  "Category": "Build",
                  "Owner": "AWS",
                  "Provider": "CodeBuild",
                  "Version": "1"
                },
                "Configuration": {
                  "ProjectName": {
                    "Ref": "PipelineBuildSynthCdkBuildProject6BEFA8E6"
                  },
                  "EnvironmentVariables": "[{\"name\":\"_PROJECT_CONFIG_HASH\",\"type\":\"PLAINTEXT\",\"value\":\"00ebacfb32b1bde8d3638577308e7b7144dfa3b0a58a83bc6ff38a3b1f26951c\"}]"
                },
                "InputArtifacts": [
                  {
                    "Name": "aws_aws_cdk_Source"
                  }
                ],
                "Name": "Synth",
                "OutputArtifacts": [
                  {
                    "Name": "Synth_Output"
                  }
                ],
                "RoleArn": {
                  "Fn::GetAtt": [
                    "PipelineBuildSynthCodePipelineActionRole4E7A6C97",
                    "Arn"
                  ]
                },
                "RunOrder": 1
              }
            ],
            "Name": "Build"
          },
          {
            "Actions": [
              {
                "ActionTypeId": {
                  "Category": "Build",
                  "Owner": "AWS",
                  "Provider": "CodeBuild",
                  "Version": "1"
                },
                "Configuration": {
                  "ProjectName": {
                    "Ref": "PipelineUpdatePipelineSelfMutationDAA41400"
                  },
                  "EnvironmentVariables": "[{\"name\":\"_PROJECT_CONFIG_HASH\",\"type\":\"PLAINTEXT\",\"value\":\"9eda7f97d24aac861052bb47a41b80eecdd56096bf9a88a27c88d94c463785c8\"}]"
                },
                "InputArtifacts": [
                  {
                    "Name": "Synth_Output"
                  }
                ],
                "Name": "SelfMutate",
                "RoleArn": {
                  "Fn::GetAtt": [
                    "PipelineUpdatePipelineSelfMutateCodePipelineActionRoleD6D4E5CF",
                    "Arn"
                  ]
                },
                "RunOrder": 1
              }
            ],
            "Name": "UpdatePipeline"
          },
          {
            "Actions": [
              {
                "ActionTypeId": {
                  "Category": "Deploy",
                  "Owner": "AWS",
                  "Provider": "CloudFormation",
                  "Version": "1"
                },
                "Configuration": {
                  "StackName": "Beta-Stack1",
                  "Capabilities": "CAPABILITY_NAMED_IAM,CAPABILITY_AUTO_EXPAND",
                  "RoleArn": {
                    "Fn::GetAtt": [
                      "PipelineBetaPrepareRoleD66446CC",
                      "Arn"
                    ]
                  },
                  "ActionMode": "CHANGE_SET_REPLACE",
                  "ChangeSetName": "PipelineChange",
                  "TemplatePath": "Synth_Output::assembly-PipelineStack-Beta/PipelineStackBetaStack1E6541489.template.json"
                },
                "InputArtifacts": [
                  {
                    "Name": "Synth_Output"
                  }
                ],
                "Name": "Prepare",
                "RoleArn": {
                  "Fn::GetAtt": [
                    "PipelineBetaPrepareCodePipelineActionRoleB746DA86",
                    "Arn"
                  ]
                },
                "RunOrder": 1
              },
              {
                "ActionTypeId": {
                  "Category": "Deploy",
                  "Owner": "AWS",
                  "Provider": "CloudFormation",
                  "Version": "1"
                },
                "Configuration": {
                  "StackName": "Beta-Stack1",
                  "ActionMode": "CHANGE_SET_EXECUTE",
                  "ChangeSetName": "PipelineChange"
                },
                "Name": "Deploy",
                "RoleArn": {
                  "Fn::GetAtt": [
                    "PipelineBetaDeployCodePipelineActionRole2B286DC9",
                    "Arn"
                  ]
                },
                "RunOrder": 2
              }
            ],
            "Name": "Beta"
          }
        ],
        "ArtifactStore": {
          "Location": {
            "Ref": "PipelineArtifactsBucketAEA9A052"
          },
          "Type": "S3"
        },
        "RestartExecutionOnUpdate": true
      },
      "DependsOn": [
        "PipelineRoleDefaultPolicy7BDC1ABB",
        "PipelineRoleB27FAA37"
      ]
    },
    "PipelineSourceawsawscdkWebhookResource46EC529B": {
      "Type": "AWS::CodePipeline::Webhook",
      "Properties": {
        "Authentication": "GITHUB_HMAC",
        "AuthenticationConfiguration": {
          "SecretToken": "{{resolve:secretsmanager:github-token:SecretString:::}}"
        },
        "Filters": [
          {
            "JsonPath": "$.ref",
            "MatchEquals": "refs/heads/{Branch}"
          }
        ],
        "TargetAction": "aws_aws-cdk",
        "TargetPipeline": {
          "Ref": "Pipeline9850B417"
        },
        "TargetPipelineVersion": 1,
        "RegisterWithThirdParty": true
      }
    },
    "PipelineBuildSynthCdkBuildProjectRole231EEA2A": {
      "Type": "AWS::IAM::Role",
      "Properties": {
        "AssumeRolePolicyDocument": {
          "Statement": [
            {
              "Action": "sts:AssumeRole",
              "Effect": "Allow",
              "Principal": {
                "Service": "codebuild.amazonaws.com"
              }
            }
          ],
          "Version": "2012-10-17"
        }
      }
    },
    "PipelineBuildSynthCdkBuildProjectRoleDefaultPolicyFB6C941C": {
      "Type": "AWS::IAM::Policy",
      "Properties": {
        "PolicyDocument": {
          "Statement": [
            {
              "Action": "ec2:CreateNetworkInterfacePermission",
              "Condition": {
                "StringEquals": {
                  "ec2:Subnet": [
                    {
                      "Fn::Join": [
                        "",
                        [
                          "arn:",
                          {
                            "Ref": "AWS::Partition"
                          },
                          ":ec2:",
                          {
                            "Ref": "AWS::Region"
                          },
                          ":",
                          {
                            "Ref": "AWS::AccountId"
                          },
                          ":subnet/",
                          {
                            "Ref": "VpcPrivateSubnet1Subnet536B997A"
                          }
                        ]
                      ]
                    },
                    {
                      "Fn::Join": [
                        "",
                        [
                          "arn:",
                          {
                            "Ref": "AWS::Partition"
                          },
                          ":ec2:",
                          {
                            "Ref": "AWS::Region"
                          },
                          ":",
                          {
                            "Ref": "AWS::AccountId"
                          },
                          ":subnet/",
                          {
                            "Ref": "VpcPrivateSubnet2Subnet3788AAA1"
                          }
                        ]
                      ]
                    },
                    {
                      "Fn::Join": [
                        "",
                        [
                          "arn:",
                          {
                            "Ref": "AWS::Partition"
                          },
                          ":ec2:",
                          {
                            "Ref": "AWS::Region"
                          },
                          ":",
                          {
                            "Ref": "AWS::AccountId"
                          },
                          ":subnet/",
                          {
                            "Ref": "VpcPrivateSubnet3SubnetF258B56E"
                          }
                        ]
                      ]
                    }
                  ],
                  "ec2:AuthorizedService": "codebuild.amazonaws.com"
                }
              },
              "Effect": "Allow",
              "Resource": {
                "Fn::Join": [
                  "",
                  [
                    "arn:",
                    {
                      "Ref": "AWS::Partition"
                    },
                    ":ec2:",
                    {
                      "Ref": "AWS::Region"
                    },
                    ":",
                    {
                      "Ref": "AWS::AccountId"
                    },
                    ":network-interface/*"
                  ]
                ]
              }
            },
            {
              "Action": [
                "logs:CreateLogGroup",
                "logs:CreateLogStream",
                "logs:PutLogEvents"
              ],
              "Effect": "Allow",
              "Resource": [
                {
                  "Fn::Join": [
                    "",
                    [
                      "arn:",
                      {
                        "Ref": "AWS::Partition"
                      },
                      ":logs:test-region:12345678:log-group:/aws/codebuild/",
                      {
                        "Ref": "PipelineBuildSynthCdkBuildProject6BEFA8E6"
                      }
                    ]
                  ]
                },
                {
                  "Fn::Join": [
                    "",
                    [
                      "arn:",
                      {
                        "Ref": "AWS::Partition"
                      },
                      ":logs:test-region:12345678:log-group:/aws/codebuild/",
                      {
                        "Ref": "PipelineBuildSynthCdkBuildProject6BEFA8E6"
                      },
                      ":*"
                    ]
                  ]
                }
              ]
            },
            {
              "Action": [
                "codebuild:CreateReportGroup",
                "codebuild:CreateReport",
                "codebuild:UpdateReport",
                "codebuild:BatchPutTestCases",
                "codebuild:BatchPutCodeCoverages"
              ],
              "Effect": "Allow",
              "Resource": {
                "Fn::Join": [
                  "",
                  [
                    "arn:",
                    {
                      "Ref": "AWS::Partition"
                    },
                    ":codebuild:test-region:12345678:report-group/",
                    {
                      "Ref": "PipelineBuildSynthCdkBuildProject6BEFA8E6"
                    },
                    "-*"
                  ]
                ]
              }
            },
            {
              "Action": [
                "s3:GetObject*",
                "s3:GetBucket*",
                "s3:List*",
                "s3:DeleteObject*",
                "s3:PutObject",
                "s3:Abort*"
              ],
              "Effect": "Allow",
              "Resource": [
                {
                  "Fn::GetAtt": [
                    "PipelineArtifactsBucketAEA9A052",
                    "Arn"
                  ]
                },
                {
                  "Fn::Join": [
                    "",
                    [
                      {
                        "Fn::GetAtt": [
                          "PipelineArtifactsBucketAEA9A052",
                          "Arn"
                        ]
                      },
                      "/*"
                    ]
                  ]
                }
              ]
            }
          ],
          "Version": "2012-10-17"
        },
        "PolicyName": "PipelineBuildSynthCdkBuildProjectRoleDefaultPolicyFB6C941C",
        "Roles": [
          {
            "Ref": "PipelineBuildSynthCdkBuildProjectRole231EEA2A"
          }
        ]
      }
    },
    "PipelineBuildSynthCdkBuildProjectSecurityGroup84F92459": {
      "Type": "AWS::EC2::SecurityGroup",
      "Properties": {
        "GroupDescription": "Automatic generated security group for CodeBuild PipelineStackPipelineBuildSynthCdkBuildProject225CEB2C",
        "SecurityGroupEgress": [
          {
            "CidrIp": "0.0.0.0/0",
            "Description": "Allow all outbound traffic by default",
            "IpProtocol": "-1"
          }
        ],
        "VpcId": {
          "Ref": "Vpc8378EB38"
        }
      }
    },
    "PipelineBuildSynthCdkBuildProject6BEFA8E6": {
      "Type": "AWS::CodeBuild::Project",
      "Properties": {
        "Artifacts": {
          "Type": "CODEPIPELINE"
        },
        "Environment": {
          "ComputeType": "BUILD_GENERAL1_SMALL",
          "Image": "aws/codebuild/standard:5.0",
          "ImagePullCredentialsType": "CODEBUILD",
          "PrivilegedMode": false,
          "Type": "LINUX_CONTAINER"
        },
        "ServiceRole": {
          "Fn::GetAtt": [
            "PipelineBuildSynthCdkBuildProjectRole231EEA2A",
            "Arn"
          ]
        },
        "Source": {
          "BuildSpec": "{\n  \"version\": \"0.2\",\n  \"phases\": {\n    \"build\": {\n      \"commands\": [\n        \"npm ci\",\n        \"npm run build\",\n        \"npx cdk synth\"\n      ]\n    }\n  },\n  \"artifacts\": {\n    \"base-directory\": \"cdk.out\",\n    \"files\": \"**/*\"\n  }\n}",
          "Type": "CODEPIPELINE"
        },
        "Cache": {
          "Type": "NO_CACHE"
        },
        "EncryptionKey": "alias/aws/s3",
        "VpcConfig": {
          "SecurityGroupIds": [
            {
              "Fn::GetAtt": [
                "PipelineBuildSynthCdkBuildProjectSecurityGroup84F92459",
                "GroupId"
              ]
            }
          ],
          "Subnets": [
            {
              "Ref": "VpcPrivateSubnet1Subnet536B997A"
            },
            {
              "Ref": "VpcPrivateSubnet2Subnet3788AAA1"
            },
            {
              "Ref": "VpcPrivateSubnet3SubnetF258B56E"
            }
          ],
          "VpcId": {
            "Ref": "Vpc8378EB38"
          }
        }
      },
      "DependsOn": [
        "PipelineBuildSynthCdkBuildProjectPolicyDocument4D16371A"
      ]
    },
    "PipelineBuildSynthCdkBuildProjectPolicyDocument4D16371A": {
      "Type": "AWS::IAM::Policy",
      "Properties": {
        "PolicyDocument": {
          "Statement": [
            {
              "Action": [
                "ec2:CreateNetworkInterface",
                "ec2:DescribeNetworkInterfaces",
                "ec2:DeleteNetworkInterface",
                "ec2:DescribeSubnets",
                "ec2:DescribeSecurityGroups",
                "ec2:DescribeDhcpOptions",
                "ec2:DescribeVpcs"
              ],
              "Effect": "Allow",
              "Resource": "*"
            }
          ],
          "Version": "2012-10-17"
        },
        "PolicyName": "PipelineBuildSynthCdkBuildProjectPolicyDocument4D16371A",
        "Roles": [
          {
            "Ref": "PipelineBuildSynthCdkBuildProjectRole231EEA2A"
          }
        ]
      }
    },
    "PipelineBuildSynthCodePipelineActionRole4E7A6C97": {
      "Type": "AWS::IAM::Role",
      "Properties": {
        "AssumeRolePolicyDocument": {
          "Statement": [
            {
              "Action": "sts:AssumeRole",
              "Effect": "Allow",
              "Principal": {
                "AWS": {
                  "Fn::Join": [
                    "",
                    [
                      "arn:",
                      {
                        "Ref": "AWS::Partition"
                      },
                      ":iam::12345678:root"
                    ]
                  ]
                }
              }
            }
          ],
          "Version": "2012-10-17"
        }
      }
    },
    "PipelineBuildSynthCodePipelineActionRoleDefaultPolicy92C90290": {
      "Type": "AWS::IAM::Policy",
      "Properties": {
        "PolicyDocument": {
          "Statement": [
            {
              "Action": [
                "codebuild:BatchGetBuilds",
                "codebuild:StartBuild",
                "codebuild:StopBuild"
              ],
              "Effect": "Allow",
              "Resource": {
                "Fn::GetAtt": [
                  "PipelineBuildSynthCdkBuildProject6BEFA8E6",
                  "Arn"
                ]
              }
            }
          ],
          "Version": "2012-10-17"
        },
        "PolicyName": "PipelineBuildSynthCodePipelineActionRoleDefaultPolicy92C90290",
        "Roles": [
          {
            "Ref": "PipelineBuildSynthCodePipelineActionRole4E7A6C97"
          }
        ]
      }
    },
    "PipelineUpdatePipelineSelfMutateCodePipelineActionRoleD6D4E5CF": {
      "Type": "AWS::IAM::Role",
      "Properties": {
        "AssumeRolePolicyDocument": {
          "Statement": [
            {
              "Action": "sts:AssumeRole",
              "Effect": "Allow",
              "Principal": {
                "AWS": {
                  "Fn::Join": [
                    "",
                    [
                      "arn:",
                      {
                        "Ref": "AWS::Partition"
                      },
                      ":iam::12345678:root"
                    ]
                  ]
                }
              }
            }
          ],
          "Version": "2012-10-17"
        }
      }
    },
    "PipelineUpdatePipelineSelfMutateCodePipelineActionRoleDefaultPolicyE626265B": {
      "Type": "AWS::IAM::Policy",
      "Properties": {
        "PolicyDocument": {
          "Statement": [
            {
              "Action": [
                "codebuild:BatchGetBuilds",
                "codebuild:StartBuild",
                "codebuild:StopBuild"
              ],
              "Effect": "Allow",
              "Resource": {
                "Fn::GetAtt": [
                  "PipelineUpdatePipelineSelfMutationDAA41400",
                  "Arn"
                ]
              }
            }
          ],
          "Version": "2012-10-17"
        },
        "PolicyName": "PipelineUpdatePipelineSelfMutateCodePipelineActionRoleDefaultPolicyE626265B",
        "Roles": [
          {
            "Ref": "PipelineUpdatePipelineSelfMutateCodePipelineActionRoleD6D4E5CF"
          }
        ]
      }
    },
    "PipelineBetaPrepareCodePipelineActionRoleB746DA86": {
      "Type": "AWS::IAM::Role",
      "Properties": {
        "AssumeRolePolicyDocument": {
          "Statement": [
            {
              "Action": "sts:AssumeRole",
              "Effect": "Allow",
              "Principal": {
                "AWS": {
                  "Fn::Join": [
                    "",
                    [
                      "arn:",
                      {
                        "Ref": "AWS::Partition"
                      },
                      ":iam::12345678:root"
                    ]
                  ]
                }
              }
            }
          ],
          "Version": "2012-10-17"
        }
      }
    },
    "PipelineBetaPrepareCodePipelineActionRoleDefaultPolicy30879019": {
      "Type": "AWS::IAM::Policy",
      "Properties": {
        "PolicyDocument": {
          "Statement": [
            {
              "Action": "iam:PassRole",
              "Effect": "Allow",
              "Resource": {
                "Fn::GetAtt": [
                  "PipelineBetaPrepareRoleD66446CC",
                  "Arn"
                ]
              }
            },
            {
              "Action": [
                "s3:GetObject*",
                "s3:GetBucket*",
                "s3:List*"
              ],
              "Effect": "Allow",
              "Resource": [
                {
                  "Fn::GetAtt": [
                    "PipelineArtifactsBucketAEA9A052",
                    "Arn"
                  ]
                },
                {
                  "Fn::Join": [
                    "",
                    [
                      {
                        "Fn::GetAtt": [
                          "PipelineArtifactsBucketAEA9A052",
                          "Arn"
                        ]
                      },
                      "/*"
                    ]
                  ]
                }
              ]
            },
            {
              "Action": [
                "cloudformation:CreateChangeSet",
                "cloudformation:DeleteChangeSet",
                "cloudformation:DescribeChangeSet",
                "cloudformation:DescribeStacks"
              ],
              "Condition": {
                "StringEqualsIfExists": {
                  "cloudformation:ChangeSetName": "PipelineChange"
                }
              },
              "Effect": "Allow",
              "Resource": {
                "Fn::Join": [
                  "",
                  [
                    "arn:",
                    {
                      "Ref": "AWS::Partition"
                    },
                    ":cloudformation:test-region:12345678:stack/Beta-Stack1/*"
                  ]
                ]
              }
            }
          ],
          "Version": "2012-10-17"
        },
        "PolicyName": "PipelineBetaPrepareCodePipelineActionRoleDefaultPolicy30879019",
        "Roles": [
          {
            "Ref": "PipelineBetaPrepareCodePipelineActionRoleB746DA86"
          }
        ]
      }
    },
    "PipelineBetaPrepareRoleD66446CC": {
      "Type": "AWS::IAM::Role",
      "Properties": {
        "AssumeRolePolicyDocument": {
          "Statement": [
            {
              "Action": "sts:AssumeRole",
              "Effect": "Allow",
              "Principal": {
                "Service": "cloudformation.amazonaws.com"
              }
            }
          ],
          "Version": "2012-10-17"
        }
      }
    },
    "PipelineBetaPrepareRoleDefaultPolicy74006BE8": {
      "Type": "AWS::IAM::Policy",
      "Properties": {
        "PolicyDocument": {
          "Statement": [
            {
              "Action": [
                "s3:GetObject*",
                "s3:GetBucket*",
                "s3:List*"
              ],
              "Effect": "Allow",
              "Resource": [
                {
                  "Fn::GetAtt": [
                    "PipelineArtifactsBucketAEA9A052",
                    "Arn"
                  ]
                },
                {
                  "Fn::Join": [
                    "",
                    [
                      {
                        "Fn::GetAtt": [
                          "PipelineArtifactsBucketAEA9A052",
                          "Arn"
                        ]
                      },
                      "/*"
                    ]
                  ]
                }
              ]
            },
            {
              "Action": "*",
              "Effect": "Allow",
              "Resource": "*"
            }
          ],
          "Version": "2012-10-17"
        },
        "PolicyName": "PipelineBetaPrepareRoleDefaultPolicy74006BE8",
        "Roles": [
          {
            "Ref": "PipelineBetaPrepareRoleD66446CC"
          }
        ]
      }
    },
    "PipelineBetaDeployCodePipelineActionRole2B286DC9": {
      "Type": "AWS::IAM::Role",
      "Properties": {
        "AssumeRolePolicyDocument": {
          "Statement": [
            {
              "Action": "sts:AssumeRole",
              "Effect": "Allow",
              "Principal": {
                "AWS": {
                  "Fn::Join": [
                    "",
                    [
                      "arn:",
                      {
                        "Ref": "AWS::Partition"
                      },
                      ":iam::12345678:root"
                    ]
                  ]
                }
              }
            }
          ],
          "Version": "2012-10-17"
        }
      }
    },
    "PipelineBetaDeployCodePipelineActionRoleDefaultPolicy540F1C35": {
      "Type": "AWS::IAM::Policy",
      "Properties": {
        "PolicyDocument": {
          "Statement": [
            {
              "Action": [
                "cloudformation:DescribeChangeSet",
                "cloudformation:DescribeStacks",
                "cloudformation:ExecuteChangeSet"
              ],
              "Condition": {
                "StringEqualsIfExists": {
                  "cloudformation:ChangeSetName": "PipelineChange"
                }
              },
              "Effect": "Allow",
              "Resource": {
                "Fn::Join": [
                  "",
                  [
                    "arn:",
                    {
                      "Ref": "AWS::Partition"
                    },
                    ":cloudformation:test-region:12345678:stack/Beta-Stack1/*"
                  ]
                ]
              }
            }
          ],
          "Version": "2012-10-17"
        },
        "PolicyName": "PipelineBetaDeployCodePipelineActionRoleDefaultPolicy540F1C35",
        "Roles": [
          {
            "Ref": "PipelineBetaDeployCodePipelineActionRole2B286DC9"
          }
        ]
      }
    },
    "PipelineUpdatePipelineSelfMutationRole57E559E8": {
      "Type": "AWS::IAM::Role",
      "Properties": {
        "AssumeRolePolicyDocument": {
          "Statement": [
            {
              "Action": "sts:AssumeRole",
              "Effect": "Allow",
              "Principal": {
                "Service": "codebuild.amazonaws.com"
              }
            }
          ],
          "Version": "2012-10-17"
        }
      }
    },
    "PipelineUpdatePipelineSelfMutationRoleDefaultPolicyA225DA4E": {
      "Type": "AWS::IAM::Policy",
      "Properties": {
        "PolicyDocument": {
          "Statement": [
            {
              "Action": "ec2:CreateNetworkInterfacePermission",
              "Condition": {
                "StringEquals": {
                  "ec2:Subnet": [
                    {
                      "Fn::Join": [
                        "",
                        [
                          "arn:",
                          {
                            "Ref": "AWS::Partition"
                          },
                          ":ec2:",
                          {
                            "Ref": "AWS::Region"
                          },
                          ":",
                          {
                            "Ref": "AWS::AccountId"
                          },
                          ":subnet/",
                          {
                            "Ref": "VpcPrivateSubnet1Subnet536B997A"
                          }
                        ]
                      ]
                    },
                    {
                      "Fn::Join": [
                        "",
                        [
                          "arn:",
                          {
                            "Ref": "AWS::Partition"
                          },
                          ":ec2:",
                          {
                            "Ref": "AWS::Region"
                          },
                          ":",
                          {
                            "Ref": "AWS::AccountId"
                          },
                          ":subnet/",
                          {
                            "Ref": "VpcPrivateSubnet2Subnet3788AAA1"
                          }
                        ]
                      ]
                    },
                    {
                      "Fn::Join": [
                        "",
                        [
                          "arn:",
                          {
                            "Ref": "AWS::Partition"
                          },
                          ":ec2:",
                          {
                            "Ref": "AWS::Region"
                          },
                          ":",
                          {
                            "Ref": "AWS::AccountId"
                          },
                          ":subnet/",
                          {
                            "Ref": "VpcPrivateSubnet3SubnetF258B56E"
                          }
                        ]
                      ]
                    }
                  ],
                  "ec2:AuthorizedService": "codebuild.amazonaws.com"
                }
              },
              "Effect": "Allow",
              "Resource": {
                "Fn::Join": [
                  "",
                  [
                    "arn:",
                    {
                      "Ref": "AWS::Partition"
                    },
                    ":ec2:",
                    {
                      "Ref": "AWS::Region"
                    },
                    ":",
                    {
                      "Ref": "AWS::AccountId"
                    },
                    ":network-interface/*"
                  ]
                ]
              }
            },
            {
              "Action": [
                "logs:CreateLogGroup",
                "logs:CreateLogStream",
                "logs:PutLogEvents"
              ],
              "Effect": "Allow",
              "Resource": [
                {
                  "Fn::Join": [
                    "",
                    [
                      "arn:",
                      {
                        "Ref": "AWS::Partition"
                      },
                      ":logs:test-region:12345678:log-group:/aws/codebuild/",
                      {
                        "Ref": "PipelineUpdatePipelineSelfMutationDAA41400"
                      }
                    ]
                  ]
                },
                {
                  "Fn::Join": [
                    "",
                    [
                      "arn:",
                      {
                        "Ref": "AWS::Partition"
                      },
                      ":logs:test-region:12345678:log-group:/aws/codebuild/",
                      {
                        "Ref": "PipelineUpdatePipelineSelfMutationDAA41400"
                      },
                      ":*"
                    ]
                  ]
                }
              ]
            },
            {
              "Action": [
                "codebuild:CreateReportGroup",
                "codebuild:CreateReport",
                "codebuild:UpdateReport",
                "codebuild:BatchPutTestCases",
                "codebuild:BatchPutCodeCoverages"
              ],
              "Effect": "Allow",
              "Resource": {
                "Fn::Join": [
                  "",
                  [
                    "arn:",
                    {
                      "Ref": "AWS::Partition"
                    },
                    ":codebuild:test-region:12345678:report-group/",
                    {
                      "Ref": "PipelineUpdatePipelineSelfMutationDAA41400"
                    },
                    "-*"
                  ]
                ]
              }
            },
            {
              "Action": "sts:AssumeRole",
              "Condition": {
                "ForAnyValue:StringEquals": {
                  "iam:ResourceTag/aws-cdk:bootstrap-role": [
                    "image-publishing",
                    "file-publishing",
                    "deploy"
                  ]
                }
              },
              "Effect": "Allow",
              "Resource": "arn:*:iam::12345678:role/*"
            },
            {
              "Action": "cloudformation:DescribeStacks",
              "Effect": "Allow",
              "Resource": "*"
            },
            {
              "Action": "s3:ListBucket",
              "Effect": "Allow",
              "Resource": "*"
            },
            {
              "Action": [
                "s3:GetObject*",
                "s3:GetBucket*",
                "s3:List*"
              ],
              "Effect": "Allow",
              "Resource": [
                {
                  "Fn::GetAtt": [
                    "PipelineArtifactsBucketAEA9A052",
                    "Arn"
                  ]
                },
                {
                  "Fn::Join": [
                    "",
                    [
                      {
                        "Fn::GetAtt": [
                          "PipelineArtifactsBucketAEA9A052",
                          "Arn"
                        ]
                      },
                      "/*"
                    ]
                  ]
                }
              ]
            }
          ],
          "Version": "2012-10-17"
        },
        "PolicyName": "PipelineUpdatePipelineSelfMutationRoleDefaultPolicyA225DA4E",
        "Roles": [
          {
            "Ref": "PipelineUpdatePipelineSelfMutationRole57E559E8"
          }
        ]
      }
    },
    "PipelineUpdatePipelineSelfMutationSecurityGroup94164EDC": {
      "Type": "AWS::EC2::SecurityGroup",
      "Properties": {
        "GroupDescription": "Automatic generated security group for CodeBuild PipelineStackPipelineUpdatePipelineSelfMutationE51045FC",
        "SecurityGroupEgress": [
          {
            "CidrIp": "0.0.0.0/0",
            "Description": "Allow all outbound traffic by default",
            "IpProtocol": "-1"
          }
        ],
        "VpcId": {
          "Ref": "Vpc8378EB38"
        }
      }
    },
    "PipelineUpdatePipelineSelfMutationDAA41400": {
      "Type": "AWS::CodeBuild::Project",
      "Properties": {
        "Artifacts": {
          "Type": "CODEPIPELINE"
        },
        "Environment": {
          "ComputeType": "BUILD_GENERAL1_SMALL",
          "Image": "aws/codebuild/standard:5.0",
          "ImagePullCredentialsType": "CODEBUILD",
          "PrivilegedMode": false,
          "Type": "LINUX_CONTAINER"
        },
        "ServiceRole": {
          "Fn::GetAtt": [
            "PipelineUpdatePipelineSelfMutationRole57E559E8",
            "Arn"
          ]
        },
        "Source": {
          "BuildSpec": "{\n  \"version\": \"0.2\",\n  \"phases\": {\n    \"install\": {\n      \"commands\": [\n        \"npm install -g aws-cdk\"\n      ]\n    },\n    \"build\": {\n      \"commands\": [\n        \"cdk -a . deploy PipelineStack --require-approval=never --verbose\"\n      ]\n    }\n  }\n}",
          "Type": "CODEPIPELINE"
        },
        "Cache": {
          "Type": "NO_CACHE"
        },
        "EncryptionKey": "alias/aws/s3",
        "VpcConfig": {
          "SecurityGroupIds": [
            {
              "Fn::GetAtt": [
                "PipelineUpdatePipelineSelfMutationSecurityGroup94164EDC",
                "GroupId"
              ]
            }
          ],
          "Subnets": [
            {
              "Ref": "VpcPrivateSubnet1Subnet536B997A"
            },
            {
              "Ref": "VpcPrivateSubnet2Subnet3788AAA1"
            },
            {
              "Ref": "VpcPrivateSubnet3SubnetF258B56E"
            }
          ],
          "VpcId": {
            "Ref": "Vpc8378EB38"
          }
        }
      },
      "DependsOn": [
        "PipelineUpdatePipelineSelfMutationPolicyDocumentD327DC74"
      ]
    },
    "PipelineUpdatePipelineSelfMutationPolicyDocumentD327DC74": {
      "Type": "AWS::IAM::Policy",
      "Properties": {
        "PolicyDocument": {
          "Statement": [
            {
              "Action": [
                "ec2:CreateNetworkInterface",
                "ec2:DescribeNetworkInterfaces",
                "ec2:DeleteNetworkInterface",
                "ec2:DescribeSubnets",
                "ec2:DescribeSecurityGroups",
                "ec2:DescribeDhcpOptions",
                "ec2:DescribeVpcs"
              ],
              "Effect": "Allow",
              "Resource": "*"
            }
          ],
          "Version": "2012-10-17"
        },
        "PolicyName": "PipelineUpdatePipelineSelfMutationPolicyDocumentD327DC74",
        "Roles": [
          {
            "Ref": "PipelineUpdatePipelineSelfMutationRole57E559E8"
          }
        ]
      }
    }
  }
}<|MERGE_RESOLUTION|>--- conflicted
+++ resolved
@@ -536,8 +536,6 @@
       "UpdateReplacePolicy": "Retain",
       "DeletionPolicy": "Retain"
     },
-<<<<<<< HEAD
-=======
     "PipelineArtifactsBucketPolicyF53CCC52": {
       "Type": "AWS::S3::BucketPolicy",
       "Properties": {
@@ -640,7 +638,6 @@
         }
       }
     },
->>>>>>> b6e3e517
     "PipelineRoleB27FAA37": {
       "Type": "AWS::IAM::Role",
       "Properties": {
