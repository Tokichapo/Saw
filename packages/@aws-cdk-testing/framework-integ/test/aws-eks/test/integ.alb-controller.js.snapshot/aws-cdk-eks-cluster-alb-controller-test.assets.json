--- conflicted
+++ resolved
@@ -27,25 +27,15 @@
         }
       }
     },
-<<<<<<< HEAD
-    "0f3b39df2b09547f11665065c82a6bb6324e27671974665b429e4ea692645b49": {
-      "source": {
-        "path": "asset.0f3b39df2b09547f11665065c82a6bb6324e27671974665b429e4ea692645b49",
-=======
     "9efb96d8186dd343e3f84c72cfbcaaf16aa5579bbac0c02c60d4f19f4300d832": {
       "source": {
         "path": "asset.9efb96d8186dd343e3f84c72cfbcaaf16aa5579bbac0c02c60d4f19f4300d832",
->>>>>>> d452fbf9
         "packaging": "zip"
       },
       "destinations": {
         "current_account-current_region": {
           "bucketName": "cdk-hnb659fds-assets-${AWS::AccountId}-${AWS::Region}",
-<<<<<<< HEAD
-          "objectKey": "0f3b39df2b09547f11665065c82a6bb6324e27671974665b429e4ea692645b49.zip",
-=======
           "objectKey": "9efb96d8186dd343e3f84c72cfbcaaf16aa5579bbac0c02c60d4f19f4300d832.zip",
->>>>>>> d452fbf9
           "assumeRoleArn": "arn:${AWS::Partition}:iam::${AWS::AccountId}:role/cdk-hnb659fds-file-publishing-role-${AWS::AccountId}-${AWS::Region}"
         }
       }
@@ -128,11 +118,7 @@
         }
       }
     },
-<<<<<<< HEAD
-    "9883f234ee2a7a03f523a039159f21816eedb8c3b99300fe8bd1a88a51dfdcc3": {
-=======
     "9d0346ca56ef0830ce154713a78d870b493d752d7a27dd6aaf5fb97a28f9452d": {
->>>>>>> d452fbf9
       "source": {
         "path": "awscdkeksclusteralbcontrollertestawscdkawseksClusterResourceProvider5DBBAFBB.nested.template.json",
         "packaging": "file"
@@ -140,11 +126,7 @@
       "destinations": {
         "current_account-current_region": {
           "bucketName": "cdk-hnb659fds-assets-${AWS::AccountId}-${AWS::Region}",
-<<<<<<< HEAD
-          "objectKey": "9883f234ee2a7a03f523a039159f21816eedb8c3b99300fe8bd1a88a51dfdcc3.json",
-=======
           "objectKey": "9d0346ca56ef0830ce154713a78d870b493d752d7a27dd6aaf5fb97a28f9452d.json",
->>>>>>> d452fbf9
           "assumeRoleArn": "arn:${AWS::Partition}:iam::${AWS::AccountId}:role/cdk-hnb659fds-file-publishing-role-${AWS::AccountId}-${AWS::Region}"
         }
       }
@@ -162,11 +144,7 @@
         }
       }
     },
-<<<<<<< HEAD
-    "18e27d32288b903bc4a7d54accd050ac1d27eb6685ed59cd47df99f52c94c8df": {
-=======
     "52199953735e9aa47b49e21673f58bee3c7ed612d8048603207149b1256e0899": {
->>>>>>> d452fbf9
       "source": {
         "path": "aws-cdk-eks-cluster-alb-controller-test.template.json",
         "packaging": "file"
@@ -174,11 +152,7 @@
       "destinations": {
         "current_account-current_region": {
           "bucketName": "cdk-hnb659fds-assets-${AWS::AccountId}-${AWS::Region}",
-<<<<<<< HEAD
-          "objectKey": "18e27d32288b903bc4a7d54accd050ac1d27eb6685ed59cd47df99f52c94c8df.json",
-=======
           "objectKey": "52199953735e9aa47b49e21673f58bee3c7ed612d8048603207149b1256e0899.json",
->>>>>>> d452fbf9
           "assumeRoleArn": "arn:${AWS::Partition}:iam::${AWS::AccountId}:role/cdk-hnb659fds-file-publishing-role-${AWS::AccountId}-${AWS::Region}"
         }
       }
