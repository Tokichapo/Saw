--- conflicted
+++ resolved
@@ -8,7 +8,6 @@
 import { contentHash } from '../../util/content-hash';
 import { ISDK } from '../aws-auth';
 import { EnvironmentResources } from '../environment-resources';
-import { determineAllowCrossAccountAssetPublishing } from './checks';
 
 export type TemplateBodyParameter = {
   TemplateBody?: string;
@@ -86,40 +85,6 @@
 }
 
 /**
-<<<<<<< HEAD
- * Prepare a body parameter for CFN, performing the upload
- *
- * Return it as-is if it is small enough to pass in the API call,
- * upload to S3 and return the coordinates if it is not.
- */
-export async function makeBodyParameterAndUpload(
-  stack: cxapi.CloudFormationStackArtifact,
-  resolvedEnvironment: cxapi.Environment,
-  resources: EnvironmentResources,
-  sdkProvider: SdkProvider,
-  sdk: ISDK,
-  overrideTemplate?: any): Promise<TemplateBodyParameter> {
-
-  // We don't have access to the actual asset manifest here, so pretend that the
-  // stack doesn't have a pre-published URL.
-  const forceUploadStack = Object.create(stack, {
-    stackTemplateAssetObjectUrl: { value: undefined },
-  });
-
-  const builder = new AssetManifestBuilder();
-  const bodyparam = await makeBodyParameter(forceUploadStack, resolvedEnvironment, builder, resources, sdk, overrideTemplate);
-  const manifest = builder.toManifest(stack.assembly.directory);
-  await publishAssets(manifest, sdkProvider, resolvedEnvironment, {
-    quiet: true,
-    allowCrossAccount: await determineAllowCrossAccountAssetPublishing(sdk, (await resources.lookupToolkit()).stackName),
-  });
-
-  return bodyparam;
-}
-
-/**
-=======
->>>>>>> 2d9aefbb
  * Format an S3 URL in the manifest for use with CloudFormation
  *
  * Replaces environment placeholders (which this field may contain),
