{
  "version": "tree-0.1",
  "tree": {
    "id": "App",
    "path": "",
    "children": {
      "aws-cdk-eks-cluster-inference-test": {
        "id": "aws-cdk-eks-cluster-inference-test",
        "path": "aws-cdk-eks-cluster-inference-test",
        "children": {
          "Vpc": {
            "id": "Vpc",
            "path": "aws-cdk-eks-cluster-inference-test/Vpc",
            "children": {
              "Resource": {
                "id": "Resource",
                "path": "aws-cdk-eks-cluster-inference-test/Vpc/Resource",
                "attributes": {
                  "aws:cdk:cloudformation:type": "AWS::EC2::VPC",
                  "aws:cdk:cloudformation:props": {
                    "cidrBlock": "10.0.0.0/16",
                    "enableDnsHostnames": true,
                    "enableDnsSupport": true,
                    "instanceTenancy": "default",
                    "tags": [
                      {
                        "key": "Name",
                        "value": "aws-cdk-eks-cluster-inference-test/Vpc"
                      }
                    ]
                  }
                },
                "constructInfo": {
                  "fqn": "@aws-cdk/aws-ec2.CfnVPC",
                  "version": "0.0.0"
                }
              },
              "PublicSubnet1": {
                "id": "PublicSubnet1",
                "path": "aws-cdk-eks-cluster-inference-test/Vpc/PublicSubnet1",
                "children": {
                  "Subnet": {
                    "id": "Subnet",
                    "path": "aws-cdk-eks-cluster-inference-test/Vpc/PublicSubnet1/Subnet",
                    "attributes": {
                      "aws:cdk:cloudformation:type": "AWS::EC2::Subnet",
                      "aws:cdk:cloudformation:props": {
                        "vpcId": {
                          "Ref": "Vpc8378EB38"
                        },
                        "availabilityZone": {
                          "Fn::Select": [
                            0,
                            {
                              "Fn::GetAZs": ""
                            }
                          ]
                        },
                        "cidrBlock": "10.0.0.0/18",
                        "mapPublicIpOnLaunch": true,
                        "tags": [
                          {
                            "key": "aws-cdk:subnet-name",
                            "value": "Public"
                          },
                          {
                            "key": "aws-cdk:subnet-type",
                            "value": "Public"
                          },
                          {
                            "key": "kubernetes.io/role/elb",
                            "value": "1"
                          },
                          {
                            "key": "Name",
                            "value": "aws-cdk-eks-cluster-inference-test/Vpc/PublicSubnet1"
                          }
                        ]
                      }
                    },
                    "constructInfo": {
                      "fqn": "@aws-cdk/aws-ec2.CfnSubnet",
                      "version": "0.0.0"
                    }
                  },
                  "Acl": {
                    "id": "Acl",
                    "path": "aws-cdk-eks-cluster-inference-test/Vpc/PublicSubnet1/Acl",
                    "constructInfo": {
                      "fqn": "@aws-cdk/core.Resource",
                      "version": "0.0.0"
                    }
                  },
                  "RouteTable": {
                    "id": "RouteTable",
                    "path": "aws-cdk-eks-cluster-inference-test/Vpc/PublicSubnet1/RouteTable",
                    "attributes": {
                      "aws:cdk:cloudformation:type": "AWS::EC2::RouteTable",
                      "aws:cdk:cloudformation:props": {
                        "vpcId": {
                          "Ref": "Vpc8378EB38"
                        },
                        "tags": [
                          {
                            "key": "kubernetes.io/role/elb",
                            "value": "1"
                          },
                          {
                            "key": "Name",
                            "value": "aws-cdk-eks-cluster-inference-test/Vpc/PublicSubnet1"
                          }
                        ]
                      }
                    },
                    "constructInfo": {
                      "fqn": "@aws-cdk/aws-ec2.CfnRouteTable",
                      "version": "0.0.0"
                    }
                  },
                  "RouteTableAssociation": {
                    "id": "RouteTableAssociation",
                    "path": "aws-cdk-eks-cluster-inference-test/Vpc/PublicSubnet1/RouteTableAssociation",
                    "attributes": {
                      "aws:cdk:cloudformation:type": "AWS::EC2::SubnetRouteTableAssociation",
                      "aws:cdk:cloudformation:props": {
                        "routeTableId": {
                          "Ref": "VpcPublicSubnet1RouteTable6C95E38E"
                        },
                        "subnetId": {
                          "Ref": "VpcPublicSubnet1Subnet5C2D37C4"
                        }
                      }
                    },
                    "constructInfo": {
                      "fqn": "@aws-cdk/aws-ec2.CfnSubnetRouteTableAssociation",
                      "version": "0.0.0"
                    }
                  },
                  "DefaultRoute": {
                    "id": "DefaultRoute",
                    "path": "aws-cdk-eks-cluster-inference-test/Vpc/PublicSubnet1/DefaultRoute",
                    "attributes": {
                      "aws:cdk:cloudformation:type": "AWS::EC2::Route",
                      "aws:cdk:cloudformation:props": {
                        "routeTableId": {
                          "Ref": "VpcPublicSubnet1RouteTable6C95E38E"
                        },
                        "destinationCidrBlock": "0.0.0.0/0",
                        "gatewayId": {
                          "Ref": "VpcIGWD7BA715C"
                        }
                      }
                    },
                    "constructInfo": {
                      "fqn": "@aws-cdk/aws-ec2.CfnRoute",
                      "version": "0.0.0"
                    }
                  },
                  "EIP": {
                    "id": "EIP",
                    "path": "aws-cdk-eks-cluster-inference-test/Vpc/PublicSubnet1/EIP",
                    "attributes": {
                      "aws:cdk:cloudformation:type": "AWS::EC2::EIP",
                      "aws:cdk:cloudformation:props": {
                        "domain": "vpc",
                        "tags": [
                          {
                            "key": "kubernetes.io/role/elb",
                            "value": "1"
                          },
                          {
                            "key": "Name",
                            "value": "aws-cdk-eks-cluster-inference-test/Vpc/PublicSubnet1"
                          }
                        ]
                      }
                    },
                    "constructInfo": {
                      "fqn": "@aws-cdk/aws-ec2.CfnEIP",
                      "version": "0.0.0"
                    }
                  },
                  "NATGateway": {
                    "id": "NATGateway",
                    "path": "aws-cdk-eks-cluster-inference-test/Vpc/PublicSubnet1/NATGateway",
                    "attributes": {
                      "aws:cdk:cloudformation:type": "AWS::EC2::NatGateway",
                      "aws:cdk:cloudformation:props": {
                        "subnetId": {
                          "Ref": "VpcPublicSubnet1Subnet5C2D37C4"
                        },
                        "allocationId": {
                          "Fn::GetAtt": [
                            "VpcPublicSubnet1EIPD7E02669",
                            "AllocationId"
                          ]
                        },
                        "tags": [
                          {
                            "key": "kubernetes.io/role/elb",
                            "value": "1"
                          },
                          {
                            "key": "Name",
                            "value": "aws-cdk-eks-cluster-inference-test/Vpc/PublicSubnet1"
                          }
                        ]
                      }
                    },
                    "constructInfo": {
                      "fqn": "@aws-cdk/aws-ec2.CfnNatGateway",
                      "version": "0.0.0"
                    }
                  }
                },
                "constructInfo": {
                  "fqn": "@aws-cdk/aws-ec2.PublicSubnet",
                  "version": "0.0.0"
                }
              },
              "PublicSubnet2": {
                "id": "PublicSubnet2",
                "path": "aws-cdk-eks-cluster-inference-test/Vpc/PublicSubnet2",
                "children": {
                  "Subnet": {
                    "id": "Subnet",
                    "path": "aws-cdk-eks-cluster-inference-test/Vpc/PublicSubnet2/Subnet",
                    "attributes": {
                      "aws:cdk:cloudformation:type": "AWS::EC2::Subnet",
                      "aws:cdk:cloudformation:props": {
                        "vpcId": {
                          "Ref": "Vpc8378EB38"
                        },
                        "availabilityZone": {
                          "Fn::Select": [
                            1,
                            {
                              "Fn::GetAZs": ""
                            }
                          ]
                        },
                        "cidrBlock": "10.0.64.0/18",
                        "mapPublicIpOnLaunch": true,
                        "tags": [
                          {
                            "key": "aws-cdk:subnet-name",
                            "value": "Public"
                          },
                          {
                            "key": "aws-cdk:subnet-type",
                            "value": "Public"
                          },
                          {
                            "key": "kubernetes.io/role/elb",
                            "value": "1"
                          },
                          {
                            "key": "Name",
                            "value": "aws-cdk-eks-cluster-inference-test/Vpc/PublicSubnet2"
                          }
                        ]
                      }
                    },
                    "constructInfo": {
                      "fqn": "@aws-cdk/aws-ec2.CfnSubnet",
                      "version": "0.0.0"
                    }
                  },
                  "Acl": {
                    "id": "Acl",
                    "path": "aws-cdk-eks-cluster-inference-test/Vpc/PublicSubnet2/Acl",
                    "constructInfo": {
                      "fqn": "@aws-cdk/core.Resource",
                      "version": "0.0.0"
                    }
                  },
                  "RouteTable": {
                    "id": "RouteTable",
                    "path": "aws-cdk-eks-cluster-inference-test/Vpc/PublicSubnet2/RouteTable",
                    "attributes": {
                      "aws:cdk:cloudformation:type": "AWS::EC2::RouteTable",
                      "aws:cdk:cloudformation:props": {
                        "vpcId": {
                          "Ref": "Vpc8378EB38"
                        },
                        "tags": [
                          {
                            "key": "kubernetes.io/role/elb",
                            "value": "1"
                          },
                          {
                            "key": "Name",
                            "value": "aws-cdk-eks-cluster-inference-test/Vpc/PublicSubnet2"
                          }
                        ]
                      }
                    },
                    "constructInfo": {
                      "fqn": "@aws-cdk/aws-ec2.CfnRouteTable",
                      "version": "0.0.0"
                    }
                  },
                  "RouteTableAssociation": {
                    "id": "RouteTableAssociation",
                    "path": "aws-cdk-eks-cluster-inference-test/Vpc/PublicSubnet2/RouteTableAssociation",
                    "attributes": {
                      "aws:cdk:cloudformation:type": "AWS::EC2::SubnetRouteTableAssociation",
                      "aws:cdk:cloudformation:props": {
                        "routeTableId": {
                          "Ref": "VpcPublicSubnet2RouteTable94F7E489"
                        },
                        "subnetId": {
                          "Ref": "VpcPublicSubnet2Subnet691E08A3"
                        }
                      }
                    },
                    "constructInfo": {
                      "fqn": "@aws-cdk/aws-ec2.CfnSubnetRouteTableAssociation",
                      "version": "0.0.0"
                    }
                  },
                  "DefaultRoute": {
                    "id": "DefaultRoute",
                    "path": "aws-cdk-eks-cluster-inference-test/Vpc/PublicSubnet2/DefaultRoute",
                    "attributes": {
                      "aws:cdk:cloudformation:type": "AWS::EC2::Route",
                      "aws:cdk:cloudformation:props": {
                        "routeTableId": {
                          "Ref": "VpcPublicSubnet2RouteTable94F7E489"
                        },
                        "destinationCidrBlock": "0.0.0.0/0",
                        "gatewayId": {
                          "Ref": "VpcIGWD7BA715C"
                        }
                      }
                    },
                    "constructInfo": {
                      "fqn": "@aws-cdk/aws-ec2.CfnRoute",
                      "version": "0.0.0"
                    }
                  }
                },
                "constructInfo": {
                  "fqn": "@aws-cdk/aws-ec2.PublicSubnet",
                  "version": "0.0.0"
                }
              },
              "PrivateSubnet1": {
                "id": "PrivateSubnet1",
                "path": "aws-cdk-eks-cluster-inference-test/Vpc/PrivateSubnet1",
                "children": {
                  "Subnet": {
                    "id": "Subnet",
                    "path": "aws-cdk-eks-cluster-inference-test/Vpc/PrivateSubnet1/Subnet",
                    "attributes": {
                      "aws:cdk:cloudformation:type": "AWS::EC2::Subnet",
                      "aws:cdk:cloudformation:props": {
                        "vpcId": {
                          "Ref": "Vpc8378EB38"
                        },
                        "availabilityZone": {
                          "Fn::Select": [
                            0,
                            {
                              "Fn::GetAZs": ""
                            }
                          ]
                        },
                        "cidrBlock": "10.0.128.0/18",
                        "mapPublicIpOnLaunch": false,
                        "tags": [
                          {
                            "key": "aws-cdk:subnet-name",
                            "value": "Private"
                          },
                          {
                            "key": "aws-cdk:subnet-type",
                            "value": "Private"
                          },
                          {
                            "key": "kubernetes.io/role/internal-elb",
                            "value": "1"
                          },
                          {
                            "key": "Name",
                            "value": "aws-cdk-eks-cluster-inference-test/Vpc/PrivateSubnet1"
                          }
                        ]
                      }
                    },
                    "constructInfo": {
                      "fqn": "@aws-cdk/aws-ec2.CfnSubnet",
                      "version": "0.0.0"
                    }
                  },
                  "Acl": {
                    "id": "Acl",
                    "path": "aws-cdk-eks-cluster-inference-test/Vpc/PrivateSubnet1/Acl",
                    "constructInfo": {
                      "fqn": "@aws-cdk/core.Resource",
                      "version": "0.0.0"
                    }
                  },
                  "RouteTable": {
                    "id": "RouteTable",
                    "path": "aws-cdk-eks-cluster-inference-test/Vpc/PrivateSubnet1/RouteTable",
                    "attributes": {
                      "aws:cdk:cloudformation:type": "AWS::EC2::RouteTable",
                      "aws:cdk:cloudformation:props": {
                        "vpcId": {
                          "Ref": "Vpc8378EB38"
                        },
                        "tags": [
                          {
                            "key": "kubernetes.io/role/internal-elb",
                            "value": "1"
                          },
                          {
                            "key": "Name",
                            "value": "aws-cdk-eks-cluster-inference-test/Vpc/PrivateSubnet1"
                          }
                        ]
                      }
                    },
                    "constructInfo": {
                      "fqn": "@aws-cdk/aws-ec2.CfnRouteTable",
                      "version": "0.0.0"
                    }
                  },
                  "RouteTableAssociation": {
                    "id": "RouteTableAssociation",
                    "path": "aws-cdk-eks-cluster-inference-test/Vpc/PrivateSubnet1/RouteTableAssociation",
                    "attributes": {
                      "aws:cdk:cloudformation:type": "AWS::EC2::SubnetRouteTableAssociation",
                      "aws:cdk:cloudformation:props": {
                        "routeTableId": {
                          "Ref": "VpcPrivateSubnet1RouteTableB2C5B500"
                        },
                        "subnetId": {
                          "Ref": "VpcPrivateSubnet1Subnet536B997A"
                        }
                      }
                    },
                    "constructInfo": {
                      "fqn": "@aws-cdk/aws-ec2.CfnSubnetRouteTableAssociation",
                      "version": "0.0.0"
                    }
                  },
                  "DefaultRoute": {
                    "id": "DefaultRoute",
                    "path": "aws-cdk-eks-cluster-inference-test/Vpc/PrivateSubnet1/DefaultRoute",
                    "attributes": {
                      "aws:cdk:cloudformation:type": "AWS::EC2::Route",
                      "aws:cdk:cloudformation:props": {
                        "routeTableId": {
                          "Ref": "VpcPrivateSubnet1RouteTableB2C5B500"
                        },
                        "destinationCidrBlock": "0.0.0.0/0",
                        "natGatewayId": {
                          "Ref": "VpcPublicSubnet1NATGateway4D7517AA"
                        }
                      }
                    },
                    "constructInfo": {
                      "fqn": "@aws-cdk/aws-ec2.CfnRoute",
                      "version": "0.0.0"
                    }
                  }
                },
                "constructInfo": {
                  "fqn": "@aws-cdk/aws-ec2.PrivateSubnet",
                  "version": "0.0.0"
                }
              },
              "PrivateSubnet2": {
                "id": "PrivateSubnet2",
                "path": "aws-cdk-eks-cluster-inference-test/Vpc/PrivateSubnet2",
                "children": {
                  "Subnet": {
                    "id": "Subnet",
                    "path": "aws-cdk-eks-cluster-inference-test/Vpc/PrivateSubnet2/Subnet",
                    "attributes": {
                      "aws:cdk:cloudformation:type": "AWS::EC2::Subnet",
                      "aws:cdk:cloudformation:props": {
                        "vpcId": {
                          "Ref": "Vpc8378EB38"
                        },
                        "availabilityZone": {
                          "Fn::Select": [
                            1,
                            {
                              "Fn::GetAZs": ""
                            }
                          ]
                        },
                        "cidrBlock": "10.0.192.0/18",
                        "mapPublicIpOnLaunch": false,
                        "tags": [
                          {
                            "key": "aws-cdk:subnet-name",
                            "value": "Private"
                          },
                          {
                            "key": "aws-cdk:subnet-type",
                            "value": "Private"
                          },
                          {
                            "key": "kubernetes.io/role/internal-elb",
                            "value": "1"
                          },
                          {
                            "key": "Name",
                            "value": "aws-cdk-eks-cluster-inference-test/Vpc/PrivateSubnet2"
                          }
                        ]
                      }
                    },
                    "constructInfo": {
                      "fqn": "@aws-cdk/aws-ec2.CfnSubnet",
                      "version": "0.0.0"
                    }
                  },
                  "Acl": {
                    "id": "Acl",
                    "path": "aws-cdk-eks-cluster-inference-test/Vpc/PrivateSubnet2/Acl",
                    "constructInfo": {
                      "fqn": "@aws-cdk/core.Resource",
                      "version": "0.0.0"
                    }
                  },
                  "RouteTable": {
                    "id": "RouteTable",
                    "path": "aws-cdk-eks-cluster-inference-test/Vpc/PrivateSubnet2/RouteTable",
                    "attributes": {
                      "aws:cdk:cloudformation:type": "AWS::EC2::RouteTable",
                      "aws:cdk:cloudformation:props": {
                        "vpcId": {
                          "Ref": "Vpc8378EB38"
                        },
                        "tags": [
                          {
                            "key": "kubernetes.io/role/internal-elb",
                            "value": "1"
                          },
                          {
                            "key": "Name",
                            "value": "aws-cdk-eks-cluster-inference-test/Vpc/PrivateSubnet2"
                          }
                        ]
                      }
                    },
                    "constructInfo": {
                      "fqn": "@aws-cdk/aws-ec2.CfnRouteTable",
                      "version": "0.0.0"
                    }
                  },
                  "RouteTableAssociation": {
                    "id": "RouteTableAssociation",
                    "path": "aws-cdk-eks-cluster-inference-test/Vpc/PrivateSubnet2/RouteTableAssociation",
                    "attributes": {
                      "aws:cdk:cloudformation:type": "AWS::EC2::SubnetRouteTableAssociation",
                      "aws:cdk:cloudformation:props": {
                        "routeTableId": {
                          "Ref": "VpcPrivateSubnet2RouteTableA678073B"
                        },
                        "subnetId": {
                          "Ref": "VpcPrivateSubnet2Subnet3788AAA1"
                        }
                      }
                    },
                    "constructInfo": {
                      "fqn": "@aws-cdk/aws-ec2.CfnSubnetRouteTableAssociation",
                      "version": "0.0.0"
                    }
                  },
                  "DefaultRoute": {
                    "id": "DefaultRoute",
                    "path": "aws-cdk-eks-cluster-inference-test/Vpc/PrivateSubnet2/DefaultRoute",
                    "attributes": {
                      "aws:cdk:cloudformation:type": "AWS::EC2::Route",
                      "aws:cdk:cloudformation:props": {
                        "routeTableId": {
                          "Ref": "VpcPrivateSubnet2RouteTableA678073B"
                        },
                        "destinationCidrBlock": "0.0.0.0/0",
                        "natGatewayId": {
                          "Ref": "VpcPublicSubnet1NATGateway4D7517AA"
                        }
                      }
                    },
                    "constructInfo": {
                      "fqn": "@aws-cdk/aws-ec2.CfnRoute",
                      "version": "0.0.0"
                    }
                  }
                },
                "constructInfo": {
                  "fqn": "@aws-cdk/aws-ec2.PrivateSubnet",
                  "version": "0.0.0"
                }
              },
              "IGW": {
                "id": "IGW",
                "path": "aws-cdk-eks-cluster-inference-test/Vpc/IGW",
                "attributes": {
                  "aws:cdk:cloudformation:type": "AWS::EC2::InternetGateway",
                  "aws:cdk:cloudformation:props": {
                    "tags": [
                      {
                        "key": "Name",
                        "value": "aws-cdk-eks-cluster-inference-test/Vpc"
                      }
                    ]
                  }
                },
                "constructInfo": {
                  "fqn": "@aws-cdk/aws-ec2.CfnInternetGateway",
                  "version": "0.0.0"
                }
              },
              "VPCGW": {
                "id": "VPCGW",
                "path": "aws-cdk-eks-cluster-inference-test/Vpc/VPCGW",
                "attributes": {
                  "aws:cdk:cloudformation:type": "AWS::EC2::VPCGatewayAttachment",
                  "aws:cdk:cloudformation:props": {
                    "vpcId": {
                      "Ref": "Vpc8378EB38"
                    },
                    "internetGatewayId": {
                      "Ref": "VpcIGWD7BA715C"
                    }
                  }
                },
                "constructInfo": {
                  "fqn": "@aws-cdk/aws-ec2.CfnVPCGatewayAttachment",
                  "version": "0.0.0"
                }
              }
            },
            "constructInfo": {
              "fqn": "@aws-cdk/aws-ec2.Vpc",
              "version": "0.0.0"
            }
          },
          "KubectlLayer": {
            "id": "KubectlLayer",
            "path": "aws-cdk-eks-cluster-inference-test/KubectlLayer",
            "children": {
              "Code": {
                "id": "Code",
                "path": "aws-cdk-eks-cluster-inference-test/KubectlLayer/Code",
                "children": {
                  "Stage": {
                    "id": "Stage",
                    "path": "aws-cdk-eks-cluster-inference-test/KubectlLayer/Code/Stage",
                    "constructInfo": {
                      "fqn": "aws-cdk-lib.AssetStaging",
                      "version": "2.47.0"
                    }
                  },
                  "AssetBucket": {
                    "id": "AssetBucket",
                    "path": "aws-cdk-eks-cluster-inference-test/KubectlLayer/Code/AssetBucket",
                    "constructInfo": {
                      "fqn": "aws-cdk-lib.aws_s3.BucketBase",
                      "version": "2.47.0"
                    }
                  }
                },
                "constructInfo": {
                  "fqn": "aws-cdk-lib.aws_s3_assets.Asset",
                  "version": "2.47.0"
                }
              },
              "Resource": {
                "id": "Resource",
                "path": "aws-cdk-eks-cluster-inference-test/KubectlLayer/Resource",
                "attributes": {
                  "aws:cdk:cloudformation:type": "AWS::Lambda::LayerVersion",
                  "aws:cdk:cloudformation:props": {
                    "content": {
                      "s3Bucket": {
                        "Fn::Sub": "cdk-hnb659fds-assets-${AWS::AccountId}-${AWS::Region}"
                      },
                      "s3Key": "dd8086b05eeea461708bd66ad140d8965ddf70c0e144af871d078fdbddf0a67d.zip"
                    },
                    "description": "/opt/kubectl/kubectl 1.23; /opt/helm/helm 3.9",
                    "licenseInfo": "Apache-2.0"
                  }
                },
                "constructInfo": {
                  "fqn": "aws-cdk-lib.aws_lambda.CfnLayerVersion",
                  "version": "2.47.0"
                }
              }
            },
            "constructInfo": {
              "fqn": "@aws-cdk/lambda-layer-kubectl-v23.KubectlV23Layer",
              "version": "2.0.1"
            }
          },
          "Cluster": {
            "id": "Cluster",
            "path": "aws-cdk-eks-cluster-inference-test/Cluster",
            "children": {
              "Role": {
                "id": "Role",
                "path": "aws-cdk-eks-cluster-inference-test/Cluster/Role",
                "children": {
                  "Resource": {
                    "id": "Resource",
                    "path": "aws-cdk-eks-cluster-inference-test/Cluster/Role/Resource",
                    "attributes": {
                      "aws:cdk:cloudformation:type": "AWS::IAM::Role",
                      "aws:cdk:cloudformation:props": {
                        "assumeRolePolicyDocument": {
                          "Statement": [
                            {
                              "Action": "sts:AssumeRole",
                              "Effect": "Allow",
                              "Principal": {
                                "Service": "eks.amazonaws.com"
                              }
                            }
                          ],
                          "Version": "2012-10-17"
                        },
                        "managedPolicyArns": [
                          {
                            "Fn::Join": [
                              "",
                              [
                                "arn:",
                                {
                                  "Ref": "AWS::Partition"
                                },
                                ":iam::aws:policy/AmazonEKSClusterPolicy"
                              ]
                            ]
                          }
                        ]
                      }
                    },
                    "constructInfo": {
                      "fqn": "@aws-cdk/aws-iam.CfnRole",
                      "version": "0.0.0"
                    }
                  }
                },
                "constructInfo": {
                  "fqn": "@aws-cdk/aws-iam.Role",
                  "version": "0.0.0"
                }
              },
              "ControlPlaneSecurityGroup": {
                "id": "ControlPlaneSecurityGroup",
                "path": "aws-cdk-eks-cluster-inference-test/Cluster/ControlPlaneSecurityGroup",
                "children": {
                  "Resource": {
                    "id": "Resource",
                    "path": "aws-cdk-eks-cluster-inference-test/Cluster/ControlPlaneSecurityGroup/Resource",
                    "attributes": {
                      "aws:cdk:cloudformation:type": "AWS::EC2::SecurityGroup",
                      "aws:cdk:cloudformation:props": {
                        "groupDescription": "EKS Control Plane Security Group",
                        "securityGroupEgress": [
                          {
                            "cidrIp": "0.0.0.0/0",
                            "description": "Allow all outbound traffic by default",
                            "ipProtocol": "-1"
                          }
                        ],
                        "vpcId": {
                          "Ref": "Vpc8378EB38"
                        }
                      }
                    },
                    "constructInfo": {
                      "fqn": "@aws-cdk/aws-ec2.CfnSecurityGroup",
                      "version": "0.0.0"
                    }
                  },
                  "from awscdkeksclusterinferencetestClusterInferenceInstancesInstanceSecurityGroupAC01F26F:443": {
                    "id": "from awscdkeksclusterinferencetestClusterInferenceInstancesInstanceSecurityGroupAC01F26F:443",
                    "path": "aws-cdk-eks-cluster-inference-test/Cluster/ControlPlaneSecurityGroup/from awscdkeksclusterinferencetestClusterInferenceInstancesInstanceSecurityGroupAC01F26F:443",
                    "attributes": {
                      "aws:cdk:cloudformation:type": "AWS::EC2::SecurityGroupIngress",
                      "aws:cdk:cloudformation:props": {
                        "ipProtocol": "tcp",
                        "description": "from awscdkeksclusterinferencetestClusterInferenceInstancesInstanceSecurityGroupAC01F26F:443",
                        "fromPort": 443,
                        "groupId": {
                          "Fn::GetAtt": [
                            "ClusterControlPlaneSecurityGroupD274242C",
                            "GroupId"
                          ]
                        },
                        "sourceSecurityGroupId": {
                          "Fn::GetAtt": [
                            "ClusterInferenceInstancesInstanceSecurityGroupECB3FC45",
                            "GroupId"
                          ]
                        },
                        "toPort": 443
                      }
                    },
                    "constructInfo": {
                      "fqn": "@aws-cdk/aws-ec2.CfnSecurityGroupIngress",
                      "version": "0.0.0"
                    }
                  }
                },
                "constructInfo": {
                  "fqn": "@aws-cdk/aws-ec2.SecurityGroup",
                  "version": "0.0.0"
                }
              },
              "Resource": {
                "id": "Resource",
                "path": "aws-cdk-eks-cluster-inference-test/Cluster/Resource",
                "children": {
                  "CreationRole": {
                    "id": "CreationRole",
                    "path": "aws-cdk-eks-cluster-inference-test/Cluster/Resource/CreationRole",
                    "children": {
                      "Resource": {
                        "id": "Resource",
                        "path": "aws-cdk-eks-cluster-inference-test/Cluster/Resource/CreationRole/Resource",
                        "attributes": {
                          "aws:cdk:cloudformation:type": "AWS::IAM::Role",
                          "aws:cdk:cloudformation:props": {
                            "assumeRolePolicyDocument": {
                              "Statement": [
                                {
                                  "Action": "sts:AssumeRole",
                                  "Effect": "Allow",
                                  "Principal": {
                                    "AWS": {
                                      "Fn::Join": [
                                        "",
                                        [
                                          "arn:",
                                          {
                                            "Ref": "AWS::Partition"
                                          },
                                          ":iam::",
                                          {
                                            "Ref": "AWS::AccountId"
                                          },
                                          ":root"
                                        ]
                                      ]
                                    }
                                  }
                                }
                              ],
                              "Version": "2012-10-17"
                            }
                          }
                        },
                        "constructInfo": {
                          "fqn": "@aws-cdk/aws-iam.CfnRole",
                          "version": "0.0.0"
                        }
                      },
                      "DefaultPolicy": {
                        "id": "DefaultPolicy",
                        "path": "aws-cdk-eks-cluster-inference-test/Cluster/Resource/CreationRole/DefaultPolicy",
                        "children": {
                          "Resource": {
                            "id": "Resource",
                            "path": "aws-cdk-eks-cluster-inference-test/Cluster/Resource/CreationRole/DefaultPolicy/Resource",
                            "attributes": {
                              "aws:cdk:cloudformation:type": "AWS::IAM::Policy",
                              "aws:cdk:cloudformation:props": {
                                "policyDocument": {
                                  "Statement": [
                                    {
                                      "Action": "iam:PassRole",
                                      "Effect": "Allow",
                                      "Resource": {
                                        "Fn::GetAtt": [
                                          "ClusterRoleFA261979",
                                          "Arn"
                                        ]
                                      }
                                    },
                                    {
                                      "Action": [
                                        "eks:CreateCluster",
                                        "eks:CreateFargateProfile",
                                        "eks:DeleteCluster",
                                        "eks:DescribeCluster",
                                        "eks:DescribeUpdate",
                                        "eks:TagResource",
                                        "eks:UntagResource",
                                        "eks:UpdateClusterConfig",
                                        "eks:UpdateClusterVersion"
                                      ],
                                      "Effect": "Allow",
                                      "Resource": "*"
                                    },
                                    {
                                      "Action": [
                                        "eks:DeleteFargateProfile",
                                        "eks:DescribeFargateProfile"
                                      ],
                                      "Effect": "Allow",
                                      "Resource": "*"
                                    },
                                    {
                                      "Action": [
                                        "ec2:DescribeDhcpOptions",
                                        "ec2:DescribeInstances",
                                        "ec2:DescribeNetworkInterfaces",
                                        "ec2:DescribeRouteTables",
                                        "ec2:DescribeSecurityGroups",
                                        "ec2:DescribeSubnets",
                                        "ec2:DescribeVpcs",
                                        "iam:CreateServiceLinkedRole",
                                        "iam:GetRole",
                                        "iam:listAttachedRolePolicies"
                                      ],
                                      "Effect": "Allow",
                                      "Resource": "*"
                                    }
                                  ],
                                  "Version": "2012-10-17"
                                },
                                "policyName": "ClusterCreationRoleDefaultPolicyE8BDFC7B",
                                "roles": [
                                  {
                                    "Ref": "ClusterCreationRole360249B6"
                                  }
                                ]
                              }
                            },
                            "constructInfo": {
                              "fqn": "@aws-cdk/aws-iam.CfnPolicy",
                              "version": "0.0.0"
                            }
                          }
                        },
                        "constructInfo": {
                          "fqn": "@aws-cdk/aws-iam.Policy",
                          "version": "0.0.0"
                        }
                      }
                    },
                    "constructInfo": {
                      "fqn": "@aws-cdk/aws-iam.Role",
                      "version": "0.0.0"
                    }
                  },
                  "Resource": {
                    "id": "Resource",
                    "path": "aws-cdk-eks-cluster-inference-test/Cluster/Resource/Resource",
                    "children": {
                      "Default": {
                        "id": "Default",
                        "path": "aws-cdk-eks-cluster-inference-test/Cluster/Resource/Resource/Default",
                        "constructInfo": {
                          "fqn": "@aws-cdk/core.CfnResource",
                          "version": "0.0.0"
                        }
                      }
                    },
                    "constructInfo": {
                      "fqn": "@aws-cdk/core.CustomResource",
                      "version": "0.0.0"
                    }
                  }
                },
                "constructInfo": {
                  "fqn": "constructs.Construct",
                  "version": "10.1.154"
                }
              },
              "KubectlReadyBarrier": {
                "id": "KubectlReadyBarrier",
                "path": "aws-cdk-eks-cluster-inference-test/Cluster/KubectlReadyBarrier",
                "constructInfo": {
                  "fqn": "@aws-cdk/core.CfnResource",
                  "version": "0.0.0"
                }
              },
              "ClusterSecurityGroup": {
                "id": "ClusterSecurityGroup",
                "path": "aws-cdk-eks-cluster-inference-test/Cluster/ClusterSecurityGroup",
                "children": {
                  "from awscdkeksclusterinferencetestClusterInferenceInstancesInstanceSecurityGroupAC01F26F:443": {
                    "id": "from awscdkeksclusterinferencetestClusterInferenceInstancesInstanceSecurityGroupAC01F26F:443",
                    "path": "aws-cdk-eks-cluster-inference-test/Cluster/ClusterSecurityGroup/from awscdkeksclusterinferencetestClusterInferenceInstancesInstanceSecurityGroupAC01F26F:443",
                    "attributes": {
                      "aws:cdk:cloudformation:type": "AWS::EC2::SecurityGroupIngress",
                      "aws:cdk:cloudformation:props": {
                        "ipProtocol": "tcp",
                        "description": "from awscdkeksclusterinferencetestClusterInferenceInstancesInstanceSecurityGroupAC01F26F:443",
                        "fromPort": 443,
                        "groupId": {
                          "Fn::GetAtt": [
                            "Cluster9EE0221C",
                            "ClusterSecurityGroupId"
                          ]
                        },
                        "sourceSecurityGroupId": {
                          "Fn::GetAtt": [
                            "ClusterInferenceInstancesInstanceSecurityGroupECB3FC45",
                            "GroupId"
                          ]
                        },
                        "toPort": 443
                      }
                    },
                    "constructInfo": {
                      "fqn": "@aws-cdk/aws-ec2.CfnSecurityGroupIngress",
                      "version": "0.0.0"
                    }
                  }
                },
                "constructInfo": {
                  "fqn": "@aws-cdk/core.Resource",
                  "version": "0.0.0"
                }
              },
              "MastersRole": {
                "id": "MastersRole",
                "path": "aws-cdk-eks-cluster-inference-test/Cluster/MastersRole",
                "children": {
                  "Resource": {
                    "id": "Resource",
                    "path": "aws-cdk-eks-cluster-inference-test/Cluster/MastersRole/Resource",
                    "attributes": {
                      "aws:cdk:cloudformation:type": "AWS::IAM::Role",
                      "aws:cdk:cloudformation:props": {
                        "assumeRolePolicyDocument": {
                          "Statement": [
                            {
                              "Action": "sts:AssumeRole",
                              "Effect": "Allow",
                              "Principal": {
                                "AWS": {
                                  "Fn::Join": [
                                    "",
                                    [
                                      "arn:",
                                      {
                                        "Ref": "AWS::Partition"
                                      },
                                      ":iam::",
                                      {
                                        "Ref": "AWS::AccountId"
                                      },
                                      ":root"
                                    ]
                                  ]
                                }
                              }
                            }
                          ],
                          "Version": "2012-10-17"
                        }
                      }
                    },
                    "constructInfo": {
                      "fqn": "@aws-cdk/aws-iam.CfnRole",
                      "version": "0.0.0"
                    }
                  }
                },
                "constructInfo": {
                  "fqn": "@aws-cdk/aws-iam.Role",
                  "version": "0.0.0"
                }
              },
              "AwsAuth": {
                "id": "AwsAuth",
                "path": "aws-cdk-eks-cluster-inference-test/Cluster/AwsAuth",
                "children": {
                  "manifest": {
                    "id": "manifest",
                    "path": "aws-cdk-eks-cluster-inference-test/Cluster/AwsAuth/manifest",
                    "children": {
                      "Resource": {
                        "id": "Resource",
                        "path": "aws-cdk-eks-cluster-inference-test/Cluster/AwsAuth/manifest/Resource",
                        "children": {
                          "Default": {
                            "id": "Default",
                            "path": "aws-cdk-eks-cluster-inference-test/Cluster/AwsAuth/manifest/Resource/Default",
                            "constructInfo": {
                              "fqn": "@aws-cdk/core.CfnResource",
                              "version": "0.0.0"
                            }
                          }
                        },
                        "constructInfo": {
                          "fqn": "@aws-cdk/core.CustomResource",
                          "version": "0.0.0"
                        }
                      }
                    },
                    "constructInfo": {
                      "fqn": "@aws-cdk/aws-eks.KubernetesManifest",
                      "version": "0.0.0"
                    }
                  }
                },
                "constructInfo": {
                  "fqn": "@aws-cdk/aws-eks.AwsAuth",
                  "version": "0.0.0"
                }
              },
              "OpenIdConnectProvider": {
                "id": "OpenIdConnectProvider",
                "path": "aws-cdk-eks-cluster-inference-test/Cluster/OpenIdConnectProvider",
                "children": {
                  "Resource": {
                    "id": "Resource",
                    "path": "aws-cdk-eks-cluster-inference-test/Cluster/OpenIdConnectProvider/Resource",
                    "children": {
                      "Default": {
                        "id": "Default",
                        "path": "aws-cdk-eks-cluster-inference-test/Cluster/OpenIdConnectProvider/Resource/Default",
                        "constructInfo": {
                          "fqn": "@aws-cdk/core.CfnResource",
                          "version": "0.0.0"
                        }
                      }
                    },
                    "constructInfo": {
                      "fqn": "@aws-cdk/core.CustomResource",
                      "version": "0.0.0"
                    }
                  }
                },
                "constructInfo": {
                  "fqn": "@aws-cdk/aws-eks.OpenIdConnectProvider",
                  "version": "0.0.0"
                }
              },
              "NodegroupDefaultCapacity": {
                "id": "NodegroupDefaultCapacity",
                "path": "aws-cdk-eks-cluster-inference-test/Cluster/NodegroupDefaultCapacity",
                "children": {
                  "NodeGroupRole": {
                    "id": "NodeGroupRole",
                    "path": "aws-cdk-eks-cluster-inference-test/Cluster/NodegroupDefaultCapacity/NodeGroupRole",
                    "children": {
                      "Resource": {
                        "id": "Resource",
                        "path": "aws-cdk-eks-cluster-inference-test/Cluster/NodegroupDefaultCapacity/NodeGroupRole/Resource",
                        "attributes": {
                          "aws:cdk:cloudformation:type": "AWS::IAM::Role",
                          "aws:cdk:cloudformation:props": {
                            "assumeRolePolicyDocument": {
                              "Statement": [
                                {
                                  "Action": "sts:AssumeRole",
                                  "Effect": "Allow",
                                  "Principal": {
                                    "Service": "ec2.amazonaws.com"
                                  }
                                }
                              ],
                              "Version": "2012-10-17"
                            },
                            "managedPolicyArns": [
                              {
                                "Fn::Join": [
                                  "",
                                  [
                                    "arn:",
                                    {
                                      "Ref": "AWS::Partition"
                                    },
                                    ":iam::aws:policy/AmazonEKSWorkerNodePolicy"
                                  ]
                                ]
                              },
                              {
                                "Fn::Join": [
                                  "",
                                  [
                                    "arn:",
                                    {
                                      "Ref": "AWS::Partition"
                                    },
                                    ":iam::aws:policy/AmazonEKS_CNI_Policy"
                                  ]
                                ]
                              },
                              {
                                "Fn::Join": [
                                  "",
                                  [
                                    "arn:",
                                    {
                                      "Ref": "AWS::Partition"
                                    },
                                    ":iam::aws:policy/AmazonEC2ContainerRegistryReadOnly"
                                  ]
                                ]
                              }
                            ]
                          }
                        },
                        "constructInfo": {
                          "fqn": "@aws-cdk/aws-iam.CfnRole",
                          "version": "0.0.0"
                        }
                      }
                    },
                    "constructInfo": {
                      "fqn": "@aws-cdk/aws-iam.Role",
                      "version": "0.0.0"
                    }
                  },
                  "Resource": {
                    "id": "Resource",
                    "path": "aws-cdk-eks-cluster-inference-test/Cluster/NodegroupDefaultCapacity/Resource",
                    "attributes": {
                      "aws:cdk:cloudformation:type": "AWS::EKS::Nodegroup",
                      "aws:cdk:cloudformation:props": {
                        "clusterName": {
                          "Ref": "Cluster9EE0221C"
                        },
                        "nodeRole": {
                          "Fn::GetAtt": [
                            "ClusterNodegroupDefaultCapacityNodeGroupRole55953B04",
                            "Arn"
                          ]
                        },
                        "subnets": [
                          {
                            "Ref": "VpcPrivateSubnet1Subnet536B997A"
                          },
                          {
                            "Ref": "VpcPrivateSubnet2Subnet3788AAA1"
                          }
                        ],
                        "amiType": "AL2_x86_64",
                        "forceUpdateEnabled": true,
                        "instanceTypes": [
                          "m5.large"
                        ],
                        "scalingConfig": {
                          "desiredSize": 2,
                          "maxSize": 2,
                          "minSize": 2
                        }
                      }
                    },
                    "constructInfo": {
                      "fqn": "@aws-cdk/aws-eks.CfnNodegroup",
                      "version": "0.0.0"
                    }
                  }
                },
                "constructInfo": {
                  "fqn": "@aws-cdk/aws-eks.Nodegroup",
                  "version": "0.0.0"
                }
              },
              "ConfigCommand": {
                "id": "ConfigCommand",
                "path": "aws-cdk-eks-cluster-inference-test/Cluster/ConfigCommand",
                "constructInfo": {
                  "fqn": "@aws-cdk/core.CfnOutput",
                  "version": "0.0.0"
                }
              },
              "GetTokenCommand": {
                "id": "GetTokenCommand",
                "path": "aws-cdk-eks-cluster-inference-test/Cluster/GetTokenCommand",
                "constructInfo": {
                  "fqn": "@aws-cdk/core.CfnOutput",
                  "version": "0.0.0"
                }
              },
              "InferenceInstances": {
                "id": "InferenceInstances",
                "path": "aws-cdk-eks-cluster-inference-test/Cluster/InferenceInstances",
                "children": {
                  "InstanceSecurityGroup": {
                    "id": "InstanceSecurityGroup",
                    "path": "aws-cdk-eks-cluster-inference-test/Cluster/InferenceInstances/InstanceSecurityGroup",
                    "children": {
                      "Resource": {
                        "id": "Resource",
                        "path": "aws-cdk-eks-cluster-inference-test/Cluster/InferenceInstances/InstanceSecurityGroup/Resource",
                        "attributes": {
                          "aws:cdk:cloudformation:type": "AWS::EC2::SecurityGroup",
                          "aws:cdk:cloudformation:props": {
                            "groupDescription": "aws-cdk-eks-cluster-inference-test/Cluster/InferenceInstances/InstanceSecurityGroup",
                            "securityGroupEgress": [
                              {
                                "cidrIp": "0.0.0.0/0",
                                "description": "Allow all outbound traffic by default",
                                "ipProtocol": "-1"
                              }
                            ],
                            "tags": [
                              {
                                "key": "Name",
                                "value": "aws-cdk-eks-cluster-inference-test/Cluster/InferenceInstances"
                              }
                            ],
                            "vpcId": {
                              "Ref": "Vpc8378EB38"
                            }
                          }
                        },
                        "constructInfo": {
                          "fqn": "@aws-cdk/aws-ec2.CfnSecurityGroup",
                          "version": "0.0.0"
                        }
                      },
                      "from awscdkeksclusterinferencetestClusterInferenceInstancesInstanceSecurityGroupAC01F26F:ALL TRAFFIC": {
                        "id": "from awscdkeksclusterinferencetestClusterInferenceInstancesInstanceSecurityGroupAC01F26F:ALL TRAFFIC",
                        "path": "aws-cdk-eks-cluster-inference-test/Cluster/InferenceInstances/InstanceSecurityGroup/from awscdkeksclusterinferencetestClusterInferenceInstancesInstanceSecurityGroupAC01F26F:ALL TRAFFIC",
                        "attributes": {
                          "aws:cdk:cloudformation:type": "AWS::EC2::SecurityGroupIngress",
                          "aws:cdk:cloudformation:props": {
                            "ipProtocol": "-1",
                            "description": "from awscdkeksclusterinferencetestClusterInferenceInstancesInstanceSecurityGroupAC01F26F:ALL TRAFFIC",
                            "groupId": {
                              "Fn::GetAtt": [
                                "ClusterInferenceInstancesInstanceSecurityGroupECB3FC45",
                                "GroupId"
                              ]
                            },
                            "sourceSecurityGroupId": {
                              "Fn::GetAtt": [
                                "ClusterInferenceInstancesInstanceSecurityGroupECB3FC45",
                                "GroupId"
                              ]
                            }
                          }
                        },
                        "constructInfo": {
                          "fqn": "@aws-cdk/aws-ec2.CfnSecurityGroupIngress",
                          "version": "0.0.0"
                        }
                      },
                      "from awscdkeksclusterinferencetestClusterClusterSecurityGroupAFDB8D50:443": {
                        "id": "from awscdkeksclusterinferencetestClusterClusterSecurityGroupAFDB8D50:443",
                        "path": "aws-cdk-eks-cluster-inference-test/Cluster/InferenceInstances/InstanceSecurityGroup/from awscdkeksclusterinferencetestClusterClusterSecurityGroupAFDB8D50:443",
                        "attributes": {
                          "aws:cdk:cloudformation:type": "AWS::EC2::SecurityGroupIngress",
                          "aws:cdk:cloudformation:props": {
                            "ipProtocol": "tcp",
                            "description": "from awscdkeksclusterinferencetestClusterClusterSecurityGroupAFDB8D50:443",
                            "fromPort": 443,
                            "groupId": {
                              "Fn::GetAtt": [
                                "ClusterInferenceInstancesInstanceSecurityGroupECB3FC45",
                                "GroupId"
                              ]
                            },
                            "sourceSecurityGroupId": {
                              "Fn::GetAtt": [
                                "Cluster9EE0221C",
                                "ClusterSecurityGroupId"
                              ]
                            },
                            "toPort": 443
                          }
                        },
                        "constructInfo": {
                          "fqn": "@aws-cdk/aws-ec2.CfnSecurityGroupIngress",
                          "version": "0.0.0"
                        }
                      },
                      "from awscdkeksclusterinferencetestClusterControlPlaneSecurityGroupDA4CA86F:443": {
                        "id": "from awscdkeksclusterinferencetestClusterControlPlaneSecurityGroupDA4CA86F:443",
                        "path": "aws-cdk-eks-cluster-inference-test/Cluster/InferenceInstances/InstanceSecurityGroup/from awscdkeksclusterinferencetestClusterControlPlaneSecurityGroupDA4CA86F:443",
                        "attributes": {
                          "aws:cdk:cloudformation:type": "AWS::EC2::SecurityGroupIngress",
                          "aws:cdk:cloudformation:props": {
                            "ipProtocol": "tcp",
                            "description": "from awscdkeksclusterinferencetestClusterControlPlaneSecurityGroupDA4CA86F:443",
                            "fromPort": 443,
                            "groupId": {
                              "Fn::GetAtt": [
                                "ClusterInferenceInstancesInstanceSecurityGroupECB3FC45",
                                "GroupId"
                              ]
                            },
                            "sourceSecurityGroupId": {
                              "Fn::GetAtt": [
                                "ClusterControlPlaneSecurityGroupD274242C",
                                "GroupId"
                              ]
                            },
                            "toPort": 443
                          }
                        },
                        "constructInfo": {
                          "fqn": "@aws-cdk/aws-ec2.CfnSecurityGroupIngress",
                          "version": "0.0.0"
                        }
                      },
                      "from awscdkeksclusterinferencetestClusterClusterSecurityGroupAFDB8D50:1025-65535": {
                        "id": "from awscdkeksclusterinferencetestClusterClusterSecurityGroupAFDB8D50:1025-65535",
                        "path": "aws-cdk-eks-cluster-inference-test/Cluster/InferenceInstances/InstanceSecurityGroup/from awscdkeksclusterinferencetestClusterClusterSecurityGroupAFDB8D50:1025-65535",
                        "attributes": {
                          "aws:cdk:cloudformation:type": "AWS::EC2::SecurityGroupIngress",
                          "aws:cdk:cloudformation:props": {
                            "ipProtocol": "tcp",
                            "description": "from awscdkeksclusterinferencetestClusterClusterSecurityGroupAFDB8D50:1025-65535",
                            "fromPort": 1025,
                            "groupId": {
                              "Fn::GetAtt": [
                                "ClusterInferenceInstancesInstanceSecurityGroupECB3FC45",
                                "GroupId"
                              ]
                            },
                            "sourceSecurityGroupId": {
                              "Fn::GetAtt": [
                                "Cluster9EE0221C",
                                "ClusterSecurityGroupId"
                              ]
                            },
                            "toPort": 65535
                          }
                        },
                        "constructInfo": {
                          "fqn": "@aws-cdk/aws-ec2.CfnSecurityGroupIngress",
                          "version": "0.0.0"
                        }
                      },
                      "from awscdkeksclusterinferencetestClusterControlPlaneSecurityGroupDA4CA86F:1025-65535": {
                        "id": "from awscdkeksclusterinferencetestClusterControlPlaneSecurityGroupDA4CA86F:1025-65535",
                        "path": "aws-cdk-eks-cluster-inference-test/Cluster/InferenceInstances/InstanceSecurityGroup/from awscdkeksclusterinferencetestClusterControlPlaneSecurityGroupDA4CA86F:1025-65535",
                        "attributes": {
                          "aws:cdk:cloudformation:type": "AWS::EC2::SecurityGroupIngress",
                          "aws:cdk:cloudformation:props": {
                            "ipProtocol": "tcp",
                            "description": "from awscdkeksclusterinferencetestClusterControlPlaneSecurityGroupDA4CA86F:1025-65535",
                            "fromPort": 1025,
                            "groupId": {
                              "Fn::GetAtt": [
                                "ClusterInferenceInstancesInstanceSecurityGroupECB3FC45",
                                "GroupId"
                              ]
                            },
                            "sourceSecurityGroupId": {
                              "Fn::GetAtt": [
                                "ClusterControlPlaneSecurityGroupD274242C",
                                "GroupId"
                              ]
                            },
                            "toPort": 65535
                          }
                        },
                        "constructInfo": {
                          "fqn": "@aws-cdk/aws-ec2.CfnSecurityGroupIngress",
                          "version": "0.0.0"
                        }
                      }
                    },
                    "constructInfo": {
                      "fqn": "@aws-cdk/aws-ec2.SecurityGroup",
                      "version": "0.0.0"
                    }
                  },
                  "InstanceRole": {
                    "id": "InstanceRole",
                    "path": "aws-cdk-eks-cluster-inference-test/Cluster/InferenceInstances/InstanceRole",
                    "children": {
                      "Resource": {
                        "id": "Resource",
                        "path": "aws-cdk-eks-cluster-inference-test/Cluster/InferenceInstances/InstanceRole/Resource",
                        "attributes": {
                          "aws:cdk:cloudformation:type": "AWS::IAM::Role",
                          "aws:cdk:cloudformation:props": {
                            "assumeRolePolicyDocument": {
                              "Statement": [
                                {
                                  "Action": "sts:AssumeRole",
                                  "Effect": "Allow",
                                  "Principal": {
                                    "Service": "ec2.amazonaws.com"
                                  }
                                }
                              ],
                              "Version": "2012-10-17"
                            },
                            "managedPolicyArns": [
                              {
                                "Fn::Join": [
                                  "",
                                  [
                                    "arn:",
                                    {
                                      "Ref": "AWS::Partition"
                                    },
                                    ":iam::aws:policy/AmazonEKSWorkerNodePolicy"
                                  ]
                                ]
                              },
                              {
                                "Fn::Join": [
                                  "",
                                  [
                                    "arn:",
                                    {
                                      "Ref": "AWS::Partition"
                                    },
                                    ":iam::aws:policy/AmazonEKS_CNI_Policy"
                                  ]
                                ]
                              },
                              {
                                "Fn::Join": [
                                  "",
                                  [
                                    "arn:",
                                    {
                                      "Ref": "AWS::Partition"
                                    },
                                    ":iam::aws:policy/AmazonEC2ContainerRegistryReadOnly"
                                  ]
                                ]
                              }
                            ],
                            "tags": [
                              {
                                "key": {
                                  "Fn::Join": [
                                    "",
                                    [
                                      "kubernetes.io/cluster/",
                                      {
                                        "Ref": "Cluster9EE0221C"
                                      }
                                    ]
                                  ]
                                },
                                "value": "owned"
                              },
                              {
                                "key": "Name",
                                "value": "aws-cdk-eks-cluster-inference-test/Cluster/InferenceInstances"
                              }
                            ]
                          }
                        },
                        "constructInfo": {
                          "fqn": "@aws-cdk/aws-iam.CfnRole",
                          "version": "0.0.0"
                        }
                      }
                    },
                    "constructInfo": {
                      "fqn": "@aws-cdk/aws-iam.Role",
                      "version": "0.0.0"
                    }
                  },
                  "InstanceProfile": {
                    "id": "InstanceProfile",
                    "path": "aws-cdk-eks-cluster-inference-test/Cluster/InferenceInstances/InstanceProfile",
                    "attributes": {
                      "aws:cdk:cloudformation:type": "AWS::IAM::InstanceProfile",
                      "aws:cdk:cloudformation:props": {
                        "roles": [
                          {
                            "Ref": "ClusterInferenceInstancesInstanceRole59AC6F56"
                          }
                        ]
                      }
                    },
                    "constructInfo": {
                      "fqn": "@aws-cdk/aws-iam.CfnInstanceProfile",
                      "version": "0.0.0"
                    }
                  },
                  "LaunchConfig": {
                    "id": "LaunchConfig",
                    "path": "aws-cdk-eks-cluster-inference-test/Cluster/InferenceInstances/LaunchConfig",
                    "attributes": {
                      "aws:cdk:cloudformation:type": "AWS::AutoScaling::LaunchConfiguration",
                      "aws:cdk:cloudformation:props": {
                        "imageId": {
                          "Ref": "SsmParameterValueawsserviceeksoptimizedami123amazonlinux2gpurecommendedimageidC96584B6F00A464EAD1953AFF4B05118Parameter"
                        },
                        "instanceType": "inf1.2xlarge",
                        "iamInstanceProfile": {
                          "Ref": "ClusterInferenceInstancesInstanceProfile5A1209B4"
                        },
                        "securityGroups": [
                          {
                            "Fn::GetAtt": [
                              "ClusterInferenceInstancesInstanceSecurityGroupECB3FC45",
                              "GroupId"
                            ]
                          },
                          {
                            "Fn::GetAtt": [
                              "Cluster9EE0221C",
                              "ClusterSecurityGroupId"
                            ]
                          }
                        ],
                        "userData": {
                          "Fn::Base64": {
                            "Fn::Join": [
                              "",
                              [
                                "#!/bin/bash\nset -o xtrace\n/etc/eks/bootstrap.sh ",
                                {
                                  "Ref": "Cluster9EE0221C"
                                },
                                " --kubelet-extra-args \"--node-labels lifecycle=OnDemand\" --apiserver-endpoint '",
                                {
                                  "Fn::GetAtt": [
                                    "Cluster9EE0221C",
                                    "Endpoint"
                                  ]
                                },
                                "' --b64-cluster-ca '",
                                {
                                  "Fn::GetAtt": [
                                    "Cluster9EE0221C",
                                    "CertificateAuthorityData"
                                  ]
                                },
                                "' --use-max-pods true\n/opt/aws/bin/cfn-signal --exit-code $? --stack aws-cdk-eks-cluster-inference-test --resource ClusterInferenceInstancesASGE90717C7 --region ",
                                {
                                  "Ref": "AWS::Region"
                                }
                              ]
                            ]
                          }
                        }
                      }
                    },
                    "constructInfo": {
                      "fqn": "@aws-cdk/aws-autoscaling.CfnLaunchConfiguration",
                      "version": "0.0.0"
                    }
                  },
                  "ASG": {
                    "id": "ASG",
                    "path": "aws-cdk-eks-cluster-inference-test/Cluster/InferenceInstances/ASG",
                    "attributes": {
                      "aws:cdk:cloudformation:type": "AWS::AutoScaling::AutoScalingGroup",
                      "aws:cdk:cloudformation:props": {
                        "maxSize": "1",
                        "minSize": "1",
                        "launchConfigurationName": {
                          "Ref": "ClusterInferenceInstancesLaunchConfig03BF48FE"
                        },
                        "tags": [
                          {
                            "key": {
                              "Fn::Join": [
                                "",
                                [
                                  "kubernetes.io/cluster/",
                                  {
                                    "Ref": "Cluster9EE0221C"
                                  }
                                ]
                              ]
                            },
                            "value": "owned",
                            "propagateAtLaunch": true
                          },
                          {
                            "key": "Name",
                            "value": "aws-cdk-eks-cluster-inference-test/Cluster/InferenceInstances",
                            "propagateAtLaunch": true
                          }
                        ],
                        "vpcZoneIdentifier": [
                          {
                            "Ref": "VpcPrivateSubnet1Subnet536B997A"
                          },
                          {
                            "Ref": "VpcPrivateSubnet2Subnet3788AAA1"
                          }
                        ]
                      }
                    },
                    "constructInfo": {
                      "fqn": "@aws-cdk/aws-autoscaling.CfnAutoScalingGroup",
                      "version": "0.0.0"
                    }
                  }
                },
                "constructInfo": {
                  "fqn": "@aws-cdk/aws-autoscaling.AutoScalingGroup",
                  "version": "0.0.0"
                }
              },
              "manifest-NeuronDevicePlugin": {
                "id": "manifest-NeuronDevicePlugin",
                "path": "aws-cdk-eks-cluster-inference-test/Cluster/manifest-NeuronDevicePlugin",
                "children": {
                  "Resource": {
                    "id": "Resource",
                    "path": "aws-cdk-eks-cluster-inference-test/Cluster/manifest-NeuronDevicePlugin/Resource",
                    "children": {
                      "Default": {
                        "id": "Default",
                        "path": "aws-cdk-eks-cluster-inference-test/Cluster/manifest-NeuronDevicePlugin/Resource/Default",
                        "constructInfo": {
                          "fqn": "@aws-cdk/core.CfnResource",
                          "version": "0.0.0"
                        }
                      }
                    },
                    "constructInfo": {
                      "fqn": "@aws-cdk/core.CustomResource",
                      "version": "0.0.0"
                    }
                  }
                },
                "constructInfo": {
                  "fqn": "@aws-cdk/aws-eks.KubernetesManifest",
                  "version": "0.0.0"
                }
              }
            },
            "constructInfo": {
              "fqn": "@aws-cdk/aws-eks.Cluster",
              "version": "0.0.0"
            }
          },
          "@aws-cdk--aws-eks.ClusterResourceProvider": {
            "id": "@aws-cdk--aws-eks.ClusterResourceProvider",
            "path": "aws-cdk-eks-cluster-inference-test/@aws-cdk--aws-eks.ClusterResourceProvider",
            "children": {
              "NodeProxyAgentLayer": {
                "id": "NodeProxyAgentLayer",
                "path": "aws-cdk-eks-cluster-inference-test/@aws-cdk--aws-eks.ClusterResourceProvider/NodeProxyAgentLayer",
                "children": {
                  "Code": {
                    "id": "Code",
                    "path": "aws-cdk-eks-cluster-inference-test/@aws-cdk--aws-eks.ClusterResourceProvider/NodeProxyAgentLayer/Code",
                    "children": {
                      "Stage": {
                        "id": "Stage",
                        "path": "aws-cdk-eks-cluster-inference-test/@aws-cdk--aws-eks.ClusterResourceProvider/NodeProxyAgentLayer/Code/Stage",
                        "constructInfo": {
                          "fqn": "@aws-cdk/core.AssetStaging",
                          "version": "0.0.0"
                        }
                      },
                      "AssetBucket": {
                        "id": "AssetBucket",
                        "path": "aws-cdk-eks-cluster-inference-test/@aws-cdk--aws-eks.ClusterResourceProvider/NodeProxyAgentLayer/Code/AssetBucket",
                        "constructInfo": {
                          "fqn": "@aws-cdk/aws-s3.BucketBase",
                          "version": "0.0.0"
                        }
                      }
                    },
                    "constructInfo": {
                      "fqn": "@aws-cdk/aws-s3-assets.Asset",
                      "version": "0.0.0"
                    }
                  },
                  "Resource": {
                    "id": "Resource",
                    "path": "aws-cdk-eks-cluster-inference-test/@aws-cdk--aws-eks.ClusterResourceProvider/NodeProxyAgentLayer/Resource",
                    "attributes": {
                      "aws:cdk:cloudformation:type": "AWS::Lambda::LayerVersion",
                      "aws:cdk:cloudformation:props": {
                        "content": {
                          "s3Bucket": {
                            "Fn::Sub": "cdk-hnb659fds-assets-${AWS::AccountId}-${AWS::Region}"
                          },
                          "s3Key": "ad44c2b0638f04871c889d78e71dea90ffae67b9cc4aa4366d5102db42435ee1.zip"
                        },
                        "description": "/opt/nodejs/node_modules/proxy-agent"
                      }
                    },
                    "constructInfo": {
                      "fqn": "@aws-cdk/aws-lambda.CfnLayerVersion",
                      "version": "0.0.0"
                    }
                  }
                },
                "constructInfo": {
                  "fqn": "@aws-cdk/lambda-layer-node-proxy-agent.NodeProxyAgentLayer",
                  "version": "0.0.0"
                }
              },
              "OnEventHandler": {
                "id": "OnEventHandler",
                "path": "aws-cdk-eks-cluster-inference-test/@aws-cdk--aws-eks.ClusterResourceProvider/OnEventHandler",
                "children": {
                  "ServiceRole": {
                    "id": "ServiceRole",
                    "path": "aws-cdk-eks-cluster-inference-test/@aws-cdk--aws-eks.ClusterResourceProvider/OnEventHandler/ServiceRole",
                    "children": {
                      "Resource": {
                        "id": "Resource",
                        "path": "aws-cdk-eks-cluster-inference-test/@aws-cdk--aws-eks.ClusterResourceProvider/OnEventHandler/ServiceRole/Resource",
                        "attributes": {
                          "aws:cdk:cloudformation:type": "AWS::IAM::Role",
                          "aws:cdk:cloudformation:props": {
                            "assumeRolePolicyDocument": {
                              "Statement": [
                                {
                                  "Action": "sts:AssumeRole",
                                  "Effect": "Allow",
                                  "Principal": {
                                    "Service": "lambda.amazonaws.com"
                                  }
                                }
                              ],
                              "Version": "2012-10-17"
                            },
                            "managedPolicyArns": [
                              {
                                "Fn::Join": [
                                  "",
                                  [
                                    "arn:",
                                    {
                                      "Ref": "AWS::Partition"
                                    },
                                    ":iam::aws:policy/service-role/AWSLambdaBasicExecutionRole"
                                  ]
                                ]
                              }
                            ]
                          }
                        },
                        "constructInfo": {
                          "fqn": "@aws-cdk/aws-iam.CfnRole",
                          "version": "0.0.0"
                        }
                      },
                      "DefaultPolicy": {
                        "id": "DefaultPolicy",
                        "path": "aws-cdk-eks-cluster-inference-test/@aws-cdk--aws-eks.ClusterResourceProvider/OnEventHandler/ServiceRole/DefaultPolicy",
                        "children": {
                          "Resource": {
                            "id": "Resource",
                            "path": "aws-cdk-eks-cluster-inference-test/@aws-cdk--aws-eks.ClusterResourceProvider/OnEventHandler/ServiceRole/DefaultPolicy/Resource",
                            "attributes": {
                              "aws:cdk:cloudformation:type": "AWS::IAM::Policy",
                              "aws:cdk:cloudformation:props": {
                                "policyDocument": {
                                  "Statement": [
                                    {
                                      "Action": "sts:AssumeRole",
                                      "Effect": "Allow",
                                      "Resource": {
                                        "Ref": "referencetoawscdkeksclusterinferencetestClusterCreationRoleE75B6E1BArn"
                                      }
                                    }
                                  ],
                                  "Version": "2012-10-17"
                                },
                                "policyName": "OnEventHandlerServiceRoleDefaultPolicyC57085D4",
                                "roles": [
                                  {
                                    "Ref": "OnEventHandlerServiceRole15A26729"
                                  }
                                ]
                              }
                            },
                            "constructInfo": {
                              "fqn": "@aws-cdk/aws-iam.CfnPolicy",
                              "version": "0.0.0"
                            }
                          }
                        },
                        "constructInfo": {
                          "fqn": "@aws-cdk/aws-iam.Policy",
                          "version": "0.0.0"
                        }
                      }
                    },
                    "constructInfo": {
                      "fqn": "@aws-cdk/aws-iam.Role",
                      "version": "0.0.0"
                    }
                  },
                  "Code": {
                    "id": "Code",
                    "path": "aws-cdk-eks-cluster-inference-test/@aws-cdk--aws-eks.ClusterResourceProvider/OnEventHandler/Code",
                    "children": {
                      "Stage": {
                        "id": "Stage",
                        "path": "aws-cdk-eks-cluster-inference-test/@aws-cdk--aws-eks.ClusterResourceProvider/OnEventHandler/Code/Stage",
                        "constructInfo": {
                          "fqn": "@aws-cdk/core.AssetStaging",
                          "version": "0.0.0"
                        }
                      },
                      "AssetBucket": {
                        "id": "AssetBucket",
                        "path": "aws-cdk-eks-cluster-inference-test/@aws-cdk--aws-eks.ClusterResourceProvider/OnEventHandler/Code/AssetBucket",
                        "constructInfo": {
                          "fqn": "@aws-cdk/aws-s3.BucketBase",
                          "version": "0.0.0"
                        }
                      }
                    },
                    "constructInfo": {
                      "fqn": "@aws-cdk/aws-s3-assets.Asset",
                      "version": "0.0.0"
                    }
                  },
                  "Resource": {
                    "id": "Resource",
                    "path": "aws-cdk-eks-cluster-inference-test/@aws-cdk--aws-eks.ClusterResourceProvider/OnEventHandler/Resource",
                    "attributes": {
                      "aws:cdk:cloudformation:type": "AWS::Lambda::Function",
                      "aws:cdk:cloudformation:props": {
                        "code": {
                          "s3Bucket": {
                            "Fn::Sub": "cdk-hnb659fds-assets-${AWS::AccountId}-${AWS::Region}"
                          },
                          "s3Key": "73edfa4462023915a2f13bf570acae05c5111817c606f9837f832152920ba517.zip"
                        },
                        "role": {
                          "Fn::GetAtt": [
                            "OnEventHandlerServiceRole15A26729",
                            "Arn"
                          ]
                        },
                        "description": "onEvent handler for EKS cluster resource provider",
                        "environment": {
                          "variables": {
                            "AWS_STS_REGIONAL_ENDPOINTS": "regional"
                          }
                        },
                        "handler": "index.onEvent",
                        "layers": [
                          {
                            "Ref": "NodeProxyAgentLayer924C1971"
                          }
                        ],
                        "runtime": "nodejs14.x",
                        "timeout": 60
                      }
                    },
                    "constructInfo": {
                      "fqn": "@aws-cdk/aws-lambda.CfnFunction",
                      "version": "0.0.0"
                    }
                  }
                },
                "constructInfo": {
                  "fqn": "@aws-cdk/aws-lambda.Function",
                  "version": "0.0.0"
                }
              },
              "IsCompleteHandler": {
                "id": "IsCompleteHandler",
                "path": "aws-cdk-eks-cluster-inference-test/@aws-cdk--aws-eks.ClusterResourceProvider/IsCompleteHandler",
                "children": {
                  "ServiceRole": {
                    "id": "ServiceRole",
                    "path": "aws-cdk-eks-cluster-inference-test/@aws-cdk--aws-eks.ClusterResourceProvider/IsCompleteHandler/ServiceRole",
                    "children": {
                      "Resource": {
                        "id": "Resource",
                        "path": "aws-cdk-eks-cluster-inference-test/@aws-cdk--aws-eks.ClusterResourceProvider/IsCompleteHandler/ServiceRole/Resource",
                        "attributes": {
                          "aws:cdk:cloudformation:type": "AWS::IAM::Role",
                          "aws:cdk:cloudformation:props": {
                            "assumeRolePolicyDocument": {
                              "Statement": [
                                {
                                  "Action": "sts:AssumeRole",
                                  "Effect": "Allow",
                                  "Principal": {
                                    "Service": "lambda.amazonaws.com"
                                  }
                                }
                              ],
                              "Version": "2012-10-17"
                            },
                            "managedPolicyArns": [
                              {
                                "Fn::Join": [
                                  "",
                                  [
                                    "arn:",
                                    {
                                      "Ref": "AWS::Partition"
                                    },
                                    ":iam::aws:policy/service-role/AWSLambdaBasicExecutionRole"
                                  ]
                                ]
                              }
                            ]
                          }
                        },
                        "constructInfo": {
                          "fqn": "@aws-cdk/aws-iam.CfnRole",
                          "version": "0.0.0"
                        }
                      },
                      "DefaultPolicy": {
                        "id": "DefaultPolicy",
                        "path": "aws-cdk-eks-cluster-inference-test/@aws-cdk--aws-eks.ClusterResourceProvider/IsCompleteHandler/ServiceRole/DefaultPolicy",
                        "children": {
                          "Resource": {
                            "id": "Resource",
                            "path": "aws-cdk-eks-cluster-inference-test/@aws-cdk--aws-eks.ClusterResourceProvider/IsCompleteHandler/ServiceRole/DefaultPolicy/Resource",
                            "attributes": {
                              "aws:cdk:cloudformation:type": "AWS::IAM::Policy",
                              "aws:cdk:cloudformation:props": {
                                "policyDocument": {
                                  "Statement": [
                                    {
                                      "Action": "sts:AssumeRole",
                                      "Effect": "Allow",
                                      "Resource": {
                                        "Ref": "referencetoawscdkeksclusterinferencetestClusterCreationRoleE75B6E1BArn"
                                      }
                                    }
                                  ],
                                  "Version": "2012-10-17"
                                },
                                "policyName": "IsCompleteHandlerServiceRoleDefaultPolicy8F64197B",
                                "roles": [
                                  {
                                    "Ref": "IsCompleteHandlerServiceRole5810CC58"
                                  }
                                ]
                              }
                            },
                            "constructInfo": {
                              "fqn": "@aws-cdk/aws-iam.CfnPolicy",
                              "version": "0.0.0"
                            }
                          }
                        },
                        "constructInfo": {
                          "fqn": "@aws-cdk/aws-iam.Policy",
                          "version": "0.0.0"
                        }
                      }
                    },
                    "constructInfo": {
                      "fqn": "@aws-cdk/aws-iam.Role",
                      "version": "0.0.0"
                    }
                  },
                  "Code": {
                    "id": "Code",
                    "path": "aws-cdk-eks-cluster-inference-test/@aws-cdk--aws-eks.ClusterResourceProvider/IsCompleteHandler/Code",
                    "children": {
                      "Stage": {
                        "id": "Stage",
                        "path": "aws-cdk-eks-cluster-inference-test/@aws-cdk--aws-eks.ClusterResourceProvider/IsCompleteHandler/Code/Stage",
                        "constructInfo": {
                          "fqn": "@aws-cdk/core.AssetStaging",
                          "version": "0.0.0"
                        }
                      },
                      "AssetBucket": {
                        "id": "AssetBucket",
                        "path": "aws-cdk-eks-cluster-inference-test/@aws-cdk--aws-eks.ClusterResourceProvider/IsCompleteHandler/Code/AssetBucket",
                        "constructInfo": {
                          "fqn": "@aws-cdk/aws-s3.BucketBase",
                          "version": "0.0.0"
                        }
                      }
                    },
                    "constructInfo": {
                      "fqn": "@aws-cdk/aws-s3-assets.Asset",
                      "version": "0.0.0"
                    }
                  },
                  "Resource": {
                    "id": "Resource",
                    "path": "aws-cdk-eks-cluster-inference-test/@aws-cdk--aws-eks.ClusterResourceProvider/IsCompleteHandler/Resource",
                    "attributes": {
                      "aws:cdk:cloudformation:type": "AWS::Lambda::Function",
                      "aws:cdk:cloudformation:props": {
                        "code": {
                          "s3Bucket": {
                            "Fn::Sub": "cdk-hnb659fds-assets-${AWS::AccountId}-${AWS::Region}"
                          },
                          "s3Key": "73edfa4462023915a2f13bf570acae05c5111817c606f9837f832152920ba517.zip"
                        },
                        "role": {
                          "Fn::GetAtt": [
                            "IsCompleteHandlerServiceRole5810CC58",
                            "Arn"
                          ]
                        },
                        "description": "isComplete handler for EKS cluster resource provider",
                        "environment": {
                          "variables": {
                            "AWS_STS_REGIONAL_ENDPOINTS": "regional"
                          }
                        },
                        "handler": "index.isComplete",
                        "layers": [
                          {
                            "Ref": "NodeProxyAgentLayer924C1971"
                          }
                        ],
                        "runtime": "nodejs14.x",
                        "timeout": 60
                      }
                    },
                    "constructInfo": {
                      "fqn": "@aws-cdk/aws-lambda.CfnFunction",
                      "version": "0.0.0"
                    }
                  }
                },
                "constructInfo": {
                  "fqn": "@aws-cdk/aws-lambda.Function",
                  "version": "0.0.0"
                }
              },
              "Provider": {
                "id": "Provider",
                "path": "aws-cdk-eks-cluster-inference-test/@aws-cdk--aws-eks.ClusterResourceProvider/Provider",
                "children": {
                  "framework-onEvent": {
                    "id": "framework-onEvent",
                    "path": "aws-cdk-eks-cluster-inference-test/@aws-cdk--aws-eks.ClusterResourceProvider/Provider/framework-onEvent",
                    "children": {
                      "ServiceRole": {
                        "id": "ServiceRole",
                        "path": "aws-cdk-eks-cluster-inference-test/@aws-cdk--aws-eks.ClusterResourceProvider/Provider/framework-onEvent/ServiceRole",
                        "children": {
                          "Resource": {
                            "id": "Resource",
                            "path": "aws-cdk-eks-cluster-inference-test/@aws-cdk--aws-eks.ClusterResourceProvider/Provider/framework-onEvent/ServiceRole/Resource",
                            "attributes": {
                              "aws:cdk:cloudformation:type": "AWS::IAM::Role",
                              "aws:cdk:cloudformation:props": {
                                "assumeRolePolicyDocument": {
                                  "Statement": [
                                    {
                                      "Action": "sts:AssumeRole",
                                      "Effect": "Allow",
                                      "Principal": {
                                        "Service": "lambda.amazonaws.com"
                                      }
                                    }
                                  ],
                                  "Version": "2012-10-17"
                                },
                                "managedPolicyArns": [
                                  {
                                    "Fn::Join": [
                                      "",
                                      [
                                        "arn:",
                                        {
                                          "Ref": "AWS::Partition"
                                        },
                                        ":iam::aws:policy/service-role/AWSLambdaBasicExecutionRole"
                                      ]
                                    ]
                                  }
                                ]
                              }
                            },
                            "constructInfo": {
                              "fqn": "@aws-cdk/aws-iam.CfnRole",
                              "version": "0.0.0"
                            }
                          },
                          "DefaultPolicy": {
                            "id": "DefaultPolicy",
                            "path": "aws-cdk-eks-cluster-inference-test/@aws-cdk--aws-eks.ClusterResourceProvider/Provider/framework-onEvent/ServiceRole/DefaultPolicy",
                            "children": {
                              "Resource": {
                                "id": "Resource",
                                "path": "aws-cdk-eks-cluster-inference-test/@aws-cdk--aws-eks.ClusterResourceProvider/Provider/framework-onEvent/ServiceRole/DefaultPolicy/Resource",
                                "attributes": {
                                  "aws:cdk:cloudformation:type": "AWS::IAM::Policy",
                                  "aws:cdk:cloudformation:props": {
                                    "policyDocument": {
                                      "Statement": [
                                        {
                                          "Action": "lambda:InvokeFunction",
                                          "Effect": "Allow",
                                          "Resource": [
                                            {
                                              "Fn::GetAtt": [
                                                "IsCompleteHandler7073F4DA",
                                                "Arn"
                                              ]
                                            },
                                            {
                                              "Fn::GetAtt": [
                                                "OnEventHandler42BEBAE0",
                                                "Arn"
                                              ]
                                            },
                                            {
                                              "Fn::Join": [
                                                "",
                                                [
                                                  {
                                                    "Fn::GetAtt": [
                                                      "IsCompleteHandler7073F4DA",
                                                      "Arn"
                                                    ]
                                                  },
                                                  ":*"
                                                ]
                                              ]
                                            },
                                            {
                                              "Fn::Join": [
                                                "",
                                                [
                                                  {
                                                    "Fn::GetAtt": [
                                                      "OnEventHandler42BEBAE0",
                                                      "Arn"
                                                    ]
                                                  },
                                                  ":*"
                                                ]
                                              ]
                                            }
                                          ]
                                        },
                                        {
                                          "Action": "states:StartExecution",
                                          "Effect": "Allow",
                                          "Resource": {
                                            "Ref": "Providerwaiterstatemachine5D4A9DF0"
                                          }
                                        }
                                      ],
                                      "Version": "2012-10-17"
                                    },
                                    "policyName": "ProviderframeworkonEventServiceRoleDefaultPolicy48CD2133",
                                    "roles": [
                                      {
                                        "Ref": "ProviderframeworkonEventServiceRole9FF04296"
                                      }
                                    ]
                                  }
                                },
                                "constructInfo": {
                                  "fqn": "@aws-cdk/aws-iam.CfnPolicy",
                                  "version": "0.0.0"
                                }
                              }
                            },
                            "constructInfo": {
                              "fqn": "@aws-cdk/aws-iam.Policy",
                              "version": "0.0.0"
                            }
                          }
                        },
                        "constructInfo": {
                          "fqn": "@aws-cdk/aws-iam.Role",
                          "version": "0.0.0"
                        }
                      },
                      "Code": {
                        "id": "Code",
                        "path": "aws-cdk-eks-cluster-inference-test/@aws-cdk--aws-eks.ClusterResourceProvider/Provider/framework-onEvent/Code",
                        "children": {
                          "Stage": {
                            "id": "Stage",
                            "path": "aws-cdk-eks-cluster-inference-test/@aws-cdk--aws-eks.ClusterResourceProvider/Provider/framework-onEvent/Code/Stage",
                            "constructInfo": {
                              "fqn": "@aws-cdk/core.AssetStaging",
                              "version": "0.0.0"
                            }
                          },
                          "AssetBucket": {
                            "id": "AssetBucket",
                            "path": "aws-cdk-eks-cluster-inference-test/@aws-cdk--aws-eks.ClusterResourceProvider/Provider/framework-onEvent/Code/AssetBucket",
                            "constructInfo": {
                              "fqn": "@aws-cdk/aws-s3.BucketBase",
                              "version": "0.0.0"
                            }
                          }
                        },
                        "constructInfo": {
                          "fqn": "@aws-cdk/aws-s3-assets.Asset",
                          "version": "0.0.0"
                        }
                      },
                      "Resource": {
                        "id": "Resource",
                        "path": "aws-cdk-eks-cluster-inference-test/@aws-cdk--aws-eks.ClusterResourceProvider/Provider/framework-onEvent/Resource",
                        "attributes": {
                          "aws:cdk:cloudformation:type": "AWS::Lambda::Function",
                          "aws:cdk:cloudformation:props": {
                            "code": {
                              "s3Bucket": {
                                "Fn::Sub": "cdk-hnb659fds-assets-${AWS::AccountId}-${AWS::Region}"
                              },
                              "s3Key": "7215c88dd3e638d28329d4538b36cdbfb54233a4d972181795814f8b904d1037.zip"
                            },
                            "role": {
                              "Fn::GetAtt": [
                                "ProviderframeworkonEventServiceRole9FF04296",
                                "Arn"
                              ]
                            },
                            "description": "AWS CDK resource provider framework - onEvent (aws-cdk-eks-cluster-inference-test/@aws-cdk--aws-eks.ClusterResourceProvider/Provider)",
                            "environment": {
                              "variables": {
                                "USER_ON_EVENT_FUNCTION_ARN": {
                                  "Fn::GetAtt": [
                                    "OnEventHandler42BEBAE0",
                                    "Arn"
                                  ]
                                },
                                "USER_IS_COMPLETE_FUNCTION_ARN": {
                                  "Fn::GetAtt": [
                                    "IsCompleteHandler7073F4DA",
                                    "Arn"
                                  ]
                                },
                                "WAITER_STATE_MACHINE_ARN": {
                                  "Ref": "Providerwaiterstatemachine5D4A9DF0"
                                }
                              }
                            },
                            "handler": "framework.onEvent",
                            "runtime": "nodejs14.x",
                            "timeout": 900
                          }
                        },
                        "constructInfo": {
                          "fqn": "@aws-cdk/aws-lambda.CfnFunction",
                          "version": "0.0.0"
                        }
                      }
                    },
                    "constructInfo": {
                      "fqn": "@aws-cdk/aws-lambda.Function",
                      "version": "0.0.0"
                    }
                  },
                  "framework-isComplete": {
                    "id": "framework-isComplete",
                    "path": "aws-cdk-eks-cluster-inference-test/@aws-cdk--aws-eks.ClusterResourceProvider/Provider/framework-isComplete",
                    "children": {
                      "ServiceRole": {
                        "id": "ServiceRole",
                        "path": "aws-cdk-eks-cluster-inference-test/@aws-cdk--aws-eks.ClusterResourceProvider/Provider/framework-isComplete/ServiceRole",
                        "children": {
                          "Resource": {
                            "id": "Resource",
                            "path": "aws-cdk-eks-cluster-inference-test/@aws-cdk--aws-eks.ClusterResourceProvider/Provider/framework-isComplete/ServiceRole/Resource",
                            "attributes": {
                              "aws:cdk:cloudformation:type": "AWS::IAM::Role",
                              "aws:cdk:cloudformation:props": {
                                "assumeRolePolicyDocument": {
                                  "Statement": [
                                    {
                                      "Action": "sts:AssumeRole",
                                      "Effect": "Allow",
                                      "Principal": {
                                        "Service": "lambda.amazonaws.com"
                                      }
                                    }
                                  ],
                                  "Version": "2012-10-17"
                                },
                                "managedPolicyArns": [
                                  {
                                    "Fn::Join": [
                                      "",
                                      [
                                        "arn:",
                                        {
                                          "Ref": "AWS::Partition"
                                        },
                                        ":iam::aws:policy/service-role/AWSLambdaBasicExecutionRole"
                                      ]
                                    ]
                                  }
                                ]
                              }
                            },
                            "constructInfo": {
                              "fqn": "@aws-cdk/aws-iam.CfnRole",
                              "version": "0.0.0"
                            }
                          },
                          "DefaultPolicy": {
                            "id": "DefaultPolicy",
                            "path": "aws-cdk-eks-cluster-inference-test/@aws-cdk--aws-eks.ClusterResourceProvider/Provider/framework-isComplete/ServiceRole/DefaultPolicy",
                            "children": {
                              "Resource": {
                                "id": "Resource",
                                "path": "aws-cdk-eks-cluster-inference-test/@aws-cdk--aws-eks.ClusterResourceProvider/Provider/framework-isComplete/ServiceRole/DefaultPolicy/Resource",
                                "attributes": {
                                  "aws:cdk:cloudformation:type": "AWS::IAM::Policy",
                                  "aws:cdk:cloudformation:props": {
                                    "policyDocument": {
                                      "Statement": [
                                        {
                                          "Action": "lambda:InvokeFunction",
                                          "Effect": "Allow",
                                          "Resource": [
                                            {
                                              "Fn::GetAtt": [
                                                "IsCompleteHandler7073F4DA",
                                                "Arn"
                                              ]
                                            },
                                            {
                                              "Fn::GetAtt": [
                                                "OnEventHandler42BEBAE0",
                                                "Arn"
                                              ]
                                            },
                                            {
                                              "Fn::Join": [
                                                "",
                                                [
                                                  {
                                                    "Fn::GetAtt": [
                                                      "IsCompleteHandler7073F4DA",
                                                      "Arn"
                                                    ]
                                                  },
                                                  ":*"
                                                ]
                                              ]
                                            },
                                            {
                                              "Fn::Join": [
                                                "",
                                                [
                                                  {
                                                    "Fn::GetAtt": [
                                                      "OnEventHandler42BEBAE0",
                                                      "Arn"
                                                    ]
                                                  },
                                                  ":*"
                                                ]
                                              ]
                                            }
                                          ]
                                        }
                                      ],
                                      "Version": "2012-10-17"
                                    },
                                    "policyName": "ProviderframeworkisCompleteServiceRoleDefaultPolicy2E7140AC",
                                    "roles": [
                                      {
                                        "Ref": "ProviderframeworkisCompleteServiceRoleB1087139"
                                      }
                                    ]
                                  }
                                },
                                "constructInfo": {
                                  "fqn": "@aws-cdk/aws-iam.CfnPolicy",
                                  "version": "0.0.0"
                                }
                              }
                            },
                            "constructInfo": {
                              "fqn": "@aws-cdk/aws-iam.Policy",
                              "version": "0.0.0"
                            }
                          }
                        },
                        "constructInfo": {
                          "fqn": "@aws-cdk/aws-iam.Role",
                          "version": "0.0.0"
                        }
                      },
                      "Code": {
                        "id": "Code",
                        "path": "aws-cdk-eks-cluster-inference-test/@aws-cdk--aws-eks.ClusterResourceProvider/Provider/framework-isComplete/Code",
                        "children": {
                          "Stage": {
                            "id": "Stage",
                            "path": "aws-cdk-eks-cluster-inference-test/@aws-cdk--aws-eks.ClusterResourceProvider/Provider/framework-isComplete/Code/Stage",
                            "constructInfo": {
                              "fqn": "@aws-cdk/core.AssetStaging",
                              "version": "0.0.0"
                            }
                          },
                          "AssetBucket": {
                            "id": "AssetBucket",
                            "path": "aws-cdk-eks-cluster-inference-test/@aws-cdk--aws-eks.ClusterResourceProvider/Provider/framework-isComplete/Code/AssetBucket",
                            "constructInfo": {
                              "fqn": "@aws-cdk/aws-s3.BucketBase",
                              "version": "0.0.0"
                            }
                          }
                        },
                        "constructInfo": {
                          "fqn": "@aws-cdk/aws-s3-assets.Asset",
                          "version": "0.0.0"
                        }
                      },
                      "Resource": {
                        "id": "Resource",
                        "path": "aws-cdk-eks-cluster-inference-test/@aws-cdk--aws-eks.ClusterResourceProvider/Provider/framework-isComplete/Resource",
                        "attributes": {
                          "aws:cdk:cloudformation:type": "AWS::Lambda::Function",
                          "aws:cdk:cloudformation:props": {
                            "code": {
                              "s3Bucket": {
                                "Fn::Sub": "cdk-hnb659fds-assets-${AWS::AccountId}-${AWS::Region}"
                              },
                              "s3Key": "7215c88dd3e638d28329d4538b36cdbfb54233a4d972181795814f8b904d1037.zip"
                            },
                            "role": {
                              "Fn::GetAtt": [
                                "ProviderframeworkisCompleteServiceRoleB1087139",
                                "Arn"
                              ]
                            },
                            "description": "AWS CDK resource provider framework - isComplete (aws-cdk-eks-cluster-inference-test/@aws-cdk--aws-eks.ClusterResourceProvider/Provider)",
                            "environment": {
                              "variables": {
                                "USER_ON_EVENT_FUNCTION_ARN": {
                                  "Fn::GetAtt": [
                                    "OnEventHandler42BEBAE0",
                                    "Arn"
                                  ]
                                },
                                "USER_IS_COMPLETE_FUNCTION_ARN": {
                                  "Fn::GetAtt": [
                                    "IsCompleteHandler7073F4DA",
                                    "Arn"
                                  ]
                                }
                              }
                            },
                            "handler": "framework.isComplete",
                            "runtime": "nodejs14.x",
                            "timeout": 900
                          }
                        },
                        "constructInfo": {
                          "fqn": "@aws-cdk/aws-lambda.CfnFunction",
                          "version": "0.0.0"
                        }
                      }
                    },
                    "constructInfo": {
                      "fqn": "@aws-cdk/aws-lambda.Function",
                      "version": "0.0.0"
                    }
                  },
                  "framework-onTimeout": {
                    "id": "framework-onTimeout",
                    "path": "aws-cdk-eks-cluster-inference-test/@aws-cdk--aws-eks.ClusterResourceProvider/Provider/framework-onTimeout",
                    "children": {
                      "ServiceRole": {
                        "id": "ServiceRole",
                        "path": "aws-cdk-eks-cluster-inference-test/@aws-cdk--aws-eks.ClusterResourceProvider/Provider/framework-onTimeout/ServiceRole",
                        "children": {
                          "Resource": {
                            "id": "Resource",
                            "path": "aws-cdk-eks-cluster-inference-test/@aws-cdk--aws-eks.ClusterResourceProvider/Provider/framework-onTimeout/ServiceRole/Resource",
                            "attributes": {
                              "aws:cdk:cloudformation:type": "AWS::IAM::Role",
                              "aws:cdk:cloudformation:props": {
                                "assumeRolePolicyDocument": {
                                  "Statement": [
                                    {
                                      "Action": "sts:AssumeRole",
                                      "Effect": "Allow",
                                      "Principal": {
                                        "Service": "lambda.amazonaws.com"
                                      }
                                    }
                                  ],
                                  "Version": "2012-10-17"
                                },
                                "managedPolicyArns": [
                                  {
                                    "Fn::Join": [
                                      "",
                                      [
                                        "arn:",
                                        {
                                          "Ref": "AWS::Partition"
                                        },
                                        ":iam::aws:policy/service-role/AWSLambdaBasicExecutionRole"
                                      ]
                                    ]
                                  }
                                ]
                              }
                            },
                            "constructInfo": {
                              "fqn": "@aws-cdk/aws-iam.CfnRole",
                              "version": "0.0.0"
                            }
                          },
                          "DefaultPolicy": {
                            "id": "DefaultPolicy",
                            "path": "aws-cdk-eks-cluster-inference-test/@aws-cdk--aws-eks.ClusterResourceProvider/Provider/framework-onTimeout/ServiceRole/DefaultPolicy",
                            "children": {
                              "Resource": {
                                "id": "Resource",
                                "path": "aws-cdk-eks-cluster-inference-test/@aws-cdk--aws-eks.ClusterResourceProvider/Provider/framework-onTimeout/ServiceRole/DefaultPolicy/Resource",
                                "attributes": {
                                  "aws:cdk:cloudformation:type": "AWS::IAM::Policy",
                                  "aws:cdk:cloudformation:props": {
                                    "policyDocument": {
                                      "Statement": [
                                        {
                                          "Action": "lambda:InvokeFunction",
                                          "Effect": "Allow",
                                          "Resource": [
                                            {
                                              "Fn::GetAtt": [
                                                "IsCompleteHandler7073F4DA",
                                                "Arn"
                                              ]
                                            },
                                            {
                                              "Fn::GetAtt": [
                                                "OnEventHandler42BEBAE0",
                                                "Arn"
                                              ]
                                            },
                                            {
                                              "Fn::Join": [
                                                "",
                                                [
                                                  {
                                                    "Fn::GetAtt": [
                                                      "IsCompleteHandler7073F4DA",
                                                      "Arn"
                                                    ]
                                                  },
                                                  ":*"
                                                ]
                                              ]
                                            },
                                            {
                                              "Fn::Join": [
                                                "",
                                                [
                                                  {
                                                    "Fn::GetAtt": [
                                                      "OnEventHandler42BEBAE0",
                                                      "Arn"
                                                    ]
                                                  },
                                                  ":*"
                                                ]
                                              ]
                                            }
                                          ]
                                        }
                                      ],
                                      "Version": "2012-10-17"
                                    },
                                    "policyName": "ProviderframeworkonTimeoutServiceRoleDefaultPolicy2688969F",
                                    "roles": [
                                      {
                                        "Ref": "ProviderframeworkonTimeoutServiceRole28643D26"
                                      }
                                    ]
                                  }
                                },
                                "constructInfo": {
                                  "fqn": "@aws-cdk/aws-iam.CfnPolicy",
                                  "version": "0.0.0"
                                }
                              }
                            },
                            "constructInfo": {
                              "fqn": "@aws-cdk/aws-iam.Policy",
                              "version": "0.0.0"
                            }
                          }
                        },
                        "constructInfo": {
                          "fqn": "@aws-cdk/aws-iam.Role",
                          "version": "0.0.0"
                        }
                      },
                      "Code": {
                        "id": "Code",
                        "path": "aws-cdk-eks-cluster-inference-test/@aws-cdk--aws-eks.ClusterResourceProvider/Provider/framework-onTimeout/Code",
                        "children": {
                          "Stage": {
                            "id": "Stage",
                            "path": "aws-cdk-eks-cluster-inference-test/@aws-cdk--aws-eks.ClusterResourceProvider/Provider/framework-onTimeout/Code/Stage",
                            "constructInfo": {
                              "fqn": "@aws-cdk/core.AssetStaging",
                              "version": "0.0.0"
                            }
                          },
                          "AssetBucket": {
                            "id": "AssetBucket",
                            "path": "aws-cdk-eks-cluster-inference-test/@aws-cdk--aws-eks.ClusterResourceProvider/Provider/framework-onTimeout/Code/AssetBucket",
                            "constructInfo": {
                              "fqn": "@aws-cdk/aws-s3.BucketBase",
                              "version": "0.0.0"
                            }
                          }
                        },
                        "constructInfo": {
                          "fqn": "@aws-cdk/aws-s3-assets.Asset",
                          "version": "0.0.0"
                        }
                      },
                      "Resource": {
                        "id": "Resource",
                        "path": "aws-cdk-eks-cluster-inference-test/@aws-cdk--aws-eks.ClusterResourceProvider/Provider/framework-onTimeout/Resource",
                        "attributes": {
                          "aws:cdk:cloudformation:type": "AWS::Lambda::Function",
                          "aws:cdk:cloudformation:props": {
                            "code": {
                              "s3Bucket": {
                                "Fn::Sub": "cdk-hnb659fds-assets-${AWS::AccountId}-${AWS::Region}"
                              },
                              "s3Key": "7215c88dd3e638d28329d4538b36cdbfb54233a4d972181795814f8b904d1037.zip"
                            },
                            "role": {
                              "Fn::GetAtt": [
                                "ProviderframeworkonTimeoutServiceRole28643D26",
                                "Arn"
                              ]
                            },
                            "description": "AWS CDK resource provider framework - onTimeout (aws-cdk-eks-cluster-inference-test/@aws-cdk--aws-eks.ClusterResourceProvider/Provider)",
                            "environment": {
                              "variables": {
                                "USER_ON_EVENT_FUNCTION_ARN": {
                                  "Fn::GetAtt": [
                                    "OnEventHandler42BEBAE0",
                                    "Arn"
                                  ]
                                },
                                "USER_IS_COMPLETE_FUNCTION_ARN": {
                                  "Fn::GetAtt": [
                                    "IsCompleteHandler7073F4DA",
                                    "Arn"
                                  ]
                                }
                              }
                            },
                            "handler": "framework.onTimeout",
                            "runtime": "nodejs14.x",
                            "timeout": 900
                          }
                        },
                        "constructInfo": {
                          "fqn": "@aws-cdk/aws-lambda.CfnFunction",
                          "version": "0.0.0"
                        }
                      }
                    },
                    "constructInfo": {
                      "fqn": "@aws-cdk/aws-lambda.Function",
                      "version": "0.0.0"
                    }
                  },
                  "waiter-state-machine": {
                    "id": "waiter-state-machine",
                    "path": "aws-cdk-eks-cluster-inference-test/@aws-cdk--aws-eks.ClusterResourceProvider/Provider/waiter-state-machine",
                    "children": {
                      "Role": {
                        "id": "Role",
                        "path": "aws-cdk-eks-cluster-inference-test/@aws-cdk--aws-eks.ClusterResourceProvider/Provider/waiter-state-machine/Role",
                        "children": {
                          "Resource": {
                            "id": "Resource",
                            "path": "aws-cdk-eks-cluster-inference-test/@aws-cdk--aws-eks.ClusterResourceProvider/Provider/waiter-state-machine/Role/Resource",
                            "attributes": {
                              "aws:cdk:cloudformation:type": "AWS::IAM::Role",
                              "aws:cdk:cloudformation:props": {
                                "assumeRolePolicyDocument": {
                                  "Statement": [
                                    {
                                      "Action": "sts:AssumeRole",
                                      "Effect": "Allow",
                                      "Principal": {
<<<<<<< HEAD
                                        "Service": {
                                          "Fn::Join": [
                                            "",
                                            [
                                              "states.",
                                              {
                                                "Ref": "AWS::Region"
                                              },
                                              ".amazonaws.com"
                                            ]
                                          ]
                                        }
=======
                                        "Service": "states.amazonaws.com"
>>>>>>> 65d8e3d7
                                      }
                                    }
                                  ],
                                  "Version": "2012-10-17"
                                }
                              }
                            },
                            "constructInfo": {
                              "fqn": "@aws-cdk/aws-iam.CfnRole",
                              "version": "0.0.0"
                            }
                          },
                          "DefaultPolicy": {
                            "id": "DefaultPolicy",
                            "path": "aws-cdk-eks-cluster-inference-test/@aws-cdk--aws-eks.ClusterResourceProvider/Provider/waiter-state-machine/Role/DefaultPolicy",
                            "children": {
                              "Resource": {
                                "id": "Resource",
                                "path": "aws-cdk-eks-cluster-inference-test/@aws-cdk--aws-eks.ClusterResourceProvider/Provider/waiter-state-machine/Role/DefaultPolicy/Resource",
                                "attributes": {
                                  "aws:cdk:cloudformation:type": "AWS::IAM::Policy",
                                  "aws:cdk:cloudformation:props": {
                                    "policyDocument": {
                                      "Statement": [
                                        {
                                          "Action": "lambda:InvokeFunction",
                                          "Effect": "Allow",
                                          "Resource": [
                                            {
                                              "Fn::GetAtt": [
                                                "ProviderframeworkisComplete26D7B0CB",
                                                "Arn"
                                              ]
                                            },
                                            {
                                              "Fn::GetAtt": [
                                                "ProviderframeworkonTimeout0B47CA38",
                                                "Arn"
                                              ]
                                            },
                                            {
                                              "Fn::Join": [
                                                "",
                                                [
                                                  {
                                                    "Fn::GetAtt": [
                                                      "ProviderframeworkisComplete26D7B0CB",
                                                      "Arn"
                                                    ]
                                                  },
                                                  ":*"
                                                ]
                                              ]
                                            },
                                            {
                                              "Fn::Join": [
                                                "",
                                                [
                                                  {
                                                    "Fn::GetAtt": [
                                                      "ProviderframeworkonTimeout0B47CA38",
                                                      "Arn"
                                                    ]
                                                  },
                                                  ":*"
                                                ]
                                              ]
                                            }
                                          ]
                                        }
                                      ],
                                      "Version": "2012-10-17"
                                    },
                                    "policyName": "ProviderwaiterstatemachineRoleDefaultPolicyD3C3DA1A",
                                    "roles": [
                                      {
                                        "Ref": "ProviderwaiterstatemachineRole0C7159F9"
                                      }
                                    ]
                                  }
                                },
                                "constructInfo": {
                                  "fqn": "@aws-cdk/aws-iam.CfnPolicy",
                                  "version": "0.0.0"
                                }
                              }
                            },
                            "constructInfo": {
                              "fqn": "@aws-cdk/aws-iam.Policy",
                              "version": "0.0.0"
                            }
                          }
                        },
                        "constructInfo": {
                          "fqn": "@aws-cdk/aws-iam.Role",
                          "version": "0.0.0"
                        }
                      },
                      "Resource": {
                        "id": "Resource",
                        "path": "aws-cdk-eks-cluster-inference-test/@aws-cdk--aws-eks.ClusterResourceProvider/Provider/waiter-state-machine/Resource",
                        "constructInfo": {
                          "fqn": "@aws-cdk/core.CfnResource",
                          "version": "0.0.0"
                        }
                      }
                    },
                    "constructInfo": {
                      "fqn": "constructs.Construct",
                      "version": "10.1.154"
                    }
                  }
                },
                "constructInfo": {
                  "fqn": "@aws-cdk/custom-resources.Provider",
                  "version": "0.0.0"
                }
              },
              "awscdkeksclusterinferencetestawscdkawseksClusterResourceProviderframeworkonEventD8B63F01Arn": {
                "id": "awscdkeksclusterinferencetestawscdkawseksClusterResourceProviderframeworkonEventD8B63F01Arn",
                "path": "aws-cdk-eks-cluster-inference-test/@aws-cdk--aws-eks.ClusterResourceProvider/awscdkeksclusterinferencetestawscdkawseksClusterResourceProviderframeworkonEventD8B63F01Arn",
                "constructInfo": {
                  "fqn": "@aws-cdk/core.CfnOutput",
                  "version": "0.0.0"
                }
              },
              "reference-to-awscdkeksclusterinferencetestClusterCreationRoleE75B6E1BArn": {
                "id": "reference-to-awscdkeksclusterinferencetestClusterCreationRoleE75B6E1BArn",
                "path": "aws-cdk-eks-cluster-inference-test/@aws-cdk--aws-eks.ClusterResourceProvider/reference-to-awscdkeksclusterinferencetestClusterCreationRoleE75B6E1BArn",
                "constructInfo": {
                  "fqn": "@aws-cdk/core.CfnParameter",
                  "version": "0.0.0"
                }
              }
            },
            "constructInfo": {
              "fqn": "@aws-cdk/core.NestedStack",
              "version": "0.0.0"
            }
          },
          "@aws-cdk--aws-eks.ClusterResourceProvider.NestedStack": {
            "id": "@aws-cdk--aws-eks.ClusterResourceProvider.NestedStack",
            "path": "aws-cdk-eks-cluster-inference-test/@aws-cdk--aws-eks.ClusterResourceProvider.NestedStack",
            "children": {
              "@aws-cdk--aws-eks.ClusterResourceProvider.NestedStackResource": {
                "id": "@aws-cdk--aws-eks.ClusterResourceProvider.NestedStackResource",
                "path": "aws-cdk-eks-cluster-inference-test/@aws-cdk--aws-eks.ClusterResourceProvider.NestedStack/@aws-cdk--aws-eks.ClusterResourceProvider.NestedStackResource",
                "attributes": {
                  "aws:cdk:cloudformation:type": "AWS::CloudFormation::Stack",
                  "aws:cdk:cloudformation:props": {
                    "templateUrl": {
                      "Fn::Join": [
                        "",
                        [
                          "https://s3.",
                          {
                            "Ref": "AWS::Region"
                          },
                          ".",
                          {
                            "Ref": "AWS::URLSuffix"
                          },
                          "/",
                          {
                            "Fn::Sub": "cdk-hnb659fds-assets-${AWS::AccountId}-${AWS::Region}"
                          },
<<<<<<< HEAD
                          "/9053a1de13f72ae060ed7f47a489a6baeadd924178447a4cc17858b20de26848.json"
=======
                          "/160c5063e51e97adff360ac4e9bf20abf8cc478d5aaf57a42f93b48f6a2b4845.json"
>>>>>>> 65d8e3d7
                        ]
                      ]
                    },
                    "parameters": {
                      "referencetoawscdkeksclusterinferencetestClusterCreationRoleE75B6E1BArn": {
                        "Fn::GetAtt": [
                          "ClusterCreationRole360249B6",
                          "Arn"
                        ]
                      }
                    }
                  }
                },
                "constructInfo": {
                  "fqn": "@aws-cdk/core.CfnStack",
                  "version": "0.0.0"
                }
              }
            },
            "constructInfo": {
              "fqn": "constructs.Construct",
              "version": "10.1.154"
            }
          },
          "@aws-cdk--aws-eks.KubectlProvider": {
            "id": "@aws-cdk--aws-eks.KubectlProvider",
            "path": "aws-cdk-eks-cluster-inference-test/@aws-cdk--aws-eks.KubectlProvider",
            "children": {
              "Handler": {
                "id": "Handler",
                "path": "aws-cdk-eks-cluster-inference-test/@aws-cdk--aws-eks.KubectlProvider/Handler",
                "children": {
                  "ServiceRole": {
                    "id": "ServiceRole",
                    "path": "aws-cdk-eks-cluster-inference-test/@aws-cdk--aws-eks.KubectlProvider/Handler/ServiceRole",
                    "children": {
                      "Resource": {
                        "id": "Resource",
                        "path": "aws-cdk-eks-cluster-inference-test/@aws-cdk--aws-eks.KubectlProvider/Handler/ServiceRole/Resource",
                        "attributes": {
                          "aws:cdk:cloudformation:type": "AWS::IAM::Role",
                          "aws:cdk:cloudformation:props": {
                            "assumeRolePolicyDocument": {
                              "Statement": [
                                {
                                  "Action": "sts:AssumeRole",
                                  "Effect": "Allow",
                                  "Principal": {
                                    "Service": "lambda.amazonaws.com"
                                  }
                                }
                              ],
                              "Version": "2012-10-17"
                            },
                            "managedPolicyArns": [
                              {
                                "Fn::Join": [
                                  "",
                                  [
                                    "arn:",
                                    {
                                      "Ref": "AWS::Partition"
                                    },
                                    ":iam::aws:policy/service-role/AWSLambdaBasicExecutionRole"
                                  ]
                                ]
                              },
                              {
                                "Fn::Join": [
                                  "",
                                  [
                                    "arn:",
                                    {
                                      "Ref": "AWS::Partition"
                                    },
                                    ":iam::aws:policy/service-role/AWSLambdaVPCAccessExecutionRole"
                                  ]
                                ]
                              },
                              {
                                "Fn::Join": [
                                  "",
                                  [
                                    "arn:",
                                    {
                                      "Ref": "AWS::Partition"
                                    },
                                    ":iam::aws:policy/AmazonEC2ContainerRegistryReadOnly"
                                  ]
                                ]
                              }
                            ]
                          }
                        },
                        "constructInfo": {
                          "fqn": "@aws-cdk/aws-iam.CfnRole",
                          "version": "0.0.0"
                        }
                      },
                      "DefaultPolicy": {
                        "id": "DefaultPolicy",
                        "path": "aws-cdk-eks-cluster-inference-test/@aws-cdk--aws-eks.KubectlProvider/Handler/ServiceRole/DefaultPolicy",
                        "children": {
                          "Resource": {
                            "id": "Resource",
                            "path": "aws-cdk-eks-cluster-inference-test/@aws-cdk--aws-eks.KubectlProvider/Handler/ServiceRole/DefaultPolicy/Resource",
                            "attributes": {
                              "aws:cdk:cloudformation:type": "AWS::IAM::Policy",
                              "aws:cdk:cloudformation:props": {
                                "policyDocument": {
                                  "Statement": [
                                    {
                                      "Action": "eks:DescribeCluster",
                                      "Effect": "Allow",
                                      "Resource": {
                                        "Ref": "referencetoawscdkeksclusterinferencetestClusterF6AC11E0Arn"
                                      }
                                    },
                                    {
                                      "Action": "sts:AssumeRole",
                                      "Effect": "Allow",
                                      "Resource": {
                                        "Ref": "referencetoawscdkeksclusterinferencetestClusterCreationRoleE75B6E1BArn"
                                      }
                                    }
                                  ],
                                  "Version": "2012-10-17"
                                },
                                "policyName": "HandlerServiceRoleDefaultPolicyCBD0CC91",
                                "roles": [
                                  {
                                    "Ref": "HandlerServiceRoleFCDC14AE"
                                  }
                                ]
                              }
                            },
                            "constructInfo": {
                              "fqn": "@aws-cdk/aws-iam.CfnPolicy",
                              "version": "0.0.0"
                            }
                          }
                        },
                        "constructInfo": {
                          "fqn": "@aws-cdk/aws-iam.Policy",
                          "version": "0.0.0"
                        }
                      }
                    },
                    "constructInfo": {
                      "fqn": "@aws-cdk/aws-iam.Role",
                      "version": "0.0.0"
                    }
                  },
                  "Code": {
                    "id": "Code",
                    "path": "aws-cdk-eks-cluster-inference-test/@aws-cdk--aws-eks.KubectlProvider/Handler/Code",
                    "children": {
                      "Stage": {
                        "id": "Stage",
                        "path": "aws-cdk-eks-cluster-inference-test/@aws-cdk--aws-eks.KubectlProvider/Handler/Code/Stage",
                        "constructInfo": {
                          "fqn": "@aws-cdk/core.AssetStaging",
                          "version": "0.0.0"
                        }
                      },
                      "AssetBucket": {
                        "id": "AssetBucket",
                        "path": "aws-cdk-eks-cluster-inference-test/@aws-cdk--aws-eks.KubectlProvider/Handler/Code/AssetBucket",
                        "constructInfo": {
                          "fqn": "@aws-cdk/aws-s3.BucketBase",
                          "version": "0.0.0"
                        }
                      }
                    },
                    "constructInfo": {
                      "fqn": "@aws-cdk/aws-s3-assets.Asset",
                      "version": "0.0.0"
                    }
                  },
                  "Resource": {
                    "id": "Resource",
                    "path": "aws-cdk-eks-cluster-inference-test/@aws-cdk--aws-eks.KubectlProvider/Handler/Resource",
                    "attributes": {
                      "aws:cdk:cloudformation:type": "AWS::Lambda::Function",
                      "aws:cdk:cloudformation:props": {
                        "code": {
                          "s3Bucket": {
                            "Fn::Sub": "cdk-hnb659fds-assets-${AWS::AccountId}-${AWS::Region}"
                          },
                          "s3Key": "1f175bea1cef6137d882d0090f49e27e44bbb46a678a86fd5d6fb29ade070a33.zip"
                        },
                        "role": {
                          "Fn::GetAtt": [
                            "HandlerServiceRoleFCDC14AE",
                            "Arn"
                          ]
                        },
                        "description": "onEvent handler for EKS kubectl resource provider",
                        "handler": "index.handler",
                        "layers": [
                          {
                            "Ref": "AwsCliLayerF44AAF94"
                          },
                          {
                            "Ref": "referencetoawscdkeksclusterinferencetestKubectlLayerC250C540Ref"
                          }
                        ],
                        "memorySize": 1024,
                        "runtime": "python3.7",
                        "timeout": 900,
                        "vpcConfig": {
                          "subnetIds": [
                            {
                              "Ref": "referencetoawscdkeksclusterinferencetestVpcPrivateSubnet1Subnet57B9547BRef"
                            },
                            {
                              "Ref": "referencetoawscdkeksclusterinferencetestVpcPrivateSubnet2Subnet006B3B78Ref"
                            }
                          ],
                          "securityGroupIds": [
                            {
                              "Ref": "referencetoawscdkeksclusterinferencetestClusterF6AC11E0ClusterSecurityGroupId"
                            }
                          ]
                        }
                      }
                    },
                    "constructInfo": {
                      "fqn": "@aws-cdk/aws-lambda.CfnFunction",
                      "version": "0.0.0"
                    }
                  }
                },
                "constructInfo": {
                  "fqn": "@aws-cdk/aws-lambda.Function",
                  "version": "0.0.0"
                }
              },
              "AwsCliLayer": {
                "id": "AwsCliLayer",
                "path": "aws-cdk-eks-cluster-inference-test/@aws-cdk--aws-eks.KubectlProvider/AwsCliLayer",
                "children": {
                  "Code": {
                    "id": "Code",
                    "path": "aws-cdk-eks-cluster-inference-test/@aws-cdk--aws-eks.KubectlProvider/AwsCliLayer/Code",
                    "children": {
                      "Stage": {
                        "id": "Stage",
                        "path": "aws-cdk-eks-cluster-inference-test/@aws-cdk--aws-eks.KubectlProvider/AwsCliLayer/Code/Stage",
                        "constructInfo": {
                          "fqn": "@aws-cdk/core.AssetStaging",
                          "version": "0.0.0"
                        }
                      },
                      "AssetBucket": {
                        "id": "AssetBucket",
                        "path": "aws-cdk-eks-cluster-inference-test/@aws-cdk--aws-eks.KubectlProvider/AwsCliLayer/Code/AssetBucket",
                        "constructInfo": {
                          "fqn": "@aws-cdk/aws-s3.BucketBase",
                          "version": "0.0.0"
                        }
                      }
                    },
                    "constructInfo": {
                      "fqn": "@aws-cdk/aws-s3-assets.Asset",
                      "version": "0.0.0"
                    }
                  },
                  "Resource": {
                    "id": "Resource",
                    "path": "aws-cdk-eks-cluster-inference-test/@aws-cdk--aws-eks.KubectlProvider/AwsCliLayer/Resource",
                    "attributes": {
                      "aws:cdk:cloudformation:type": "AWS::Lambda::LayerVersion",
                      "aws:cdk:cloudformation:props": {
                        "content": {
                          "s3Bucket": {
                            "Fn::Sub": "cdk-hnb659fds-assets-${AWS::AccountId}-${AWS::Region}"
                          },
                          "s3Key": "5d8d1d0aacea23824c62f362e1e3c14b7dd14a31c71b53bfae4d14a6373c5510.zip"
                        },
                        "description": "/opt/awscli/aws"
                      }
                    },
                    "constructInfo": {
                      "fqn": "@aws-cdk/aws-lambda.CfnLayerVersion",
                      "version": "0.0.0"
                    }
                  }
                },
                "constructInfo": {
                  "fqn": "@aws-cdk/lambda-layer-awscli.AwsCliLayer",
                  "version": "0.0.0"
                }
              },
              "Provider": {
                "id": "Provider",
                "path": "aws-cdk-eks-cluster-inference-test/@aws-cdk--aws-eks.KubectlProvider/Provider",
                "children": {
                  "framework-onEvent": {
                    "id": "framework-onEvent",
                    "path": "aws-cdk-eks-cluster-inference-test/@aws-cdk--aws-eks.KubectlProvider/Provider/framework-onEvent",
                    "children": {
                      "ServiceRole": {
                        "id": "ServiceRole",
                        "path": "aws-cdk-eks-cluster-inference-test/@aws-cdk--aws-eks.KubectlProvider/Provider/framework-onEvent/ServiceRole",
                        "children": {
                          "Resource": {
                            "id": "Resource",
                            "path": "aws-cdk-eks-cluster-inference-test/@aws-cdk--aws-eks.KubectlProvider/Provider/framework-onEvent/ServiceRole/Resource",
                            "attributes": {
                              "aws:cdk:cloudformation:type": "AWS::IAM::Role",
                              "aws:cdk:cloudformation:props": {
                                "assumeRolePolicyDocument": {
                                  "Statement": [
                                    {
                                      "Action": "sts:AssumeRole",
                                      "Effect": "Allow",
                                      "Principal": {
                                        "Service": "lambda.amazonaws.com"
                                      }
                                    }
                                  ],
                                  "Version": "2012-10-17"
                                },
                                "managedPolicyArns": [
                                  {
                                    "Fn::Join": [
                                      "",
                                      [
                                        "arn:",
                                        {
                                          "Ref": "AWS::Partition"
                                        },
                                        ":iam::aws:policy/service-role/AWSLambdaBasicExecutionRole"
                                      ]
                                    ]
                                  },
                                  {
                                    "Fn::Join": [
                                      "",
                                      [
                                        "arn:",
                                        {
                                          "Ref": "AWS::Partition"
                                        },
                                        ":iam::aws:policy/service-role/AWSLambdaVPCAccessExecutionRole"
                                      ]
                                    ]
                                  }
                                ]
                              }
                            },
                            "constructInfo": {
                              "fqn": "@aws-cdk/aws-iam.CfnRole",
                              "version": "0.0.0"
                            }
                          },
                          "DefaultPolicy": {
                            "id": "DefaultPolicy",
                            "path": "aws-cdk-eks-cluster-inference-test/@aws-cdk--aws-eks.KubectlProvider/Provider/framework-onEvent/ServiceRole/DefaultPolicy",
                            "children": {
                              "Resource": {
                                "id": "Resource",
                                "path": "aws-cdk-eks-cluster-inference-test/@aws-cdk--aws-eks.KubectlProvider/Provider/framework-onEvent/ServiceRole/DefaultPolicy/Resource",
                                "attributes": {
                                  "aws:cdk:cloudformation:type": "AWS::IAM::Policy",
                                  "aws:cdk:cloudformation:props": {
                                    "policyDocument": {
                                      "Statement": [
                                        {
                                          "Action": "lambda:InvokeFunction",
                                          "Effect": "Allow",
                                          "Resource": [
                                            {
                                              "Fn::GetAtt": [
                                                "Handler886CB40B",
                                                "Arn"
                                              ]
                                            },
                                            {
                                              "Fn::Join": [
                                                "",
                                                [
                                                  {
                                                    "Fn::GetAtt": [
                                                      "Handler886CB40B",
                                                      "Arn"
                                                    ]
                                                  },
                                                  ":*"
                                                ]
                                              ]
                                            }
                                          ]
                                        }
                                      ],
                                      "Version": "2012-10-17"
                                    },
                                    "policyName": "ProviderframeworkonEventServiceRoleDefaultPolicy48CD2133",
                                    "roles": [
                                      {
                                        "Ref": "ProviderframeworkonEventServiceRole9FF04296"
                                      }
                                    ]
                                  }
                                },
                                "constructInfo": {
                                  "fqn": "@aws-cdk/aws-iam.CfnPolicy",
                                  "version": "0.0.0"
                                }
                              }
                            },
                            "constructInfo": {
                              "fqn": "@aws-cdk/aws-iam.Policy",
                              "version": "0.0.0"
                            }
                          }
                        },
                        "constructInfo": {
                          "fqn": "@aws-cdk/aws-iam.Role",
                          "version": "0.0.0"
                        }
                      },
                      "Code": {
                        "id": "Code",
                        "path": "aws-cdk-eks-cluster-inference-test/@aws-cdk--aws-eks.KubectlProvider/Provider/framework-onEvent/Code",
                        "children": {
                          "Stage": {
                            "id": "Stage",
                            "path": "aws-cdk-eks-cluster-inference-test/@aws-cdk--aws-eks.KubectlProvider/Provider/framework-onEvent/Code/Stage",
                            "constructInfo": {
                              "fqn": "@aws-cdk/core.AssetStaging",
                              "version": "0.0.0"
                            }
                          },
                          "AssetBucket": {
                            "id": "AssetBucket",
                            "path": "aws-cdk-eks-cluster-inference-test/@aws-cdk--aws-eks.KubectlProvider/Provider/framework-onEvent/Code/AssetBucket",
                            "constructInfo": {
                              "fqn": "@aws-cdk/aws-s3.BucketBase",
                              "version": "0.0.0"
                            }
                          }
                        },
                        "constructInfo": {
                          "fqn": "@aws-cdk/aws-s3-assets.Asset",
                          "version": "0.0.0"
                        }
                      },
                      "Resource": {
                        "id": "Resource",
                        "path": "aws-cdk-eks-cluster-inference-test/@aws-cdk--aws-eks.KubectlProvider/Provider/framework-onEvent/Resource",
                        "attributes": {
                          "aws:cdk:cloudformation:type": "AWS::Lambda::Function",
                          "aws:cdk:cloudformation:props": {
                            "code": {
                              "s3Bucket": {
                                "Fn::Sub": "cdk-hnb659fds-assets-${AWS::AccountId}-${AWS::Region}"
                              },
                              "s3Key": "7215c88dd3e638d28329d4538b36cdbfb54233a4d972181795814f8b904d1037.zip"
                            },
                            "role": {
                              "Fn::GetAtt": [
                                "ProviderframeworkonEventServiceRole9FF04296",
                                "Arn"
                              ]
                            },
                            "description": "AWS CDK resource provider framework - onEvent (aws-cdk-eks-cluster-inference-test/@aws-cdk--aws-eks.KubectlProvider/Provider)",
                            "environment": {
                              "variables": {
                                "USER_ON_EVENT_FUNCTION_ARN": {
                                  "Fn::GetAtt": [
                                    "Handler886CB40B",
                                    "Arn"
                                  ]
                                }
                              }
                            },
                            "handler": "framework.onEvent",
                            "runtime": "nodejs14.x",
                            "timeout": 900,
                            "vpcConfig": {
                              "subnetIds": [
                                {
                                  "Ref": "referencetoawscdkeksclusterinferencetestVpcPrivateSubnet1Subnet57B9547BRef"
                                },
                                {
                                  "Ref": "referencetoawscdkeksclusterinferencetestVpcPrivateSubnet2Subnet006B3B78Ref"
                                }
                              ],
                              "securityGroupIds": [
                                {
                                  "Ref": "referencetoawscdkeksclusterinferencetestClusterF6AC11E0ClusterSecurityGroupId"
                                }
                              ]
                            }
                          }
                        },
                        "constructInfo": {
                          "fqn": "@aws-cdk/aws-lambda.CfnFunction",
                          "version": "0.0.0"
                        }
                      }
                    },
                    "constructInfo": {
                      "fqn": "@aws-cdk/aws-lambda.Function",
                      "version": "0.0.0"
                    }
                  }
                },
                "constructInfo": {
                  "fqn": "@aws-cdk/custom-resources.Provider",
                  "version": "0.0.0"
                }
              },
              "awscdkeksclusterinferencetestawscdkawseksKubectlProviderframeworkonEvent96006823Arn": {
                "id": "awscdkeksclusterinferencetestawscdkawseksKubectlProviderframeworkonEvent96006823Arn",
                "path": "aws-cdk-eks-cluster-inference-test/@aws-cdk--aws-eks.KubectlProvider/awscdkeksclusterinferencetestawscdkawseksKubectlProviderframeworkonEvent96006823Arn",
                "constructInfo": {
                  "fqn": "@aws-cdk/core.CfnOutput",
                  "version": "0.0.0"
                }
              },
              "reference-to-awscdkeksclusterinferencetestClusterF6AC11E0Arn": {
                "id": "reference-to-awscdkeksclusterinferencetestClusterF6AC11E0Arn",
                "path": "aws-cdk-eks-cluster-inference-test/@aws-cdk--aws-eks.KubectlProvider/reference-to-awscdkeksclusterinferencetestClusterF6AC11E0Arn",
                "constructInfo": {
                  "fqn": "@aws-cdk/core.CfnParameter",
                  "version": "0.0.0"
                }
              },
              "reference-to-awscdkeksclusterinferencetestClusterCreationRoleE75B6E1BArn": {
                "id": "reference-to-awscdkeksclusterinferencetestClusterCreationRoleE75B6E1BArn",
                "path": "aws-cdk-eks-cluster-inference-test/@aws-cdk--aws-eks.KubectlProvider/reference-to-awscdkeksclusterinferencetestClusterCreationRoleE75B6E1BArn",
                "constructInfo": {
                  "fqn": "@aws-cdk/core.CfnParameter",
                  "version": "0.0.0"
                }
              },
              "reference-to-awscdkeksclusterinferencetestKubectlLayerC250C540Ref": {
                "id": "reference-to-awscdkeksclusterinferencetestKubectlLayerC250C540Ref",
                "path": "aws-cdk-eks-cluster-inference-test/@aws-cdk--aws-eks.KubectlProvider/reference-to-awscdkeksclusterinferencetestKubectlLayerC250C540Ref",
                "constructInfo": {
                  "fqn": "@aws-cdk/core.CfnParameter",
                  "version": "0.0.0"
                }
              },
              "reference-to-awscdkeksclusterinferencetestVpcPrivateSubnet1Subnet57B9547BRef": {
                "id": "reference-to-awscdkeksclusterinferencetestVpcPrivateSubnet1Subnet57B9547BRef",
                "path": "aws-cdk-eks-cluster-inference-test/@aws-cdk--aws-eks.KubectlProvider/reference-to-awscdkeksclusterinferencetestVpcPrivateSubnet1Subnet57B9547BRef",
                "constructInfo": {
                  "fqn": "@aws-cdk/core.CfnParameter",
                  "version": "0.0.0"
                }
              },
              "reference-to-awscdkeksclusterinferencetestVpcPrivateSubnet2Subnet006B3B78Ref": {
                "id": "reference-to-awscdkeksclusterinferencetestVpcPrivateSubnet2Subnet006B3B78Ref",
                "path": "aws-cdk-eks-cluster-inference-test/@aws-cdk--aws-eks.KubectlProvider/reference-to-awscdkeksclusterinferencetestVpcPrivateSubnet2Subnet006B3B78Ref",
                "constructInfo": {
                  "fqn": "@aws-cdk/core.CfnParameter",
                  "version": "0.0.0"
                }
              },
              "reference-to-awscdkeksclusterinferencetestClusterF6AC11E0ClusterSecurityGroupId": {
                "id": "reference-to-awscdkeksclusterinferencetestClusterF6AC11E0ClusterSecurityGroupId",
                "path": "aws-cdk-eks-cluster-inference-test/@aws-cdk--aws-eks.KubectlProvider/reference-to-awscdkeksclusterinferencetestClusterF6AC11E0ClusterSecurityGroupId",
                "constructInfo": {
                  "fqn": "@aws-cdk/core.CfnParameter",
                  "version": "0.0.0"
                }
              }
            },
            "constructInfo": {
              "fqn": "@aws-cdk/aws-eks.KubectlProvider",
              "version": "0.0.0"
            }
          },
          "@aws-cdk--aws-eks.KubectlProvider.NestedStack": {
            "id": "@aws-cdk--aws-eks.KubectlProvider.NestedStack",
            "path": "aws-cdk-eks-cluster-inference-test/@aws-cdk--aws-eks.KubectlProvider.NestedStack",
            "children": {
              "@aws-cdk--aws-eks.KubectlProvider.NestedStackResource": {
                "id": "@aws-cdk--aws-eks.KubectlProvider.NestedStackResource",
                "path": "aws-cdk-eks-cluster-inference-test/@aws-cdk--aws-eks.KubectlProvider.NestedStack/@aws-cdk--aws-eks.KubectlProvider.NestedStackResource",
                "attributes": {
                  "aws:cdk:cloudformation:type": "AWS::CloudFormation::Stack",
                  "aws:cdk:cloudformation:props": {
                    "templateUrl": {
                      "Fn::Join": [
                        "",
                        [
                          "https://s3.",
                          {
                            "Ref": "AWS::Region"
                          },
                          ".",
                          {
                            "Ref": "AWS::URLSuffix"
                          },
                          "/",
                          {
                            "Fn::Sub": "cdk-hnb659fds-assets-${AWS::AccountId}-${AWS::Region}"
                          },
                          "/bbe941dd0ff744fff9cc3c2f087e08a3259311e76c228f7197c0a3bf7edc550f.json"
                        ]
                      ]
                    },
                    "parameters": {
                      "referencetoawscdkeksclusterinferencetestClusterF6AC11E0Arn": {
                        "Fn::GetAtt": [
                          "Cluster9EE0221C",
                          "Arn"
                        ]
                      },
                      "referencetoawscdkeksclusterinferencetestClusterCreationRoleE75B6E1BArn": {
                        "Fn::GetAtt": [
                          "ClusterCreationRole360249B6",
                          "Arn"
                        ]
                      },
                      "referencetoawscdkeksclusterinferencetestKubectlLayerC250C540Ref": {
                        "Ref": "KubectlLayer600207B5"
                      },
                      "referencetoawscdkeksclusterinferencetestVpcPrivateSubnet1Subnet57B9547BRef": {
                        "Ref": "VpcPrivateSubnet1Subnet536B997A"
                      },
                      "referencetoawscdkeksclusterinferencetestVpcPrivateSubnet2Subnet006B3B78Ref": {
                        "Ref": "VpcPrivateSubnet2Subnet3788AAA1"
                      },
                      "referencetoawscdkeksclusterinferencetestClusterF6AC11E0ClusterSecurityGroupId": {
                        "Fn::GetAtt": [
                          "Cluster9EE0221C",
                          "ClusterSecurityGroupId"
                        ]
                      }
                    }
                  }
                },
                "constructInfo": {
                  "fqn": "@aws-cdk/core.CfnStack",
                  "version": "0.0.0"
                }
              }
            },
            "constructInfo": {
              "fqn": "constructs.Construct",
              "version": "10.1.154"
            }
          },
          "awscdkeksclusterinferencetestClusterEBBBA1AC-AlbController": {
            "id": "awscdkeksclusterinferencetestClusterEBBBA1AC-AlbController",
            "path": "aws-cdk-eks-cluster-inference-test/awscdkeksclusterinferencetestClusterEBBBA1AC-AlbController",
            "children": {
              "alb-sa": {
                "id": "alb-sa",
                "path": "aws-cdk-eks-cluster-inference-test/awscdkeksclusterinferencetestClusterEBBBA1AC-AlbController/alb-sa",
                "children": {
                  "ConditionJson": {
                    "id": "ConditionJson",
                    "path": "aws-cdk-eks-cluster-inference-test/awscdkeksclusterinferencetestClusterEBBBA1AC-AlbController/alb-sa/ConditionJson",
                    "children": {
                      "Resource": {
                        "id": "Resource",
                        "path": "aws-cdk-eks-cluster-inference-test/awscdkeksclusterinferencetestClusterEBBBA1AC-AlbController/alb-sa/ConditionJson/Resource",
                        "children": {
                          "Default": {
                            "id": "Default",
                            "path": "aws-cdk-eks-cluster-inference-test/awscdkeksclusterinferencetestClusterEBBBA1AC-AlbController/alb-sa/ConditionJson/Resource/Default",
                            "constructInfo": {
                              "fqn": "@aws-cdk/core.CfnResource",
                              "version": "0.0.0"
                            }
                          }
                        },
                        "constructInfo": {
                          "fqn": "@aws-cdk/core.CustomResource",
                          "version": "0.0.0"
                        }
                      }
                    },
                    "constructInfo": {
                      "fqn": "@aws-cdk/core.CfnJson",
                      "version": "0.0.0"
                    }
                  },
                  "Role": {
                    "id": "Role",
                    "path": "aws-cdk-eks-cluster-inference-test/awscdkeksclusterinferencetestClusterEBBBA1AC-AlbController/alb-sa/Role",
                    "children": {
                      "Resource": {
                        "id": "Resource",
                        "path": "aws-cdk-eks-cluster-inference-test/awscdkeksclusterinferencetestClusterEBBBA1AC-AlbController/alb-sa/Role/Resource",
                        "attributes": {
                          "aws:cdk:cloudformation:type": "AWS::IAM::Role",
                          "aws:cdk:cloudformation:props": {
                            "assumeRolePolicyDocument": {
                              "Statement": [
                                {
                                  "Action": "sts:AssumeRoleWithWebIdentity",
                                  "Condition": {
                                    "StringEquals": {
                                      "Fn::GetAtt": [
                                        "awscdkeksclusterinferencetestClusterEBBBA1ACAlbControlleralbsaConditionJson1B3BEA47",
                                        "Value"
                                      ]
                                    }
                                  },
                                  "Effect": "Allow",
                                  "Principal": {
                                    "Federated": {
                                      "Ref": "ClusterOpenIdConnectProviderE7EB0530"
                                    }
                                  }
                                }
                              ],
                              "Version": "2012-10-17"
                            }
                          }
                        },
                        "constructInfo": {
                          "fqn": "@aws-cdk/aws-iam.CfnRole",
                          "version": "0.0.0"
                        }
                      },
                      "DefaultPolicy": {
                        "id": "DefaultPolicy",
                        "path": "aws-cdk-eks-cluster-inference-test/awscdkeksclusterinferencetestClusterEBBBA1AC-AlbController/alb-sa/Role/DefaultPolicy",
                        "children": {
                          "Resource": {
                            "id": "Resource",
                            "path": "aws-cdk-eks-cluster-inference-test/awscdkeksclusterinferencetestClusterEBBBA1AC-AlbController/alb-sa/Role/DefaultPolicy/Resource",
                            "attributes": {
                              "aws:cdk:cloudformation:type": "AWS::IAM::Policy",
                              "aws:cdk:cloudformation:props": {
                                "policyDocument": {
                                  "Statement": [
                                    {
                                      "Action": "iam:CreateServiceLinkedRole",
                                      "Condition": {
                                        "StringEquals": {
                                          "iam:AWSServiceName": "elasticloadbalancing.amazonaws.com"
                                        }
                                      },
                                      "Effect": "Allow",
                                      "Resource": "*"
                                    },
                                    {
                                      "Action": [
                                        "acm:DescribeCertificate",
                                        "acm:ListCertificates",
                                        "cognito-idp:DescribeUserPoolClient",
                                        "ec2:AuthorizeSecurityGroupIngress",
                                        "ec2:CreateSecurityGroup",
                                        "ec2:DescribeAccountAttributes",
                                        "ec2:DescribeAddresses",
                                        "ec2:DescribeAvailabilityZones",
                                        "ec2:DescribeCoipPools",
                                        "ec2:DescribeInstances",
                                        "ec2:DescribeInternetGateways",
                                        "ec2:DescribeNetworkInterfaces",
                                        "ec2:DescribeSecurityGroups",
                                        "ec2:DescribeSubnets",
                                        "ec2:DescribeTags",
                                        "ec2:DescribeVpcPeeringConnections",
                                        "ec2:DescribeVpcs",
                                        "ec2:GetCoipPoolUsage",
                                        "ec2:RevokeSecurityGroupIngress",
                                        "elasticloadbalancing:AddListenerCertificates",
                                        "elasticloadbalancing:CreateListener",
                                        "elasticloadbalancing:CreateRule",
                                        "elasticloadbalancing:DeleteListener",
                                        "elasticloadbalancing:DeleteRule",
                                        "elasticloadbalancing:DescribeListenerCertificates",
                                        "elasticloadbalancing:DescribeListeners",
                                        "elasticloadbalancing:DescribeLoadBalancerAttributes",
                                        "elasticloadbalancing:DescribeLoadBalancers",
                                        "elasticloadbalancing:DescribeRules",
                                        "elasticloadbalancing:DescribeSSLPolicies",
                                        "elasticloadbalancing:DescribeTags",
                                        "elasticloadbalancing:DescribeTargetGroupAttributes",
                                        "elasticloadbalancing:DescribeTargetGroups",
                                        "elasticloadbalancing:DescribeTargetHealth",
                                        "elasticloadbalancing:ModifyListener",
                                        "elasticloadbalancing:ModifyRule",
                                        "elasticloadbalancing:RemoveListenerCertificates",
                                        "elasticloadbalancing:SetWebAcl",
                                        "iam:GetServerCertificate",
                                        "iam:ListServerCertificates",
                                        "shield:CreateProtection",
                                        "shield:DeleteProtection",
                                        "shield:DescribeProtection",
                                        "shield:GetSubscriptionState",
                                        "waf-regional:AssociateWebACL",
                                        "waf-regional:DisassociateWebACL",
                                        "waf-regional:GetWebACL",
                                        "waf-regional:GetWebACLForResource",
                                        "wafv2:AssociateWebACL",
                                        "wafv2:DisassociateWebACL",
                                        "wafv2:GetWebACL",
                                        "wafv2:GetWebACLForResource"
                                      ],
                                      "Effect": "Allow",
                                      "Resource": "*"
                                    },
                                    {
                                      "Action": "ec2:CreateTags",
                                      "Condition": {
                                        "StringEquals": {
                                          "ec2:CreateAction": "CreateSecurityGroup"
                                        },
                                        "Null": {
                                          "aws:RequestTag/elbv2.k8s.aws/cluster": "false"
                                        }
                                      },
                                      "Effect": "Allow",
                                      "Resource": "arn:aws:ec2:*:*:security-group/*"
                                    },
                                    {
                                      "Action": [
                                        "ec2:CreateTags",
                                        "ec2:DeleteTags"
                                      ],
                                      "Condition": {
                                        "Null": {
                                          "aws:RequestTag/elbv2.k8s.aws/cluster": "true",
                                          "aws:ResourceTag/elbv2.k8s.aws/cluster": "false"
                                        }
                                      },
                                      "Effect": "Allow",
                                      "Resource": "arn:aws:ec2:*:*:security-group/*"
                                    },
                                    {
                                      "Action": [
                                        "ec2:AuthorizeSecurityGroupIngress",
                                        "ec2:DeleteSecurityGroup",
                                        "ec2:RevokeSecurityGroupIngress",
                                        "elasticloadbalancing:DeleteLoadBalancer",
                                        "elasticloadbalancing:DeleteTargetGroup",
                                        "elasticloadbalancing:ModifyLoadBalancerAttributes",
                                        "elasticloadbalancing:ModifyTargetGroup",
                                        "elasticloadbalancing:ModifyTargetGroupAttributes",
                                        "elasticloadbalancing:SetIpAddressType",
                                        "elasticloadbalancing:SetSecurityGroups",
                                        "elasticloadbalancing:SetSubnets"
                                      ],
                                      "Condition": {
                                        "Null": {
                                          "aws:ResourceTag/elbv2.k8s.aws/cluster": "false"
                                        }
                                      },
                                      "Effect": "Allow",
                                      "Resource": "*"
                                    },
                                    {
                                      "Action": [
                                        "elasticloadbalancing:CreateLoadBalancer",
                                        "elasticloadbalancing:CreateTargetGroup"
                                      ],
                                      "Condition": {
                                        "Null": {
                                          "aws:RequestTag/elbv2.k8s.aws/cluster": "false"
                                        }
                                      },
                                      "Effect": "Allow",
                                      "Resource": "*"
                                    },
                                    {
                                      "Action": [
                                        "elasticloadbalancing:AddTags",
                                        "elasticloadbalancing:RemoveTags"
                                      ],
                                      "Condition": {
                                        "Null": {
                                          "aws:RequestTag/elbv2.k8s.aws/cluster": "true",
                                          "aws:ResourceTag/elbv2.k8s.aws/cluster": "false"
                                        }
                                      },
                                      "Effect": "Allow",
                                      "Resource": [
                                        "arn:aws:elasticloadbalancing:*:*:loadbalancer/app/*/*",
                                        "arn:aws:elasticloadbalancing:*:*:loadbalancer/net/*/*",
                                        "arn:aws:elasticloadbalancing:*:*:targetgroup/*/*"
                                      ]
                                    },
                                    {
                                      "Action": [
                                        "elasticloadbalancing:AddTags",
                                        "elasticloadbalancing:RemoveTags"
                                      ],
                                      "Effect": "Allow",
                                      "Resource": [
                                        "arn:aws:elasticloadbalancing:*:*:listener-rule/app/*/*/*",
                                        "arn:aws:elasticloadbalancing:*:*:listener-rule/net/*/*/*",
                                        "arn:aws:elasticloadbalancing:*:*:listener/app/*/*/*",
                                        "arn:aws:elasticloadbalancing:*:*:listener/net/*/*/*"
                                      ]
                                    },
                                    {
                                      "Action": [
                                        "elasticloadbalancing:DeregisterTargets",
                                        "elasticloadbalancing:RegisterTargets"
                                      ],
                                      "Effect": "Allow",
                                      "Resource": "arn:aws:elasticloadbalancing:*:*:targetgroup/*/*"
                                    }
                                  ],
                                  "Version": "2012-10-17"
                                },
                                "policyName": "awscdkeksclusterinferencetestClusterEBBBA1ACAlbControlleralbsaRoleDefaultPolicyD7901D6C",
                                "roles": [
                                  {
                                    "Ref": "awscdkeksclusterinferencetestClusterEBBBA1ACAlbControlleralbsaRole836823A9"
                                  }
                                ]
                              }
                            },
                            "constructInfo": {
                              "fqn": "@aws-cdk/aws-iam.CfnPolicy",
                              "version": "0.0.0"
                            }
                          }
                        },
                        "constructInfo": {
                          "fqn": "@aws-cdk/aws-iam.Policy",
                          "version": "0.0.0"
                        }
                      }
                    },
                    "constructInfo": {
                      "fqn": "@aws-cdk/aws-iam.Role",
                      "version": "0.0.0"
                    }
                  },
                  "manifest-alb-saServiceAccountResource": {
                    "id": "manifest-alb-saServiceAccountResource",
                    "path": "aws-cdk-eks-cluster-inference-test/awscdkeksclusterinferencetestClusterEBBBA1AC-AlbController/alb-sa/manifest-alb-saServiceAccountResource",
                    "children": {
                      "Resource": {
                        "id": "Resource",
                        "path": "aws-cdk-eks-cluster-inference-test/awscdkeksclusterinferencetestClusterEBBBA1AC-AlbController/alb-sa/manifest-alb-saServiceAccountResource/Resource",
                        "children": {
                          "Default": {
                            "id": "Default",
                            "path": "aws-cdk-eks-cluster-inference-test/awscdkeksclusterinferencetestClusterEBBBA1AC-AlbController/alb-sa/manifest-alb-saServiceAccountResource/Resource/Default",
                            "constructInfo": {
                              "fqn": "@aws-cdk/core.CfnResource",
                              "version": "0.0.0"
                            }
                          }
                        },
                        "constructInfo": {
                          "fqn": "@aws-cdk/core.CustomResource",
                          "version": "0.0.0"
                        }
                      }
                    },
                    "constructInfo": {
                      "fqn": "@aws-cdk/aws-eks.KubernetesManifest",
                      "version": "0.0.0"
                    }
                  }
                },
                "constructInfo": {
                  "fqn": "@aws-cdk/aws-eks.ServiceAccount",
                  "version": "0.0.0"
                }
              },
              "Resource": {
                "id": "Resource",
                "path": "aws-cdk-eks-cluster-inference-test/awscdkeksclusterinferencetestClusterEBBBA1AC-AlbController/Resource",
                "children": {
                  "Resource": {
                    "id": "Resource",
                    "path": "aws-cdk-eks-cluster-inference-test/awscdkeksclusterinferencetestClusterEBBBA1AC-AlbController/Resource/Resource",
                    "children": {
                      "Default": {
                        "id": "Default",
                        "path": "aws-cdk-eks-cluster-inference-test/awscdkeksclusterinferencetestClusterEBBBA1AC-AlbController/Resource/Resource/Default",
                        "constructInfo": {
                          "fqn": "@aws-cdk/core.CfnResource",
                          "version": "0.0.0"
                        }
                      }
                    },
                    "constructInfo": {
                      "fqn": "@aws-cdk/core.CustomResource",
                      "version": "0.0.0"
                    }
                  }
                },
                "constructInfo": {
                  "fqn": "@aws-cdk/aws-eks.HelmChart",
                  "version": "0.0.0"
                }
              }
            },
            "constructInfo": {
              "fqn": "@aws-cdk/aws-eks.AlbController",
              "version": "0.0.0"
            }
          },
          "Custom::AWSCDKOpenIdConnectProviderCustomResourceProvider": {
            "id": "Custom::AWSCDKOpenIdConnectProviderCustomResourceProvider",
            "path": "aws-cdk-eks-cluster-inference-test/Custom::AWSCDKOpenIdConnectProviderCustomResourceProvider",
            "children": {
              "Staging": {
                "id": "Staging",
                "path": "aws-cdk-eks-cluster-inference-test/Custom::AWSCDKOpenIdConnectProviderCustomResourceProvider/Staging",
                "constructInfo": {
                  "fqn": "@aws-cdk/core.AssetStaging",
                  "version": "0.0.0"
                }
              },
              "Role": {
                "id": "Role",
                "path": "aws-cdk-eks-cluster-inference-test/Custom::AWSCDKOpenIdConnectProviderCustomResourceProvider/Role",
                "constructInfo": {
                  "fqn": "@aws-cdk/core.CfnResource",
                  "version": "0.0.0"
                }
              },
              "Handler": {
                "id": "Handler",
                "path": "aws-cdk-eks-cluster-inference-test/Custom::AWSCDKOpenIdConnectProviderCustomResourceProvider/Handler",
                "constructInfo": {
                  "fqn": "@aws-cdk/core.CfnResource",
                  "version": "0.0.0"
                }
              }
            },
            "constructInfo": {
              "fqn": "@aws-cdk/core.CustomResourceProvider",
              "version": "0.0.0"
            }
          },
          "AWSCDKCfnUtilsProviderCustomResourceProvider": {
            "id": "AWSCDKCfnUtilsProviderCustomResourceProvider",
            "path": "aws-cdk-eks-cluster-inference-test/AWSCDKCfnUtilsProviderCustomResourceProvider",
            "children": {
              "Staging": {
                "id": "Staging",
                "path": "aws-cdk-eks-cluster-inference-test/AWSCDKCfnUtilsProviderCustomResourceProvider/Staging",
                "constructInfo": {
                  "fqn": "@aws-cdk/core.AssetStaging",
                  "version": "0.0.0"
                }
              },
              "Role": {
                "id": "Role",
                "path": "aws-cdk-eks-cluster-inference-test/AWSCDKCfnUtilsProviderCustomResourceProvider/Role",
                "constructInfo": {
                  "fqn": "@aws-cdk/core.CfnResource",
                  "version": "0.0.0"
                }
              },
              "Handler": {
                "id": "Handler",
                "path": "aws-cdk-eks-cluster-inference-test/AWSCDKCfnUtilsProviderCustomResourceProvider/Handler",
                "constructInfo": {
                  "fqn": "@aws-cdk/core.CfnResource",
                  "version": "0.0.0"
                }
              }
            },
            "constructInfo": {
              "fqn": "@aws-cdk/core.CustomResourceProvider",
              "version": "0.0.0"
            }
          },
          "SsmParameterValue:--aws--service--eks--optimized-ami--1.23--amazon-linux-2-gpu--recommended--image_id:C96584B6-F00A-464E-AD19-53AFF4B05118.Parameter": {
            "id": "SsmParameterValue:--aws--service--eks--optimized-ami--1.23--amazon-linux-2-gpu--recommended--image_id:C96584B6-F00A-464E-AD19-53AFF4B05118.Parameter",
            "path": "aws-cdk-eks-cluster-inference-test/SsmParameterValue:--aws--service--eks--optimized-ami--1.23--amazon-linux-2-gpu--recommended--image_id:C96584B6-F00A-464E-AD19-53AFF4B05118.Parameter",
            "constructInfo": {
              "fqn": "@aws-cdk/core.CfnParameter",
              "version": "0.0.0"
            }
          },
          "SsmParameterValue:--aws--service--eks--optimized-ami--1.23--amazon-linux-2-gpu--recommended--image_id:C96584B6-F00A-464E-AD19-53AFF4B05118": {
            "id": "SsmParameterValue:--aws--service--eks--optimized-ami--1.23--amazon-linux-2-gpu--recommended--image_id:C96584B6-F00A-464E-AD19-53AFF4B05118",
            "path": "aws-cdk-eks-cluster-inference-test/SsmParameterValue:--aws--service--eks--optimized-ami--1.23--amazon-linux-2-gpu--recommended--image_id:C96584B6-F00A-464E-AD19-53AFF4B05118",
            "constructInfo": {
              "fqn": "@aws-cdk/core.Resource",
              "version": "0.0.0"
            }
          },
          "BootstrapVersion": {
            "id": "BootstrapVersion",
            "path": "aws-cdk-eks-cluster-inference-test/BootstrapVersion",
            "constructInfo": {
              "fqn": "@aws-cdk/core.CfnParameter",
              "version": "0.0.0"
            }
          },
          "CheckBootstrapVersion": {
            "id": "CheckBootstrapVersion",
            "path": "aws-cdk-eks-cluster-inference-test/CheckBootstrapVersion",
            "constructInfo": {
              "fqn": "@aws-cdk/core.CfnRule",
              "version": "0.0.0"
            }
          }
        },
        "constructInfo": {
          "fqn": "@aws-cdk/core.Stack",
          "version": "0.0.0"
        }
      },
      "aws-cdk-eks-cluster-interence": {
        "id": "aws-cdk-eks-cluster-interence",
        "path": "aws-cdk-eks-cluster-interence",
        "children": {
          "DefaultTest": {
            "id": "DefaultTest",
            "path": "aws-cdk-eks-cluster-interence/DefaultTest",
            "children": {
              "Default": {
                "id": "Default",
                "path": "aws-cdk-eks-cluster-interence/DefaultTest/Default",
                "constructInfo": {
                  "fqn": "constructs.Construct",
                  "version": "10.1.154"
                }
              },
              "DeployAssert": {
                "id": "DeployAssert",
                "path": "aws-cdk-eks-cluster-interence/DefaultTest/DeployAssert",
                "children": {
                  "BootstrapVersion": {
                    "id": "BootstrapVersion",
                    "path": "aws-cdk-eks-cluster-interence/DefaultTest/DeployAssert/BootstrapVersion",
                    "constructInfo": {
                      "fqn": "@aws-cdk/core.CfnParameter",
                      "version": "0.0.0"
                    }
                  },
                  "CheckBootstrapVersion": {
                    "id": "CheckBootstrapVersion",
                    "path": "aws-cdk-eks-cluster-interence/DefaultTest/DeployAssert/CheckBootstrapVersion",
                    "constructInfo": {
                      "fqn": "@aws-cdk/core.CfnRule",
                      "version": "0.0.0"
                    }
                  }
                },
                "constructInfo": {
                  "fqn": "@aws-cdk/core.Stack",
                  "version": "0.0.0"
                }
              }
            },
            "constructInfo": {
              "fqn": "@aws-cdk/integ-tests.IntegTestCase",
              "version": "0.0.0"
            }
          }
        },
        "constructInfo": {
          "fqn": "@aws-cdk/integ-tests.IntegTest",
          "version": "0.0.0"
        }
      },
      "Tree": {
        "id": "Tree",
        "path": "Tree",
        "constructInfo": {
          "fqn": "constructs.Construct",
          "version": "10.1.154"
        }
      }
    },
    "constructInfo": {
      "fqn": "@aws-cdk/core.App",
      "version": "0.0.0"
    }
  }
}<|MERGE_RESOLUTION|>--- conflicted
+++ resolved
@@ -697,7 +697,7 @@
             },
             "constructInfo": {
               "fqn": "@aws-cdk/lambda-layer-kubectl-v23.KubectlV23Layer",
-              "version": "2.0.1"
+              "version": "2.0.0"
             }
           },
           "Cluster": {
@@ -974,7 +974,7 @@
                 },
                 "constructInfo": {
                   "fqn": "constructs.Construct",
-                  "version": "10.1.154"
+                  "version": "10.1.140"
                 }
               },
               "KubectlReadyBarrier": {
@@ -2784,22 +2784,7 @@
                                       "Action": "sts:AssumeRole",
                                       "Effect": "Allow",
                                       "Principal": {
-<<<<<<< HEAD
-                                        "Service": {
-                                          "Fn::Join": [
-                                            "",
-                                            [
-                                              "states.",
-                                              {
-                                                "Ref": "AWS::Region"
-                                              },
-                                              ".amazonaws.com"
-                                            ]
-                                          ]
-                                        }
-=======
                                         "Service": "states.amazonaws.com"
->>>>>>> 65d8e3d7
                                       }
                                     }
                                   ],
@@ -2909,7 +2894,7 @@
                     },
                     "constructInfo": {
                       "fqn": "constructs.Construct",
-                      "version": "10.1.154"
+                      "version": "10.1.140"
                     }
                   }
                 },
@@ -2966,11 +2951,7 @@
                           {
                             "Fn::Sub": "cdk-hnb659fds-assets-${AWS::AccountId}-${AWS::Region}"
                           },
-<<<<<<< HEAD
-                          "/9053a1de13f72ae060ed7f47a489a6baeadd924178447a4cc17858b20de26848.json"
-=======
                           "/160c5063e51e97adff360ac4e9bf20abf8cc478d5aaf57a42f93b48f6a2b4845.json"
->>>>>>> 65d8e3d7
                         ]
                       ]
                     },
@@ -2992,7 +2973,7 @@
             },
             "constructInfo": {
               "fqn": "constructs.Construct",
-              "version": "10.1.154"
+              "version": "10.1.140"
             }
           },
           "@aws-cdk--aws-eks.KubectlProvider": {
@@ -3617,7 +3598,7 @@
             },
             "constructInfo": {
               "fqn": "constructs.Construct",
-              "version": "10.1.154"
+              "version": "10.1.140"
             }
           },
           "awscdkeksclusterinferencetestClusterEBBBA1AC-AlbController": {
@@ -4091,7 +4072,7 @@
                 "path": "aws-cdk-eks-cluster-interence/DefaultTest/Default",
                 "constructInfo": {
                   "fqn": "constructs.Construct",
-                  "version": "10.1.154"
+                  "version": "10.1.140"
                 }
               },
               "DeployAssert": {
@@ -4137,7 +4118,7 @@
         "path": "Tree",
         "constructInfo": {
           "fqn": "constructs.Construct",
-          "version": "10.1.154"
+          "version": "10.1.140"
         }
       }
     },
