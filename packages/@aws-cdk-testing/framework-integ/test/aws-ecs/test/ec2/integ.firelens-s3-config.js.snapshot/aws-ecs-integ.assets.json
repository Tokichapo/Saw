{
  "version": "31.0.0",
  "files": {
    "2ca891b3a73a4a36630bba20580e3390a104d2ac9ff1f22a6bcadf575f8a5a61": {
      "source": {
        "path": "asset.2ca891b3a73a4a36630bba20580e3390a104d2ac9ff1f22a6bcadf575f8a5a61.conf",
        "packaging": "file"
      },
      "destinations": {
        "current_account-current_region": {
          "bucketName": "cdk-hnb659fds-assets-${AWS::AccountId}-${AWS::Region}",
          "objectKey": "2ca891b3a73a4a36630bba20580e3390a104d2ac9ff1f22a6bcadf575f8a5a61.conf",
          "assumeRoleArn": "arn:${AWS::Partition}:iam::${AWS::AccountId}:role/cdk-hnb659fds-file-publishing-role-${AWS::AccountId}-${AWS::Region}"
        }
      }
    },
<<<<<<< HEAD
    "6e363e8ab8a717ba315b7e7d201591b12e8c900daff6803d1766af3ea757e0ca": {
=======
    "6869ff7edc18d0e79ab430a0c182cbaff1bbec2aedcdfc58ff67da8fd776dd53": {
>>>>>>> 06b33d54
      "source": {
        "path": "aws-ecs-integ.template.json",
        "packaging": "file"
      },
      "destinations": {
        "current_account-current_region": {
          "bucketName": "cdk-hnb659fds-assets-${AWS::AccountId}-${AWS::Region}",
<<<<<<< HEAD
          "objectKey": "6e363e8ab8a717ba315b7e7d201591b12e8c900daff6803d1766af3ea757e0ca.json",
=======
          "objectKey": "6869ff7edc18d0e79ab430a0c182cbaff1bbec2aedcdfc58ff67da8fd776dd53.json",
>>>>>>> 06b33d54
          "assumeRoleArn": "arn:${AWS::Partition}:iam::${AWS::AccountId}:role/cdk-hnb659fds-file-publishing-role-${AWS::AccountId}-${AWS::Region}"
        }
      }
    }
  },
  "dockerImages": {}
}<|MERGE_RESOLUTION|>--- conflicted
+++ resolved
@@ -14,11 +14,7 @@
         }
       }
     },
-<<<<<<< HEAD
-    "6e363e8ab8a717ba315b7e7d201591b12e8c900daff6803d1766af3ea757e0ca": {
-=======
     "6869ff7edc18d0e79ab430a0c182cbaff1bbec2aedcdfc58ff67da8fd776dd53": {
->>>>>>> 06b33d54
       "source": {
         "path": "aws-ecs-integ.template.json",
         "packaging": "file"
@@ -26,11 +22,7 @@
       "destinations": {
         "current_account-current_region": {
           "bucketName": "cdk-hnb659fds-assets-${AWS::AccountId}-${AWS::Region}",
-<<<<<<< HEAD
-          "objectKey": "6e363e8ab8a717ba315b7e7d201591b12e8c900daff6803d1766af3ea757e0ca.json",
-=======
           "objectKey": "6869ff7edc18d0e79ab430a0c182cbaff1bbec2aedcdfc58ff67da8fd776dd53.json",
->>>>>>> 06b33d54
           "assumeRoleArn": "arn:${AWS::Partition}:iam::${AWS::AccountId}:role/cdk-hnb659fds-file-publishing-role-${AWS::AccountId}-${AWS::Region}"
         }
       }
