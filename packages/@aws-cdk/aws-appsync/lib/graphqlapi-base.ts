import { ITable } from '@aws-cdk/aws-dynamodb';
import { IFunction } from '@aws-cdk/aws-lambda';
import { IDatabaseCluster } from '@aws-cdk/aws-rds';
import { ISecret } from '@aws-cdk/aws-secretsmanager';
import { CfnResource, IResource, Resource } from '@aws-cdk/core';
<<<<<<< HEAD
import { AwsIamConfig, DynamoDbDataSource, HttpDataSource, LambdaDataSource, NoneDataSource } from './data-source';
import { Resolver, ExtendedResolverProps } from './resolver';
=======
import { DynamoDbDataSource, HttpDataSource, LambdaDataSource, NoneDataSource, RdsDataSource, AwsIamConfig } from './data-source';
>>>>>>> e8c8d77b

/**
 * Optional configuration for data sources
 */
export interface DataSourceOptions {
  /**
   * The name of the data source, overrides the id given by cdk
   *
   * @default - generated by cdk given the id
   */
  readonly name?: string;

  /**
   * The description of the data source
   *
   * @default - No description
   */
  readonly description?: string;
}

/**
 * Optional configuration for Http data sources
 */
export interface HttpDataSourceOptions extends DataSourceOptions {
  /**
   * The authorization config in case the HTTP endpoint requires authorization
   *
   * @default - none
   */
  readonly authorizationConfig?: AwsIamConfig;
}

/**
 * Interface for GraphQL
 */
export interface IGraphqlApi extends IResource {

  /**
   * an unique AWS AppSync GraphQL API identifier
   * i.e. 'lxz775lwdrgcndgz3nurvac7oa'
   *
   * @attribute
   */
  readonly apiId: string;

  /**
   * the ARN of the API
   *
   * @attribute
   */
  readonly arn: string;

  /**
   * add a new dummy data source to this API. Useful for pipeline resolvers
   * and for backend changes that don't require a data source.
   *
   * @param id The data source's id
   * @param options The optional configuration for this data source
   */
  addNoneDataSource(id: string, options?: DataSourceOptions): NoneDataSource;

  /**
   * add a new DynamoDB data source to this API
   *
   * @param id The data source's id
   * @param table The DynamoDB table backing this data source
   * @param options The optional configuration for this data source
   */
  addDynamoDbDataSource(id: string, table: ITable, options?: DataSourceOptions): DynamoDbDataSource;

  /**
   * add a new http data source to this API
   *
   * @param id The data source's id
   * @param endpoint The http endpoint
   * @param options The optional configuration for this data source
   */
  addHttpDataSource(id: string, endpoint: string, options?: HttpDataSourceOptions): HttpDataSource;

  /**
   * add a new Lambda data source to this API
   *
   * @param id The data source's id
   * @param lambdaFunction The Lambda function to call to interact with this data source
   * @param options The optional configuration for this data source
   */
  addLambdaDataSource(id: string, lambdaFunction: IFunction, options?: DataSourceOptions): LambdaDataSource;

  /**
<<<<<<< HEAD
   * creates a new resolver for this datasource and API using the given properties
   */
  createResolver(props: ExtendedResolverProps): Resolver;
=======
   * add a new Rds data source to this API
   *
   * @param id The data source's id
   * @param databaseCluster The database cluster to interact with this data source
   * @param secretStore The secret store that contains the username and password for the database cluster
   * @param options The optional configuration for this data source
   */
  addRdsDataSource(
    id: string,
    databaseCluster: IDatabaseCluster,
    secretStore: ISecret,
    options?: DataSourceOptions
  ): RdsDataSource;
>>>>>>> e8c8d77b

  /**
   * Add schema dependency if not imported
   *
   * @param construct the dependee
   */
  addSchemaDependency(construct: CfnResource): boolean;
}

/**
 * Base Class for GraphQL API
 */
export abstract class GraphqlApiBase extends Resource implements IGraphqlApi {

  /**
   * an unique AWS AppSync GraphQL API identifier
   * i.e. 'lxz775lwdrgcndgz3nurvac7oa'
   */
  public abstract readonly apiId: string;

  /**
   * the ARN of the API
   */
  public abstract readonly arn: string;

  /**
   * add a new dummy data source to this API. Useful for pipeline resolvers
   * and for backend changes that don't require a data source.
   *
   * @param id The data source's id
   * @param options The optional configuration for this data source
   */
  public addNoneDataSource(id: string, options?: DataSourceOptions): NoneDataSource {
    return new NoneDataSource(this, id, {
      api: this,
      name: options?.name,
      description: options?.description,
    });
  }

  /**
   * add a new DynamoDB data source to this API
   *
   * @param id The data source's id
   * @param table The DynamoDB table backing this data source
   * @param options The optional configuration for this data source
   */
  public addDynamoDbDataSource(id: string, table: ITable, options?: DataSourceOptions): DynamoDbDataSource {
    return new DynamoDbDataSource(this, id, {
      api: this,
      table,
      name: options?.name,
      description: options?.description,
    });
  }

  /**
   * add a new http data source to this API
   *
   * @param id The data source's id
   * @param endpoint The http endpoint
   * @param options The optional configuration for this data source
   */
  public addHttpDataSource(id: string, endpoint: string, options?: HttpDataSourceOptions): HttpDataSource {
    return new HttpDataSource(this, id, {
      api: this,
      endpoint,
      name: options?.name,
      description: options?.description,
      authorizationConfig: options?.authorizationConfig,
    });
  }

  /**
   * add a new Lambda data source to this API
   *
   * @param id The data source's id
   * @param lambdaFunction The Lambda function to call to interact with this data source
   * @param options The optional configuration for this data source
   */
  public addLambdaDataSource(id: string, lambdaFunction: IFunction, options?: DataSourceOptions): LambdaDataSource {
    return new LambdaDataSource(this, id, {
      api: this,
      lambdaFunction,
      name: options?.name,
      description: options?.description,
    });
  }

  /**
<<<<<<< HEAD
   * creates a new resolver for this datasource and API using the given properties
   */
  public createResolver(props: ExtendedResolverProps): Resolver {
    return new Resolver(this, `${props.typeName}${props.fieldName}Resolver`, {
      api: this,
      ...props,
=======
   * add a new Rds data source to this API
   * @param id The data source's id
   * @param databaseCluster The database cluster to interact with this data source
   * @param secretStore The secret store that contains the username and password for the database cluster
   * @param options The optional configuration for this data source
   */
  public addRdsDataSource(
    id: string,
    databaseCluster: IDatabaseCluster,
    secretStore: ISecret,
    options?: DataSourceOptions,
  ): RdsDataSource {
    return new RdsDataSource(this, id, {
      api: this,
      name: options?.name,
      description: options?.description,
      databaseCluster,
      secretStore,
>>>>>>> e8c8d77b
    });
  }

  /**
   * Add schema dependency if not imported
   *
   * @param construct the dependee
   */
  public addSchemaDependency(construct: CfnResource): boolean {
    construct;
    return false;
  }
}<|MERGE_RESOLUTION|>--- conflicted
+++ resolved
@@ -3,12 +3,8 @@
 import { IDatabaseCluster } from '@aws-cdk/aws-rds';
 import { ISecret } from '@aws-cdk/aws-secretsmanager';
 import { CfnResource, IResource, Resource } from '@aws-cdk/core';
-<<<<<<< HEAD
-import { AwsIamConfig, DynamoDbDataSource, HttpDataSource, LambdaDataSource, NoneDataSource } from './data-source';
 import { Resolver, ExtendedResolverProps } from './resolver';
-=======
 import { DynamoDbDataSource, HttpDataSource, LambdaDataSource, NoneDataSource, RdsDataSource, AwsIamConfig } from './data-source';
->>>>>>> e8c8d77b
 
 /**
  * Optional configuration for data sources
@@ -98,11 +94,6 @@
   addLambdaDataSource(id: string, lambdaFunction: IFunction, options?: DataSourceOptions): LambdaDataSource;
 
   /**
-<<<<<<< HEAD
-   * creates a new resolver for this datasource and API using the given properties
-   */
-  createResolver(props: ExtendedResolverProps): Resolver;
-=======
    * add a new Rds data source to this API
    *
    * @param id The data source's id
@@ -116,7 +107,11 @@
     secretStore: ISecret,
     options?: DataSourceOptions
   ): RdsDataSource;
->>>>>>> e8c8d77b
+
+  /**
+   * creates a new resolver for this datasource and API using the given properties
+   */
+  createResolver(props: ExtendedResolverProps): Resolver;
 
   /**
    * Add schema dependency if not imported
@@ -207,14 +202,6 @@
   }
 
   /**
-<<<<<<< HEAD
-   * creates a new resolver for this datasource and API using the given properties
-   */
-  public createResolver(props: ExtendedResolverProps): Resolver {
-    return new Resolver(this, `${props.typeName}${props.fieldName}Resolver`, {
-      api: this,
-      ...props,
-=======
    * add a new Rds data source to this API
    * @param id The data source's id
    * @param databaseCluster The database cluster to interact with this data source
@@ -233,7 +220,16 @@
       description: options?.description,
       databaseCluster,
       secretStore,
->>>>>>> e8c8d77b
+    });
+  }
+
+  /**
+   * creates a new resolver for this datasource and API using the given properties
+   */
+  public createResolver(props: ExtendedResolverProps): Resolver {
+    return new Resolver(this, `${props.typeName}${props.fieldName}Resolver`, {
+      api: this,
+      ...props,
     });
   }
 
