--- conflicted
+++ resolved
@@ -27,11 +27,7 @@
         }
       }
     },
-<<<<<<< HEAD
-    "4f4209ddb2310a7936a588f659e771ba3fe6a6dc7f0c803c40e93c92d9da0511": {
-=======
     "824f9ae87e8bb069d7316bd7955079be850bbe42b32fc16c6c57738078b57296": {
->>>>>>> e1794e34
       "source": {
         "path": "aws-cdk-redshift-cluster-database.template.json",
         "packaging": "file"
@@ -39,11 +35,7 @@
       "destinations": {
         "current_account-current_region": {
           "bucketName": "cdk-hnb659fds-assets-${AWS::AccountId}-${AWS::Region}",
-<<<<<<< HEAD
-          "objectKey": "4f4209ddb2310a7936a588f659e771ba3fe6a6dc7f0c803c40e93c92d9da0511.json",
-=======
           "objectKey": "824f9ae87e8bb069d7316bd7955079be850bbe42b32fc16c6c57738078b57296.json",
->>>>>>> e1794e34
           "assumeRoleArn": "arn:${AWS::Partition}:iam::${AWS::AccountId}:role/cdk-hnb659fds-file-publishing-role-${AWS::AccountId}-${AWS::Region}"
         }
       }
