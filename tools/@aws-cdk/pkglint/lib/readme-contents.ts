--- conflicted
+++ resolved
@@ -80,7 +80,6 @@
       `> <span class="package-reference">${options.alphaPackageName}</span>`,
     ] : []),
     '',
-<<<<<<< HEAD
     '<!--BEGIN CFNONLY DISCLAIMER-->',
     '',
     'There are no hand-written ([L2](https://docs.aws.amazon.com/cdk/latest/guide/constructs.html#constructs_lib)) constructs for this service yet. ',
@@ -89,9 +88,6 @@
     `For more information on the resources and properties available for this service, see the [CloudFormation documentation for ${options.cfnNamespace}](${cfnLink}).`,
     '',
     '(Read the [CDK Contributing Guide](https://github.com/aws/aws-cdk/blob/master/CONTRIBUTING.md) and submit an RFC if you are interested in contributing to this construct library.)',
-=======
-    '(Read the [CDK Contributing Guide](https://github.com/aws/aws-cdk/blob/master/CONTRIBUTING.md) if you are interested in contributing to this construct library.)',
->>>>>>> 91f9aff5
     '',
     '<!--END CFNONLY DISCLAIMER-->',
   ].join('\n') + '\n'; // File must end in newline otherwise linter will complain
