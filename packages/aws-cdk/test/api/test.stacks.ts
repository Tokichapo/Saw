--- conflicted
+++ resolved
@@ -1,12 +1,7 @@
 import cxapi = require('@aws-cdk/cx-api');
 import { Test } from 'nodeunit';
 import { SDK } from '../../lib';
-<<<<<<< HEAD
 import { AppStacks, DefaultSelection } from '../../lib/api/cxapp/stacks';
-import { Renames } from '../../lib/renames';
-=======
-import { AppStacks, ExtendedStackSelection } from '../../lib/api/cxapp/stacks';
->>>>>>> 210dd0ff
 import { Configuration } from '../../lib/settings';
 import { testAssembly } from '../util';
 
@@ -60,28 +55,6 @@
 
     test.done();
   },
-<<<<<<< HEAD
-
-  async 'renames get applied when stacks are selected'(test: Test) {
-    // GIVEN
-    const stacks = new AppStacks({
-      configuration: new Configuration(),
-      aws: new SDK(),
-      synthesizer: async () => FIXED_RESULT,
-      renames: new Renames({ withouterrors: 'withoutbananas' }),
-    });
-
-    // WHEN
-    const synthed = await stacks.selectStacks(['withouterrors'], {
-      defaultBehavior: DefaultSelection.AllStacks
-    });
-
-    // THEN
-    test.equal(synthed[0].name, 'withoutbananas');
-    test.equal(synthed[0].originalName, 'withouterrors');
-
-    test.done();
-  },
 
   async 'select behavior: all'(test: Test) {
     // GIVEN
@@ -132,7 +105,4 @@
     aws: new SDK(),
     synthesizer: async () => FIXED_RESULT,
   });
-}
-=======
-};
->>>>>>> 210dd0ff
+}