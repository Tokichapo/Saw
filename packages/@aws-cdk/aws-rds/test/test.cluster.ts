--- conflicted
+++ resolved
@@ -2,11 +2,7 @@
 import ec2 = require('@aws-cdk/aws-ec2');
 import cdk = require('@aws-cdk/cdk');
 import { Test } from 'nodeunit';
-<<<<<<< HEAD
-import { DatabaseCluster, DatabaseClusterEngine, DatabaseClusterRef } from '../lib';
-=======
-import { ClusterParameterGroup, DatabaseCluster, DatabaseClusterEngine, DatabaseClusterRef, Password, Username } from '../lib';
->>>>>>> 965b918d
+import { ClusterParameterGroup, DatabaseCluster, DatabaseClusterEngine, DatabaseClusterRef } from '../lib';
 
 export = {
     'check that instantiation works'(test: Test) {
@@ -109,8 +105,8 @@
         new DatabaseCluster(stack, 'Database', {
             engine: DatabaseClusterEngine.Aurora,
             masterUser: {
-                username: new Username('admin'),
-                password: new Password('tooshort'),
+                username: 'admin',
+                password: 'tooshort',
             },
             instanceProps: {
                 instanceType: new ec2.InstanceTypePair(ec2.InstanceClass.Burstable2, ec2.InstanceSize.Small),
