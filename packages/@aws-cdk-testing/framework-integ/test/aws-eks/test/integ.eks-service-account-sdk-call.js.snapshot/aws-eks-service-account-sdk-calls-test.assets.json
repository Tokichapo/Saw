{
  "version": "31.0.0",
  "files": {
    "c475180f5b1bbabac165414da13a9b843b111cd3b6d5fae9c954c006640c4064": {
      "source": {
        "path": "asset.c475180f5b1bbabac165414da13a9b843b111cd3b6d5fae9c954c006640c4064.zip",
        "packaging": "file"
      },
      "destinations": {
        "current_account-current_region": {
          "bucketName": "cdk-hnb659fds-assets-${AWS::AccountId}-${AWS::Region}",
          "objectKey": "c475180f5b1bbabac165414da13a9b843b111cd3b6d5fae9c954c006640c4064.zip",
          "assumeRoleArn": "arn:${AWS::Partition}:iam::${AWS::AccountId}:role/cdk-hnb659fds-file-publishing-role-${AWS::AccountId}-${AWS::Region}"
        }
      }
    },
    "75dfa9114a30421542432dcb55212f010f591a9e3bd203ae98ba3f9bedf5bb31": {
      "source": {
        "path": "asset.75dfa9114a30421542432dcb55212f010f591a9e3bd203ae98ba3f9bedf5bb31.zip",
        "packaging": "file"
      },
      "destinations": {
        "current_account-current_region": {
          "bucketName": "cdk-hnb659fds-assets-${AWS::AccountId}-${AWS::Region}",
          "objectKey": "75dfa9114a30421542432dcb55212f010f591a9e3bd203ae98ba3f9bedf5bb31.zip",
          "assumeRoleArn": "arn:${AWS::Partition}:iam::${AWS::AccountId}:role/cdk-hnb659fds-file-publishing-role-${AWS::AccountId}-${AWS::Region}"
        }
      }
    },
    "68b8fc42fe6d1eb6e6c39212ce770fac02511440fecfc5b69a904fe8a19f6b8e": {
      "source": {
        "path": "asset.68b8fc42fe6d1eb6e6c39212ce770fac02511440fecfc5b69a904fe8a19f6b8e",
        "packaging": "zip"
      },
      "destinations": {
        "current_account-current_region": {
          "bucketName": "cdk-hnb659fds-assets-${AWS::AccountId}-${AWS::Region}",
          "objectKey": "68b8fc42fe6d1eb6e6c39212ce770fac02511440fecfc5b69a904fe8a19f6b8e.zip",
          "assumeRoleArn": "arn:${AWS::Partition}:iam::${AWS::AccountId}:role/cdk-hnb659fds-file-publishing-role-${AWS::AccountId}-${AWS::Region}"
        }
      }
    },
    "45017ac1fb5b50dac36a255c328b0fe125f18a8e6d3689e188eab5e3a1bf8146": {
      "source": {
        "path": "asset.45017ac1fb5b50dac36a255c328b0fe125f18a8e6d3689e188eab5e3a1bf8146",
        "packaging": "zip"
      },
      "destinations": {
        "current_account-current_region": {
          "bucketName": "cdk-hnb659fds-assets-${AWS::AccountId}-${AWS::Region}",
          "objectKey": "45017ac1fb5b50dac36a255c328b0fe125f18a8e6d3689e188eab5e3a1bf8146.zip",
          "assumeRoleArn": "arn:${AWS::Partition}:iam::${AWS::AccountId}:role/cdk-hnb659fds-file-publishing-role-${AWS::AccountId}-${AWS::Region}"
        }
      }
    },
    "9017774b84ae2457b1b2ad6fcbb4860d8ce2537062c77010b24d9b156ced5a1b": {
      "source": {
        "path": "asset.9017774b84ae2457b1b2ad6fcbb4860d8ce2537062c77010b24d9b156ced5a1b",
        "packaging": "zip"
      },
      "destinations": {
        "current_account-current_region": {
          "bucketName": "cdk-hnb659fds-assets-${AWS::AccountId}-${AWS::Region}",
          "objectKey": "9017774b84ae2457b1b2ad6fcbb4860d8ce2537062c77010b24d9b156ced5a1b.zip",
          "assumeRoleArn": "arn:${AWS::Partition}:iam::${AWS::AccountId}:role/cdk-hnb659fds-file-publishing-role-${AWS::AccountId}-${AWS::Region}"
        }
      }
    },
    "c33f77e71bef2fbd8299fa87f0d89b792b981d73e22dba92b2dd13caec415dfc": {
      "source": {
        "path": "asset.c33f77e71bef2fbd8299fa87f0d89b792b981d73e22dba92b2dd13caec415dfc.zip",
        "packaging": "file"
      },
      "destinations": {
        "current_account-current_region": {
          "bucketName": "cdk-hnb659fds-assets-${AWS::AccountId}-${AWS::Region}",
          "objectKey": "c33f77e71bef2fbd8299fa87f0d89b792b981d73e22dba92b2dd13caec415dfc.zip",
          "assumeRoleArn": "arn:${AWS::Partition}:iam::${AWS::AccountId}:role/cdk-hnb659fds-file-publishing-role-${AWS::AccountId}-${AWS::Region}"
        }
      }
    },
    "ffa3d5f3876afed62c60735ced8dafb4db2ccbd70a8b2f6b0d9e6eaa5823d631": {
      "source": {
        "path": "asset.ffa3d5f3876afed62c60735ced8dafb4db2ccbd70a8b2f6b0d9e6eaa5823d631",
        "packaging": "zip"
      },
      "destinations": {
        "current_account-current_region": {
          "bucketName": "cdk-hnb659fds-assets-${AWS::AccountId}-${AWS::Region}",
          "objectKey": "ffa3d5f3876afed62c60735ced8dafb4db2ccbd70a8b2f6b0d9e6eaa5823d631.zip",
          "assumeRoleArn": "arn:${AWS::Partition}:iam::${AWS::AccountId}:role/cdk-hnb659fds-file-publishing-role-${AWS::AccountId}-${AWS::Region}"
        }
      }
    },
    "a913a2614f4e118cb83fa3c0dd17575c9adbbdbad4da17aecd505282a25513f8": {
      "source": {
        "path": "asset.a913a2614f4e118cb83fa3c0dd17575c9adbbdbad4da17aecd505282a25513f8",
        "packaging": "zip"
      },
      "destinations": {
        "current_account-current_region": {
          "bucketName": "cdk-hnb659fds-assets-${AWS::AccountId}-${AWS::Region}",
          "objectKey": "a913a2614f4e118cb83fa3c0dd17575c9adbbdbad4da17aecd505282a25513f8.zip",
          "assumeRoleArn": "arn:${AWS::Partition}:iam::${AWS::AccountId}:role/cdk-hnb659fds-file-publishing-role-${AWS::AccountId}-${AWS::Region}"
        }
      }
    },
    "52afb3e2686860c4a72b179852db125e37824bbfccee63ff90cd7b45b9560da1": {
      "source": {
        "path": "asset.52afb3e2686860c4a72b179852db125e37824bbfccee63ff90cd7b45b9560da1",
        "packaging": "zip"
      },
      "destinations": {
        "current_account-current_region": {
          "bucketName": "cdk-hnb659fds-assets-${AWS::AccountId}-${AWS::Region}",
          "objectKey": "52afb3e2686860c4a72b179852db125e37824bbfccee63ff90cd7b45b9560da1.zip",
          "assumeRoleArn": "arn:${AWS::Partition}:iam::${AWS::AccountId}:role/cdk-hnb659fds-file-publishing-role-${AWS::AccountId}-${AWS::Region}"
        }
      }
    },
    "b82030ee989b84de16db00014777f072606fb6a11b16e6f6cb1c880a54dfb4ae": {
      "source": {
        "path": "awseksserviceaccountsdkcallstestawscdkawseksClusterResourceProvider7862DD6A.nested.template.json",
        "packaging": "file"
      },
      "destinations": {
        "current_account-current_region": {
          "bucketName": "cdk-hnb659fds-assets-${AWS::AccountId}-${AWS::Region}",
          "objectKey": "b82030ee989b84de16db00014777f072606fb6a11b16e6f6cb1c880a54dfb4ae.json",
          "assumeRoleArn": "arn:${AWS::Partition}:iam::${AWS::AccountId}:role/cdk-hnb659fds-file-publishing-role-${AWS::AccountId}-${AWS::Region}"
        }
      }
    },
<<<<<<< HEAD
    "83802e609fcce6d5e0f883e0aa9a9111af240b1e206f6868dfd5bb25eb82ed9c": {
=======
    "4d1413b0cbbfb70862f39f5dfd09c3899c2c902a63970da1155e12cf77a55b3c": {
>>>>>>> c2ef6571
      "source": {
        "path": "awseksserviceaccountsdkcallstestawscdkawseksKubectlProvider62B779F7.nested.template.json",
        "packaging": "file"
      },
      "destinations": {
        "current_account-current_region": {
          "bucketName": "cdk-hnb659fds-assets-${AWS::AccountId}-${AWS::Region}",
<<<<<<< HEAD
          "objectKey": "83802e609fcce6d5e0f883e0aa9a9111af240b1e206f6868dfd5bb25eb82ed9c.json",
=======
          "objectKey": "4d1413b0cbbfb70862f39f5dfd09c3899c2c902a63970da1155e12cf77a55b3c.json",
>>>>>>> c2ef6571
          "assumeRoleArn": "arn:${AWS::Partition}:iam::${AWS::AccountId}:role/cdk-hnb659fds-file-publishing-role-${AWS::AccountId}-${AWS::Region}"
        }
      }
    },
<<<<<<< HEAD
    "7953bea93be3b330708b8596a70803375f704c9f6ad3b910b7651da10e1db62e": {
=======
    "3d7cf77c7f813500bd1aea1e6621d33c2d711e256344efb9de79bd55dd833c93": {
>>>>>>> c2ef6571
      "source": {
        "path": "aws-eks-service-account-sdk-calls-test.template.json",
        "packaging": "file"
      },
      "destinations": {
        "current_account-current_region": {
          "bucketName": "cdk-hnb659fds-assets-${AWS::AccountId}-${AWS::Region}",
<<<<<<< HEAD
          "objectKey": "7953bea93be3b330708b8596a70803375f704c9f6ad3b910b7651da10e1db62e.json",
=======
          "objectKey": "3d7cf77c7f813500bd1aea1e6621d33c2d711e256344efb9de79bd55dd833c93.json",
>>>>>>> c2ef6571
          "assumeRoleArn": "arn:${AWS::Partition}:iam::${AWS::AccountId}:role/cdk-hnb659fds-file-publishing-role-${AWS::AccountId}-${AWS::Region}"
        }
      }
    }
  },
  "dockerImages": {
<<<<<<< HEAD
    "9dc808d81299af5f2059ffa8afabf4b0e69274bda8d4919a1cc9b332da1c2486": {
      "source": {
        "directory": "asset.9dc808d81299af5f2059ffa8afabf4b0e69274bda8d4919a1cc9b332da1c2486"
=======
    "46684d71d35b87acf17090e483a3db7ff3e198145b41450ffaa234ff8ffdebed": {
      "source": {
        "directory": "asset.46684d71d35b87acf17090e483a3db7ff3e198145b41450ffaa234ff8ffdebed"
>>>>>>> c2ef6571
      },
      "destinations": {
        "current_account-current_region": {
          "repositoryName": "cdk-hnb659fds-container-assets-${AWS::AccountId}-${AWS::Region}",
<<<<<<< HEAD
          "imageTag": "9dc808d81299af5f2059ffa8afabf4b0e69274bda8d4919a1cc9b332da1c2486",
=======
          "imageTag": "46684d71d35b87acf17090e483a3db7ff3e198145b41450ffaa234ff8ffdebed",
>>>>>>> c2ef6571
          "assumeRoleArn": "arn:${AWS::Partition}:iam::${AWS::AccountId}:role/cdk-hnb659fds-image-publishing-role-${AWS::AccountId}-${AWS::Region}"
        }
      }
    }
  }
}<|MERGE_RESOLUTION|>--- conflicted
+++ resolved
@@ -131,11 +131,7 @@
         }
       }
     },
-<<<<<<< HEAD
-    "83802e609fcce6d5e0f883e0aa9a9111af240b1e206f6868dfd5bb25eb82ed9c": {
-=======
     "4d1413b0cbbfb70862f39f5dfd09c3899c2c902a63970da1155e12cf77a55b3c": {
->>>>>>> c2ef6571
       "source": {
         "path": "awseksserviceaccountsdkcallstestawscdkawseksKubectlProvider62B779F7.nested.template.json",
         "packaging": "file"
@@ -143,20 +139,12 @@
       "destinations": {
         "current_account-current_region": {
           "bucketName": "cdk-hnb659fds-assets-${AWS::AccountId}-${AWS::Region}",
-<<<<<<< HEAD
-          "objectKey": "83802e609fcce6d5e0f883e0aa9a9111af240b1e206f6868dfd5bb25eb82ed9c.json",
-=======
           "objectKey": "4d1413b0cbbfb70862f39f5dfd09c3899c2c902a63970da1155e12cf77a55b3c.json",
->>>>>>> c2ef6571
           "assumeRoleArn": "arn:${AWS::Partition}:iam::${AWS::AccountId}:role/cdk-hnb659fds-file-publishing-role-${AWS::AccountId}-${AWS::Region}"
         }
       }
     },
-<<<<<<< HEAD
-    "7953bea93be3b330708b8596a70803375f704c9f6ad3b910b7651da10e1db62e": {
-=======
     "3d7cf77c7f813500bd1aea1e6621d33c2d711e256344efb9de79bd55dd833c93": {
->>>>>>> c2ef6571
       "source": {
         "path": "aws-eks-service-account-sdk-calls-test.template.json",
         "packaging": "file"
@@ -164,35 +152,21 @@
       "destinations": {
         "current_account-current_region": {
           "bucketName": "cdk-hnb659fds-assets-${AWS::AccountId}-${AWS::Region}",
-<<<<<<< HEAD
-          "objectKey": "7953bea93be3b330708b8596a70803375f704c9f6ad3b910b7651da10e1db62e.json",
-=======
           "objectKey": "3d7cf77c7f813500bd1aea1e6621d33c2d711e256344efb9de79bd55dd833c93.json",
->>>>>>> c2ef6571
           "assumeRoleArn": "arn:${AWS::Partition}:iam::${AWS::AccountId}:role/cdk-hnb659fds-file-publishing-role-${AWS::AccountId}-${AWS::Region}"
         }
       }
     }
   },
   "dockerImages": {
-<<<<<<< HEAD
-    "9dc808d81299af5f2059ffa8afabf4b0e69274bda8d4919a1cc9b332da1c2486": {
-      "source": {
-        "directory": "asset.9dc808d81299af5f2059ffa8afabf4b0e69274bda8d4919a1cc9b332da1c2486"
-=======
     "46684d71d35b87acf17090e483a3db7ff3e198145b41450ffaa234ff8ffdebed": {
       "source": {
         "directory": "asset.46684d71d35b87acf17090e483a3db7ff3e198145b41450ffaa234ff8ffdebed"
->>>>>>> c2ef6571
       },
       "destinations": {
         "current_account-current_region": {
           "repositoryName": "cdk-hnb659fds-container-assets-${AWS::AccountId}-${AWS::Region}",
-<<<<<<< HEAD
-          "imageTag": "9dc808d81299af5f2059ffa8afabf4b0e69274bda8d4919a1cc9b332da1c2486",
-=======
           "imageTag": "46684d71d35b87acf17090e483a3db7ff3e198145b41450ffaa234ff8ffdebed",
->>>>>>> c2ef6571
           "assumeRoleArn": "arn:${AWS::Partition}:iam::${AWS::AccountId}:role/cdk-hnb659fds-image-publishing-role-${AWS::AccountId}-${AWS::Region}"
         }
       }
