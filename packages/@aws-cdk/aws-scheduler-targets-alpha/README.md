# Amazon EventBridge Scheduler Construct Library
<!--BEGIN STABILITY BANNER-->

---

![cdk-constructs: Experimental](https://img.shields.io/badge/cdk--constructs-experimental-important.svg?style=for-the-badge)

> The APIs of higher level constructs in this module are experimental and under active development.
> They are subject to non-backward compatible changes or removal in any future version. These are
> not subject to the [Semantic Versioning](https://semver.org/) model and breaking changes will be
> announced in the release notes. This means that while you may use them, you may need to update
> your source code when upgrading to a newer version of this package.

---

<!--END STABILITY BANNER-->

[Amazon EventBridge Scheduler](https://aws.amazon.com/blogs/compute/introducing-amazon-eventbridge-scheduler/) is a feature from Amazon EventBridge
that allows you to create, run, and manage scheduled tasks at scale. With EventBridge Scheduler, you can schedule one-time or recurrently tens 
of millions of tasks across many AWS services without provisioning or managing underlying infrastructure.

This library contains integration classes for Amazon EventBridge Scheduler to call any
number of supported AWS Services. 

The following targets are supported:

1. `targets.LambdaInvoke`: [Invoke an AWS Lambda function](#invoke-a-lambda-function))
2. `targets.StepFunctionsStartExecution`: [Start an AWS Step Function](#start-an-aws-step-function)
3. `targets.CodeBuildStartBuild`: [Start a CodeBuild job](#start-a-codebuild-job)
<<<<<<< HEAD
4. `targets.InspectorStartAssessmentRun`: [Start an Amazon Inspector assessment run](#start-an-amazon-inspector-assessment-run)
=======
4. `targets.SqsSendMessage`: [Send a Message to an Amazon SQS Queue](#send-a-message-to-sqs-queue)
>>>>>>> 9f64338f

## Invoke a Lambda function

Use the `LambdaInvoke` target to invoke a lambda function.

The code snippet below creates an event rule with a Lambda function as a target
called every hour by Event Bridge Scheduler with custom payload. You can optionally attach a
[dead letter queue](https://docs.aws.amazon.com/eventbridge/latest/userguide/rule-dlq.html).

```ts
import * as lambda from 'aws-cdk-lib/aws-lambda';

const fn = new lambda.Function(this, 'MyFunc', {
    runtime: lambda.Runtime.NODEJS_LATEST,
    handler: 'index.handler',
    code: lambda.Code.fromInline(`exports.handler = handler.toString()`),
});

const dlq = new sqs.Queue(this, "DLQ", {
    queueName: 'MyDLQ',
});

const target = new targets.LambdaInvoke(fn, {
    deadLetterQueue: dlq,
    maxEventAge: Duration.minutes(1),
    retryAttempts: 3,
    input: ScheduleTargetInput.fromObject({
        'payload': 'useful'
    }),
});

const schedule = new Schedule(this, 'Schedule', {
    schedule: ScheduleExpression.rate(Duration.hours(1)),
    target
});
```

## Start an AWS Step Function

Use the `StepFunctionsStartExecution` target to start a new execution on a StepFunction.

The code snippet below creates an event rule with a Step Function as a target
called every hour by Event Bridge Scheduler with a custom payload.

```ts
import * as sfn from 'aws-cdk-lib/aws-stepfunctions';
import * as tasks from 'aws-cdk-lib/aws-stepfunctions-tasks';

const payload = {
  Name: "MyParameter",
  Value: '🌥️',
};

const putParameterStep = new tasks.CallAwsService(this, 'PutParameter', {
  service: 'ssm',
  action: 'putParameter',
  iamResources: ['*'],
  parameters: {
    "Name.$": '$.Name',
    "Value.$": '$.Value',
    Type: 'String',
    Overwrite: true,
  },
});

const stateMachine = new sfn.StateMachine(this, 'StateMachine', {
  definitionBody: sfn.DefinitionBody.fromChainable(putParameterStep)
});

new Schedule(this, 'Schedule', {
  schedule: ScheduleExpression.rate(Duration.hours(1)),
  target: new targets.StepFunctionsStartExecution(stateMachine, {
    input: ScheduleTargetInput.fromObject(payload),
  }),
});
```

## Start a CodeBuild job

Use the `CodeBuildStartBuild` target to start a new build run on a CodeBuild project.

The code snippet below creates an event rule with a CodeBuild project as target which is
called every hour by Event Bridge Scheduler.

```ts
import * as codebuild from 'aws-cdk-lib/aws-codebuild';

declare const project: codebuild.Project;

new Schedule(this, 'Schedule', {
  schedule: ScheduleExpression.rate(Duration.minutes(60)),
  target: new targets.CodeBuildStartBuild(project),
});
```

<<<<<<< HEAD
## Start an Amazon Inspector assessment run

Use the `InspectorStartAssessmentRun` target to start an Inspector assessment run.

The code snippet below creates an event rule with an assessment template as target which is
called every hour by Event Bridge Scheduler.

```ts
import * as inspector from 'aws-cdk-lib/aws-inspector';

declare const assessmentTemplate: inspector.CfnAssessmentTemplate;

new Schedule(this, 'Schedule', {
  schedule: ScheduleExpression.rate(Duration.minutes(60)),
  target: new targets.InspectorStartAssessmentRun(assessmentTemplate),
=======
## Send A Message To SQS Queue

Use the `SqsSendMessage` target to send a message to SQS Queue.

The code snippet below creates an event rule with a SQS Queue as a target
called every hour by Event Bridge Scheduler with a custom payload.

Contains the `messageGroupId` to use when the target is a FIFO queue. If you specify
a FIFO queue as a target, the queue must have content-based deduplication enabled.

```ts
const payload = 'test';
const messageGroupId = 'id';
const queue = new sqs.Queue(this, 'MyQueue', {
  fifo: true,
  contentBasedDeduplication: true,
});

const target = new targets.SqsSendMessage(queue, {
    input: ScheduleTargetInput.fromText(payload),
    messageGroupId,
});

new Schedule(this, 'Schedule', {
    schedule: ScheduleExpression.rate(Duration.minutes(1)),
    target
>>>>>>> 9f64338f
});
```<|MERGE_RESOLUTION|>--- conflicted
+++ resolved
@@ -27,11 +27,8 @@
 1. `targets.LambdaInvoke`: [Invoke an AWS Lambda function](#invoke-a-lambda-function))
 2. `targets.StepFunctionsStartExecution`: [Start an AWS Step Function](#start-an-aws-step-function)
 3. `targets.CodeBuildStartBuild`: [Start a CodeBuild job](#start-a-codebuild-job)
-<<<<<<< HEAD
-4. `targets.InspectorStartAssessmentRun`: [Start an Amazon Inspector assessment run](#start-an-amazon-inspector-assessment-run)
-=======
 4. `targets.SqsSendMessage`: [Send a Message to an Amazon SQS Queue](#send-a-message-to-sqs-queue)
->>>>>>> 9f64338f
+5. `targets.InspectorStartAssessmentRun`: [Start an Amazon Inspector assessment run](#start-an-amazon-inspector-assessment-run)
 
 ## Invoke a Lambda function
 
@@ -127,23 +124,6 @@
 });
 ```
 
-<<<<<<< HEAD
-## Start an Amazon Inspector assessment run
-
-Use the `InspectorStartAssessmentRun` target to start an Inspector assessment run.
-
-The code snippet below creates an event rule with an assessment template as target which is
-called every hour by Event Bridge Scheduler.
-
-```ts
-import * as inspector from 'aws-cdk-lib/aws-inspector';
-
-declare const assessmentTemplate: inspector.CfnAssessmentTemplate;
-
-new Schedule(this, 'Schedule', {
-  schedule: ScheduleExpression.rate(Duration.minutes(60)),
-  target: new targets.InspectorStartAssessmentRun(assessmentTemplate),
-=======
 ## Send A Message To SQS Queue
 
 Use the `SqsSendMessage` target to send a message to SQS Queue.
@@ -170,6 +150,23 @@
 new Schedule(this, 'Schedule', {
     schedule: ScheduleExpression.rate(Duration.minutes(1)),
     target
->>>>>>> 9f64338f
+});
+```
+
+## Start an Amazon Inspector assessment run
+
+Use the `InspectorStartAssessmentRun` target to start an Inspector assessment run.
+
+The code snippet below creates an event rule with an assessment template as target which is
+called every hour by Event Bridge Scheduler.
+
+```ts
+import * as inspector from 'aws-cdk-lib/aws-inspector';
+
+declare const assessmentTemplate: inspector.CfnAssessmentTemplate;
+
+new Schedule(this, 'Schedule', {
+  schedule: ScheduleExpression.rate(Duration.minutes(60)),
+  target: new targets.InspectorStartAssessmentRun(assessmentTemplate),
 });
 ```