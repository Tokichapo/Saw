--- conflicted
+++ resolved
@@ -80,11 +80,7 @@
     "cdk-build-tools": "0.0.0",
     "cdk-integ-tools": "0.0.0",
     "cfn2ts": "0.0.0",
-<<<<<<< HEAD
-    "jest": "^25.5.0",
-=======
     "jest": "^25.5.2",
->>>>>>> 95c66a75
     "pkglint": "0.0.0"
   },
   "dependencies": {
