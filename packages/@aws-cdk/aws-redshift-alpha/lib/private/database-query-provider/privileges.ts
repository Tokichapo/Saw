/* eslint-disable-next-line import/no-unresolved */
import * as AWSLambda from 'aws-lambda';
import { TablePrivilege, UserTablePrivilegesHandlerProps } from '../handler-props';
import { executeStatement } from './redshift-data';
import { ClusterProps } from './types';
import { makePhysicalId } from './util';

export async function handler(props: UserTablePrivilegesHandlerProps & ClusterProps, event: AWSLambda.CloudFormationCustomResourceEvent) {
  const username = props.username;
  const tablePrivileges = props.tablePrivileges;
  const clusterProps = props;

  if (event.RequestType === 'Create') {
    await grantPrivileges(username, tablePrivileges, clusterProps);
    return { PhysicalResourceId: makePhysicalId(username, clusterProps, event.RequestId) };
  } else if (event.RequestType === 'Delete') {
    await revokePrivileges(username, tablePrivileges, clusterProps);
    return;
  } else if (event.RequestType === 'Update') {
    const { replace } = await updatePrivileges(
      username,
      tablePrivileges,
      clusterProps,
      event.OldResourceProperties as UserTablePrivilegesHandlerProps & ClusterProps,
    );
    const physicalId = replace ? makePhysicalId(username, clusterProps, event.RequestId) : event.PhysicalResourceId;
    return { PhysicalResourceId: physicalId };
  } else {
    /* eslint-disable-next-line dot-notation */
    throw new Error(`Unrecognized event type: ${event['RequestType']}`);
  }
}

async function revokePrivileges(username: string, tablePrivileges: TablePrivilege[], clusterProps: ClusterProps) {
  await Promise.all(tablePrivileges.map(({ tableName, actions }) => {
    return executeStatement(`REVOKE ${actions.join(', ')} ON ${tableName} FROM ${username}`, clusterProps);
  }));
}

async function grantPrivileges(username: string, tablePrivileges: TablePrivilege[], clusterProps: ClusterProps) {
  await Promise.all(tablePrivileges.map(({ tableName, actions }) => {
    return executeStatement(`GRANT ${actions.join(', ')} ON ${tableName} TO ${username}`, clusterProps);
  }));
}

async function updatePrivileges(
  username: string,
  tablePrivileges: TablePrivilege[],
  clusterProps: ClusterProps,
  oldResourceProperties: UserTablePrivilegesHandlerProps & ClusterProps,
): Promise<{ replace: boolean }> {
  const oldClusterProps = oldResourceProperties;
  if (clusterProps.clusterName !== oldClusterProps.clusterName || clusterProps.databaseName !== oldClusterProps.databaseName) {
    await grantPrivileges(username, tablePrivileges, clusterProps);
    return { replace: true };
  }

  const oldUsername = oldResourceProperties.username;
  if (oldUsername !== username) {
    await grantPrivileges(username, tablePrivileges, clusterProps);
    return { replace: true };
  }

  const oldTablePrivileges = oldResourceProperties.tablePrivileges;
<<<<<<< HEAD
  const tablesToRevoke = oldTablePrivileges.filter(({ tableId, actions }) => {
    const tableRemoved = !tablePrivileges.find(({ tableId: otherTableId }) => tableId === otherTableId);
    const actionsRemoved = tablePrivileges.find(({ tableId: otherTableId, actions: otherActions }) => (
      tableId === otherTableId && actions.some(action => !otherActions.includes(action))
    ));
    return tableRemoved || actionsRemoved;
  });
=======
  const tablesToRevoke = oldTablePrivileges.filter(({ tableId, actions }) => (
    tablePrivileges.find(({ tableId: otherTableId, actions: otherActions }) => (
      tableId === otherTableId && actions.some(action => !otherActions.includes(action))
    ))
  ));
>>>>>>> 7e4fdc7e
  if (tablesToRevoke.length > 0) {
    await revokePrivileges(username, tablesToRevoke, clusterProps);
  }

  const tablesToGrant = tablePrivileges.filter(({ tableId, tableName, actions }) => {
    const tableAdded = !oldTablePrivileges.find(({ tableId: otherTableId, tableName: otherTableName }) => (
      tableId === otherTableId && tableName === otherTableName
    ));
    const actionsAdded = oldTablePrivileges.find(({ tableId: otherTableId, actions: otherActions }) => (
      tableId === otherTableId && otherActions.some(action => !actions.includes(action))
    ));
    return tableAdded || actionsAdded;
  });
  if (tablesToGrant.length > 0) {
    await grantPrivileges(username, tablesToGrant, clusterProps);
  }

  return { replace: false };
}<|MERGE_RESOLUTION|>--- conflicted
+++ resolved
@@ -62,21 +62,11 @@
   }
 
   const oldTablePrivileges = oldResourceProperties.tablePrivileges;
-<<<<<<< HEAD
-  const tablesToRevoke = oldTablePrivileges.filter(({ tableId, actions }) => {
-    const tableRemoved = !tablePrivileges.find(({ tableId: otherTableId }) => tableId === otherTableId);
-    const actionsRemoved = tablePrivileges.find(({ tableId: otherTableId, actions: otherActions }) => (
-      tableId === otherTableId && actions.some(action => !otherActions.includes(action))
-    ));
-    return tableRemoved || actionsRemoved;
-  });
-=======
   const tablesToRevoke = oldTablePrivileges.filter(({ tableId, actions }) => (
     tablePrivileges.find(({ tableId: otherTableId, actions: otherActions }) => (
       tableId === otherTableId && actions.some(action => !otherActions.includes(action))
     ))
   ));
->>>>>>> 7e4fdc7e
   if (tablesToRevoke.length > 0) {
     await revokePrivileges(username, tablesToRevoke, clusterProps);
   }
