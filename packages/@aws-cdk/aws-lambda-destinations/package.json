{
  "name": "@aws-cdk/aws-lambda-destinations",
  "version": "1.21.0",
  "description": "CDK Destinations Constructs for AWS Lambda",
  "main": "lib/index.js",
  "types": "lib/index.d.ts",
  "jsii": {
    "outdir": "dist",
    "targets": {
      "java": {
        "package": "software.amazon.awscdk.services.lambda.destinations",
        "maven": {
          "groupId": "software.amazon.awscdk",
          "artifactId": "lambda-destinations"
        }
      },
      "dotnet": {
        "namespace": "Amazon.CDK.AWS.Lambda.Destinations",
        "packageId": "Amazon.CDK.AWS.Lambda.Destinations",
        "signAssembly": true,
        "assemblyOriginatorKeyFile": "../../key.snk",
        "iconUrl": "https://raw.githubusercontent.com/aws/aws-cdk/master/logo/default-256-dark.png"
      },
      "python": {
        "distName": "aws-cdk.aws-lambda-destinations",
        "module": "aws_cdk.aws_lambda_destinations"
      }
    }
  },
  "repository": {
    "type": "git",
    "url": "https://github.com/aws/aws-cdk.git",
    "directory": "packages/@aws-cdk/aws-lambda-destinations"
  },
  "scripts": {
    "build": "cdk-build",
    "watch": "cdk-watch",
    "lint": "cdk-lint",
    "test": "cdk-test",
    "integ": "cdk-integ",
    "pkglint": "pkglint -f",
    "package": "cdk-package",
    "awslint": "cdk-awslint",
    "cfn2ts": "cfn2ts",
    "build+test+package": "npm run build+test && npm run package",
    "build+test": "npm run build && npm test",
    "compat": "cdk-compat"
  },
  "keywords": [
    "aws",
    "cdk",
    "constructs",
    "lambda"
  ],
  "author": {
    "name": "Amazon Web Services",
    "url": "https://aws.amazon.com",
    "organization": true
  },
  "jest": {
    "moduleFileExtensions": [
      "js"
    ],
    "coverageThreshold": {
      "global": {
        "branches": 60,
        "statements": 80
      }
    },
    "collectCoverage": true,
    "coverageReporters": [
      "lcov",
      "html",
      "text-summary"
    ]
  },
  "license": "Apache-2.0",
  "devDependencies": {
    "@aws-cdk/assert": "1.21.0",
    "cdk-build-tools": "1.21.0",
    "cdk-integ-tools": "1.21.0",
    "cfn2ts": "1.21.0",
    "jest": "^24.9.0",
    "pkglint": "1.21.0"
  },
  "dependencies": {
<<<<<<< HEAD
    "@aws-cdk/aws-events": "1.20.0",
    "@aws-cdk/aws-events-targets": "1.20.0",
    "@aws-cdk/aws-lambda": "1.20.0",
    "@aws-cdk/aws-sns": "1.20.0",
    "@aws-cdk/aws-sqs": "1.20.0",
    "@aws-cdk/core": "1.20.0"
  },
  "homepage": "https://github.com/aws/aws-cdk",
  "peerDependencies": {
    "@aws-cdk/aws-events": "1.20.0",
    "@aws-cdk/aws-events-targets": "1.20.0",
    "@aws-cdk/aws-lambda": "1.20.0",
    "@aws-cdk/aws-sns": "1.20.0",
    "@aws-cdk/aws-sqs": "1.20.0",
    "@aws-cdk/core": "1.20.0"
=======
    "@aws-cdk/aws-events": "1.21.0",
    "@aws-cdk/aws-lambda": "1.21.0",
    "@aws-cdk/aws-sns": "1.21.0",
    "@aws-cdk/aws-sqs": "1.21.0",
    "@aws-cdk/core": "1.21.0"
  },
  "homepage": "https://github.com/aws/aws-cdk",
  "peerDependencies": {
    "@aws-cdk/aws-events": "1.21.0",
    "@aws-cdk/aws-lambda": "1.21.0",
    "@aws-cdk/aws-sns": "1.21.0",
    "@aws-cdk/aws-sqs": "1.21.0",
    "@aws-cdk/core": "1.21.0"
>>>>>>> b52b43dd
  },
  "engines": {
    "node": ">= 10.3.0"
  },
  "stability": "stable",
  "awslint": {
    "exclude": []
  }
}<|MERGE_RESOLUTION|>--- conflicted
+++ resolved
@@ -84,24 +84,8 @@
     "pkglint": "1.21.0"
   },
   "dependencies": {
-<<<<<<< HEAD
-    "@aws-cdk/aws-events": "1.20.0",
-    "@aws-cdk/aws-events-targets": "1.20.0",
-    "@aws-cdk/aws-lambda": "1.20.0",
-    "@aws-cdk/aws-sns": "1.20.0",
-    "@aws-cdk/aws-sqs": "1.20.0",
-    "@aws-cdk/core": "1.20.0"
-  },
-  "homepage": "https://github.com/aws/aws-cdk",
-  "peerDependencies": {
-    "@aws-cdk/aws-events": "1.20.0",
-    "@aws-cdk/aws-events-targets": "1.20.0",
-    "@aws-cdk/aws-lambda": "1.20.0",
-    "@aws-cdk/aws-sns": "1.20.0",
-    "@aws-cdk/aws-sqs": "1.20.0",
-    "@aws-cdk/core": "1.20.0"
-=======
     "@aws-cdk/aws-events": "1.21.0",
+    "@aws-cdk/aws-events-targets": "1.21.0",
     "@aws-cdk/aws-lambda": "1.21.0",
     "@aws-cdk/aws-sns": "1.21.0",
     "@aws-cdk/aws-sqs": "1.21.0",
@@ -110,11 +94,11 @@
   "homepage": "https://github.com/aws/aws-cdk",
   "peerDependencies": {
     "@aws-cdk/aws-events": "1.21.0",
+    "@aws-cdk/aws-events-targets": "1.21.0",
     "@aws-cdk/aws-lambda": "1.21.0",
     "@aws-cdk/aws-sns": "1.21.0",
     "@aws-cdk/aws-sqs": "1.21.0",
     "@aws-cdk/core": "1.21.0"
->>>>>>> b52b43dd
   },
   "engines": {
     "node": ">= 10.3.0"
