--- conflicted
+++ resolved
@@ -922,7 +922,6 @@
               "version": "0.0.0"
             }
           },
-<<<<<<< HEAD
           "LogRetentionaae0aa3c5b4d4f87b02d85b201efdd8a": {
             "id": "LogRetentionaae0aa3c5b4d4f87b02d85b201efdd8a",
             "path": "aws-cdk-neptune-integ/LogRetentionaae0aa3c5b4d4f87b02d85b201efdd8a",
@@ -1049,7 +1048,15 @@
                 "path": "aws-cdk-neptune-integ/LogRetentionaae0aa3c5b4d4f87b02d85b201efdd8a/Resource",
                 "constructInfo": {
                   "fqn": "@aws-cdk/core.CfnResource",
-=======
+                  "version": "0.0.0"
+                }
+              }
+            },
+            "constructInfo": {
+              "fqn": "constructs.Construct",
+              "version": "10.1.95"
+            }
+          },
           "Alarm": {
             "id": "Alarm",
             "path": "aws-cdk-neptune-integ/Alarm",
@@ -1060,7 +1067,7 @@
                 "attributes": {
                   "aws:cdk:cloudformation:type": "AWS::CloudWatch::Alarm",
                   "aws:cdk:cloudformation:props": {
-                    "comparisonOperator": "GreaterThanThreshold",
+                    "comparisonOperator": "LessThanThreshold",
                     "evaluationPeriods": 1,
                     "dimensions": [
                       {
@@ -1070,28 +1077,22 @@
                         }
                       }
                     ],
-                    "metricName": "SparqlErrors",
+                    "metricName": "SparqlRequestsPerSec",
                     "namespace": "AWS/Neptune",
                     "period": 300,
-                    "statistic": "Sum",
-                    "threshold": 0
+                    "statistic": "Average",
+                    "threshold": 1
                   }
                 },
                 "constructInfo": {
                   "fqn": "@aws-cdk/aws-cloudwatch.CfnAlarm",
->>>>>>> 02ed8371
                   "version": "0.0.0"
                 }
               }
             },
             "constructInfo": {
-<<<<<<< HEAD
-              "fqn": "constructs.Construct",
-              "version": "10.1.95"
-=======
               "fqn": "@aws-cdk/aws-cloudwatch.Alarm",
               "version": "0.0.0"
->>>>>>> 02ed8371
             }
           }
         },
@@ -1113,11 +1114,7 @@
                 "path": "ClusterTest/DefaultTest/Default",
                 "constructInfo": {
                   "fqn": "constructs.Construct",
-<<<<<<< HEAD
                   "version": "10.1.95"
-=======
-                  "version": "10.1.92"
->>>>>>> 02ed8371
                 }
               },
               "DeployAssert": {
