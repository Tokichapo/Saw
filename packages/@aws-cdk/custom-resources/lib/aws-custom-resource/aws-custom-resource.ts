import * as fs from 'fs';
import * as path from 'path';
import * as iam from '@aws-cdk/aws-iam';
import * as lambda from '@aws-cdk/aws-lambda';
import * as logs from '@aws-cdk/aws-logs';
import * as cdk from '@aws-cdk/core';
<<<<<<< HEAD
import { EncodedAwsSdkCall } from './lambda-handler-types';
=======
import { Construct } from 'constructs';
>>>>>>> 8bee193f
import { PHYSICAL_RESOURCE_ID_REFERENCE, flatten } from './runtime';

// don't use "require" since the typescript compiler emits errors since this
// file is not listed in tsconfig.json.
const metadata = JSON.parse(fs.readFileSync(path.join(__dirname, 'sdk-api-metadata.json'), 'utf-8'));

/**
 * AWS SDK service metadata.
 */
export type AwsSdkMetadata = {[key: string]: any};

const awsSdkMetadata: AwsSdkMetadata = metadata;

/**
 * Reference to the physical resource id that can be passed to the AWS operation as a parameter.
 */
export class PhysicalResourceIdReference {
  /**
   * toJSON serialization to replace `PhysicalResourceIdReference` with a magic string.
   */
  public toJSON() {
    return PHYSICAL_RESOURCE_ID_REFERENCE;
  }
}

/**
 * Physical ID of the custom resource.
 */
export class PhysicalResourceId {

  /**
   * Extract the physical resource id from the path (dot notation) to the data in the API call response.
   */
  public static fromResponse(responsePath: string): PhysicalResourceId {
    return new PhysicalResourceId(responsePath, undefined);
  }

  /**
   * Explicit physical resource id.
   */
  public static of(id: string): PhysicalResourceId {
    return new PhysicalResourceId(undefined, id);
  }

  /**
   * @param responsePath Path to a response data element to be used as the physical id.
   * @param id Literal string to be used as the physical id.
   */
  private constructor(public readonly responsePath?: string, public readonly id?: string) { }
}

/**
 * An AWS SDK call.
 */
export interface AwsSdkCall {
  /**
   * The service to call
   *
   * @see https://docs.aws.amazon.com/AWSJavaScriptSDK/latest/index.html
   */
  readonly service: string;

  /**
   * The service action to call
   *
   * @see https://docs.aws.amazon.com/AWSJavaScriptSDK/latest/index.html
   */
  readonly action: string;

  /**
   * The parameters for the service action
   *
   * @default - no parameters
   * @see https://docs.aws.amazon.com/AWSJavaScriptSDK/latest/index.html
   */
  readonly parameters?: any;

  /**
   * The physical resource id of the custom resource for this call.
   * Mandatory for onCreate or onUpdate calls.
   *
   * @default - no physical resource id
   */
  readonly physicalResourceId?: PhysicalResourceId;

  /**
   * The regex pattern to use to catch API errors. The `code` property of the
   * `Error` object will be tested against this pattern. If there is a match an
   * error will not be thrown.
   *
   * @default - do not catch errors
   */
  readonly ignoreErrorCodesMatching?: string;

  /**
   * API version to use for the service
   *
   * @see https://docs.aws.amazon.com/sdk-for-javascript/v2/developer-guide/locking-api-versions.html
   * @default - use latest available API version
   */
  readonly apiVersion?: string;

  /**
   * The region to send service requests to.
   * **Note: Cross-region operations are generally considered an anti-pattern.**
   * **Consider first deploying a stack in that region.**
   *
   * @default - the region where this custom resource is deployed
   */
  readonly region?: string;

  /**
   * Restrict the data returned by the custom resource to a specific path in
   * the API response. Use this to limit the data returned by the custom
   * resource if working with API calls that could potentially result in custom
   * response objects exceeding the hard limit of 4096 bytes.
   *
   * Example for ECS / updateService: 'service.deploymentConfiguration.maximumPercent'
   *
   * @default - return all data
   */
  readonly outputPath?: string;

  /**
   * The role that should be assumed before executing the sdk call
   * This role will apply only to this single call. The role must be assumable by the
   * execution role of the lambda function.
   *
   * @default - no role to assume
   */
  readonly assumedRole?: iam.IRole;
}

/**
 * Options for the auto-generation of policies based on the configured SDK calls.
 */
export interface SdkCallsPolicyOptions {

  /**
   * The resources that the calls will have access to.
   *
   * It is best to use specific resource ARN's when possible. However, you can also use `AwsCustomResourcePolicy.ANY_RESOURCE`
   * to allow access to all resources. For example, when `onCreate` is used to create a resource which you don't
   * know the physical name of in advance.
   *
   * Note that will apply to ALL SDK calls.
   */
  readonly resources: string[]

}

/**
 * The IAM Policy that will be applied to the different calls.
 */
export class AwsCustomResourcePolicy {

  /**
   * Use this constant to configure access to any resource.
   */
  public static readonly ANY_RESOURCE = ['*'];

  /**
   * Explicit IAM Policy Statements.
   *
   * @param statements the statements to propagate to the SDK calls.
   */
  public static fromStatements(statements: iam.PolicyStatement[]) {
    return new AwsCustomResourcePolicy(statements, undefined);
  }

  /**
   * Generate IAM Policy Statements from the configured SDK calls.
   *
   * Each SDK call with be translated to an IAM Policy Statement in the form of: `call.service:call.action` (e.g `s3:PutObject`).
   *
   * @param options options for the policy generation
   */
  public static fromSdkCalls(options: SdkCallsPolicyOptions) {
    return new AwsCustomResourcePolicy([], options.resources);
  }

  /**
   * @param statements statements for explicit policy.
   * @param resources resources for auto-generated from SDK calls.
   */
  private constructor(public readonly statements: iam.PolicyStatement[], public readonly resources?: string[]) {}
}

/**
 * Properties for AwsCustomResource.
 *
 * Note that at least onCreate, onUpdate or onDelete must be specified.
 */
export interface AwsCustomResourceProps {
  /**
   * Cloudformation Resource type.
   *
   * @default - Custom::AWS
   */
  readonly resourceType?: string;

  /**
   * The AWS SDK call to make when the resource is created.
   *
   * @default - the call when the resource is updated
   */
  readonly onCreate?: AwsSdkCall;

  /**
   * The AWS SDK call to make when the resource is updated
   *
   * @default - no call
   */
  readonly onUpdate?: AwsSdkCall;

  /**
   * The AWS SDK call to make when the resource is deleted
   *
   * @default - no call
   */
  readonly onDelete?: AwsSdkCall;

  /**
   * The policy that will be added to the execution role of the Lambda
   * function implementing this custom resource provider.
   *
   * The custom resource also implements `iam.IGrantable`, making it possible
   * to use the `grantXxx()` methods.
   *
   * As this custom resource uses a singleton Lambda function, it's important
   * to note the that function's role will eventually accumulate the
   * permissions/grants from all resources.
   *
   * @see Policy.fromStatements
   * @see Policy.fromSdkCalls
   */
  readonly policy: AwsCustomResourcePolicy;

  /**
   * The execution role for the Lambda function implementing this custom
   * resource provider. This role will apply to all `AwsCustomResource`
   * instances in the stack. The role must be assumable by the
   * `lambda.amazonaws.com` service principal.
   *
   * @default - a new role is created
   */
  readonly role?: iam.IRole;

  /**
   * The timeout for the Lambda function implementing this custom resource.
   *
   * @default Duration.minutes(2)
   */
  readonly timeout?: cdk.Duration

  /**
   * The number of days log events of the Lambda function implementing
   * this custom resource are kept in CloudWatch Logs.
   *
   * @default logs.RetentionDays.INFINITE
   */
  readonly logRetention?: logs.RetentionDays;

  /**
   * Whether to install the latest AWS SDK v2. Allows to use the latest API
   * calls documented at https://docs.aws.amazon.com/AWSJavaScriptSDK/latest/index.html.
   *
   * The installation takes around 60 seconds.
   *
   * @default true
   */
  readonly installLatestAwsSdk?: boolean;

  /**
   * A name for the Lambda function implementing this custom resource.
   *
   * @default - AWS CloudFormation generates a unique physical ID and uses that
   * ID for the function's name. For more information, see Name Type.
   */
  readonly functionName?: string;
}

/**
 * Defines a custom resource that is materialized using specific AWS API calls.
 *
 * Use this to bridge any gap that might exist in the CloudFormation Coverage.
 * You can specify exactly which calls are invoked for the 'CREATE', 'UPDATE' and 'DELETE' life cycle events.
 *
 */
export class AwsCustomResource extends cdk.Construct implements iam.IGrantable {

  private static breakIgnoreErrorsCircuit(sdkCalls: Array<AwsSdkCall | undefined>, caller: string) {

    for (const call of sdkCalls) {
      if (call?.ignoreErrorCodesMatching) {
        throw new Error(`\`${caller}\`` + ' cannot be called along with `ignoreErrorCodesMatching`.');
      }
    }

  }

  public readonly grantPrincipal: iam.IPrincipal;

  private readonly customResource: cdk.CustomResource;
  private readonly props: AwsCustomResourceProps;

  // 'props' cannot be optional, even though all its properties are optional.
  // this is because at least one sdk call must be provided.
  constructor(scope: Construct, id: string, props: AwsCustomResourceProps) {
    super(scope, id);

    if (!props.onCreate && !props.onUpdate && !props.onDelete) {
      throw new Error('At least `onCreate`, `onUpdate` or `onDelete` must be specified.');
    }

    for (const call of [props.onCreate, props.onUpdate]) {
      if (call && !call.physicalResourceId) {
        throw new Error('`physicalResourceId` must be specified for onCreate and onUpdate calls.');
      }
    }

    for (const call of [props.onCreate, props.onUpdate, props.onDelete]) {
      if (call?.physicalResourceId?.responsePath) {
        AwsCustomResource.breakIgnoreErrorsCircuit([call], 'PhysicalResourceId.fromResponse');
      }
    }

    if (props.onCreate?.parameters) {
      const flattenedOnCreateParams = flatten(JSON.parse(JSON.stringify(props.onCreate.parameters)));
      for (const param in flattenedOnCreateParams) {
        if (flattenedOnCreateParams[param] === PHYSICAL_RESOURCE_ID_REFERENCE) {
          throw new Error('`PhysicalResourceIdReference` must not be specified in `onCreate` parameters.');
        }
      }
    }

    this.props = props;

    const provider = new lambda.SingletonFunction(this, 'Provider', {
      code: lambda.Code.fromAsset(path.join(__dirname, 'runtime')),
      runtime: lambda.Runtime.NODEJS_12_X,
      handler: 'index.handler',
      uuid: '679f53fa-c002-430c-b0da-5b7982bd2287',
      lambdaPurpose: 'AWS',
      timeout: props.timeout || cdk.Duration.minutes(2),
      role: props.role,
      logRetention: props.logRetention,
      functionName: props.functionName,
    });
    this.grantPrincipal = provider.grantPrincipal;

    // Create the policy statements for the custom resource function role, or use the user-provided ones
    const statements = [];
    if (props.policy.statements.length !== 0) {
      // Use custom statements provided by the user
      for (const statement of props.policy.statements) {
        statements.push(statement);
      }
    } else {
      // Derive statements from AWS SDK calls
      for (const call of [props.onCreate, props.onUpdate, props.onDelete]) {
        if (call?.assumedRole) {
          provider.addToRolePolicy(
            new iam.PolicyStatement({
              actions: ['sts:AssumeRole'],
              resources: [call.assumedRole.roleArn],
            }),
          );
        } else if (call) {
          const statement = new iam.PolicyStatement({
            actions: [awsSdkToIamAction(call.service, call.action)],
            resources: props.policy.resources,
          });
          statements.push(statement);
        }
      }
    }
    const policy = new iam.Policy(this, 'CustomResourcePolicy', {
      statements: statements,
    });
    if (provider.role !== undefined) {
      policy.attachToRole(provider.role);
    }
    const create = props.onCreate || props.onUpdate;
    this.customResource = new cdk.CustomResource(this, 'Resource', {
      resourceType: props.resourceType || 'Custom::AWS',
      serviceToken: provider.functionArn,
      pascalCaseProperties: true,
      properties: {
        create: formatCall(create),
        update: formatCall(props.onUpdate),
        delete: formatCall(props.onDelete),
        installLatestAwsSdk: props.installLatestAwsSdk ?? true,
      },
    });

    // If the policy was deleted first, then the function might lose permissions to delete the custom resource
    // This is here so that the policy doesn't get removed before onDelete is called
    this.customResource.node.addDependency(policy);
  }

  /**
   * Returns response data for the AWS SDK call.
   *
   * Example for S3 / listBucket : 'Buckets.0.Name'
   *
   * Use `Token.asXxx` to encode the returned `Reference` as a specific type or
   * use the convenience `getDataString` for string attributes.
   *
   * Note that you cannot use this method if `ignoreErrorCodesMatching`
   * is configured for any of the SDK calls. This is because in such a case,
   * the response data might not exist, and will cause a CloudFormation deploy time error.
   *
   * @param dataPath the path to the data
   */
  public getResponseFieldReference(dataPath: string) {
    AwsCustomResource.breakIgnoreErrorsCircuit([this.props.onCreate, this.props.onUpdate], 'getData');
    return this.customResource.getAtt(dataPath);
  }

  /**
   * Returns response data for the AWS SDK call as string.
   *
   * Example for S3 / listBucket : 'Buckets.0.Name'
   *
   * Note that you cannot use this method if `ignoreErrorCodesMatching`
   * is configured for any of the SDK calls. This is because in such a case,
   * the response data might not exist, and will cause a CloudFormation deploy time error.
   *
   * @param dataPath the path to the data
   */
  public getResponseField(dataPath: string): string {
    AwsCustomResource.breakIgnoreErrorsCircuit([this.props.onCreate, this.props.onUpdate], 'getDataString');
    return this.customResource.getAttString(dataPath);
  }

}

/**
 * Transform SDK service/action to IAM action using metadata from aws-sdk module.
 * Example: CloudWatchLogs with putRetentionPolicy => logs:PutRetentionPolicy
 *
 * TODO: is this mapping correct for all services?
 */
function awsSdkToIamAction(service: string, action: string): string {
  const srv = service.toLowerCase();
  const iamService = (awsSdkMetadata[srv] && awsSdkMetadata[srv].prefix) || srv;
  const iamAction = action.charAt(0).toUpperCase() + action.slice(1);
  return `${iamService}:${iamAction}`;
}

/**
 * Encodes booleans as special strings
 */
function encodeBooleans(object: object) {
  return JSON.parse(JSON.stringify(object), (_k, v) => {
    switch (v) {
      case true:
        return 'TRUE:BOOLEAN';
      case false:
        return 'FALSE:BOOLEAN';
      default:
        return v;
    }
  });
}

function formatCall(call?: AwsSdkCall): EncodedAwsSdkCall | undefined {
  if (!call) {
    return undefined;
  }

  const { assumedRole, ...rest } = call;
  return {
    assumedRole: assumedRole?.roleArn,
    ...encodeBooleans(rest),
  };
}<|MERGE_RESOLUTION|>--- conflicted
+++ resolved
@@ -4,11 +4,8 @@
 import * as lambda from '@aws-cdk/aws-lambda';
 import * as logs from '@aws-cdk/aws-logs';
 import * as cdk from '@aws-cdk/core';
-<<<<<<< HEAD
 import { EncodedAwsSdkCall } from './lambda-handler-types';
-=======
 import { Construct } from 'constructs';
->>>>>>> 8bee193f
 import { PHYSICAL_RESOURCE_ID_REFERENCE, flatten } from './runtime';
 
 // don't use "require" since the typescript compiler emits errors since this
