{
  "version": "35.0.0",
  "files": {
<<<<<<< HEAD
    "5dc6123387f48186befea8235f67522a8415162b86b07a456ba44684bdf32a29": {
      "source": {
        "path": "asset.5dc6123387f48186befea8235f67522a8415162b86b07a456ba44684bdf32a29.bundle",
=======
    "6e5ba7464138b7720c27df56bcc0a5463093492a1f311ed8a4f4c6baf84acaa8": {
      "source": {
        "path": "asset.6e5ba7464138b7720c27df56bcc0a5463093492a1f311ed8a4f4c6baf84acaa8.bundle",
>>>>>>> 2272fe45
        "packaging": "zip"
      },
      "destinations": {
        "current_account-current_region": {
          "bucketName": "cdk-hnb659fds-assets-${AWS::AccountId}-${AWS::Region}",
<<<<<<< HEAD
          "objectKey": "5dc6123387f48186befea8235f67522a8415162b86b07a456ba44684bdf32a29.zip",
=======
          "objectKey": "6e5ba7464138b7720c27df56bcc0a5463093492a1f311ed8a4f4c6baf84acaa8.zip",
>>>>>>> 2272fe45
          "assumeRoleArn": "arn:${AWS::Partition}:iam::${AWS::AccountId}:role/cdk-hnb659fds-file-publishing-role-${AWS::AccountId}-${AWS::Region}"
        }
      }
    },
<<<<<<< HEAD
    "41caa62a03bf20ff7d7cdeca5d95885c36e1261bd131b4cc1ee3ae0191abd497": {
=======
    "22d0963c53c533f68dd78b968c494c002dc18201059654e4aeef27ca36d39f19": {
>>>>>>> 2272fe45
      "source": {
        "path": "LambdaNodeJsLatestIntegDefaultTestDeployAssertD40B5C28.template.json",
        "packaging": "file"
      },
      "destinations": {
        "current_account-current_region": {
          "bucketName": "cdk-hnb659fds-assets-${AWS::AccountId}-${AWS::Region}",
<<<<<<< HEAD
          "objectKey": "41caa62a03bf20ff7d7cdeca5d95885c36e1261bd131b4cc1ee3ae0191abd497.json",
=======
          "objectKey": "22d0963c53c533f68dd78b968c494c002dc18201059654e4aeef27ca36d39f19.json",
>>>>>>> 2272fe45
          "assumeRoleArn": "arn:${AWS::Partition}:iam::${AWS::AccountId}:role/cdk-hnb659fds-file-publishing-role-${AWS::AccountId}-${AWS::Region}"
        }
      }
    }
  },
  "dockerImages": {}
}<|MERGE_RESOLUTION|>--- conflicted
+++ resolved
@@ -1,34 +1,20 @@
 {
   "version": "35.0.0",
   "files": {
-<<<<<<< HEAD
-    "5dc6123387f48186befea8235f67522a8415162b86b07a456ba44684bdf32a29": {
-      "source": {
-        "path": "asset.5dc6123387f48186befea8235f67522a8415162b86b07a456ba44684bdf32a29.bundle",
-=======
     "6e5ba7464138b7720c27df56bcc0a5463093492a1f311ed8a4f4c6baf84acaa8": {
       "source": {
         "path": "asset.6e5ba7464138b7720c27df56bcc0a5463093492a1f311ed8a4f4c6baf84acaa8.bundle",
->>>>>>> 2272fe45
         "packaging": "zip"
       },
       "destinations": {
         "current_account-current_region": {
           "bucketName": "cdk-hnb659fds-assets-${AWS::AccountId}-${AWS::Region}",
-<<<<<<< HEAD
-          "objectKey": "5dc6123387f48186befea8235f67522a8415162b86b07a456ba44684bdf32a29.zip",
-=======
           "objectKey": "6e5ba7464138b7720c27df56bcc0a5463093492a1f311ed8a4f4c6baf84acaa8.zip",
->>>>>>> 2272fe45
           "assumeRoleArn": "arn:${AWS::Partition}:iam::${AWS::AccountId}:role/cdk-hnb659fds-file-publishing-role-${AWS::AccountId}-${AWS::Region}"
         }
       }
     },
-<<<<<<< HEAD
-    "41caa62a03bf20ff7d7cdeca5d95885c36e1261bd131b4cc1ee3ae0191abd497": {
-=======
     "22d0963c53c533f68dd78b968c494c002dc18201059654e4aeef27ca36d39f19": {
->>>>>>> 2272fe45
       "source": {
         "path": "LambdaNodeJsLatestIntegDefaultTestDeployAssertD40B5C28.template.json",
         "packaging": "file"
@@ -36,11 +22,7 @@
       "destinations": {
         "current_account-current_region": {
           "bucketName": "cdk-hnb659fds-assets-${AWS::AccountId}-${AWS::Region}",
-<<<<<<< HEAD
-          "objectKey": "41caa62a03bf20ff7d7cdeca5d95885c36e1261bd131b4cc1ee3ae0191abd497.json",
-=======
           "objectKey": "22d0963c53c533f68dd78b968c494c002dc18201059654e4aeef27ca36d39f19.json",
->>>>>>> 2272fe45
           "assumeRoleArn": "arn:${AWS::Partition}:iam::${AWS::AccountId}:role/cdk-hnb659fds-file-publishing-role-${AWS::AccountId}-${AWS::Region}"
         }
       }
