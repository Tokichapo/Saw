--- conflicted
+++ resolved
@@ -104,13 +104,8 @@
     "@aws-cdk/cloud-assembly-schema": "0.0.0",
     "@aws-cdk/core": "0.0.0",
     "@aws-cdk/cx-api": "0.0.0",
-<<<<<<< HEAD
     "@aws-cdk/region-info": "0.0.0",
-    "constructs": "^3.3.69"
-=======
-    "constructs": "^10.0.0",
-    "@aws-cdk/region-info": "0.0.0"
->>>>>>> d45bb521
+    "constructs": "^10.0.0"
   },
   "engines": {
     "node": ">= 10.13.0 <13 || >=13.7.0"
