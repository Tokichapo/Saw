# Amazon Managed Streaming for Apache Kafka Construct Library
<!--BEGIN STABILITY BANNER-->

---

![cfn-resources: Stable](https://img.shields.io/badge/cfn--resources-stable-success.svg?style=for-the-badge)

> All classes with the `Cfn` prefix in this module ([CFN Resources]) are always stable and safe to use.
>
> [CFN Resources]: https://docs.aws.amazon.com/cdk/latest/guide/constructs.html#constructs_lib

![cdk-constructs: Experimental](https://img.shields.io/badge/cdk--constructs-experimental-important.svg?style=for-the-badge)

<<<<<<< HEAD
> The APIs of higher level constructs in this module are experimental and under active development. They are subject to non-backward compatible changes or removal in any future version. These are not subject to the [Semantic Versioning](https://semver.org/) model and breaking changes will be announced in the release notes. This means that while you may use them, you may need to update your source code when upgrading to a newer version of this package.
=======
> The APIs of higher level constructs in this module are experimental and under active development.
> They are subject to non-backward compatible changes or removal in any future version. These are
> not subject to the [Semantic Versioning](https://semver.org/) model and breaking changes will be
> announced in the release notes. This means that while you may use them, you may need to update
> your source code when upgrading to a newer version of this package.
>>>>>>> fef8c802

---

<!--END STABILITY BANNER-->

[Amazon MSK](https://aws.amazon.com/msk/) is a fully managed service that makes it easy for you to build and run applications that use Apache Kafka to process streaming data.

The following example creates an MSK Cluster.

```ts
import * as msk from '@aws-cdk/aws-msk';

const cluster = new Cluster(this, 'Cluster', {
  brokerNodeGroupProps: {
    vpc,
  },
});
```

#### Allowing Connections
To control who can access the Cluster, use the `.connections` attribute. ZooKeeper can be accessed on port `2181`, and the broker nodes on either port `9094` when using TLS or `9092` without TLS.

```typescript
import * as msk from "@aws-cdk/aws-msk"
import * as ec2 from "@aws-cdk/aws-ec2"

const cluster = new msk.Cluster(this, "Cluster", {...})

cluster.connections.allowFrom(
  ec2.Peer.ipv4("1.2.3.4/8"),
  ec2.Port.tcp(2181)
)
cluster.connections.allowFrom(
  ec2.Peer.ipv4("1.2.3.4/8"),
  ec2.Port.tcp(9094)
)
```

#### Cluster Endpoints
To get a list of the Kafka broker or ZooKeeper endpoints you can use the attributes `.bootstrapBrokers`, `.bootstrapBrokersTls`, and `.zookeeperConnectionString`.
```typescript
const zookeeper = cluster.zookeeperConnectionString
const bootstrapBrokers = cluster.bootstrapBrokers
const bootsrapBrokersTls = cluster.bootstrapBrokersTls
```

#### Importing an existing Cluster
To import an existing MSK cluster into your CDK app use the `.fromClusterArn()` method.
```typescript
const cluster = msk.Cluster.fromClusterArn(this, 'Cluster', 'rn:aws:kafka:us-west-2:1234567890:cluster/a-cluster/11111111-1111-1111-1111-111111111111-1')
```

#### Client Authentication
To enable client authentication with TLS set the `certificateAuthorityArns` property to reference your ACM Private CA. [More info on Private CAs.](https://docs.aws.amazon.com/msk/latest/developerguide/msk-authentication.html)
```typescript
import * as msk from "@aws-cdk/aws-msk"

const cluster = new msk.Cluster(this, "Cluster", {
  ...
  encryptionInTransitConfig: {
    clientBroker: msk.ClientBrokerEncryption.TLS,
    certificateAuthorityArns: [
      'arn:aws:acm-pca:us-west-2:1234567890:certificate-authority/11111111-1111-1111-1111-111111111111',
    ],
  },
})
```<|MERGE_RESOLUTION|>--- conflicted
+++ resolved
@@ -11,15 +11,11 @@
 
 ![cdk-constructs: Experimental](https://img.shields.io/badge/cdk--constructs-experimental-important.svg?style=for-the-badge)
 
-<<<<<<< HEAD
-> The APIs of higher level constructs in this module are experimental and under active development. They are subject to non-backward compatible changes or removal in any future version. These are not subject to the [Semantic Versioning](https://semver.org/) model and breaking changes will be announced in the release notes. This means that while you may use them, you may need to update your source code when upgrading to a newer version of this package.
-=======
 > The APIs of higher level constructs in this module are experimental and under active development.
 > They are subject to non-backward compatible changes or removal in any future version. These are
 > not subject to the [Semantic Versioning](https://semver.org/) model and breaking changes will be
 > announced in the release notes. This means that while you may use them, you may need to update
 > your source code when upgrading to a newer version of this package.
->>>>>>> fef8c802
 
 ---
 
