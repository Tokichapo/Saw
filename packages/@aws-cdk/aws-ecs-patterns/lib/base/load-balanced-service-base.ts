import { ICertificate } from '@aws-cdk/aws-certificatemanager';
import ec2 = require('@aws-cdk/aws-ec2');
import ecs = require('@aws-cdk/aws-ecs');
import { Cluster } from '@aws-cdk/aws-ecs';
import elbv2 = require('@aws-cdk/aws-elasticloadbalancingv2');
import { AddressRecordTarget, ARecord, IHostedZone } from '@aws-cdk/aws-route53';
import route53targets = require('@aws-cdk/aws-route53-targets');
import cdk = require('@aws-cdk/cdk');

export enum LoadBalancerType {
  Application,
  Network
}

/**
 * Base properties for load-balanced Fargate and ECS services
 */
export interface LoadBalancedServiceBaseProps {
  /**
   * The cluster where your service will be deployed
   * You can only specify either vpc or cluster. Alternatively, you can leave both blank
   *
   * @default - create a new cluster; if you do not specify a cluster nor a vpc, a new VPC will be created for you as well
   */
  readonly cluster?: ecs.ICluster;

  /**
   * VPC that the cluster instances or tasks are running in
   * You can only specify either vpc or cluster. Alternatively, you can leave both blank
   *
   * @default - use vpc of cluster or create a new one
   */
  readonly vpc?: ec2.IVpc;

  /**
   * The image to start.
   */
  readonly image: ecs.ContainerImage;

  /**
   * The container port of the application load balancer attached to your Fargate service. Corresponds to container port mapping.
   *
   * @default 80
   */
  readonly containerPort?: number;

  /**
   * Determines whether the Application Load Balancer will be internet-facing
   *
   * @default true
   */
  readonly publicLoadBalancer?: boolean;

  /**
   * Number of desired copies of running tasks
   *
   * @default 1
   */
  readonly desiredCount?: number;

  /**
   * Whether to create an application load balancer or a network load balancer
   *
   * @default application
   */
  readonly loadBalancerType?: LoadBalancerType

  /**
   * Certificate Manager certificate to associate with the load balancer.
   * Setting this option will set the load balancer port to 443.
   *
   * @default - No certificate associated with the load balancer.
   */
  readonly certificate?: ICertificate;

  /**
   * Environment variables to pass to the container
   *
   * @default - No environment variables.
   */
  readonly environment?: { [key: string]: string };

  /**
   * Whether to create an AWS log driver
   *
   * @default true
   */
  readonly enableLogging?: boolean;

  /**
   * Determines whether your Fargate Service will be assigned a public IP address.
   *
   * @default false
   */
  readonly publicTasks?: boolean;

  /**
   * Domain name for the service, e.g. api.example.com
   *
   * @default - No domain name.
   */
  readonly domainName?: string;

  /**
   * Route53 hosted zone for the domain, e.g. "example.com."
   *
   * @default - No Route53 hosted domain zone.
   */
  readonly domainZone?: IHostedZone;
}

/**
 * Base class for load-balanced Fargate and ECS services
 */
export abstract class LoadBalancedServiceBase extends cdk.Construct {
  public readonly loadBalancerType: LoadBalancerType;

  public readonly loadBalancer: elbv2.BaseLoadBalancer;

  public readonly listener: elbv2.ApplicationListener | elbv2.NetworkListener;

  public readonly targetGroup: elbv2.ApplicationTargetGroup | elbv2.NetworkTargetGroup;

<<<<<<< HEAD
  public readonly cluster: ecs.ICluster;
=======
  public readonly logDriver?: ecs.LogDriver;
>>>>>>> 1378e2d2

  constructor(scope: cdk.Construct, id: string, props: LoadBalancedServiceBaseProps) {
    super(scope, id);

<<<<<<< HEAD
    if (props.cluster && props.vpc) {
      throw new Error(`You can only specify either vpc or cluster. Alternatively, you can leave both blank`);
    } else if (props.cluster) {
      this.cluster = props.cluster;
    } else {
      this.cluster = new Cluster(this, 'Cluster', { vpc: props.vpc });
    }
=======
    // Create log driver if logging is enabled
    const enableLogging = props.enableLogging !== undefined ? props.enableLogging : true;
    this.logDriver = enableLogging ? this.createAWSLogDriver(this.node.id) : undefined;
>>>>>>> 1378e2d2

    // Load balancer
    this.loadBalancerType = props.loadBalancerType !== undefined ? props.loadBalancerType : LoadBalancerType.Application;

    if (this.loadBalancerType !== LoadBalancerType.Application && this.loadBalancerType !== LoadBalancerType.Network) {
       throw new Error(`invalid loadBalancerType`);
    }

    const internetFacing = props.publicLoadBalancer !== undefined ? props.publicLoadBalancer : true;

    const lbProps = {
      vpc: this.cluster.vpc,
      internetFacing
    };

    if (this.loadBalancerType === LoadBalancerType.Application) {
      this.loadBalancer = new elbv2.ApplicationLoadBalancer(this, 'LB', lbProps);
    } else {
      this.loadBalancer = new elbv2.NetworkLoadBalancer(this, 'LB', lbProps);
    }

    const targetProps = {
      port: 80
    };

    const hasCertificate = props.certificate !== undefined;
    if (hasCertificate && this.loadBalancerType !== LoadBalancerType.Application) {
      throw new Error("Cannot add certificate to an NLB");
    }

    if (this.loadBalancerType === LoadBalancerType.Application) {
      this.listener = (this.loadBalancer as elbv2.ApplicationLoadBalancer).addListener('PublicListener', {
        port: hasCertificate ? 443 : 80,
        open: true
      });
      this.targetGroup = this.listener.addTargets('ECS', targetProps);

      if (props.certificate !== undefined) {
        this.listener.addCertificateArns('Arns', [props.certificate.certificateArn]);
      }
    } else {
      this.listener = (this.loadBalancer as elbv2.NetworkLoadBalancer).addListener('PublicListener', { port: 80 });
      this.targetGroup = this.listener.addTargets('ECS', targetProps);
    }

    if (typeof props.domainName !== 'undefined') {
      if (typeof props.domainZone === 'undefined') {
        throw new Error('A Route53 hosted domain zone name is required to configure the specified domain name');
      }

      new ARecord(this, "DNS", {
        zone: props.domainZone,
        recordName: props.domainName,
        target: AddressRecordTarget.fromAlias(new route53targets.LoadBalancerTarget(this.loadBalancer)),
      });
    }

    new cdk.CfnOutput(this, 'LoadBalancerDNS', { value: this.loadBalancer.loadBalancerDnsName });
  }

  protected addServiceAsTarget(service: ecs.BaseService) {
    if (this.loadBalancerType === LoadBalancerType.Application) {
      (this.targetGroup as elbv2.ApplicationTargetGroup).addTarget(service);
    } else {
      (this.targetGroup as elbv2.NetworkTargetGroup).addTarget(service);
    }
  }

  private createAWSLogDriver(prefix: string): ecs.AwsLogDriver {
    return new ecs.AwsLogDriver(this, 'Logging', { streamPrefix: prefix });
  }
}<|MERGE_RESOLUTION|>--- conflicted
+++ resolved
@@ -121,16 +121,13 @@
 
   public readonly targetGroup: elbv2.ApplicationTargetGroup | elbv2.NetworkTargetGroup;
 
-<<<<<<< HEAD
   public readonly cluster: ecs.ICluster;
-=======
+
   public readonly logDriver?: ecs.LogDriver;
->>>>>>> 1378e2d2
 
   constructor(scope: cdk.Construct, id: string, props: LoadBalancedServiceBaseProps) {
     super(scope, id);
 
-<<<<<<< HEAD
     if (props.cluster && props.vpc) {
       throw new Error(`You can only specify either vpc or cluster. Alternatively, you can leave both blank`);
     } else if (props.cluster) {
@@ -138,11 +135,10 @@
     } else {
       this.cluster = new Cluster(this, 'Cluster', { vpc: props.vpc });
     }
-=======
+
     // Create log driver if logging is enabled
     const enableLogging = props.enableLogging !== undefined ? props.enableLogging : true;
     this.logDriver = enableLogging ? this.createAWSLogDriver(this.node.id) : undefined;
->>>>>>> 1378e2d2
 
     // Load balancer
     this.loadBalancerType = props.loadBalancerType !== undefined ? props.loadBalancerType : LoadBalancerType.Application;
