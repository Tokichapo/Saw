{
  "version": "36.0.0",
  "files": {
    "107e4ea7fe26b0049a79003e5710556207812d452795845039064ba20e7b7d56": {
      "source": {
        "path": "asset.107e4ea7fe26b0049a79003e5710556207812d452795845039064ba20e7b7d56",
        "packaging": "zip"
      },
      "destinations": {
        "current_account-current_region": {
          "bucketName": "cdk-hnb659fds-assets-${AWS::AccountId}-${AWS::Region}",
          "objectKey": "107e4ea7fe26b0049a79003e5710556207812d452795845039064ba20e7b7d56.zip",
          "assumeRoleArn": "arn:${AWS::Partition}:iam::${AWS::AccountId}:role/cdk-hnb659fds-file-publishing-role-${AWS::AccountId}-${AWS::Region}"
        }
      }
    },
    "5630dddea01df446e7bfb15f6c335c43060ac31110774634ff6bf3f50d0fbad5": {
      "source": {
        "path": "asset.5630dddea01df446e7bfb15f6c335c43060ac31110774634ff6bf3f50d0fbad5",
        "packaging": "zip"
      },
      "destinations": {
        "current_account-current_region": {
          "bucketName": "cdk-hnb659fds-assets-${AWS::AccountId}-${AWS::Region}",
          "objectKey": "5630dddea01df446e7bfb15f6c335c43060ac31110774634ff6bf3f50d0fbad5.zip",
          "assumeRoleArn": "arn:${AWS::Partition}:iam::${AWS::AccountId}:role/cdk-hnb659fds-file-publishing-role-${AWS::AccountId}-${AWS::Region}"
        }
      }
    },
<<<<<<< HEAD
    "7f0aebd97d8e5e5ddc84322d483ac5138a0bb9900715c1a9e0efc750b5b4c8d1": {
=======
    "fccee839644a1784b43f4c20a1f21e115680499f0834bf7fb09b75e6d262d865": {
>>>>>>> 0fa3b1ef
      "source": {
        "path": "integ-cognito.template.json",
        "packaging": "file"
      },
      "destinations": {
        "current_account-current_region": {
          "bucketName": "cdk-hnb659fds-assets-${AWS::AccountId}-${AWS::Region}",
<<<<<<< HEAD
          "objectKey": "7f0aebd97d8e5e5ddc84322d483ac5138a0bb9900715c1a9e0efc750b5b4c8d1.json",
=======
          "objectKey": "fccee839644a1784b43f4c20a1f21e115680499f0834bf7fb09b75e6d262d865.json",
>>>>>>> 0fa3b1ef
          "assumeRoleArn": "arn:${AWS::Partition}:iam::${AWS::AccountId}:role/cdk-hnb659fds-file-publishing-role-${AWS::AccountId}-${AWS::Region}"
        }
      }
    }
  },
  "dockerImages": {}
}<|MERGE_RESOLUTION|>--- conflicted
+++ resolved
@@ -27,11 +27,7 @@
         }
       }
     },
-<<<<<<< HEAD
-    "7f0aebd97d8e5e5ddc84322d483ac5138a0bb9900715c1a9e0efc750b5b4c8d1": {
-=======
     "fccee839644a1784b43f4c20a1f21e115680499f0834bf7fb09b75e6d262d865": {
->>>>>>> 0fa3b1ef
       "source": {
         "path": "integ-cognito.template.json",
         "packaging": "file"
@@ -39,11 +35,7 @@
       "destinations": {
         "current_account-current_region": {
           "bucketName": "cdk-hnb659fds-assets-${AWS::AccountId}-${AWS::Region}",
-<<<<<<< HEAD
-          "objectKey": "7f0aebd97d8e5e5ddc84322d483ac5138a0bb9900715c1a9e0efc750b5b4c8d1.json",
-=======
           "objectKey": "fccee839644a1784b43f4c20a1f21e115680499f0834bf7fb09b75e6d262d865.json",
->>>>>>> 0fa3b1ef
           "assumeRoleArn": "arn:${AWS::Partition}:iam::${AWS::AccountId}:role/cdk-hnb659fds-file-publishing-role-${AWS::AccountId}-${AWS::Region}"
         }
       }
