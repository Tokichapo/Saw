--- conflicted
+++ resolved
@@ -273,32 +273,8 @@
   }
 
   /**
-<<<<<<< HEAD
-   * Add an ApiKey, optionally with a supplied key value. If provided, the key value must be at least 20 characters.
-   */
-  public addApiKey(id: string, value?: string): IApiKey {
-    return new ApiKey(this, id, {
-      resources: [this],
-      value,
-    });
-  }
-
-  /**
-   * Adds a new model.
-   */
-  public addModel(id: string, props: ModelOptions): Model {
-    return new Model(this, id, {
-      ...props,
-      restApi: this,
-    });
-  }
-
-  /**
-   * Adds a new request validator.
-=======
    * The first domain name mapped to this API, if defined through the `domainName`
    * configuration prop, or added via `addDomainName`
->>>>>>> ad5e35e8
    */
   public get domainName() {
     return this._domainName;
