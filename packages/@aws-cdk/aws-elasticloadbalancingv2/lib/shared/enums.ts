--- conflicted
+++ resolved
@@ -173,7 +173,6 @@
 }
 
 /**
-<<<<<<< HEAD
  * Application-Layer Protocol Negotiation Policies for network load balancers.
  * Which protocols should be used over a secure connection.
  */
@@ -202,7 +201,9 @@
    * Do not negotiate ALPN
    */
   NONE = 'None',
-=======
+}
+
+/*
  * Load balancing algorithmm type for target groups
  */
 export enum TargetGroupLoadBalancingAlgorithmType {
@@ -215,5 +216,4 @@
    * least_outstanding_requests
    */
   LEAST_OUTSTANDING_REQUESTS = 'least_outstanding_requests',
->>>>>>> b838f95f
 }