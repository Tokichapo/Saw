--- conflicted
+++ resolved
@@ -1,9 +1,4 @@
-<<<<<<< HEAD
-import { anything, arrayWith, Capture, deepObjectLike, objectLike } from '@aws-cdk/assert-internal';
-import '@aws-cdk/assert-internal/jest';
-=======
 import { Capture, Match, Template } from '@aws-cdk/assertions';
->>>>>>> 7e624d99
 import * as ccommit from '@aws-cdk/aws-codecommit';
 import { CodeCommitTrigger, GitHubTrigger } from '@aws-cdk/aws-codepipeline-actions';
 import * as ecr from '@aws-cdk/aws-ecr';
@@ -108,22 +103,23 @@
     input: cdkp.CodePipelineSource.ecr(repository),
   });
 
-  expect(pipelineStack).toHaveResourceLike('AWS::CodePipeline::Pipeline', {
-    Stages: arrayWith({
-      Name: 'Source',
-      Actions: [
-        objectLike({
-          Configuration: objectLike({
-            RepositoryName: { Ref: anything() },
-          }),
-          Name: deepObjectLike({
+  const template = Template.fromStack(pipelineStack);
+  template.hasResourceProperties('AWS::CodePipeline::Pipeline', {
+    Stages: Match.arrayWith([{
+      Name: 'Source',
+      Actions: [
+        Match.objectLike({
+          Configuration: Match.objectLike({
+            RepositoryName: { Ref: Match.anyValue() },
+          }),
+          Name: Match.objectLike({
             'Fn::Join': [
               '_',
               {
                 'Fn::Split': [
                   '/',
                   {
-                    Ref: anything(),
+                    Ref: Match.anyValue(),
                   },
                 ],
               },
@@ -131,7 +127,7 @@
           }),
         }),
       ],
-    }),
+    }]),
   });
 });
 
