import { Construct } from 'constructs';
import { Archive, BaseArchiveProps } from './archive';
import { CfnEventBus, CfnEventBusPolicy } from './events.generated';
import * as iam from '../../aws-iam';
import * as kms from '../../aws-kms';
import * as sqs from '../../aws-sqs';
import { ArnFormat, IResource, Lazy, Names, Resource, Stack, Token } from '../../core';

/**
 * Interface which all EventBus based classes MUST implement
 */
export interface IEventBus extends IResource {
  /**
   * The physical ID of this event bus resource
   *
   * @attribute
   * @link https://docs.aws.amazon.com/AWSCloudFormation/latest/UserGuide/aws-resource-events-eventbus.html#cfn-events-eventbus-name
   */
  readonly eventBusName: string;

  /**
   * The ARN of this event bus resource
   *
   * @attribute
   * @link https://docs.aws.amazon.com/AWSCloudFormation/latest/UserGuide/aws-resource-events-eventbus.html#Arn-fn::getatt
   */
  readonly eventBusArn: string;

  /**
   * The JSON policy of this event bus resource
   *
   * @attribute
   * @link https://docs.aws.amazon.com/AWSCloudFormation/latest/UserGuide/aws-resource-events-eventbus.html#Policy-fn::getatt
   */
  readonly eventBusPolicy: string;

  /**
   * The partner event source to associate with this event bus resource
   *
   * @link https://docs.aws.amazon.com/AWSCloudFormation/latest/UserGuide/aws-resource-events-eventbus.html#cfn-events-eventbus-eventsourcename
   */
  readonly eventSourceName?: string;

  /**
   * Create an EventBridge archive to send events to.
   * When you create an archive, incoming events might not immediately start being sent to the archive.
   * Allow a short period of time for changes to take effect.
   *
   * @param props Properties of the archive
   */
  archive(id: string, props: BaseArchiveProps): Archive;

  /**
   * Grants an IAM Principal to send custom events to the eventBus
   * so that they can be matched to rules.
   *
   * @param grantee The principal (no-op if undefined)
   */
  grantPutEventsTo(grantee: iam.IGrantable): iam.Grant;
}

/**
 * Properties to define an event bus
 */
export interface EventBusProps {
  /**
   * The name of the event bus you are creating
   * Note: If 'eventSourceName' is passed in, you cannot set this
   *
   * @link https://docs.aws.amazon.com/AWSCloudFormation/latest/UserGuide/aws-resource-events-eventbus.html#cfn-events-eventbus-name
   * @default - automatically generated name
   */
  readonly eventBusName?: string;

  /**
   * The partner event source to associate with this event bus resource
   * Note: If 'eventBusName' is passed in, you cannot set this
   *
   * @link https://docs.aws.amazon.com/AWSCloudFormation/latest/UserGuide/aws-resource-events-eventbus.html#cfn-events-eventbus-eventsourcename
   * @default - no partner event source
   */
  readonly eventSourceName?: string;

  /**
<<<<<<< HEAD
   * Dead-letter queue for the event bus
   *
   * @see https://docs.aws.amazon.com/eventbridge/latest/userguide/eb-rule-event-delivery.html#eb-rule-dlq
   *
   * @default - no dead-letter queue
   */
  readonly deadLetterQueue?: sqs.IQueue;
=======
   * The event bus description.
   *
   * The description can be up to 512 characters long.
   *
   * @see http://docs.aws.amazon.com/AWSCloudFormation/latest/UserGuide/aws-resource-events-eventbus.html#cfn-events-eventbus-description
   *
   * @default - no description
   */
  readonly description?: string;
>>>>>>> 6f888765

  /**
  * The customer managed key that encrypt events on this event bus.
  *
  * @default - Use an AWS managed key
  */
  readonly kmsKey?: kms.IKey;
}

/**
 * Interface with properties necessary to import a reusable EventBus
 */
export interface EventBusAttributes {
  /**
   * The physical ID of this event bus resource
   *
   * @link https://docs.aws.amazon.com/AWSCloudFormation/latest/UserGuide/aws-resource-events-eventbus.html#cfn-events-eventbus-name
   */
  readonly eventBusName: string;

  /**
   * The ARN of this event bus resource
   *
   * @link https://docs.aws.amazon.com/AWSCloudFormation/latest/UserGuide/aws-resource-events-eventbus.html#Arn-fn::getatt
   */
  readonly eventBusArn: string;

  /**
   * The JSON policy of this event bus resource
   *
   * @link https://docs.aws.amazon.com/AWSCloudFormation/latest/UserGuide/aws-resource-events-eventbus.html#Policy-fn::getatt
   */
  readonly eventBusPolicy: string;

  /**
   * The partner event source to associate with this event bus resource
   *
   * @link https://docs.aws.amazon.com/AWSCloudFormation/latest/UserGuide/aws-resource-events-eventbus.html#cfn-events-eventbus-eventsourcename
   * @default - no partner event source
   */
  readonly eventSourceName?: string;
}

abstract class EventBusBase extends Resource implements IEventBus {
  /**
   * The physical ID of this event bus resource
   */
  public abstract readonly eventBusName: string;

  /**
   * The ARN of the event bus, such as:
   * arn:aws:events:us-east-2:123456789012:event-bus/aws.partner/PartnerName/acct1/repo1.
   */
  public abstract readonly eventBusArn: string;

  /**
   * The policy for the event bus in JSON form.
   */
  public abstract readonly eventBusPolicy: string;

  /**
   * The name of the partner event source
   */
  public abstract readonly eventSourceName?: string;

  public archive(id: string, props: BaseArchiveProps): Archive {
    return new Archive(this, id, {
      sourceEventBus: this,
      description: props.description || `Event Archive for ${this.eventBusName} Event Bus`,
      eventPattern: props.eventPattern,
      retention: props.retention,
      archiveName: props.archiveName,
    });
  }

  public grantPutEventsTo(grantee: iam.IGrantable): iam.Grant {
    return iam.Grant.addToPrincipal({
      grantee,
      actions: ['events:PutEvents'],
      resourceArns: [this.eventBusArn],
    });
  }
}

/**
 * Define an EventBridge EventBus
 *
 * @resource AWS::Events::EventBus
 */
export class EventBus extends EventBusBase {

  /**
   * Import an existing event bus resource
   * @param scope Parent construct
   * @param id Construct ID
   * @param eventBusArn ARN of imported event bus
   */
  public static fromEventBusArn(scope: Construct, id: string, eventBusArn: string): IEventBus {
    const parts = Stack.of(scope).splitArn(eventBusArn, ArnFormat.SLASH_RESOURCE_NAME);

    return new ImportedEventBus(scope, id, {
      eventBusArn: eventBusArn,
      eventBusName: parts.resourceName || '',
      eventBusPolicy: '',
    });
  }

  /**
   * Import an existing event bus resource
   * @param scope Parent construct
   * @param id Construct ID
   * @param eventBusName Name of imported event bus
   */
  public static fromEventBusName(scope: Construct, id: string, eventBusName: string): IEventBus {
    const eventBusArn = Stack.of(scope).formatArn({
      resource: 'event-bus',
      service: 'events',
      resourceName: eventBusName,
    });

    return EventBus.fromEventBusAttributes(scope, id, {
      eventBusName: eventBusName,
      eventBusArn: eventBusArn,
      eventBusPolicy: '',
    });
  }

  /**
   * Import an existing event bus resource
   * @param scope Parent construct
   * @param id Construct ID
   * @param attrs Imported event bus properties
   */
  public static fromEventBusAttributes(scope: Construct, id: string, attrs: EventBusAttributes): IEventBus {
    return new ImportedEventBus(scope, id, attrs);
  }

  /**
   * Permits an IAM Principal to send custom events to EventBridge
   * so that they can be matched to rules.
   *
   * @param grantee The principal (no-op if undefined)
   * @deprecated use grantAllPutEvents instead
   */
  public static grantPutEvents(grantee: iam.IGrantable): iam.Grant {
    // It's currently not possible to restrict PutEvents to specific resources.
    // See https://docs.aws.amazon.com/eventbridge/latest/userguide/permissions-reference-eventbridge.html
    return iam.Grant.addToPrincipal({
      grantee,
      actions: ['events:PutEvents'],
      resourceArns: ['*'],
    });
  }

  /**
   * Permits an IAM Principal to send custom events to EventBridge
   * so that they can be matched to rules.
   *
   * @param grantee The principal (no-op if undefined)
   */
  public static grantAllPutEvents(grantee: iam.IGrantable): iam.Grant {
    return iam.Grant.addToPrincipal({
      grantee,
      actions: ['events:PutEvents'],
      resourceArns: ['*'],
    });
  }

  private static eventBusProps(defaultEventBusName: string, props: EventBusProps = {}) {
    const { eventBusName, eventSourceName } = props;
    const eventBusNameRegex = /^[\/\.\-_A-Za-z0-9]{1,256}$/;

    if (eventBusName !== undefined && eventSourceName !== undefined) {
      throw new Error(
        '\'eventBusName\' and \'eventSourceName\' cannot both be provided',
      );
    }

    if (eventBusName !== undefined) {
      if (!Token.isUnresolved(eventBusName)) {
        if (eventBusName === 'default') {
          throw new Error(
            '\'eventBusName\' must not be \'default\'',
          );
        } else if (eventBusName.indexOf('/') > -1) {
          throw new Error(
            '\'eventBusName\' must not contain \'/\'',
          );
        } else if (!eventBusNameRegex.test(eventBusName)) {
          throw new Error(
            `'eventBusName' must satisfy: ${eventBusNameRegex}`,
          );
        }
      }
      return { eventBusName };
    }

    if (eventSourceName !== undefined) {
      if (!Token.isUnresolved(eventSourceName)) {
        // Ex: aws.partner/PartnerName/acct1/repo1
        const eventSourceNameRegex = /^aws\.partner(\/[\.\-_A-Za-z0-9]+){2,}$/;
        if (!eventSourceNameRegex.test(eventSourceName)) {
          throw new Error(
            `'eventSourceName' must satisfy: ${eventSourceNameRegex}`,
          );
        } else if (!eventBusNameRegex.test(eventSourceName)) {
          throw new Error(
            `'eventSourceName' must satisfy: ${eventBusNameRegex}`,
          );
        }
      }
      return { eventBusName: eventSourceName, eventSourceName };
    }

    return { eventBusName: defaultEventBusName };
  }

  /**
   * The physical ID of this event bus resource
   */
  public readonly eventBusName: string;

  /**
   * The ARN of the event bus, such as:
   * arn:aws:events:us-east-2:123456789012:event-bus/aws.partner/PartnerName/acct1/repo1.
   */
  public readonly eventBusArn: string;

  /**
   * The policy for the event bus in JSON form.
   */
  public readonly eventBusPolicy: string;

  /**
   * The name of the partner event source
   */
  public readonly eventSourceName?: string;

  constructor(scope: Construct, id: string, props?: EventBusProps) {
    const { eventBusName, eventSourceName } = EventBus.eventBusProps(
      Lazy.string({ produce: () => Names.uniqueId(this) }),
      props,
    );

    super(scope, id, { physicalName: eventBusName });

    if (props?.description && !Token.isUnresolved(props.description) && props.description.length > 512) {
      throw new Error(`description must be less than or equal to 512 characters, got ${props.description.length}`);
    }

    const eventBus = new CfnEventBus(this, 'Resource', {
      name: this.physicalName,
      eventSourceName,
<<<<<<< HEAD
      deadLetterConfig: props?.deadLetterQueue ? {
        arn: props.deadLetterQueue.queueArn,
      } : undefined,
=======
      description: props?.description,
>>>>>>> 6f888765
      kmsKeyIdentifier: props?.kmsKey?.keyArn,
    });

    this.eventBusArn = this.getResourceArnAttribute(eventBus.attrArn, {
      service: 'events',
      resource: 'event-bus',
      resourceName: eventBus.name,
    });

    // Allow EventBridge to use customer managed key
    // See https://docs.aws.amazon.com/eventbridge/latest/userguide/eb-encryption-event-bus-key-policy.html
    if (props?.kmsKey) {
      props?.kmsKey.addToResourcePolicy(new iam.PolicyStatement({
        resources: ['*'],
        actions: ['kms:Decrypt', 'kms:GenerateDataKey', 'kms:DescribeKey'],
        principals: [new iam.ServicePrincipal('events.amazonaws.com')],
        conditions: {
          StringEquals: {
            'aws:SourceAccount': this.stack.account,
            'aws:SourceArn': Stack.of(this).formatArn({
              service: 'events',
              resource: 'event-bus',
              resourceName: eventBusName,
            }),
            'kms:EncryptionContext:aws:events:event-bus:arn': Stack.of(this).formatArn({
              service: 'events',
              resource: 'event-bus',
              resourceName: eventBusName,
            }),
          },
        },
      }));
    }

    this.eventBusName = this.getResourceNameAttribute(eventBus.ref);
    this.eventBusPolicy = eventBus.attrPolicy;
    this.eventSourceName = eventBus.eventSourceName;
  }

  /**
   * Adds a statement to the IAM resource policy associated with this event bus.
   */
  public addToResourcePolicy(statement: iam.PolicyStatement): iam.AddToResourcePolicyResult {
    if (statement.sid == null) {
      throw new Error('Event Bus policy statements must have a sid');
    }

    // In order to generate new statementIDs for the change in https://github.com/aws/aws-cdk/pull/27340
    const statementId = `cdk-${statement.sid}`.slice(0, 64);
    statement.sid = statementId;
    const policy = new EventBusPolicy(this, statementId, {
      eventBus: this,
      statement: statement.toJSON(),
      statementId,
    });

    return { statementAdded: true, policyDependable: policy };
  }
}

class ImportedEventBus extends EventBusBase {
  public readonly eventBusArn: string;
  public readonly eventBusName: string;
  public readonly eventBusPolicy: string;
  public readonly eventSourceName?: string;

  constructor(scope: Construct, id: string, attrs: EventBusAttributes) {
    const arnParts = Stack.of(scope).splitArn(attrs.eventBusArn, ArnFormat.SLASH_RESOURCE_NAME);
    super(scope, id, {
      account: arnParts.account,
      region: arnParts.region,
    });

    this.eventBusArn = attrs.eventBusArn;
    this.eventBusName = attrs.eventBusName;
    this.eventBusPolicy = attrs.eventBusPolicy;
    this.eventSourceName = attrs.eventSourceName;
  }
}

/**
 * Properties to associate Event Buses with a policy
 */
export interface EventBusPolicyProps {
  /**
   * The event bus to which the policy applies
   */
  readonly eventBus: IEventBus;

  /**
   * An IAM Policy Statement to apply to the Event Bus
   */
  readonly statement: iam.PolicyStatement;

  /**
   * An identifier string for the external account that
   * you are granting permissions to.
   */
  readonly statementId: string;
}

/**
 * The policy for an Event Bus
 *
 * Policies define the operations that are allowed on this resource.
 *
 * You almost never need to define this construct directly.
 *
 * All AWS resources that support resource policies have a method called
 * `addToResourcePolicy()`, which will automatically create a new resource
 * policy if one doesn't exist yet, otherwise it will add to the existing
 * policy.
 *
 * Prefer to use `addToResourcePolicy()` instead.
 */
export class EventBusPolicy extends Resource {
  constructor(scope: Construct, id: string, props: EventBusPolicyProps) {
    super(scope, id);

    new CfnEventBusPolicy(this, 'Resource', {
      statementId: props.statementId!,
      statement: props.statement,
      eventBusName: props.eventBus.eventBusName,
    });
  }
}<|MERGE_RESOLUTION|>--- conflicted
+++ resolved
@@ -82,7 +82,6 @@
   readonly eventSourceName?: string;
 
   /**
-<<<<<<< HEAD
    * Dead-letter queue for the event bus
    *
    * @see https://docs.aws.amazon.com/eventbridge/latest/userguide/eb-rule-event-delivery.html#eb-rule-dlq
@@ -90,7 +89,8 @@
    * @default - no dead-letter queue
    */
   readonly deadLetterQueue?: sqs.IQueue;
-=======
+
+  /**
    * The event bus description.
    *
    * The description can be up to 512 characters long.
@@ -100,7 +100,6 @@
    * @default - no description
    */
   readonly description?: string;
->>>>>>> 6f888765
 
   /**
   * The customer managed key that encrypt events on this event bus.
@@ -354,13 +353,10 @@
     const eventBus = new CfnEventBus(this, 'Resource', {
       name: this.physicalName,
       eventSourceName,
-<<<<<<< HEAD
       deadLetterConfig: props?.deadLetterQueue ? {
         arn: props.deadLetterQueue.queueArn,
       } : undefined,
-=======
       description: props?.description,
->>>>>>> 6f888765
       kmsKeyIdentifier: props?.kmsKey?.keyArn,
     });
 
