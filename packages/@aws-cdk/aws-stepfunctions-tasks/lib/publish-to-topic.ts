import iam = require('@aws-cdk/aws-iam');
import sns = require('@aws-cdk/aws-sns');
import sfn = require('@aws-cdk/aws-stepfunctions');

/**
 * Properties for PublishTask
 */
export interface PublishToTopicProps {
  /**
   * The text message to send to the topic.
   */
  readonly message: sfn.TaskInput;

  /**
   * If true, send a different message to every subscription type
   *
   * If this is set to true, message must be a JSON object with a
   * "default" key and a key for every subscription type (such as "sqs",
   * "email", etc.) The values are strings representing the messages
   * being sent to every subscription type.
   *
   * @see https://docs.aws.amazon.com/sns/latest/api/API_Publish.html#API_Publish_RequestParameters
   */
  readonly messagePerSubscriptionType?: boolean;

  /**
   * Message subject
   */
  readonly subject?: string;

  /**
   * Whether to pause the workflow until a task token is returned
   *
   * @default false
   */
  readonly waitForTaskToken?: boolean;
}

/**
 * A StepFunctions Task to invoke a Lambda function.
 *
 * A Function can be used directly as a Resource, but this class mirrors
 * integration with other AWS services via a specific class instance.
 */
export class PublishToTopic implements sfn.IStepFunctionsTask {

  private readonly waitForTaskToken: boolean;

  constructor(private readonly topic: sns.ITopic, private readonly props: PublishToTopicProps) {
<<<<<<< HEAD
    this.waitForTaskToken = props.waitForTaskToken === true;

    if ((props.message === undefined) === (props.messageObject === undefined)) {
      throw new Error(`Supply exactly one of 'message' or 'messageObject'`);
    }
=======
>>>>>>> 1c13faa4
  }

  public bind(_task: sfn.Task): sfn.StepFunctionsTaskProperties {
    return {
      resourceArn: 'arn:aws:states:::sns:publish' + (this.waitForTaskToken ? '.waitForTaskToken' : ''),
      policyStatements: [new iam.PolicyStatement()
        .addAction('sns:Publish')
        .addResource(this.topic.topicArn)
      ],
      parameters: {
        TopicArn: this.topic.topicArn,
<<<<<<< HEAD
        ...(this.props.messageObject
          ? { Message: new cdk.Token(() => task.node.stringifyJson(this.props.messageObject)) }
          : renderString('Message', this.props.message)),
        MessageStructure: this.props.messagePerSubscriptionType ? "json" : undefined,
        ...renderString('Subject', this.props.subject),
=======
        ...sfn.FieldUtils.renderObject({
          Message: this.props.message.value,
          MessageStructure: this.props.messagePerSubscriptionType ? "json" : undefined,
          Subject: this.props.subject,
        })
>>>>>>> 1c13faa4
      }
    };
  }
}<|MERGE_RESOLUTION|>--- conflicted
+++ resolved
@@ -47,14 +47,7 @@
   private readonly waitForTaskToken: boolean;
 
   constructor(private readonly topic: sns.ITopic, private readonly props: PublishToTopicProps) {
-<<<<<<< HEAD
     this.waitForTaskToken = props.waitForTaskToken === true;
-
-    if ((props.message === undefined) === (props.messageObject === undefined)) {
-      throw new Error(`Supply exactly one of 'message' or 'messageObject'`);
-    }
-=======
->>>>>>> 1c13faa4
   }
 
   public bind(_task: sfn.Task): sfn.StepFunctionsTaskProperties {
@@ -66,19 +59,11 @@
       ],
       parameters: {
         TopicArn: this.topic.topicArn,
-<<<<<<< HEAD
-        ...(this.props.messageObject
-          ? { Message: new cdk.Token(() => task.node.stringifyJson(this.props.messageObject)) }
-          : renderString('Message', this.props.message)),
-        MessageStructure: this.props.messagePerSubscriptionType ? "json" : undefined,
-        ...renderString('Subject', this.props.subject),
-=======
         ...sfn.FieldUtils.renderObject({
           Message: this.props.message.value,
           MessageStructure: this.props.messagePerSubscriptionType ? "json" : undefined,
           Subject: this.props.subject,
         })
->>>>>>> 1c13faa4
       }
     };
   }
