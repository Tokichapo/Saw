{
  "version": "34.0.0",
  "files": {
<<<<<<< HEAD
    "29dc9517e6e3f8a0cab5828a9ebdd7e6915f4f14948e88aca027f1ac2c274f79": {
      "source": {
        "path": "asset.29dc9517e6e3f8a0cab5828a9ebdd7e6915f4f14948e88aca027f1ac2c274f79",
=======
    "a7daad7bacb0e514491653ee581b9a6554d563c3c58935e94abf501b66781c2e": {
      "source": {
        "path": "asset.a7daad7bacb0e514491653ee581b9a6554d563c3c58935e94abf501b66781c2e",
>>>>>>> ffd4b7d7
        "packaging": "zip"
      },
      "destinations": {
        "current_account-current_region": {
          "bucketName": "cdk-hnb659fds-assets-${AWS::AccountId}-${AWS::Region}",
<<<<<<< HEAD
          "objectKey": "29dc9517e6e3f8a0cab5828a9ebdd7e6915f4f14948e88aca027f1ac2c274f79.zip",
=======
          "objectKey": "a7daad7bacb0e514491653ee581b9a6554d563c3c58935e94abf501b66781c2e.zip",
>>>>>>> ffd4b7d7
          "assumeRoleArn": "arn:${AWS::Partition}:iam::${AWS::AccountId}:role/cdk-hnb659fds-file-publishing-role-${AWS::AccountId}-${AWS::Region}"
        }
      }
    },
<<<<<<< HEAD
    "77070d4ff13ec8f380581c9dbd60dec2a1a109c8afdff427c494d6b419baa41a": {
=======
    "b22bb625c1a4c7464b9c7fe2ea0001cec191abb76cb9a273d205a361ad56e6c5": {
>>>>>>> ffd4b7d7
      "source": {
        "path": "aws-cdk-vpc-endpoint-dns-integ.template.json",
        "packaging": "file"
      },
      "destinations": {
        "current_account-current_region": {
          "bucketName": "cdk-hnb659fds-assets-${AWS::AccountId}-${AWS::Region}",
<<<<<<< HEAD
          "objectKey": "77070d4ff13ec8f380581c9dbd60dec2a1a109c8afdff427c494d6b419baa41a.json",
=======
          "objectKey": "b22bb625c1a4c7464b9c7fe2ea0001cec191abb76cb9a273d205a361ad56e6c5.json",
>>>>>>> ffd4b7d7
          "assumeRoleArn": "arn:${AWS::Partition}:iam::${AWS::AccountId}:role/cdk-hnb659fds-file-publishing-role-${AWS::AccountId}-${AWS::Region}"
        }
      }
    }
  },
  "dockerImages": {}
}<|MERGE_RESOLUTION|>--- conflicted
+++ resolved
@@ -1,34 +1,20 @@
 {
   "version": "34.0.0",
   "files": {
-<<<<<<< HEAD
-    "29dc9517e6e3f8a0cab5828a9ebdd7e6915f4f14948e88aca027f1ac2c274f79": {
+    "51fc32183f8be2ed4acc5164067a61d6763acbd372aeba432deb95b9ac5b5038": {
       "source": {
-        "path": "asset.29dc9517e6e3f8a0cab5828a9ebdd7e6915f4f14948e88aca027f1ac2c274f79",
-=======
-    "a7daad7bacb0e514491653ee581b9a6554d563c3c58935e94abf501b66781c2e": {
-      "source": {
-        "path": "asset.a7daad7bacb0e514491653ee581b9a6554d563c3c58935e94abf501b66781c2e",
->>>>>>> ffd4b7d7
+        "path": "asset.51fc32183f8be2ed4acc5164067a61d6763acbd372aeba432deb95b9ac5b5038",
         "packaging": "zip"
       },
       "destinations": {
         "current_account-current_region": {
           "bucketName": "cdk-hnb659fds-assets-${AWS::AccountId}-${AWS::Region}",
-<<<<<<< HEAD
-          "objectKey": "29dc9517e6e3f8a0cab5828a9ebdd7e6915f4f14948e88aca027f1ac2c274f79.zip",
-=======
-          "objectKey": "a7daad7bacb0e514491653ee581b9a6554d563c3c58935e94abf501b66781c2e.zip",
->>>>>>> ffd4b7d7
+          "objectKey": "51fc32183f8be2ed4acc5164067a61d6763acbd372aeba432deb95b9ac5b5038.zip",
           "assumeRoleArn": "arn:${AWS::Partition}:iam::${AWS::AccountId}:role/cdk-hnb659fds-file-publishing-role-${AWS::AccountId}-${AWS::Region}"
         }
       }
     },
-<<<<<<< HEAD
-    "77070d4ff13ec8f380581c9dbd60dec2a1a109c8afdff427c494d6b419baa41a": {
-=======
-    "b22bb625c1a4c7464b9c7fe2ea0001cec191abb76cb9a273d205a361ad56e6c5": {
->>>>>>> ffd4b7d7
+    "e23ff5065cb9e85db0a2bb31e78d3bc9760059dc13f3e01e1c84ce5021bcd50e": {
       "source": {
         "path": "aws-cdk-vpc-endpoint-dns-integ.template.json",
         "packaging": "file"
@@ -36,11 +22,7 @@
       "destinations": {
         "current_account-current_region": {
           "bucketName": "cdk-hnb659fds-assets-${AWS::AccountId}-${AWS::Region}",
-<<<<<<< HEAD
-          "objectKey": "77070d4ff13ec8f380581c9dbd60dec2a1a109c8afdff427c494d6b419baa41a.json",
-=======
-          "objectKey": "b22bb625c1a4c7464b9c7fe2ea0001cec191abb76cb9a273d205a361ad56e6c5.json",
->>>>>>> ffd4b7d7
+          "objectKey": "e23ff5065cb9e85db0a2bb31e78d3bc9760059dc13f3e01e1c84ce5021bcd50e.json",
           "assumeRoleArn": "arn:${AWS::Partition}:iam::${AWS::AccountId}:role/cdk-hnb659fds-file-publishing-role-${AWS::AccountId}-${AWS::Region}"
         }
       }
