{
 "Resources": {
<<<<<<< HEAD
  "AwsApiCallEventBridgeputEventsdba04e6872764e656105d537501f0a4a": {
=======
  "AwsApiCallEventBridgeputEventse75f122386529d6b4680a549601caed8": {
>>>>>>> 8a67f399
   "Type": "Custom::DeployAssert@SdkCallEventBridgeputEvents",
   "Properties": {
    "ServiceToken": {
     "Fn::GetAtt": [
      "SingletonFunction1488541a7b23466481b69b4408076b81HandlerCD40AE9F",
      "Arn"
     ]
    },
    "service": "EventBridge",
    "api": "putEvents",
    "parameters": {
<<<<<<< HEAD
     "Entries": "[{\"Detail\":\"{\\\"date\\\":\\\"abc1702822366173\\\"}\",\"DetailType\":\"cdk-integ-custom-rule\",\"Source\":\"cdk-integ\"}]"
    },
    "flattenResponse": "false",
    "salt": "1702822366179"
=======
     "Entries": "[{\"Detail\":\"{\\\"date\\\":\\\"abc1704912472643\\\"}\",\"DetailType\":\"cdk-integ-custom-rule\",\"Source\":\"cdk-integ\"}]"
    },
    "flattenResponse": "false",
    "salt": "1704912472650"
>>>>>>> 8a67f399
   },
   "UpdateReplacePolicy": "Delete",
   "DeletionPolicy": "Delete"
  },
  "SingletonFunction1488541a7b23466481b69b4408076b81Role37ABCE73": {
   "Type": "AWS::IAM::Role",
   "Properties": {
    "AssumeRolePolicyDocument": {
     "Version": "2012-10-17",
     "Statement": [
      {
       "Action": "sts:AssumeRole",
       "Effect": "Allow",
       "Principal": {
        "Service": "lambda.amazonaws.com"
       }
      }
     ]
    },
    "ManagedPolicyArns": [
     {
      "Fn::Sub": "arn:${AWS::Partition}:iam::aws:policy/service-role/AWSLambdaBasicExecutionRole"
     }
    ],
    "Policies": [
     {
      "PolicyName": "Inline",
      "PolicyDocument": {
       "Version": "2012-10-17",
       "Statement": [
        {
         "Action": [
          "events:PutEvents"
         ],
         "Effect": "Allow",
         "Resource": [
          "*"
         ]
        },
        {
         "Action": [
          "events:PutEvents"
         ],
         "Effect": "Allow",
         "Resource": [
          "*"
         ]
        },
        {
         "Action": [
          "logs:FilterLogEvents"
         ],
         "Effect": "Allow",
         "Resource": [
          "*"
         ]
        }
       ]
      }
     }
    ]
   }
  },
  "SingletonFunction1488541a7b23466481b69b4408076b81HandlerCD40AE9F": {
   "Type": "AWS::Lambda::Function",
   "Properties": {
    "Runtime": "nodejs18.x",
    "Code": {
     "S3Bucket": {
      "Fn::Sub": "cdk-hnb659fds-assets-${AWS::AccountId}-${AWS::Region}"
     },
<<<<<<< HEAD
     "S3Key": "5d4737649e879e9388d96eb1cf67ca61dcee86b285f7582a8e93934fdc654e88.zip"
=======
     "S3Key": "4984c845346313a408899c8ff361d3b7b97953a9d4202e47694ef2a101f4b5c3.zip"
>>>>>>> 8a67f399
    },
    "Timeout": 120,
    "Handler": "index.handler",
    "Role": {
     "Fn::GetAtt": [
      "SingletonFunction1488541a7b23466481b69b4408076b81Role37ABCE73",
      "Arn"
     ]
    }
   }
  },
<<<<<<< HEAD
  "AwsApiCallCloudWatchLogsfilterLogEvents55115832009c0da11b6eeaa13ea7f28e": {
=======
  "AwsApiCallCloudWatchLogsfilterLogEvents9baffc3c2bc993475e8abc06c735748c": {
>>>>>>> 8a67f399
   "Type": "Custom::DeployAssert@SdkCallCloudWatchLogsfilterLogEvents",
   "Properties": {
    "ServiceToken": {
     "Fn::GetAtt": [
      "SingletonFunction1488541a7b23466481b69b4408076b81HandlerCD40AE9F",
      "Arn"
     ]
    },
    "service": "CloudWatchLogs",
    "api": "filterLogEvents",
<<<<<<< HEAD
    "expected": "{\"$StringLike\":\"abc1702822366173\"}",
=======
    "expected": "{\"$StringLike\":\"abc1704912472643\"}",
>>>>>>> 8a67f399
    "actualPath": "events.0.message",
    "parameters": {
     "logGroupName": {
      "Fn::Join": [
       "",
       [
        "\"",
        {
         "Fn::ImportValue": "log-group-events:ExportsOutputRefloggroup2F19C5C9B4F4C6918"
        },
        "\""
       ]
      ]
     },
<<<<<<< HEAD
     "startTime": "1702822366173",
=======
     "startTime": "1704912472643",
>>>>>>> 8a67f399
     "limit": "1"
    },
    "flattenResponse": "true",
    "outputPaths": [
     "events.0.message"
    ],
<<<<<<< HEAD
    "salt": "1702822366180"
   },
   "DependsOn": [
    "AwsApiCallEventBridgeputEventsdba04e6872764e656105d537501f0a4a"
=======
    "salt": "1704912472651"
   },
   "DependsOn": [
    "AwsApiCallEventBridgeputEventse75f122386529d6b4680a549601caed8"
>>>>>>> 8a67f399
   ],
   "UpdateReplacePolicy": "Delete",
   "DeletionPolicy": "Delete"
  }
 },
 "Outputs": {
<<<<<<< HEAD
  "AssertionResultsAwsApiCallCloudWatchLogsfilterLogEvents55115832009c0da11b6eeaa13ea7f28e": {
   "Value": {
    "Fn::GetAtt": [
     "AwsApiCallCloudWatchLogsfilterLogEvents55115832009c0da11b6eeaa13ea7f28e",
=======
  "AssertionResultsAwsApiCallCloudWatchLogsfilterLogEvents9baffc3c2bc993475e8abc06c735748c": {
   "Value": {
    "Fn::GetAtt": [
     "AwsApiCallCloudWatchLogsfilterLogEvents9baffc3c2bc993475e8abc06c735748c",
>>>>>>> 8a67f399
     "assertion"
    ]
   }
  }
 },
 "Parameters": {
  "BootstrapVersion": {
   "Type": "AWS::SSM::Parameter::Value<String>",
   "Default": "/cdk-bootstrap/hnb659fds/version",
   "Description": "Version of the CDK Bootstrap resources in this environment, automatically retrieved from SSM Parameter Store. [cdk:skip]"
  }
 },
 "Rules": {
  "CheckBootstrapVersion": {
   "Assertions": [
    {
     "Assert": {
      "Fn::Not": [
       {
        "Fn::Contains": [
         [
          "1",
          "2",
          "3",
          "4",
          "5"
         ],
         {
          "Ref": "BootstrapVersion"
         }
        ]
       }
      ]
     },
     "AssertDescription": "CDK bootstrap stack version 6 required. Please run 'cdk bootstrap' with a recent version of the CDK CLI."
    }
   ]
  }
 }
}<|MERGE_RESOLUTION|>--- conflicted
+++ resolved
@@ -1,10 +1,6 @@
 {
  "Resources": {
-<<<<<<< HEAD
-  "AwsApiCallEventBridgeputEventsdba04e6872764e656105d537501f0a4a": {
-=======
   "AwsApiCallEventBridgeputEventse75f122386529d6b4680a549601caed8": {
->>>>>>> 8a67f399
    "Type": "Custom::DeployAssert@SdkCallEventBridgeputEvents",
    "Properties": {
     "ServiceToken": {
@@ -16,17 +12,10 @@
     "service": "EventBridge",
     "api": "putEvents",
     "parameters": {
-<<<<<<< HEAD
-     "Entries": "[{\"Detail\":\"{\\\"date\\\":\\\"abc1702822366173\\\"}\",\"DetailType\":\"cdk-integ-custom-rule\",\"Source\":\"cdk-integ\"}]"
-    },
-    "flattenResponse": "false",
-    "salt": "1702822366179"
-=======
      "Entries": "[{\"Detail\":\"{\\\"date\\\":\\\"abc1704912472643\\\"}\",\"DetailType\":\"cdk-integ-custom-rule\",\"Source\":\"cdk-integ\"}]"
     },
     "flattenResponse": "false",
     "salt": "1704912472650"
->>>>>>> 8a67f399
    },
    "UpdateReplacePolicy": "Delete",
    "DeletionPolicy": "Delete"
@@ -98,11 +87,7 @@
      "S3Bucket": {
       "Fn::Sub": "cdk-hnb659fds-assets-${AWS::AccountId}-${AWS::Region}"
      },
-<<<<<<< HEAD
-     "S3Key": "5d4737649e879e9388d96eb1cf67ca61dcee86b285f7582a8e93934fdc654e88.zip"
-=======
      "S3Key": "4984c845346313a408899c8ff361d3b7b97953a9d4202e47694ef2a101f4b5c3.zip"
->>>>>>> 8a67f399
     },
     "Timeout": 120,
     "Handler": "index.handler",
@@ -114,11 +99,7 @@
     }
    }
   },
-<<<<<<< HEAD
-  "AwsApiCallCloudWatchLogsfilterLogEvents55115832009c0da11b6eeaa13ea7f28e": {
-=======
   "AwsApiCallCloudWatchLogsfilterLogEvents9baffc3c2bc993475e8abc06c735748c": {
->>>>>>> 8a67f399
    "Type": "Custom::DeployAssert@SdkCallCloudWatchLogsfilterLogEvents",
    "Properties": {
     "ServiceToken": {
@@ -129,11 +110,7 @@
     },
     "service": "CloudWatchLogs",
     "api": "filterLogEvents",
-<<<<<<< HEAD
-    "expected": "{\"$StringLike\":\"abc1702822366173\"}",
-=======
     "expected": "{\"$StringLike\":\"abc1704912472643\"}",
->>>>>>> 8a67f399
     "actualPath": "events.0.message",
     "parameters": {
      "logGroupName": {
@@ -148,45 +125,27 @@
        ]
       ]
      },
-<<<<<<< HEAD
-     "startTime": "1702822366173",
-=======
      "startTime": "1704912472643",
->>>>>>> 8a67f399
      "limit": "1"
     },
     "flattenResponse": "true",
     "outputPaths": [
      "events.0.message"
     ],
-<<<<<<< HEAD
-    "salt": "1702822366180"
-   },
-   "DependsOn": [
-    "AwsApiCallEventBridgeputEventsdba04e6872764e656105d537501f0a4a"
-=======
     "salt": "1704912472651"
    },
    "DependsOn": [
     "AwsApiCallEventBridgeputEventse75f122386529d6b4680a549601caed8"
->>>>>>> 8a67f399
    ],
    "UpdateReplacePolicy": "Delete",
    "DeletionPolicy": "Delete"
   }
  },
  "Outputs": {
-<<<<<<< HEAD
-  "AssertionResultsAwsApiCallCloudWatchLogsfilterLogEvents55115832009c0da11b6eeaa13ea7f28e": {
-   "Value": {
-    "Fn::GetAtt": [
-     "AwsApiCallCloudWatchLogsfilterLogEvents55115832009c0da11b6eeaa13ea7f28e",
-=======
   "AssertionResultsAwsApiCallCloudWatchLogsfilterLogEvents9baffc3c2bc993475e8abc06c735748c": {
    "Value": {
     "Fn::GetAtt": [
      "AwsApiCallCloudWatchLogsfilterLogEvents9baffc3c2bc993475e8abc06c735748c",
->>>>>>> 8a67f399
      "assertion"
     ]
    }
