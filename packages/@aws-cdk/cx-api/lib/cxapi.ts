// output directory into which to emit synthesis outputs. CDK doesn't allow outdir
// to be specified both through the CDK_OUTDIR environment variable and the through
// aws:cdk:outdir context.
export const OUTDIR_ENV = 'CDK_OUTDIR';
export const CONTEXT_ENV = 'CDK_CONTEXT_JSON';

/**
 * Context parameter for the default AWS account to use if a stack's environment is not set.
 */
export const DEFAULT_ACCOUNT_CONTEXT_KEY = 'aws:cdk:toolkit:default-account';

/**
 * Context parameter for the default AWS region to use if a stack's environment is not set.
 */
export const DEFAULT_REGION_CONTEXT_KEY = 'aws:cdk:toolkit:default-region';

/**
 * Enables the embedding of the "aws:cdk:path" in CloudFormation template metadata.
 */
export const PATH_METADATA_ENABLE_CONTEXT = 'aws:cdk:enable-path-metadata';

/**
 * Disable the collection and reporting of version information.
 */
export const DISABLE_VERSION_REPORTING = 'aws:cdk:disable-version-reporting';

/**
 * If this is set, asset staging is disabled. This means that assets will not be copied to
 * the output directory and will be referenced with absolute source paths.
 */
export const DISABLE_ASSET_STAGING_CONTEXT = 'aws:cdk:disable-asset-staging';

/**
<<<<<<< HEAD
 * Tag metadata key.
 */
export const TAGS_METADATA_KEY = 'aws:cdk:tags';

/**
 * If this context key is set, the CDK will stage assets under the specified
 * directory. Otherwise, assets will not be staged.
=======
 * Omits stack traces from construct metadata entries.
>>>>>>> 2ba5ad25
 */
export const DISABLE_METADATA_STACK_TRACE = 'aws:cdk:disable-stack-trace';<|MERGE_RESOLUTION|>--- conflicted
+++ resolved
@@ -31,7 +31,6 @@
 export const DISABLE_ASSET_STAGING_CONTEXT = 'aws:cdk:disable-asset-staging';
 
 /**
-<<<<<<< HEAD
  * Tag metadata key.
  */
 export const TAGS_METADATA_KEY = 'aws:cdk:tags';
@@ -39,8 +38,6 @@
 /**
  * If this context key is set, the CDK will stage assets under the specified
  * directory. Otherwise, assets will not be staged.
-=======
  * Omits stack traces from construct metadata entries.
->>>>>>> 2ba5ad25
  */
 export const DISABLE_METADATA_STACK_TRACE = 'aws:cdk:disable-stack-trace';