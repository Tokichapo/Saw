--- conflicted
+++ resolved
@@ -7,21 +7,9 @@
 
 jest.setTimeout(600 * 1000);
 
-<<<<<<< HEAD
-beforeAll(async () => {
-  // apparently: https://github.com/facebook/jest/issues/2713
-  try {
-    await prepareAppFixture();
-  } catch (err) {
-    log(`beforeAll() failed with error: ${err}. Exiting...`);
-    process.exit(1);
-  }
-});
-=======
 integTest('VPC Lookup', withDefaultFixture(async (fixture) => {
   fixture.log('Making sure we are clean before starting.');
   await fixture.cdkDestroy('define-vpc', { modEnv: { ENABLE_VPC_TESTING: 'DEFINE' } });
->>>>>>> af2e8fff
 
   fixture.log('Setting up: creating a VPC with known tags');
   await fixture.cdkDeploy('define-vpc', { modEnv: { ENABLE_VPC_TESTING: 'DEFINE' } });
@@ -31,27 +19,9 @@
   await fixture.cdkDeploy('import-vpc', { modEnv: { ENABLE_VPC_TESTING: 'IMPORT' } });
 }));
 
-<<<<<<< HEAD
-integTest('VPC Lookup', async () => {
-  log('Making sure we are clean before starting.');
-  await cdkDestroy('define-vpc', { modEnv: { ENABLE_VPC_TESTING: 'DEFINE' }});
-
-  log('Setting up: creating a VPC with known tags');
-  await cdkDeploy('define-vpc', { modEnv: { ENABLE_VPC_TESTING: 'DEFINE' }});
-  log('Setup complete!');
-
-  log('Verifying we can now import that VPC');
-  await cdkDeploy('import-vpc', { modEnv: { ENABLE_VPC_TESTING: 'IMPORT' }});
-});
-
-integTest('Two ways of showing the version', async () => {
-  const version1 = await cdk(['version']);
-  const version2 = await cdk(['--version']);
-=======
 integTest('Two ways of shoing the version', withDefaultFixture(async (fixture) => {
   const version1 = await fixture.cdk(['version'], { verbose: false });
   const version2 = await fixture.cdk(['--version'], { verbose: false });
->>>>>>> af2e8fff
 
   expect(version1).toEqual(version2);
 }));
