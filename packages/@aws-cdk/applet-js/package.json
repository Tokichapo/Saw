{
  "name": "@aws-cdk/applet-js",
  "version": "0.28.0",
  "description": "Javascript CDK applet host program",
  "main": "bin/cdk-applet-js.js",
  "types": "bin/cdk-applet-js.d.ts",
  "bin": {
    "cdk-applet-js": "bin/cdk-applet-js"
  },
  "scripts": {
    "build": "cdk-build",
    "watch": "cdk-watch",
    "lint": "cdk-lint",
    "test": "cdk-test",
    "pkglint": "pkglint -f",
    "package": "cdk-package"
  },
  "author": {
    "name": "Amazon Web Services",
    "url": "https://aws.amazon.com",
    "organization": true
  },
  "license": "Apache-2.0",
  "devDependencies": {
<<<<<<< HEAD
    "@types/fs-extra": "^5.0.5",
    "@types/yaml": "^1.0.2",
    "cdk-build-tools": "^0.27.0",
    "pkglint": "^0.27.0"
  },
  "dependencies": {
    "@aws-cdk/cdk": "^0.27.0",
    "fs-extra": "^7.0.1",
    "source-map-support": "^0.5.11",
    "yaml": "^1.4.0"
=======
    "@types/fs-extra": "^5.0.4",
    "@types/yaml": "^1.0.0",
    "cdk-build-tools": "^0.28.0",
    "pkglint": "^0.28.0"
  },
  "dependencies": {
    "@aws-cdk/cdk": "^0.28.0",
    "fs-extra": "^7.0.0",
    "source-map-support": "^0.5.6",
    "yaml": "^1.1.0"
>>>>>>> 3ba26228
  },
  "repository": {
    "url": "https://github.com/awslabs/aws-cdk.git",
    "type": "git"
  },
  "keywords": [
    "aws",
    "cdk"
  ],
  "homepage": "https://github.com/awslabs/aws-cdk",
  "engines": {
    "node": ">= 8.10.0"
  }
}<|MERGE_RESOLUTION|>--- conflicted
+++ resolved
@@ -22,29 +22,16 @@
   },
   "license": "Apache-2.0",
   "devDependencies": {
-<<<<<<< HEAD
     "@types/fs-extra": "^5.0.5",
     "@types/yaml": "^1.0.2",
-    "cdk-build-tools": "^0.27.0",
-    "pkglint": "^0.27.0"
-  },
-  "dependencies": {
-    "@aws-cdk/cdk": "^0.27.0",
-    "fs-extra": "^7.0.1",
-    "source-map-support": "^0.5.11",
-    "yaml": "^1.4.0"
-=======
-    "@types/fs-extra": "^5.0.4",
-    "@types/yaml": "^1.0.0",
     "cdk-build-tools": "^0.28.0",
     "pkglint": "^0.28.0"
   },
   "dependencies": {
     "@aws-cdk/cdk": "^0.28.0",
-    "fs-extra": "^7.0.0",
-    "source-map-support": "^0.5.6",
-    "yaml": "^1.1.0"
->>>>>>> 3ba26228
+    "fs-extra": "^7.0.1",
+    "source-map-support": "^0.5.11",
+    "yaml": "^1.4.0"
   },
   "repository": {
     "url": "https://github.com/awslabs/aws-cdk.git",
