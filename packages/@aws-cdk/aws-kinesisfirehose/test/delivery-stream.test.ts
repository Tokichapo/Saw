import '@aws-cdk/assert-internal/jest';
<<<<<<< HEAD
import { ABSENT, arrayWith } from '@aws-cdk/assert-internal';
=======
import { ABSENT, ResourcePart } from '@aws-cdk/assert-internal';
>>>>>>> 83323ac1
import * as cloudwatch from '@aws-cdk/aws-cloudwatch';
import * as ec2 from '@aws-cdk/aws-ec2';
import * as iam from '@aws-cdk/aws-iam';
import * as kms from '@aws-cdk/aws-kms';
import * as cdk from '@aws-cdk/core';
import { Construct, Node } from 'constructs';
import * as firehose from '../lib';

describe('delivery stream', () => {
  let stack: cdk.Stack;
<<<<<<< HEAD
  let deliveryStreamRole: iam.IRole;
=======
  let dependable: Construct;
  let mockS3Destination: firehose.IDestination;
>>>>>>> 83323ac1

  const bucketArn = 'arn:aws:s3:::my-bucket';
  const roleArn = 'arn:aws:iam::111122223333:role/my-role';

  beforeEach(() => {
    stack = new cdk.Stack();
<<<<<<< HEAD
    deliveryStreamRole = new iam.Role(stack, 'DeliveryStreamRole', {
      assumedBy: new iam.ServicePrincipal('firehose.amazonaws.com'),
    });
=======
    mockS3Destination = {
      bind(scope: Construct, _options: firehose.DestinationBindOptions): firehose.DestinationConfig {
        dependable = new class extends cdk.Construct {
          constructor(depScope: Construct, id: string) {
            super(depScope, id);
            new cdk.CfnResource(this, 'Resource', { type: 'CDK::Dummy' });
          }
        }(scope, 'Dummy Dep');
        return {
          extendedS3DestinationConfiguration: {
            bucketArn: bucketArn,
            roleArn: roleArn,
          },
          dependables: [dependable],
        };
      },
    };
>>>>>>> 83323ac1
  });

  test('creates stream with default values', () => {
    new firehose.DeliveryStream(stack, 'Delivery Stream', {
      destinations: [mockS3Destination],
    });

    expect(stack).toHaveResource('AWS::KinesisFirehose::DeliveryStream', {
      DeliveryStreamEncryptionConfigurationInput: ABSENT,
      DeliveryStreamName: ABSENT,
      DeliveryStreamType: 'DirectPut',
      KinesisStreamSourceConfiguration: ABSENT,
      ExtendedS3DestinationConfiguration: {
        BucketARN: bucketArn,
        RoleARN: roleArn,
      },
    });
  });

  test('provided role is set as grant principal', () => {
    const role = new iam.Role(stack, 'Role', {
      assumedBy: new iam.ServicePrincipal('firehose.amazonaws.com'),
    });

    const deliveryStream = new firehose.DeliveryStream(stack, 'Delivery Stream', {
      destinations: [mockS3Destination],
      role: role,
    });

    expect(deliveryStream.grantPrincipal).toBe(role);
  });

  test('not providing role creates one', () => {
    new firehose.DeliveryStream(stack, 'Delivery Stream', {
      destinations: [mockS3Destination],
    });

    expect(stack).toHaveResourceLike('AWS::IAM::Role', {
      AssumeRolePolicyDocument: {
        Statement: [
          {
            Principal: {
              Service: 'firehose.amazonaws.com',
            },
          },
        ],
      },
    });
  });

  test('requesting customer-owned encryption creates key and configuration', () => {
    new firehose.DeliveryStream(stack, 'Delivery Stream', {
      destinations: [mockS3Destination],
      encryption: firehose.StreamEncryption.CUSTOMER_MANAGED,
      role: deliveryStreamRole,
    });

    expect(stack).toHaveResource('AWS::KMS::Key');
    expect(stack).toHaveResourceLike('AWS::IAM::Policy', {
      PolicyDocument: {
        Statement: [
          {
            Action: arrayWith(
              'kms:Encrypt',
              'kms:Decrypt',
            ),
          },
        ],
      },
      Roles: [stack.resolve(deliveryStreamRole.roleName)],
    });
    expect(stack).toHaveResource('AWS::KinesisFirehose::DeliveryStream', {
      DeliveryStreamType: 'DirectPut',
      DeliveryStreamEncryptionConfigurationInput: {
        KeyARN: {
          'Fn::GetAtt': [
            'DeliveryStreamKey56A6407F',
            'Arn',
          ],
        },
        KeyType: 'CUSTOMER_MANAGED_CMK',
      },
    });
  });

  test('providing encryption key creates configuration', () => {
    const key = new kms.Key(stack, 'Key');

    new firehose.DeliveryStream(stack, 'Delivery Stream', {
      destinations: [mockS3Destination],
      encryptionKey: key,
      role: deliveryStreamRole,
    });

    expect(stack).toHaveResource('AWS::KMS::Key');
    expect(stack).toHaveResourceLike('AWS::IAM::Policy', {
      PolicyDocument: {
        Statement: [
          {
            Action: arrayWith(
              'kms:Encrypt',
              'kms:Decrypt',
            ),
            Resource: stack.resolve(key.keyArn),
          },
        ],
      },
      Roles: [stack.resolve(deliveryStreamRole.roleName)],
    });
    expect(stack).toHaveResource('AWS::KinesisFirehose::DeliveryStream', {
      DeliveryStreamType: 'DirectPut',
      DeliveryStreamEncryptionConfigurationInput: {
        KeyARN: stack.resolve(key.keyArn),
        KeyType: 'CUSTOMER_MANAGED_CMK',
      },
    });
  });

  test('requesting AWS-owned key does not create key and creates configuration', () => {
    new firehose.DeliveryStream(stack, 'Delivery Stream', {
      destinations: [mockS3Destination],
      encryption: firehose.StreamEncryption.AWS_OWNED,
      role: deliveryStreamRole,
    });

    expect(stack).not.toHaveResource('AWS::KMS::Key');
    expect(stack).not.toHaveResourceLike('AWS::IAM::Policy', {
      PolicyDocument: {
        Statement: [
          {
            Action: arrayWith(
              'kms:Encrypt',
              'kms:Decrypt',
            ),
          },
        ],
      },
      Roles: [stack.resolve(deliveryStreamRole.roleName)],
    });
    expect(stack).toHaveResourceLike('AWS::KinesisFirehose::DeliveryStream', {
      DeliveryStreamType: 'DirectPut',
      DeliveryStreamEncryptionConfigurationInput: {
        KeyARN: ABSENT,
        KeyType: 'AWS_OWNED_CMK',
      },
    });
  });

  test('requesting no encryption creates no configuration', () => {
    new firehose.DeliveryStream(stack, 'Delivery Stream', {
      destinations: [mockS3Destination],
      encryption: firehose.StreamEncryption.UNENCRYPTED,
      role: deliveryStreamRole,
    });

    expect(stack).not.toHaveResource('AWS::KMS::Key');
    expect(stack).not.toHaveResourceLike('AWS::IAM::Policy', {
      PolicyDocument: {
        Statement: [
          {
            Action: arrayWith(
              'kms:Encrypt',
              'kms:Decrypt',
            ),
          },
        ],
      },
      Roles: [stack.resolve(deliveryStreamRole.roleName)],
    });
    expect(stack).toHaveResourceLike('AWS::KinesisFirehose::DeliveryStream', {
      DeliveryStreamType: 'DirectPut',
      DeliveryStreamEncryptionConfigurationInput: ABSENT,
    });
  });

  test('requesting AWS-owned key and providing a key throws an error', () => {
    const key = new kms.Key(stack, 'Key');

    expect(() => new firehose.DeliveryStream(stack, 'Delivery Stream', {
      destinations: [mockS3Destination],
      encryption: firehose.StreamEncryption.AWS_OWNED,
      encryptionKey: key,
    })).toThrowError('Specified stream encryption as AWS_OWNED but provided a customer-managed key');
  });

  test('requesting no encryption and providing a key throws an error', () => {
    const key = new kms.Key(stack, 'Key');

    expect(() => new firehose.DeliveryStream(stack, 'Delivery Stream', {
      destinations: [mockS3Destination],
      encryption: firehose.StreamEncryption.UNENCRYPTED,
      encryptionKey: key,
    })).toThrowError('Specified stream encryption as UNENCRYPTED but provided a customer-managed key');
  });

  test('grant provides access to stream', () => {
    const role = new iam.Role(stack, 'Role', {
      assumedBy: new iam.ServicePrincipal('lambda.amazonaws.com'),
    });
    const deliveryStream = new firehose.DeliveryStream(stack, 'Delivery Stream', {
      destinations: [mockS3Destination],
    });

    deliveryStream.grant(role, 'firehose:PutRecord');

    expect(stack).toHaveResourceLike('AWS::IAM::Policy', {
      PolicyDocument: {
        Statement: [
          {
            Action: 'firehose:PutRecord',
            Resource: stack.resolve(deliveryStream.deliveryStreamArn),
          },
        ],
      },
      Roles: [stack.resolve(role.roleName)],
    });
  });

  test('grantPutRecords provides PutRecord* access to stream', () => {
    const role = new iam.Role(stack, 'Role', {
      assumedBy: new iam.ServicePrincipal('lambda.amazonaws.com'),
    });
    const deliveryStream = new firehose.DeliveryStream(stack, 'Delivery Stream', {
      destinations: [mockS3Destination],
    });

    deliveryStream.grantPutRecords(role);

    expect(stack).toHaveResourceLike('AWS::IAM::Policy', {
      PolicyDocument: {
        Statement: [
          {
            Action: [
              'firehose:PutRecord',
              'firehose:PutRecordBatch',
            ],
            Resource: stack.resolve(deliveryStream.deliveryStreamArn),
          },
        ],
      },
      Roles: [stack.resolve(role.roleName)],
    });
  });

  test('dependables supplied from destination are depended on by just the CFN resource', () => {
    const dependableId = stack.resolve((Node.of(dependable).defaultChild as cdk.CfnResource).logicalId);

    new firehose.DeliveryStream(stack, 'Delivery Stream', {
      destinations: [mockS3Destination],
    });

    expect(stack).toHaveResourceLike('AWS::KinesisFirehose::DeliveryStream', {
      DependsOn: [dependableId],
    }, ResourcePart.CompleteDefinition);
    expect(stack).toHaveResourceLike('AWS::IAM::Role', {
      DependsOn: ABSENT,
    }, ResourcePart.CompleteDefinition);
  });

  test('supplying 0 or multiple destinations throws', () => {
    expect(() => new firehose.DeliveryStream(stack, 'No Destinations', {
      destinations: [],
    })).toThrowError(/Only one destination is allowed per delivery stream/);
    expect(() => new firehose.DeliveryStream(stack, 'Too Many Destinations', {
      destinations: [mockS3Destination, mockS3Destination],
    })).toThrowError(/Only one destination is allowed per delivery stream/);
  });

  describe('metric methods provide a Metric with configured and attached properties', () => {
    beforeEach(() => {
      stack = new cdk.Stack(undefined, undefined, { env: { account: '000000000000', region: 'us-west-1' } });
    });

    test('metric', () => {
      const deliveryStream = new firehose.DeliveryStream(stack, 'Delivery Stream', {
        destinations: [mockS3Destination],
      });

      const metric = deliveryStream.metric('IncomingRecords');

      expect(metric).toMatchObject({
        account: stack.account,
        region: stack.region,
        namespace: 'AWS/Firehose',
        metricName: 'IncomingRecords',
        dimensions: {
          DeliveryStreamName: deliveryStream.deliveryStreamName,
        },
      });
    });
    test('metricIncomingBytes', () => {
      const deliveryStream = new firehose.DeliveryStream(stack, 'Delivery Stream', {
        destinations: [mockS3Destination],
      });

      const metric = deliveryStream.metricIncomingBytes();

      expect(metric).toMatchObject({
        account: stack.account,
        region: stack.region,
        namespace: 'AWS/Firehose',
        metricName: 'IncomingBytes',
        statistic: cloudwatch.Statistic.AVERAGE,
        dimensions: {
          DeliveryStreamName: deliveryStream.deliveryStreamName,
        },
      });
    });

    test('metricIncomingRecords', () => {
      const deliveryStream = new firehose.DeliveryStream(stack, 'Delivery Stream', {
        destinations: [mockS3Destination],
      });

      const metric = deliveryStream.metricIncomingRecords();

      expect(metric).toMatchObject({
        account: stack.account,
        region: stack.region,
        namespace: 'AWS/Firehose',
        metricName: 'IncomingRecords',
        statistic: cloudwatch.Statistic.AVERAGE,
        dimensions: {
          DeliveryStreamName: deliveryStream.deliveryStreamName,
        },
      });
    });

    test('metricBackupToS3Bytes', () => {
      const deliveryStream = new firehose.DeliveryStream(stack, 'Delivery Stream', {
        destinations: [mockS3Destination],
      });

      const metric = deliveryStream.metricBackupToS3Bytes();

      expect(metric).toMatchObject({
        account: stack.account,
        region: stack.region,
        namespace: 'AWS/Firehose',
        metricName: 'BackupToS3.Bytes',
        statistic: cloudwatch.Statistic.AVERAGE,
        dimensions: {
          DeliveryStreamName: deliveryStream.deliveryStreamName,
        },
      });
    });

    test('metricBackupToS3DataFreshness', () => {
      const deliveryStream = new firehose.DeliveryStream(stack, 'Delivery Stream', {
        destinations: [mockS3Destination],
      });

      const metric = deliveryStream.metricBackupToS3DataFreshness();

      expect(metric).toMatchObject({
        account: stack.account,
        region: stack.region,
        namespace: 'AWS/Firehose',
        metricName: 'BackupToS3.DataFreshness',
        statistic: cloudwatch.Statistic.AVERAGE,
        dimensions: {
          DeliveryStreamName: deliveryStream.deliveryStreamName,
        },
      });
    });

    test('metricBackupToS3Records', () => {
      const deliveryStream = new firehose.DeliveryStream(stack, 'Delivery Stream', {
        destinations: [mockS3Destination],
      });

      const metric = deliveryStream.metricBackupToS3Records();

      expect(metric).toMatchObject({
        account: stack.account,
        region: stack.region,
        namespace: 'AWS/Firehose',
        metricName: 'BackupToS3.Records',
        statistic: cloudwatch.Statistic.AVERAGE,
        dimensions: {
          DeliveryStreamName: deliveryStream.deliveryStreamName,
        },
      });
    });
  });

  test('allows connections for Firehose IP addresses using map when region not specified', () => {
    const vpc = new ec2.Vpc(stack, 'VPC');
    const securityGroup = new ec2.SecurityGroup(stack, 'Security Group', { vpc });
    const deliveryStream = new firehose.DeliveryStream(stack, 'Delivery Stream', {
      destinations: [mockS3Destination],
    });

    securityGroup.connections.allowFrom(deliveryStream, ec2.Port.allTcp());

    expect(stack).toHaveResourceLike('AWS::EC2::SecurityGroup', {
      SecurityGroupIngress: [
        {
          CidrIp: {
            'Fn::FindInMap': [
              'DeliveryStreamFirehoseCIDRMappingE9233479',
              {
                Ref: 'AWS::Region',
              },
              'FirehoseCidrBlock',
            ],
          },
        },
      ],
    });
  });

  test('allows connections for Firehose IP addresses using literal when region specified', () => {
    stack = new cdk.Stack(undefined, undefined, { env: { region: 'us-west-1' } });
    const vpc = new ec2.Vpc(stack, 'VPC');
    const securityGroup = new ec2.SecurityGroup(stack, 'Security Group', { vpc });
    const deliveryStream = new firehose.DeliveryStream(stack, 'Delivery Stream', {
      destinations: [mockS3Destination],
    });

    securityGroup.connections.allowFrom(deliveryStream, ec2.Port.allTcp());

    expect(stack).toHaveResourceLike('AWS::EC2::SecurityGroup', {
      SecurityGroupIngress: [
        {
          CidrIp: '13.57.135.192/27',
        },
      ],
    });
  });

  test('can add tags', () => {
    const deliveryStream = new firehose.DeliveryStream(stack, 'Delivery Stream', {
      destinations: [mockS3Destination],
    });

    cdk.Tags.of(deliveryStream).add('tagKey', 'tagValue');

    expect(stack).toHaveResource('AWS::KinesisFirehose::DeliveryStream', {
      Tags: [
        {
          Key: 'tagKey',
          Value: 'tagValue',
        },
      ],
    });
  });

  describe('importing', () => {
    test('from name', () => {
      const deliveryStream = firehose.DeliveryStream.fromDeliveryStreamName(stack, 'DeliveryStream', 'mydeliverystream');

      expect(deliveryStream.deliveryStreamName).toBe('mydeliverystream');
      expect(stack.resolve(deliveryStream.deliveryStreamArn)).toStrictEqual({
        'Fn::Join': ['', ['arn:', stack.resolve(stack.partition), ':firehose:', stack.resolve(stack.region), ':', stack.resolve(stack.account), ':deliverystream/mydeliverystream']],
      });
      expect(deliveryStream.grantPrincipal).toBeInstanceOf(iam.UnknownPrincipal);
    });

    test('from ARN', () => {
      const deliveryStream = firehose.DeliveryStream.fromDeliveryStreamArn(stack, 'DeliveryStream', 'arn:aws:firehose:xx-west-1:111122223333:deliverystream/mydeliverystream');

      expect(deliveryStream.deliveryStreamName).toBe('mydeliverystream');
      expect(deliveryStream.deliveryStreamArn).toBe('arn:aws:firehose:xx-west-1:111122223333:deliverystream/mydeliverystream');
      expect(deliveryStream.grantPrincipal).toBeInstanceOf(iam.UnknownPrincipal);
    });

    test('from attributes (just name)', () => {
      const deliveryStream = firehose.DeliveryStream.fromDeliveryStreamAttributes(stack, 'DeliveryStream', { deliveryStreamName: 'mydeliverystream' });

      expect(deliveryStream.deliveryStreamName).toBe('mydeliverystream');
      expect(stack.resolve(deliveryStream.deliveryStreamArn)).toStrictEqual({
        'Fn::Join': ['', ['arn:', stack.resolve(stack.partition), ':firehose:', stack.resolve(stack.region), ':', stack.resolve(stack.account), ':deliverystream/mydeliverystream']],
      });
      expect(deliveryStream.grantPrincipal).toBeInstanceOf(iam.UnknownPrincipal);
    });

    test('from attributes (just ARN)', () => {
      const deliveryStream = firehose.DeliveryStream.fromDeliveryStreamAttributes(stack, 'DeliveryStream', { deliveryStreamArn: 'arn:aws:firehose:xx-west-1:111122223333:deliverystream/mydeliverystream' });

      expect(deliveryStream.deliveryStreamName).toBe('mydeliverystream');
      expect(deliveryStream.deliveryStreamArn).toBe('arn:aws:firehose:xx-west-1:111122223333:deliverystream/mydeliverystream');
      expect(deliveryStream.grantPrincipal).toBeInstanceOf(iam.UnknownPrincipal);
    });

    test('from attributes (with role)', () => {
      const role = iam.Role.fromRoleArn(stack, 'Delivery Stream Role', 'arn:aws:iam::111122223333:role/DeliveryStreamRole');
      const deliveryStream = firehose.DeliveryStream.fromDeliveryStreamAttributes(stack, 'DeliveryStream', { deliveryStreamName: 'mydeliverystream', role });

      expect(deliveryStream.deliveryStreamName).toBe('mydeliverystream');
      expect(stack.resolve(deliveryStream.deliveryStreamArn)).toStrictEqual({
        'Fn::Join': ['', ['arn:', stack.resolve(stack.partition), ':firehose:', stack.resolve(stack.region), ':', stack.resolve(stack.account), ':deliverystream/mydeliverystream']],
      });
      expect(deliveryStream.grantPrincipal).toBe(role);
    });

    test('throws when malformatted ARN', () => {
      expect(() => firehose.DeliveryStream.fromDeliveryStreamAttributes(stack, 'DeliveryStream', { deliveryStreamArn: 'arn:aws:firehose:xx-west-1:111122223333:deliverystream/' }))
        .toThrowError("No delivery stream name found in ARN: 'arn:aws:firehose:xx-west-1:111122223333:deliverystream/'");
    });

    test('throws when without name or ARN', () => {
      expect(() => firehose.DeliveryStream.fromDeliveryStreamAttributes(stack, 'DeliveryStream', {}))
        .toThrowError('Either deliveryStreamName or deliveryStreamArn must be provided in DeliveryStreamAttributes');
    });
  });
});<|MERGE_RESOLUTION|>--- conflicted
+++ resolved
@@ -1,9 +1,5 @@
 import '@aws-cdk/assert-internal/jest';
-<<<<<<< HEAD
-import { ABSENT, arrayWith } from '@aws-cdk/assert-internal';
-=======
-import { ABSENT, ResourcePart } from '@aws-cdk/assert-internal';
->>>>>>> 83323ac1
+import { ABSENT, arrayWith, ResourcePart } from '@aws-cdk/assert-internal';
 import * as cloudwatch from '@aws-cdk/aws-cloudwatch';
 import * as ec2 from '@aws-cdk/aws-ec2';
 import * as iam from '@aws-cdk/aws-iam';
@@ -14,23 +10,18 @@
 
 describe('delivery stream', () => {
   let stack: cdk.Stack;
-<<<<<<< HEAD
   let deliveryStreamRole: iam.IRole;
-=======
   let dependable: Construct;
   let mockS3Destination: firehose.IDestination;
->>>>>>> 83323ac1
 
   const bucketArn = 'arn:aws:s3:::my-bucket';
   const roleArn = 'arn:aws:iam::111122223333:role/my-role';
 
   beforeEach(() => {
     stack = new cdk.Stack();
-<<<<<<< HEAD
     deliveryStreamRole = new iam.Role(stack, 'DeliveryStreamRole', {
       assumedBy: new iam.ServicePrincipal('firehose.amazonaws.com'),
     });
-=======
     mockS3Destination = {
       bind(scope: Construct, _options: firehose.DestinationBindOptions): firehose.DestinationConfig {
         dependable = new class extends cdk.Construct {
@@ -48,7 +39,6 @@
         };
       },
     };
->>>>>>> 83323ac1
   });
 
   test('creates stream with default values', () => {
