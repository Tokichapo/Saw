{
  "name": "@aws-cdk/aws-ec2",
  "version": "1.24.0",
  "description": "CDK Constructs for AWS EC2",
  "main": "lib/index.js",
  "types": "lib/index.d.ts",
  "jsii": {
    "outdir": "dist",
    "targets": {
      "java": {
        "package": "software.amazon.awscdk.services.ec2",
        "maven": {
          "groupId": "software.amazon.awscdk",
          "artifactId": "ec2"
        }
      },
      "dotnet": {
        "namespace": "Amazon.CDK.AWS.EC2",
        "packageId": "Amazon.CDK.AWS.EC2",
        "signAssembly": true,
        "assemblyOriginatorKeyFile": "../../key.snk",
        "iconUrl": "https://raw.githubusercontent.com/aws/aws-cdk/master/logo/default-256-dark.png"
      },
      "python": {
        "distName": "aws-cdk.aws-ec2",
        "module": "aws_cdk.aws_ec2"
      }
    }
  },
  "repository": {
    "type": "git",
    "url": "https://github.com/aws/aws-cdk.git",
    "directory": "packages/@aws-cdk/aws-ec2"
  },
  "scripts": {
    "build": "cdk-build",
    "watch": "cdk-watch",
    "lint": "cdk-lint",
    "test": "cdk-test",
    "integ": "cdk-integ",
    "pkglint": "pkglint -f",
    "package": "cdk-package",
    "awslint": "cdk-awslint",
    "cfn2ts": "cfn2ts",
    "build+test+package": "npm run build+test && npm run package",
    "build+test": "npm run build && npm test",
    "compat": "cdk-compat"
  },
  "cdk-build": {
    "cloudformation": "AWS::EC2"
  },
  "keywords": [
    "aws",
    "cdk",
    "constructs",
    "ec2"
  ],
  "author": {
    "name": "Amazon Web Services",
    "url": "https://aws.amazon.com",
    "organization": true
  },
  "license": "Apache-2.0",
  "devDependencies": {
    "@aws-cdk/assert": "1.24.0",
    "@types/nodeunit": "^0.0.30",
    "cdk-build-tools": "1.24.0",
    "cdk-integ-tools": "1.24.0",
    "cfn2ts": "1.24.0",
    "nodeunit": "^0.11.3",
    "pkglint": "1.24.0"
  },
  "dependencies": {
<<<<<<< HEAD
    "@aws-cdk/aws-cloudwatch": "1.23.0",
    "@aws-cdk/aws-iam": "1.23.0",
    "@aws-cdk/aws-s3": "1.23.0",
    "@aws-cdk/aws-ssm": "1.23.0",
    "@aws-cdk/core": "1.23.0",
    "@aws-cdk/cx-api": "1.23.0"

=======
    "@aws-cdk/aws-cloudwatch": "1.24.0",
    "@aws-cdk/aws-iam": "1.24.0",
    "@aws-cdk/aws-logs": "1.24.0",
    "@aws-cdk/aws-s3": "1.24.0",
    "@aws-cdk/aws-ssm": "1.24.0",
    "@aws-cdk/core": "1.24.0",
    "@aws-cdk/cx-api": "1.24.0"
>>>>>>> d4a132bf
  },
  "homepage": "https://github.com/aws/aws-cdk",
  "peerDependencies": {
    "@aws-cdk/aws-cloudwatch": "1.24.0",
    "@aws-cdk/aws-iam": "1.24.0",
    "@aws-cdk/aws-logs": "1.24.0",
    "@aws-cdk/aws-s3": "1.24.0",
    "@aws-cdk/aws-ssm": "1.24.0",
    "@aws-cdk/core": "1.24.0",
    "@aws-cdk/cx-api": "1.24.0"
  },
  "engines": {
    "node": ">= 10.3.0"
  },
  "awslint": {
    "exclude": [
      "resource-attribute:@aws-cdk/aws-ec2.ISecurityGroup.securityGroupVpcId",
      "no-unused-type:@aws-cdk/aws-ec2.ConnectionRule",
      "no-unused-type:@aws-cdk/aws-ec2.Protocol",
      "no-unused-type:@aws-cdk/aws-ec2.VpcEndpointType",
      "no-unused-type:@aws-cdk/aws-ec2.VpnConnectionType",
      "props-physical-name:@aws-cdk/aws-ec2.VpnConnectionProps",
      "props-physical-name:@aws-cdk/aws-ec2.GatewayVpcEndpointProps",
      "props-physical-name:@aws-cdk/aws-ec2.PrivateSubnetProps",
      "props-physical-name:@aws-cdk/aws-ec2.PublicSubnetProps",
      "props-physical-name:@aws-cdk/aws-ec2.SubnetProps",
      "props-physical-name:@aws-cdk/aws-ec2.VpcProps",
      "props-physical-name:@aws-cdk/aws-ec2.InterfaceVpcEndpointProps",
      "from-method:@aws-cdk/aws-ec2.Instance",
      "attribute-tag:@aws-cdk/aws-ec2.Instance.instance",
      "from-signature:@aws-cdk/aws-ec2.SecurityGroup.fromSecurityGroupId",
      "docs-public-apis:@aws-cdk/aws-ec2.WindowsVersion.WINDOWS_SERVER_2016_ENGLISH_DEEP_LEARNING",
      "docs-public-apis:@aws-cdk/aws-ec2.WindowsVersion.WINDOWS_SERVER_2016_ENGLISH_FULL_SQL_2017_EXPRESS",
      "docs-public-apis:@aws-cdk/aws-ec2.WindowsVersion.WINDOWS_SERVER_2016_ENGLISH_FULL_SQL_2016_SP2_WEB",
      "docs-public-apis:@aws-cdk/aws-ec2.WindowsVersion.WINDOWS_SERVER_2016_CHINESE_TRADITIONAL_FULL_BASE",
      "docs-public-apis:@aws-cdk/aws-ec2.WindowsVersion.WINDOWS_SERVER_2012_RTM_RUSSIAN_64BIT_BASE",
      "docs-public-apis:@aws-cdk/aws-ec2.WindowsVersion.WINDOWS_SERVER_2012_RTM_KOREAN_64BIT_BASE",
      "docs-public-apis:@aws-cdk/aws-ec2.WindowsVersion.WINDOWS_SERVER_2012_R2_RTM_ENGLISH_64BIT_HYPERV",
      "docs-public-apis:@aws-cdk/aws-ec2.WindowsVersion.WINDOWS_SERVER_2019_SWEDISH_FULL_BASE",
      "docs-public-apis:@aws-cdk/aws-ec2.WindowsVersion.WINDOWS_SERVER_2019_PORTUGESE_PORTUGAL_FULL_BASE",
      "docs-public-apis:@aws-cdk/aws-ec2.WindowsVersion.WINDOWS_SERVER_2016_JAPANESE_FULL_SQL_2016_SP2_STANDARD",
      "docs-public-apis:@aws-cdk/aws-ec2.WindowsVersion.WINDOWS_SERVER_2016_ENGLISH_CORE_SQL_2016_SP2_STANDARD",
      "docs-public-apis:@aws-cdk/aws-ec2.WindowsVersion.WINDOWS_SERVER_2012_RTM_JAPANESE_64BIT_SQL_2014_SP3_EXPRESS",
      "docs-public-apis:@aws-cdk/aws-ec2.WindowsVersion.WINDOWS_SERVER_2012_R2_RTM_SPANISH_64BIT_BASE",
      "docs-public-apis:@aws-cdk/aws-ec2.WindowsVersion.WINDOWS_SERVER_2012_R2_RTM_JAPANESE_64BIT_SQL_2014_SP3_STANDARD",
      "docs-public-apis:@aws-cdk/aws-ec2.WindowsVersion.WINDOWS_SERVER_2012_R2_RTM_ENGLISH_P3",
      "docs-public-apis:@aws-cdk/aws-ec2.WindowsVersion.WINDOWS_SERVER_2008_R2_SP1_ENGLISH_64BIT_SHAREPOINT_2010_SP2_FOUNDATION",
      "docs-public-apis:@aws-cdk/aws-ec2.WindowsVersion.WINDOWS_SERVER_2008_R2_SP1_ENGLISH_64BIT_SQL_2008_R2_SP3_STANDARD",
      "docs-public-apis:@aws-cdk/aws-ec2.WindowsVersion.WINDOWS_SERVER_2019_PORTUGESE_BRAZIL_FULL_BASE",
      "docs-public-apis:@aws-cdk/aws-ec2.WindowsVersion.WINDOWS_SERVER_2016_ENGLISH_FULL_SQL_2017_STANDARD",
      "docs-public-apis:@aws-cdk/aws-ec2.WindowsVersion.WINDOWS_SERVER_2016_ENGLISH_CORE_SQL_2016_SP2_WEB",
      "docs-public-apis:@aws-cdk/aws-ec2.WindowsVersion.WINDOWS_SERVER_2016_ENGLISH_CORE_SQL_2016_SP2_EXPRESS",
      "docs-public-apis:@aws-cdk/aws-ec2.WindowsVersion.WINDOWS_SERVER_2016_ENGLISH_CORE_SQL_2016_SP1_STANDARD",
      "docs-public-apis:@aws-cdk/aws-ec2.WindowsVersion.WINDOWS_SERVER_2016_ENGLISH_64BIT_SQL_2012_SP4_ENTERPRISE",
      "docs-public-apis:@aws-cdk/aws-ec2.WindowsVersion.WINDOWS_SERVER_2012_RTM_DUTCH_64BIT_BASE",
      "docs-public-apis:@aws-cdk/aws-ec2.WindowsVersion.WINDOWS_SERVER_2012_R2_RTM_KOREAN_64BIT_BASE",
      "docs-public-apis:@aws-cdk/aws-ec2.WindowsVersion.WINDOWS_SERVER_2012_R2_RTM_ENGLISH_64BIT_SQL_2016_SP2_WEB",
      "docs-public-apis:@aws-cdk/aws-ec2.WindowsVersion.WINDOWS_SERVER_2008_R2_SP1_ENGLISH_64BIT_CORE",
      "docs-public-apis:@aws-cdk/aws-ec2.WindowsVersion.WINDOWS_SERVER_2019_DUTCH_FULL_BASE",
      "docs-public-apis:@aws-cdk/aws-ec2.WindowsVersion.WINDOWS_SERVER_2016_JAPANESE_FULL_SQL_2016_SP1_STANDARD",
      "docs-public-apis:@aws-cdk/aws-ec2.WindowsVersion.WINDOWS_SERVER_2016_CZECH_FULL_BASE",
      "docs-public-apis:@aws-cdk/aws-ec2.WindowsVersion.WINDOWS_SERVER_2012_RTM_PORTUGESE_PORTUGAL_64BIT_BASE",
      "docs-public-apis:@aws-cdk/aws-ec2.WindowsVersion.WINDOWS_SERVER_2012_RTM_JAPANESE_64BIT_SQL_2012_SP4_EXPRESS",
      "docs-public-apis:@aws-cdk/aws-ec2.WindowsVersion.WINDOWS_SERVER_2012_R2_RTM_JAPANESE_64BIT_SQL_2014_SP2_STANDARD",
      "docs-public-apis:@aws-cdk/aws-ec2.WindowsVersion.WINDOWS_SERVER_2008_SP2_PORTUGESE_BRAZIL_32BIT_BASE",
      "docs-public-apis:@aws-cdk/aws-ec2.WindowsVersion.WINDOWS_SERVER_2008_R2_SP1_ENGLISH_64BIT_SQL_2012_SP4_STANDARD",
      "docs-public-apis:@aws-cdk/aws-ec2.WindowsVersion.WINDOWS_SERVER_2008_R2_SP1_ENGLISH_61BIT_SQL_2012_RTM_SP2_ENTERPRISE",
      "docs-public-apis:@aws-cdk/aws-ec2.WindowsVersion.WINDOWS_SERVER_1709_ENGLISH_CORE_BASE",
      "docs-public-apis:@aws-cdk/aws-ec2.WindowsVersion.WINDOWS_SERVER_2019_ENGLISH_FULL_SQL_2016_SP2_ENTERPRISE",
      "docs-public-apis:@aws-cdk/aws-ec2.WindowsVersion.WINDOWS_SERVER_2016_JAPANESE_FULL_SQL_2016_SP2_EXPRESS",
      "docs-public-apis:@aws-cdk/aws-ec2.WindowsVersion.WINDOWS_SERVER_2016_ENGLISH_FULL_SQL_2016_SP1_ENTERPRISE",
      "docs-public-apis:@aws-cdk/aws-ec2.WindowsVersion.WINDOWS_SERVER_2012_RTM_SPANISH_64BIT_BASE",
      "docs-public-apis:@aws-cdk/aws-ec2.WindowsVersion.WINDOWS_SERVER_2012_RTM_POLISH_64BIT_BASE",
      "docs-public-apis:@aws-cdk/aws-ec2.WindowsVersion.WINDOWS_SERVER_2012_RTM_JAPANESE_64BIT_SQL_2012_SP4_WEB",
      "docs-public-apis:@aws-cdk/aws-ec2.WindowsVersion.WINDOWS_SERVER_2012_R2_RTM_TURKISH_64BIT_BASE",
      "docs-public-apis:@aws-cdk/aws-ec2.WindowsVersion.WINDOWS_SERVER_2003_R2_SP2_LANGUAGE_PACKS_64BIT_SQL_2005_SP4_EXPRESS",
      "docs-public-apis:@aws-cdk/aws-ec2.WindowsVersion.WINDOWS_SERVER_1809_ENGLISH_CORE_CONTAINERSLATEST",
      "docs-public-apis:@aws-cdk/aws-ec2.WindowsVersion.WINDOWS_SERVER_1809_ENGLISH_CORE_BASE",
      "docs-public-apis:@aws-cdk/aws-ec2.WindowsVersion.WINDOWS_SERVER_2019_CZECH_FULL_BASE",
      "docs-public-apis:@aws-cdk/aws-ec2.WindowsVersion.WINDOWS_SERVER_2016_JAPANESE_FULL_SQL_2016_SP2_ENTERPRISE",
      "docs-public-apis:@aws-cdk/aws-ec2.WindowsVersion.WINDOWS_SERVER_2016_FRENCH_FULL_BASE",
      "docs-public-apis:@aws-cdk/aws-ec2.WindowsVersion.WINDOWS_SERVER_2012_RTM_JAPANESE_64BIT_SQL_2008_R2_SP3_EXPRESS",
      "docs-public-apis:@aws-cdk/aws-ec2.WindowsVersion.WINDOWS_SERVER_2012_RTM_ENGLISH_64BIT_SQL_2014_SP2_WEB",
      "docs-public-apis:@aws-cdk/aws-ec2.WindowsVersion.WINDOWS_SERVER_2012_R2_RTM_ENGLISH_64BIT_SQL_2016_SP1_ENTERPRISE",
      "docs-public-apis:@aws-cdk/aws-ec2.WindowsVersion.WINDOWS_SERVER_2008_R2_SP1_JAPANESE_64BIT_SQL_2008_R2_SP3_EXPRESS",
      "docs-public-apis:@aws-cdk/aws-ec2.WindowsVersion.WINDOWS_SERVER_2008_R2_SP1_ENGLISH_64BIT_SQL_2012_SP4_ENTERPRISE",
      "docs-public-apis:@aws-cdk/aws-ec2.WindowsVersion.WINDOWS_SERVER_2003_R2_SP2_ENGLISH_64BIT_SQL_2005_SP4_STANDARD",
      "docs-public-apis:@aws-cdk/aws-ec2.WindowsVersion.WINDOWS_SERVER_2019_GERMAN_FULL_BASE",
      "docs-public-apis:@aws-cdk/aws-ec2.WindowsVersion.WINDOWS_SERVER_2016_ENGLISH_FULL_SQL_2017_WEB",
      "docs-public-apis:@aws-cdk/aws-ec2.WindowsVersion.WINDOWS_SERVER_2016_ENGLISH_FULL_BASE",
      "docs-public-apis:@aws-cdk/aws-ec2.WindowsVersion.WINDOWS_SERVER_2016_ENGLISH_CORE_BASE",
      "docs-public-apis:@aws-cdk/aws-ec2.WindowsVersion.WINDOWS_SERVER_2012_RTM_JAPANESE_64BIT_SQL_2014_SP2_STANDARD",
      "docs-public-apis:@aws-cdk/aws-ec2.WindowsVersion.WINDOWS_SERVER_2012_RTM_ENGLISH_64BIT_SQL_2014_SP3_EXPRESS",
      "docs-public-apis:@aws-cdk/aws-ec2.WindowsVersion.WINDOWS_SERVER_2012_RTM_JAPANESE_64BIT_SQL_2016_SP2_EXPRESS",
      "docs-public-apis:@aws-cdk/aws-ec2.AclCidr.toCidrConfig",
      "docs-public-apis:@aws-cdk/aws-ec2.AclTraffic.toTrafficConfig",
      "docs-public-apis:@aws-cdk/aws-ec2.Connections.connections",
      "docs-public-apis:@aws-cdk/aws-ec2.Connections.securityGroups",
      "docs-public-apis:@aws-cdk/aws-ec2.GatewayVpcEndpoint.vpcEndpointDnsEntries",
      "docs-public-apis:@aws-cdk/aws-ec2.GatewayVpcEndpoint.vpcEndpointNetworkInterfaceIds",
      "docs-public-apis:@aws-cdk/aws-ec2.GatewayVpcEndpoint.fromGatewayVpcEndpointId",
      "docs-public-apis:@aws-cdk/aws-ec2.GatewayVpcEndpointAwsService.DYNAMODB",
      "docs-public-apis:@aws-cdk/aws-ec2.GatewayVpcEndpointAwsService.S3",
      "docs-public-apis:@aws-cdk/aws-ec2.InterfaceVpcEndpointAwsService.APIGATEWAY",
      "docs-public-apis:@aws-cdk/aws-ec2.InterfaceVpcEndpointAwsService.CLOUDFORMATION",
      "docs-public-apis:@aws-cdk/aws-ec2.InterfaceVpcEndpointAwsService.CLOUDTRAIL",
      "docs-public-apis:@aws-cdk/aws-ec2.InterfaceVpcEndpointAwsService.CLOUDWATCH",
      "docs-public-apis:@aws-cdk/aws-ec2.InterfaceVpcEndpointAwsService.CLOUDWATCH_EVENTS",
      "docs-public-apis:@aws-cdk/aws-ec2.InterfaceVpcEndpointAwsService.CLOUDWATCH_LOGS",
      "docs-public-apis:@aws-cdk/aws-ec2.InterfaceVpcEndpointAwsService.CODEBUILD",
      "docs-public-apis:@aws-cdk/aws-ec2.InterfaceVpcEndpointAwsService.CODEBUILD_FIPS",
      "docs-public-apis:@aws-cdk/aws-ec2.InterfaceVpcEndpointAwsService.CODECOMMIT",
      "docs-public-apis:@aws-cdk/aws-ec2.InterfaceVpcEndpointAwsService.CODECOMMIT_FIPS",
      "docs-public-apis:@aws-cdk/aws-ec2.InterfaceVpcEndpointAwsService.CODECOMMIT_GIT",
      "docs-public-apis:@aws-cdk/aws-ec2.InterfaceVpcEndpointAwsService.CODECOMMIT_GIT_FIPS",
      "docs-public-apis:@aws-cdk/aws-ec2.InterfaceVpcEndpointAwsService.CODEPIPELINE",
      "docs-public-apis:@aws-cdk/aws-ec2.InterfaceVpcEndpointAwsService.CONFIG",
      "docs-public-apis:@aws-cdk/aws-ec2.InterfaceVpcEndpointAwsService.EC2",
      "docs-public-apis:@aws-cdk/aws-ec2.InterfaceVpcEndpointAwsService.EC2_MESSAGES",
      "docs-public-apis:@aws-cdk/aws-ec2.InterfaceVpcEndpointAwsService.ECR",
      "docs-public-apis:@aws-cdk/aws-ec2.InterfaceVpcEndpointAwsService.ECR_DOCKER",
      "docs-public-apis:@aws-cdk/aws-ec2.InterfaceVpcEndpointAwsService.ECS",
      "docs-public-apis:@aws-cdk/aws-ec2.InterfaceVpcEndpointAwsService.ECS_AGENT",
      "docs-public-apis:@aws-cdk/aws-ec2.InterfaceVpcEndpointAwsService.ECS_TELEMETRY",
      "docs-public-apis:@aws-cdk/aws-ec2.InterfaceVpcEndpointAwsService.ELASTIC_INFERENCE_RUNTIME",
      "docs-public-apis:@aws-cdk/aws-ec2.InterfaceVpcEndpointAwsService.ELASTIC_LOAD_BALANCING",
      "docs-public-apis:@aws-cdk/aws-ec2.InterfaceVpcEndpointAwsService.KINESIS_STREAMS",
      "docs-public-apis:@aws-cdk/aws-ec2.InterfaceVpcEndpointAwsService.KMS",
      "docs-public-apis:@aws-cdk/aws-ec2.InterfaceVpcEndpointAwsService.SAGEMAKER_API",
      "docs-public-apis:@aws-cdk/aws-ec2.InterfaceVpcEndpointAwsService.SAGEMAKER_NOTEBOOK",
      "docs-public-apis:@aws-cdk/aws-ec2.InterfaceVpcEndpointAwsService.SAGEMAKER_RUNTIME",
      "docs-public-apis:@aws-cdk/aws-ec2.InterfaceVpcEndpointAwsService.SAGEMAKER_RUNTIME_FIPS",
      "docs-public-apis:@aws-cdk/aws-ec2.InterfaceVpcEndpointAwsService.SECRETS_MANAGER",
      "docs-public-apis:@aws-cdk/aws-ec2.InterfaceVpcEndpointAwsService.SERVICE_CATALOG",
      "docs-public-apis:@aws-cdk/aws-ec2.InterfaceVpcEndpointAwsService.SNS",
      "docs-public-apis:@aws-cdk/aws-ec2.InterfaceVpcEndpointAwsService.SQS",
      "docs-public-apis:@aws-cdk/aws-ec2.InterfaceVpcEndpointAwsService.SSM",
      "docs-public-apis:@aws-cdk/aws-ec2.InterfaceVpcEndpointAwsService.SSM_MESSAGES",
      "docs-public-apis:@aws-cdk/aws-ec2.InterfaceVpcEndpointAwsService.STS",
      "docs-public-apis:@aws-cdk/aws-ec2.InterfaceVpcEndpointAwsService.TRANSFER",
      "docs-public-apis:@aws-cdk/aws-ec2.InterfaceVpcEndpointAwsService.STORAGE_GATEWAY",
      "docs-public-apis:@aws-cdk/aws-ec2.InterfaceVpcEndpointAwsService.REKOGNITION",
      "docs-public-apis:@aws-cdk/aws-ec2.InterfaceVpcEndpointAwsService.REKOGNITION_FIPS",
      "docs-public-apis:@aws-cdk/aws-ec2.Port.toString",
      "docs-public-apis:@aws-cdk/aws-ec2.PrivateSubnet.fromPrivateSubnetAttributes",
      "docs-public-apis:@aws-cdk/aws-ec2.PublicSubnet.fromPublicSubnetAttributes",
      "docs-public-apis:@aws-cdk/aws-ec2.SecurityGroup.connections",
      "docs-public-apis:@aws-cdk/aws-ec2.SecurityGroup.defaultPort",
      "docs-public-apis:@aws-cdk/aws-ec2.Subnet.subnetAvailabilityZone",
      "docs-public-apis:@aws-cdk/aws-ec2.Subnet.subnetIpv6CidrBlocks",
      "docs-public-apis:@aws-cdk/aws-ec2.Subnet.subnetNetworkAclAssociationId",
      "docs-public-apis:@aws-cdk/aws-ec2.Subnet.subnetVpcId",
      "docs-public-apis:@aws-cdk/aws-ec2.Subnet.fromSubnetAttributes",
      "docs-public-apis:@aws-cdk/aws-ec2.Subnet.isVpcSubnet",
      "docs-public-apis:@aws-cdk/aws-ec2.SubnetNetworkAclAssociation",
      "docs-public-apis:@aws-cdk/aws-ec2.SubnetNetworkAclAssociation.fromSubnetNetworkAclAssociationAssociationId",
      "docs-public-apis:@aws-cdk/aws-ec2.UserData.forOperatingSystem",
      "docs-public-apis:@aws-cdk/aws-ec2.Vpc.vpcCidrBlock",
      "docs-public-apis:@aws-cdk/aws-ec2.Vpc.vpcCidrBlockAssociations",
      "docs-public-apis:@aws-cdk/aws-ec2.Vpc.vpcDefaultNetworkAcl",
      "docs-public-apis:@aws-cdk/aws-ec2.Vpc.vpcDefaultSecurityGroup",
      "docs-public-apis:@aws-cdk/aws-ec2.Vpc.vpcIpv6CidrBlocks",
      "docs-public-apis:@aws-cdk/aws-ec2.VpcEndpoint",
      "props-default-doc:@aws-cdk/aws-ec2.AclCidrConfig.cidrBlock",
      "props-default-doc:@aws-cdk/aws-ec2.AclCidrConfig.ipv6CidrBlock",
      "props-default-doc:@aws-cdk/aws-ec2.AclIcmp.code",
      "props-default-doc:@aws-cdk/aws-ec2.AclIcmp.type",
      "props-default-doc:@aws-cdk/aws-ec2.AclPortRange.from",
      "props-default-doc:@aws-cdk/aws-ec2.AclPortRange.to",
      "docs-public-apis:@aws-cdk/aws-ec2.ConnectionRule",
      "docs-public-apis:@aws-cdk/aws-ec2.IConnectable.connections",
      "docs-public-apis:@aws-cdk/aws-ec2.IInstance",
      "docs-public-apis:@aws-cdk/aws-ec2.IPrivateSubnet",
      "docs-public-apis:@aws-cdk/aws-ec2.IPublicSubnet",
      "docs-public-apis:@aws-cdk/aws-ec2.ISecurityGroup",
      "docs-public-apis:@aws-cdk/aws-ec2.ISubnet",
      "docs-public-apis:@aws-cdk/aws-ec2.IVpc",
      "docs-public-apis:@aws-cdk/aws-ec2.IVpnConnection",
      "docs-public-apis:@aws-cdk/aws-ec2.PrivateSubnetAttributes",
      "docs-public-apis:@aws-cdk/aws-ec2.PrivateSubnetProps",
      "docs-public-apis:@aws-cdk/aws-ec2.PublicSubnetAttributes",
      "docs-public-apis:@aws-cdk/aws-ec2.PublicSubnetProps",
      "docs-public-apis:@aws-cdk/aws-ec2.SecurityGroupProps",
      "docs-public-apis:@aws-cdk/aws-ec2.SubnetAttributes",
      "props-default-doc:@aws-cdk/aws-ec2.SubnetAttributes.routeTableId",
      "props-default-doc:@aws-cdk/aws-ec2.SubnetSelection.subnetName",
      "props-default-doc:@aws-cdk/aws-ec2.VpcAttributes.isolatedSubnetIds",
      "props-default-doc:@aws-cdk/aws-ec2.VpcAttributes.isolatedSubnetNames",
      "props-default-doc:@aws-cdk/aws-ec2.VpcAttributes.isolatedSubnetRouteTableIds",
      "props-default-doc:@aws-cdk/aws-ec2.VpcAttributes.privateSubnetIds",
      "props-default-doc:@aws-cdk/aws-ec2.VpcAttributes.privateSubnetNames",
      "props-default-doc:@aws-cdk/aws-ec2.VpcAttributes.privateSubnetRouteTableIds",
      "props-default-doc:@aws-cdk/aws-ec2.VpcAttributes.publicSubnetIds",
      "props-default-doc:@aws-cdk/aws-ec2.VpcAttributes.publicSubnetNames",
      "props-default-doc:@aws-cdk/aws-ec2.VpcAttributes.publicSubnetRouteTableIds",
      "props-default-doc:@aws-cdk/aws-ec2.VpcAttributes.vpnGatewayId",
      "docs-public-apis:@aws-cdk/aws-ec2.VpnConnectionOptions",
      "docs-public-apis:@aws-cdk/aws-ec2.VpnConnectionProps",
      "docs-public-apis:@aws-cdk/aws-ec2.VpnTunnelOption",
      "docs-public-apis:@aws-cdk/aws-ec2.AmazonLinuxStorage",
      "docs-public-apis:@aws-cdk/aws-ec2.InstanceSize.NANO",
      "docs-public-apis:@aws-cdk/aws-ec2.InstanceSize.MICRO",
      "docs-public-apis:@aws-cdk/aws-ec2.InstanceSize.SMALL",
      "docs-public-apis:@aws-cdk/aws-ec2.InstanceSize.MEDIUM",
      "docs-public-apis:@aws-cdk/aws-ec2.InstanceSize.LARGE",
      "docs-public-apis:@aws-cdk/aws-ec2.InstanceSize.XLARGE",
      "docs-public-apis:@aws-cdk/aws-ec2.InstanceSize.XLARGE2",
      "docs-public-apis:@aws-cdk/aws-ec2.InstanceSize.XLARGE4",
      "docs-public-apis:@aws-cdk/aws-ec2.InstanceSize.XLARGE8",
      "docs-public-apis:@aws-cdk/aws-ec2.InstanceSize.XLARGE9",
      "docs-public-apis:@aws-cdk/aws-ec2.InstanceSize.XLARGE10",
      "docs-public-apis:@aws-cdk/aws-ec2.InstanceSize.XLARGE12",
      "docs-public-apis:@aws-cdk/aws-ec2.InstanceSize.XLARGE16",
      "docs-public-apis:@aws-cdk/aws-ec2.InstanceSize.XLARGE18",
      "docs-public-apis:@aws-cdk/aws-ec2.InstanceSize.XLARGE24",
      "docs-public-apis:@aws-cdk/aws-ec2.InstanceSize.XLARGE32",
      "docs-public-apis:@aws-cdk/aws-ec2.InstanceSize.METAL",
      "docs-public-apis:@aws-cdk/aws-ec2.OperatingSystemType.LINUX",
      "docs-public-apis:@aws-cdk/aws-ec2.OperatingSystemType.WINDOWS",
      "docs-public-apis:@aws-cdk/aws-ec2.Protocol.ALL",
      "docs-public-apis:@aws-cdk/aws-ec2.Protocol.TCP",
      "docs-public-apis:@aws-cdk/aws-ec2.Protocol.UDP",
      "docs-public-apis:@aws-cdk/aws-ec2.Protocol.ICMP",
      "docs-public-apis:@aws-cdk/aws-ec2.Protocol.ICMPV6",
      "docs-public-apis:@aws-cdk/aws-ec2.WindowsVersion.WINDOWS_SERVER_2008_SP2_ENGLISH_64BIT_SQL_2008_SP4_EXPRESS",
      "docs-public-apis:@aws-cdk/aws-ec2.WindowsVersion.WINDOWS_SERVER_2012_R2_RTM_CHINESE_SIMPLIFIED_64BIT_BASE",
      "docs-public-apis:@aws-cdk/aws-ec2.WindowsVersion.WINDOWS_SERVER_2012_R2_RTM_CHINESE_TRADITIONAL_64BIT_BASE",
      "docs-public-apis:@aws-cdk/aws-ec2.WindowsVersion.WINDOWS_SERVER_2012_R2_RTM_DUTCH_64BIT_BASE",
      "docs-public-apis:@aws-cdk/aws-ec2.WindowsVersion.WINDOWS_SERVER_2012_R2_RTM_ENGLISH_64BIT_SQL_2014_SP2_ENTERPRISE",
      "docs-public-apis:@aws-cdk/aws-ec2.WindowsVersion.WINDOWS_SERVER_2012_R2_RTM_HUNGARIAN_64BIT_BASE",
      "docs-public-apis:@aws-cdk/aws-ec2.WindowsVersion.WINDOWS_SERVER_2012_R2_RTM_JAPANESE_64BIT_BASE",
      "docs-public-apis:@aws-cdk/aws-ec2.WindowsVersion.WINDOWS_SERVER_2016_ENGLISH_CORE_CONTAINERS",
      "docs-public-apis:@aws-cdk/aws-ec2.WindowsVersion.WINDOWS_SERVER_2016_ENGLISH_CORE_SQL_2016_SP1_WEB",
      "docs-public-apis:@aws-cdk/aws-ec2.WindowsVersion.WINDOWS_SERVER_2016_GERMAL_FULL_BASE",
      "docs-public-apis:@aws-cdk/aws-ec2.WindowsVersion.WINDOWS_SERVER_2003_R2_SP2_LANGUAGE_PACKS_32BIT_BASE",
      "docs-public-apis:@aws-cdk/aws-ec2.WindowsVersion.WINDOWS_SERVER_2008_R2_SP1_ENGLISH_64BIT_SQL_2008_R2_SP3_WEB",
      "docs-public-apis:@aws-cdk/aws-ec2.WindowsVersion.WINDOWS_SERVER_2008_R2_SP1_ENGLISH_64BIT_SQL_2012_SP4_EXPRESS",
      "docs-public-apis:@aws-cdk/aws-ec2.WindowsVersion.WINDOWS_SERVER_2012_R2_SP1_PORTUGESE_BRAZIL_64BIT_CORE",
      "docs-public-apis:@aws-cdk/aws-ec2.WindowsVersion.WINDOWS_SERVER_2012_R2_RTM_ENGLISH_64BIT_SQL_2016_SP2_STANDARD",
      "docs-public-apis:@aws-cdk/aws-ec2.WindowsVersion.WINDOWS_SERVER_2012_RTM_ENGLISH_64BIT_SQL_2014_SP2_EXPRESS",
      "docs-public-apis:@aws-cdk/aws-ec2.WindowsVersion.WINDOWS_SERVER_2012_RTM_ITALIAN_64BIT_BASE",
      "docs-public-apis:@aws-cdk/aws-ec2.WindowsVersion.WINDOWS_SERVER_2016_ENGLISH_CORE_SQL_2016_SP1_EXPRESS",
      "docs-public-apis:@aws-cdk/aws-ec2.WindowsVersion.WINDOWS_SERVER_2012_R2_RTM_JAPANESE_64BIT_SQL_2016_SP1_ENTERPRISE",
      "docs-public-apis:@aws-cdk/aws-ec2.WindowsVersion.WINDOWS_SERVER_2019_ITALIAN_FULL_BASE",
      "docs-public-apis:@aws-cdk/aws-ec2.WindowsVersion.WINDOWS_SERVER_2008_R2_SP1_KOREAN_64BIT_BASE",
      "docs-public-apis:@aws-cdk/aws-ec2.WindowsVersion.WINDOWS_SERVER_2012_R2_RTM_ENGLISH_64BIT_SQL_2016_SP1_EXPRESS",
      "docs-public-apis:@aws-cdk/aws-ec2.WindowsVersion.WINDOWS_SERVER_2012_R2_RTM_JAPANESE_64BIT_SQL_2016_SP2_WEB",
      "docs-public-apis:@aws-cdk/aws-ec2.WindowsVersion.WINDOWS_SERVER_2016_JAPANESE_FULL_FQL_2016_SP2_WEB",
      "docs-public-apis:@aws-cdk/aws-ec2.WindowsVersion.WINDOWS_SERVER_2016_KOREAN_FULL_BASE",
      "docs-public-apis:@aws-cdk/aws-ec2.WindowsVersion.WINDOWS_SERVER_2016_KOREAN_FULL_SQL_2016_SP2_STANDARD",
      "docs-public-apis:@aws-cdk/aws-ec2.WindowsVersion.WINDOWS_SERVER_2016_PORTUGESE_PORTUGAL_FULL_BASE",
      "docs-public-apis:@aws-cdk/aws-ec2.WindowsVersion.WINDOWS_SERVER_2019_ENGLISH_FULL_SQL_2017_WEB",
      "docs-public-apis:@aws-cdk/aws-ec2.WindowsVersion.WINDOWS_SERVER_2019_FRENCH_FULL_BASE",
      "docs-public-apis:@aws-cdk/aws-ec2.WindowsVersion.WINDOWS_SERVER_2019_KOREAN_FULL_BASE",
      "docs-public-apis:@aws-cdk/aws-ec2.WindowsVersion.WINDOWS_SERVER_2008_R2_SP1_CHINESE_HONG_KONG_SAR_64BIT_BASE",
      "docs-public-apis:@aws-cdk/aws-ec2.WindowsVersion.WINDOWS_SERVER_2008_R2_SP1_CHINESE_PRC_64BIT_BASE",
      "docs-public-apis:@aws-cdk/aws-ec2.WindowsVersion.WINDOWS_SERVER_2012_RTM_FRENCH_64BIT_BASE",
      "docs-public-apis:@aws-cdk/aws-ec2.WindowsVersion.WINDOWS_SERVER_2016_ENGLISH_FULL_CONTAINERS",
      "docs-public-apis:@aws-cdk/aws-ec2.WindowsVersion.WINDOWS_SERVER_2016_ENGLISH_FULL_SQL_2016_SP1_STANDARD",
      "docs-public-apis:@aws-cdk/aws-ec2.WindowsVersion.WINDOWS_SERVER_2016_RUSSIAN_FULL_BASE",
      "docs-public-apis:@aws-cdk/aws-ec2.WindowsVersion.WINDOWS_SERVER_2019_CHINESE_SIMPLIFIED_FULL_BASE",
      "docs-public-apis:@aws-cdk/aws-ec2.WindowsVersion.WINDOWS_SERVER_2019_ENGLISH_FULL_SQL_2016_SP2_STANDARD",
      "docs-public-apis:@aws-cdk/aws-ec2.WindowsVersion.WINDOWS_SERVER_2019_HUNGARIAN_FULL_BASE",
      "docs-public-apis:@aws-cdk/aws-ec2.WindowsVersion.WINDOWS_SERVER_2008_R2_SP1_ENGLISH_64BIT_SQL_2008_R2_SP3_EXPRESS",
      "docs-public-apis:@aws-cdk/aws-ec2.WindowsVersion.WINDOWS_SERVER_2007_R2_SP1_LANGUAGE_PACKS_64BIT_BASE",
      "docs-public-apis:@aws-cdk/aws-ec2.WindowsVersion.WINDOWS_SERVER_2008_SP2_ENGLISH_32BIT_BASE",
      "docs-public-apis:@aws-cdk/aws-ec2.WindowsVersion.WINDOWS_SERVER_2012_R2_RTM_ENGLISH_64BIT_SQL_2012_SP4_ENTERPRISE",
      "docs-public-apis:@aws-cdk/aws-ec2.WindowsVersion.WINDOWS_SERVER_2012_RTM_CHINESE_TRADITIONAL_64BIT_BASE",
      "docs-public-apis:@aws-cdk/aws-ec2.WindowsVersion.WINDOWS_SERVER_2012_RTM_ENGLISH_64BIT_SQL_2008_R2_SP3_EXPRESS",
      "docs-public-apis:@aws-cdk/aws-ec2.WindowsVersion.WINDOWS_SERVER_2012_RTM_ENGLISH_64BIT_SQL_2014_SP2_STANDARD",
      "docs-public-apis:@aws-cdk/aws-ec2.WindowsVersion.WINDOWS_SERVER_2012_RTM_JAPANESE_64BIT_SQL_2014_SP2_EXPRESS",
      "docs-public-apis:@aws-cdk/aws-ec2.WindowsVersion.WINDOWS_SERVER_2016_POLISH_FULL_BASE",
      "docs-public-apis:@aws-cdk/aws-ec2.WindowsVersion.WINDOWS_SERVER_2019_ENGLISH_FULL_SQL_2016_SP2_WEB",
      "docs-public-apis:@aws-cdk/aws-ec2.WindowsVersion.WINDOWS_SERVER_2012_R2_RTM_ENGLISH_64BIT_SQL_2014_SP3_STANDARD",
      "docs-public-apis:@aws-cdk/aws-ec2.WindowsVersion.WINDOWS_SERVER_2012_R2_RTM_ENGLISH_64BIT_SQL_2016_SP2_EXPRESS",
      "docs-public-apis:@aws-cdk/aws-ec2.WindowsVersion.WINDOWS_SERVER_2012_R2_RTM_ENGLISH_DEEP_LEARNING",
      "docs-public-apis:@aws-cdk/aws-ec2.WindowsVersion.WINDOWS_SERVER_2012_R2_RTM_GERMAN_64BIT_BASE",
      "docs-public-apis:@aws-cdk/aws-ec2.WindowsVersion.WINDOWS_SERVER_2012_R2_RTM_JAPANESE_64BIT_SQL_2016_SP1_EXPRESS",
      "docs-public-apis:@aws-cdk/aws-ec2.WindowsVersion.WINDOWS_SERVER_2012_R2_RTM_RUSSIAN_64BIT_BASE",
      "docs-public-apis:@aws-cdk/aws-ec2.WindowsVersion.WINDOWS_SERVER_2012_RTM_CHINESE_TRADITIONAL_HONG_KONG_SAR_64BIT_BASE",
      "docs-public-apis:@aws-cdk/aws-ec2.WindowsVersion.WINDOWS_SERVER_2012_RTM_HUNGARIAN_64BIT_BASE",
      "docs-public-apis:@aws-cdk/aws-ec2.WindowsVersion.WINDOWS_SERVER_2012_RTM_JAPANESE_64BIT_SQL_2014_SP3_STANDARD",
      "docs-public-apis:@aws-cdk/aws-ec2.WindowsVersion.WINDOWS_SERVER_2019_ENGLISH_FULL_HYPERV",
      "docs-public-apis:@aws-cdk/aws-ec2.WindowsVersion.WINDOWS_SERVER_2003_R2_SP2_ENGLISH_64BIT_SQL_2005_SP4_EXPRESS",
      "docs-public-apis:@aws-cdk/aws-ec2.WindowsVersion.WINDOWS_SERVER_2008_R2_SP1_JAPANESE_64BIT_SQL_2012_SP4_EXPRESS",
      "docs-public-apis:@aws-cdk/aws-ec2.WindowsVersion.WINDOWS_SERVER_2012_RTM_GERMAN_64BIT_BASE",
      "docs-public-apis:@aws-cdk/aws-ec2.WindowsVersion.WINDOWS_SERVER_2012_RTM_JAPANESE_64BIT_SQL_2008_R2_SP3_STANDARD",
      "docs-public-apis:@aws-cdk/aws-ec2.WindowsVersion.WINDOWS_SERVER_2016_ENGLISH_FULL_SQL_2016_SP2_STANDARD",
      "docs-public-apis:@aws-cdk/aws-ec2.WindowsVersion.WINDOWS_SERVER_2019_ENGLISH_FULL_SQL_2017_EXPRESS",
      "docs-public-apis:@aws-cdk/aws-ec2.WindowsVersion.WINDOWS_SERVER_2019_JAPANESE_FULL_BASE",
      "docs-public-apis:@aws-cdk/aws-ec2.WindowsVersion.WINDOWS_SERVER_2019_RUSSIAN_FULL_BASE",
      "docs-public-apis:@aws-cdk/aws-ec2.WindowsVersion.WINDOWS_SERVER_2012_R2_RTM_ENGLISH_64BIT_SQL_2014_SP2_STANDARD",
      "docs-public-apis:@aws-cdk/aws-ec2.WindowsVersion.WINDOWS_SERVER_2012_R2_RTM_ITALIAN_64BIT_BASE",
      "docs-public-apis:@aws-cdk/aws-ec2.WindowsVersion.WINDOWS_SERVER_2012_RTM_ENGLISH_64BIT_BASE",
      "docs-public-apis:@aws-cdk/aws-ec2.WindowsVersion.WINDOWS_SERVER_2012_RTM_ENGLISH_64BIT_SQL_2008_R2_SP3_STANDARD",
      "docs-public-apis:@aws-cdk/aws-ec2.WindowsVersion.WINDOWS_SERVER_2016_ENGLISH_FULL_HYPERV",
      "docs-public-apis:@aws-cdk/aws-ec2.WindowsVersion.WINDOWS_SERVER_2016_ENGLISH_FULL_SQL_2016_SP2_ENTERPRISE",
      "docs-public-apis:@aws-cdk/aws-ec2.WindowsVersion.WINDOWS_SERVER_2019_CHINESE_TRADITIONAL_FULL_BASE",
      "docs-public-apis:@aws-cdk/aws-ec2.WindowsVersion.WINDOWS_SERVER_2019_ENGLISH_CORE_BASE",
      "docs-public-apis:@aws-cdk/aws-ec2.WindowsVersion.WINDOWS_SERVER_2019_ENGLISH_CORE_CONTAINERSLATEST",
      "docs-public-apis:@aws-cdk/aws-ec2.WindowsVersion.WINDOWS_SERVER_2008_SP2_ENGLISH_64BIT_BASE",
      "docs-public-apis:@aws-cdk/aws-ec2.WindowsVersion.WINDOWS_SERVER_2012_R2_RTM_FRENCH_64BIT_BASE",
      "docs-public-apis:@aws-cdk/aws-ec2.WindowsVersion.WINDOWS_SERVER_2012_R2_RTM_POLISH_64BIT_BASE",
      "docs-public-apis:@aws-cdk/aws-ec2.WindowsVersion.WINDOWS_SERVER_2012_RTM_ENGLISH_64BIT_SQL_2012_SP4_EXPRESS",
      "docs-public-apis:@aws-cdk/aws-ec2.WindowsVersion.WINDOWS_SERVER_2012_RTM_ENGLISH_64BIT_SQL_2014_SP3_STANDARD",
      "docs-public-apis:@aws-cdk/aws-ec2.WindowsVersion.WINDOWS_SERVER_2012_RTM_JAPANESE_64BIT_2012_SP4_STANDARD",
      "docs-public-apis:@aws-cdk/aws-ec2.WindowsVersion.WINDOWS_SERVER_2016_ENGLISH_CORE_CONTAINERSLATEST",
      "docs-public-apis:@aws-cdk/aws-ec2.WindowsVersion.WINDOWS_SERVER_2019_ENGLISH_FULL_SQL_2016_SP2_EXPRESS",
      "docs-public-apis:@aws-cdk/aws-ec2.WindowsVersion.WINDOWS_SERVER_2019_TURKISH_FULL_BASE",
      "docs-public-apis:@aws-cdk/aws-ec2.WindowsVersion.WINDOWS_SERVER_2012_R2_RTM_ENGLISH_64BIT_SQL_2014_SP2_EXPRESS",
      "docs-public-apis:@aws-cdk/aws-ec2.WindowsVersion.WINDOWS_SERVER_2012_R2_RTM_ENGLISH_64BIT_SQL_2014_SP3_WEB",
      "docs-public-apis:@aws-cdk/aws-ec2.WindowsVersion.WINDOWS_SERVER_2012_R2_RTM_JAPANESE_64BIT_SQL_2016_SP1_WEB",
      "docs-public-apis:@aws-cdk/aws-ec2.WindowsVersion.WINDOWS_SERVER_2012_R2_RTM_PORTUGESE_BRAZIL_64BIT_BASE",
      "docs-public-apis:@aws-cdk/aws-ec2.WindowsVersion.WINDOWS_SERVER_2012_R2_RTM_PORTUGESE_PORTUGAL_64BIT_BASE",
      "docs-public-apis:@aws-cdk/aws-ec2.WindowsVersion.WINDOWS_SERVER_2012_R2_RTM_SWEDISH_64BIT_BASE",
      "docs-public-apis:@aws-cdk/aws-ec2.WindowsVersion.WINDOWS_SERVER_2016_ENGLISH_FULL_SQL_2016_SP1_EXPRESS",
      "docs-public-apis:@aws-cdk/aws-ec2.WindowsVersion.WINDOWS_SERVER_2016_ITALIAN_FULL_BASE",
      "docs-public-apis:@aws-cdk/aws-ec2.WindowsVersion.WINDOWS_SERVER_2016_SPANISH_FULL_BASE",
      "docs-public-apis:@aws-cdk/aws-ec2.WindowsVersion.WINDOWS_SERVER_2019_ENGLISH_FULL_SQL_2017_STANDARD",
      "docs-public-apis:@aws-cdk/aws-ec2.WindowsVersion.WINDOWS_SERVER_2003_R2_SP2_LANGUAGE_PACKS_64BIT_SQL_2005_SP4_STANDARD",
      "docs-public-apis:@aws-cdk/aws-ec2.WindowsVersion.WINDOWS_SERVER_2008_R2_SP1_JAPANESE_64BIT_SQL_2008_R2_SP3_STANDARD",
      "docs-public-apis:@aws-cdk/aws-ec2.WindowsVersion.WINDOWS_SERVER_2012_R2_RTM_JAPANESE_64BIT_SQL_2016_SP1_STANDARD",
      "docs-public-apis:@aws-cdk/aws-ec2.WindowsVersion.WINDOWS_SERVER_2012_RTM_ENGLISH_64BIT_SQL_2007_R2_SP3_WEB",
      "docs-public-apis:@aws-cdk/aws-ec2.WindowsVersion.WINDOWS_SERVER_2012_RTM_JAPANESE_64BIT_SQL_2014_SP2_WEB",
      "docs-public-apis:@aws-cdk/aws-ec2.WindowsVersion.WINDOWS_SERVER_2016_ENGLISH_CORE_SQL_2016_SP2_ENTERPRISE",
      "docs-public-apis:@aws-cdk/aws-ec2.WindowsVersion.WINDOWS_SERVER_2016_PORTUGESE_BRAZIL_FULL_BASE",
      "docs-public-apis:@aws-cdk/aws-ec2.WindowsVersion.WINDOWS_SERVER_2019_ENGLISH_FULL_BASE",
      "docs-public-apis:@aws-cdk/aws-ec2.WindowsVersion.WINDOWS_SERVER_2003_R2_SP2_ENGLISH_32BIT_BASE",
      "docs-public-apis:@aws-cdk/aws-ec2.WindowsVersion.WINDOWS_SERVER_2012_R2_RTM_CZECH_64BIT_BASE",
      "docs-public-apis:@aws-cdk/aws-ec2.WindowsVersion.WINDOWS_SERVER_2012_R2_RTM_ENGLISH_64BIT_SQL_2016_SP1_STANDARD",
      "docs-public-apis:@aws-cdk/aws-ec2.WindowsVersion.WINDOWS_SERVER_2012_R2_RTM_JAPANESE_64BIT_SQL_2014_SP2_EXPRESS",
      "docs-public-apis:@aws-cdk/aws-ec2.WindowsVersion.WINDOWS_SERVER_2012_RTM_ENGLISH_64BIT_SQL_2012_SP4_STANDARD",
      "docs-public-apis:@aws-cdk/aws-ec2.WindowsVersion.WINDOWS_SERVER_2016_ENGLISH_CORE_SQL_2016_SP1_ENTERPRISE",
      "docs-public-apis:@aws-cdk/aws-ec2.WindowsVersion.WINDOWS_SERVER_2016_JAPANESE_FULL_SQL_2016_SP1_WEB",
      "docs-public-apis:@aws-cdk/aws-ec2.WindowsVersion.WINDOWS_SERVER_2016_SWEDISH_FULL_BASE",
      "docs-public-apis:@aws-cdk/aws-ec2.WindowsVersion.WINDOWS_SERVER_2016_TURKISH_FULL_BASE",
      "docs-public-apis:@aws-cdk/aws-ec2.WindowsVersion.WINDOWS_SERVER_2008_R2_SP1_ENGLISH_64BIT_CORE_SQL_2012_SP4_STANDARD",
      "docs-public-apis:@aws-cdk/aws-ec2.WindowsVersion.WINDOWS_SERVER_2008_R2_SP1_LANGUAGE_PACKS_64BIT_SQL_2008_R2_SP3_STANDARD",
      "docs-public-apis:@aws-cdk/aws-ec2.WindowsVersion.WINDOWS_SERVER_2012_RTM_CZECH_64BIT_BASE",
      "docs-public-apis:@aws-cdk/aws-ec2.WindowsVersion.WINDOWS_SERVER_2012_RTM_TURKISH_64BIT_BASE",
      "docs-public-apis:@aws-cdk/aws-ec2.WindowsVersion.WINDOWS_SERVER_2016_DUTCH_FULL_BASE",
      "docs-public-apis:@aws-cdk/aws-ec2.WindowsVersion.WINDOWS_SERVER_2016_ENGLISH_FULL_SQL_2016_SP2_EXPRESS",
      "docs-public-apis:@aws-cdk/aws-ec2.WindowsVersion.WINDOWS_SERVER_2016_ENGLISH_FULL_SQL_2017_ENTERPRISE",
      "docs-public-apis:@aws-cdk/aws-ec2.WindowsVersion.WINDOWS_SERVER_2016_HUNGARIAN_FULL_BASE",
      "docs-public-apis:@aws-cdk/aws-ec2.WindowsVersion.WINDOWS_SERVER_2016_KOREAN_FULL_SQL_2016_SP1_STANDARD",
      "docs-public-apis:@aws-cdk/aws-ec2.WindowsVersion.WINDOWS_SERVER_2019_SPANISH_FULL_BASE",
      "docs-public-apis:@aws-cdk/aws-ec2.WindowsVersion.WINDOWS_SERVER_2003_R2_SP2_ENGLISH_64BIT_BASE",
      "docs-public-apis:@aws-cdk/aws-ec2.WindowsVersion.WINDOWS_SERVER_2008_R2_SP1_ENGLISH_64BIT_BASE",
      "docs-public-apis:@aws-cdk/aws-ec2.WindowsVersion.WINDOWS_SERVER_2008_R2_SP1_LANGUAGE_PACKS_64BIT_SQL_2008_R2_SP3_EXPRESS",
      "docs-public-apis:@aws-cdk/aws-ec2.WindowsVersion.WINDOWS_SERVER_2012_SP2_PORTUGESE_BRAZIL_64BIT_BASE",
      "docs-public-apis:@aws-cdk/aws-ec2.WindowsVersion.WINDOWS_SERVER_2012_R2_RTM_ENGLISH_64BIT_SQL_2016_SP1_WEB",
      "docs-public-apis:@aws-cdk/aws-ec2.WindowsVersion.WINDOWS_SERVER_2012_R2_RTM_JAPANESE_64BIT_SQL_2014_SP3_EXPRESS",
      "docs-public-apis:@aws-cdk/aws-ec2.WindowsVersion.WINDOWS_SERVER_2012_R2_RTM_JAPANESE_64BIT_SQL_2016_SP2_ENTERPRISE",
      "docs-public-apis:@aws-cdk/aws-ec2.WindowsVersion.WINDOWS_SERVER_2012_RTM_JAPANESE_64BIT_BASE",
      "docs-public-apis:@aws-cdk/aws-ec2.WindowsVersion.WINDOWS_SERVER_2019_ENGLISH_FULL_CONTAINERSLATEST",
      "docs-public-apis:@aws-cdk/aws-ec2.WindowsVersion.WINDOWS_SERVER_2019_ENGLISH_FULL_SQL_2017_ENTERPRISE",
      "docs-public-apis:@aws-cdk/aws-ec2.WindowsVersion.WINDOWS_SERVER_1709_ENGLISH_CORE_CONTAINERSLATEST",
      "docs-public-apis:@aws-cdk/aws-ec2.WindowsVersion.WINDOWS_SERVER_1803_ENGLISH_CORE_BASE",
      "docs-public-apis:@aws-cdk/aws-ec2.WindowsVersion.WINDOWS_SERVER_2008_R2_SP1_ENGLISH_64BIT_SQL_2012_SP4_WEB",
      "docs-public-apis:@aws-cdk/aws-ec2.WindowsVersion.WINDOWS_SERVER_2008_R2_SP1_JAPANESE_64BIT_BASE",
      "docs-public-apis:@aws-cdk/aws-ec2.WindowsVersion.WINDOWS_SERVER_2008_SP2_ENGLISH_64BIT_SQL_2008_SP4_STANDARD",
      "docs-public-apis:@aws-cdk/aws-ec2.WindowsVersion.WINDOWS_SERVER_2012_R2_RTM_ENGLISH_64BIT_BASE",
      "docs-public-apis:@aws-cdk/aws-ec2.WindowsVersion.WINDOWS_SERVER_2012_RTM_PORTUGESE_BRAZIL_64BIT_BASE",
      "docs-public-apis:@aws-cdk/aws-ec2.WindowsVersion.WINDOWS_SERVER_2016_ENGLISH_FULL_SQL_2016_SP1_WEB",
      "docs-public-apis:@aws-cdk/aws-ec2.WindowsVersion.WINDOWS_SERVER_2016_ENGLISH_P3",
      "docs-public-apis:@aws-cdk/aws-ec2.WindowsVersion.WINDOWS_SERVER_2016_JAPANESE_FULL_SQL_2016_SP1_ENTERPRISE",
      "docs-public-apis:@aws-cdk/aws-ec2.WindowsVersion.WINDOWS_SERVER_2003_R2_SP2_LANGUAGE_PACKS_64BIT_BASE",
      "docs-public-apis:@aws-cdk/aws-ec2.WindowsVersion.WINDOWS_SERVER_2012_R2_RTM_CHINESE_TRADITIONAL_HONG_KONG_64BIT_BASE",
      "docs-public-apis:@aws-cdk/aws-ec2.WindowsVersion.WINDOWS_SERVER_2012_R2_RTM_ENGLISH_64BIT_SQL_2014_SP3_EXPRESS",
      "docs-public-apis:@aws-cdk/aws-ec2.WindowsVersion.WINDOWS_SERVER_2012_R2_RTM_ENGLISH_64BIT_SQL_2016_SP2_ENTERPRISE",
      "docs-public-apis:@aws-cdk/aws-ec2.WindowsVersion.WINDOWS_SERVER_2012_RTM_CHINESE_SIMPLIFIED_64BIT_BASE",
      "docs-public-apis:@aws-cdk/aws-ec2.WindowsVersion.WINDOWS_SERVER_2012_RTM_ENGLISH_64BIT_SQL_2012_SP4_WEB",
      "docs-public-apis:@aws-cdk/aws-ec2.WindowsVersion.WINDOWS_SERVER_2012_RTM_JAPANESE_64BIT_SQL_2014_SP3_WEB",
      "docs-public-apis:@aws-cdk/aws-ec2.WindowsVersion.WINDOWS_SERVER_2016_JAPANESE_FULL_BASE",
      "docs-public-apis:@aws-cdk/aws-ec2.WindowsVersion.WINDOWS_SERVER_2016_JAPANESE_FULL_SQL_2016_SP1_EXPRESS",
      "docs-public-apis:@aws-cdk/aws-ec2.WindowsVersion.WINDOWS_SERVER_1803_ENGLISH_CORE_CONTAINERSLATEST",
      "docs-public-apis:@aws-cdk/aws-ec2.WindowsVersion.WINDOWS_SERVER_2008_R2_SP1_JAPANESE_64BIT_SQL_2012_SP4_STANDARD",
      "docs-public-apis:@aws-cdk/aws-ec2.WindowsVersion.WINDOWS_SERVER_2012_R2_RTM_ENGLISH_64BIT_CORE",
      "docs-public-apis:@aws-cdk/aws-ec2.WindowsVersion.WINDOWS_SERVER_2012_R2_RTM_ENGLISH_64BIT_SQL_2014_SP2_WEB",
      "docs-public-apis:@aws-cdk/aws-ec2.WindowsVersion.WINDOWS_SERVER_2012_R2_RTM_ENGLISH_64BIT_SQL_2014_SP3_ENTERPRISE",
      "docs-public-apis:@aws-cdk/aws-ec2.WindowsVersion.WINDOWS_SERVER_2012_R2_RTM_JAPANESE_64BIT_SQL_2016_SP2_STANDARD",
      "docs-public-apis:@aws-cdk/aws-ec2.WindowsVersion.WINDOWS_SERVER_2012_RTM_ENGLISH_64BIT_2014_SP3_WEB",
      "docs-public-apis:@aws-cdk/aws-ec2.WindowsVersion.WINDOWS_SERVER_2012_RTM_SWEDISH_64BIT_BASE",
      "docs-public-apis:@aws-cdk/aws-ec2.WindowsVersion.WINDOWS_SERVER_2016_CHINESE_SIMPLIFIED_FULL_BASE",
      "docs-public-apis:@aws-cdk/aws-ec2.WindowsVersion.WINDOWS_SERVER_2019_POLISH_FULL_BASE",
      "docs-public-apis:@aws-cdk/aws-ec2.WindowsVersion.WINDOWS_SERVER_2008_R2_SP1_JAPANESE_64BIT_SQL_2008_R2_SP3_WEB",
      "docs-public-apis:@aws-cdk/aws-ec2.WindowsVersion.WINDOWS_SERVER_2008_R2_SP1_PORTUGESE_BRAZIL_64BIT_BASE",
      "props-default-doc:@aws-cdk/aws-ec2.InterfaceVpcEndpointAttributes.securityGroupId",
      "props-default-doc:@aws-cdk/aws-ec2.InterfaceVpcEndpointAttributes.securityGroups"
    ]
  },
  "stability": "stable"
}<|MERGE_RESOLUTION|>--- conflicted
+++ resolved
@@ -71,15 +71,6 @@
     "pkglint": "1.24.0"
   },
   "dependencies": {
-<<<<<<< HEAD
-    "@aws-cdk/aws-cloudwatch": "1.23.0",
-    "@aws-cdk/aws-iam": "1.23.0",
-    "@aws-cdk/aws-s3": "1.23.0",
-    "@aws-cdk/aws-ssm": "1.23.0",
-    "@aws-cdk/core": "1.23.0",
-    "@aws-cdk/cx-api": "1.23.0"
-
-=======
     "@aws-cdk/aws-cloudwatch": "1.24.0",
     "@aws-cdk/aws-iam": "1.24.0",
     "@aws-cdk/aws-logs": "1.24.0",
@@ -87,7 +78,6 @@
     "@aws-cdk/aws-ssm": "1.24.0",
     "@aws-cdk/core": "1.24.0",
     "@aws-cdk/cx-api": "1.24.0"
->>>>>>> d4a132bf
   },
   "homepage": "https://github.com/aws/aws-cdk",
   "peerDependencies": {
