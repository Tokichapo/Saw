--- conflicted
+++ resolved
@@ -27,10 +27,7 @@
    * `CloudFormationCapabilities.NamedIAM` implies `CloudFormationCapabilities.IAM`; you don't have to pass both.
    * @link https://docs.aws.amazon.com/AWSCloudFormation/latest/UserGuide/using-iam-template.html#using-iam-capabilities
    */
-<<<<<<< HEAD
   NAMED_IAM = 'CAPABILITY_NAMED_IAM',
-=======
-  NamedIAM = 'CAPABILITY_NAMED_IAM',
 
   /**
    * Capability to run CloudFormation macros
@@ -40,5 +37,4 @@
    * @link https://docs.aws.amazon.com/AWSCloudFormation/latest/APIReference/API_CreateStack.html
    */
   AutoExpand = 'CAPABILITY_AUTO_EXPAND'
->>>>>>> a6e4f6ad
 }