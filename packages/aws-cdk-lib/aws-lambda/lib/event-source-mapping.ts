--- conflicted
+++ resolved
@@ -286,14 +286,14 @@
   readonly supportS3OnFailureDestination?: boolean;
 
   /**
-<<<<<<< HEAD
    * Configuration for provisioned pollers that read from the event source.
    * When specified, allows control over the minimum and maximum number of pollers
    * that can be provisioned to process events from the source.
    * @default - no provisioned pollers
    */
   readonly provisionedPollerConfig?: ProvisionedPollerConfig;
-=======
+
+  /**
    * Configuration for enhanced monitoring metrics collection
    * When specified, enables collection of additional metrics for the stream event source
    *
@@ -319,7 +319,6 @@
   * List of metric types to enable for this event source
   */
   readonly metrics: MetricType[];
->>>>>>> 6317a2ad
 }
 
 /**
@@ -525,11 +524,8 @@
       kmsKeyArn: props.filterEncryption?.keyArn,
       selfManagedKafkaEventSourceConfig: props.kafkaBootstrapServers ? consumerGroupConfig : undefined,
       amazonManagedKafkaEventSourceConfig: props.eventSourceArn ? consumerGroupConfig : undefined,
-<<<<<<< HEAD
       provisionedPollerConfig: props.provisionedPollerConfig,
-=======
       metricsConfig: props.metricsConfig,
->>>>>>> 6317a2ad
     });
     this.eventSourceMappingId = cfnEventSourceMapping.ref;
     this.eventSourceMappingArn = EventSourceMapping.formatArn(this, this.eventSourceMappingId);
