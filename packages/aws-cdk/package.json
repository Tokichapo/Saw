{
  "name": "aws-cdk",
  "description": "CDK Toolkit, the command line tool for CDK apps",
  "version": "0.35.0",
  "main": "lib/index.js",
  "types": "lib/index.d.ts",
  "bin": {
    "cdk": "bin/cdk"
  },
  "scripts": {
    "build": "cdk-build",
    "watch": "cdk-watch",
    "lint": "cdk-lint",
    "pkglint": "pkglint -f",
    "test": "cdk-test",
    "package": "cdk-package",
    "build+test+package": "npm run build+test && npm run package",
    "build+test": "npm run build && npm test"
  },
  "cdk-build": {
    "pre": [
      "./generate.sh"
    ]
  },
  "nyc": {
    "statements": 8,
    "lines": 8,
    "branches": 3
  },
  "author": {
    "name": "Amazon Web Services",
    "url": "https://aws.amazon.com",
    "organization": true
  },
  "license": "Apache-2.0",
  "devDependencies": {
    "@types/archiver": "^3.0.0",
    "@types/fs-extra": "^7.0.0",
    "@types/jszip": "^3.1.6",
    "@types/minimatch": "^3.0.3",
    "@types/mockery": "^1.4.29",
    "@types/request": "^2.48.1",
    "@types/semver": "^6.0.0",
    "@types/sinon": "^7.0.13",
    "@types/table": "^4.0.5",
    "@types/uuid": "^3.4.4",
    "@types/yaml": "^1.0.2",
    "@types/yargs": "^13.0.0",
<<<<<<< HEAD
    "cdk-build-tools": "^0.34.0",
    "jszip": "^3.2.1",
=======
    "cdk-build-tools": "^0.35.0",
>>>>>>> c1c43bf2
    "mockery": "^2.1.0",
    "pkglint": "^0.35.0",
    "sinon": "^7.3.2"
  },
  "dependencies": {
    "@aws-cdk/cloudformation-diff": "^0.35.0",
    "@aws-cdk/cx-api": "^0.35.0",
    "@aws-cdk/region-info": "^0.35.0",
    "archiver": "^3.0.0",
    "aws-sdk": "^2.438.0",
    "camelcase": "^5.3.1",
    "colors": "^1.3.3",
    "decamelize": "^3.2.0",
    "fs-extra": "^8.0.1",
    "glob": "^7.1.4",
    "json-diff": "^0.5.4",
    "minimatch": ">=3.0",
    "promptly": "^3.0.3",
    "proxy-agent": "^3.1.0",
    "request": "^2.88.0",
    "semver": "^6.1.1",
    "source-map-support": "^0.5.12",
    "table": "^5.4.1",
    "yaml": "^1.6.0",
    "yargs": "^13.2.4"
  },
  "repository": {
    "url": "https://github.com/awslabs/aws-cdk.git",
    "type": "git",
    "directory": "packages/aws-cdk"
  },
  "keywords": [
    "aws",
    "cdk"
  ],
  "homepage": "https://github.com/awslabs/aws-cdk",
  "engines": {
    "node": ">= 8.10.0"
  },
  "stability": "experimental"
}<|MERGE_RESOLUTION|>--- conflicted
+++ resolved
@@ -46,12 +46,8 @@
     "@types/uuid": "^3.4.4",
     "@types/yaml": "^1.0.2",
     "@types/yargs": "^13.0.0",
-<<<<<<< HEAD
-    "cdk-build-tools": "^0.34.0",
+    "cdk-build-tools": "^0.35.0",
     "jszip": "^3.2.1",
-=======
-    "cdk-build-tools": "^0.35.0",
->>>>>>> c1c43bf2
     "mockery": "^2.1.0",
     "pkglint": "^0.35.0",
     "sinon": "^7.3.2"
