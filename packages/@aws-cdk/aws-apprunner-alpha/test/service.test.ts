--- conflicted
+++ resolved
@@ -1582,35 +1582,19 @@
   }).toThrow('timeout must be between 1 and 20 seconds, got 21');
 });
 
-<<<<<<< HEAD
-test.each([apprunner.IpAddressType.IPV4, apprunner.IpAddressType.DUAL_STACK])('ipAddressType is set %s', (ipAddressType: apprunner.IpAddressType) => {
-  // GIVEN
-  const app = new cdk.App();
-  const stack = new cdk.Stack(app, 'demo-stack');
-=======
 test('create a service with a customer managed key)', () => {
   // GIVEN
   const app = new cdk.App();
   const stack = new cdk.Stack(app, 'demo-stack');
   const key = new kms.Key(stack, 'Key');
-
->>>>>>> af812646
+  
   // WHEN
   new apprunner.Service(stack, 'DemoService', {
     source: apprunner.Source.fromEcrPublic({
       imageConfiguration: { port: 8000 },
       imageIdentifier: 'public.ecr.aws/aws-containers/hello-app-runner:latest',
     }),
-<<<<<<< HEAD
-    ipAddressType,
-  });
-
-  // THEN
-  Template.fromStack(stack).hasResourceProperties('AWS::AppRunner::Service', {
-    NetworkConfiguration: {
-      IpAddressType: ipAddressType,
-=======
-    kmsKey: key,
+      kmsKey: key,
   });
 
   // THEN
@@ -1618,7 +1602,28 @@
   Template.fromStack(stack).hasResourceProperties('AWS::AppRunner::Service', {
     EncryptionConfiguration: {
       KmsKey: stack.resolve(key.keyArn),
->>>>>>> af812646
+    },
+  });
+});
+
+test.each([apprunner.IpAddressType.IPV4, apprunner.IpAddressType.DUAL_STACK])('ipAddressType is set %s', (ipAddressType: apprunner.IpAddressType) => {
+  // GIVEN
+  const app = new cdk.App();
+  const stack = new cdk.Stack(app, 'demo-stack');
+  
+  // WHEN
+  new apprunner.Service(stack, 'DemoService', {
+    source: apprunner.Source.fromEcrPublic({
+      imageConfiguration: { port: 8000 },
+      imageIdentifier: 'public.ecr.aws/aws-containers/hello-app-runner:latest',
+    }),
+    ipAddressType,
+  });
+
+  // THEN
+  Template.fromStack(stack).hasResourceProperties('AWS::AppRunner::Service', {
+    NetworkConfiguration: {
+      IpAddressType: ipAddressType,
     },
   });
 });