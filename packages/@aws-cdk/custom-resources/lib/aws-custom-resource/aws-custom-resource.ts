import { CustomResource, CustomResourceProvider } from '@aws-cdk/aws-cloudformation';
import * as iam from '@aws-cdk/aws-iam';
import * as lambda from '@aws-cdk/aws-lambda';
import * as cdk from '@aws-cdk/core';
import * as fs from 'fs';
import * as path from 'path';

// don't use "require" since the typescript compiler emits errors since this
// file is not listed in tsconfig.json.
const metadata = JSON.parse(fs.readFileSync(path.join(__dirname, 'sdk-api-metadata.json'), 'utf-8'));

/**
 * AWS SDK service metadata.
 */
export type AwsSdkMetadata = {[key: string]: any};

const awsSdkMetadata: AwsSdkMetadata = metadata;

/**
 * Physical ID of the custom resource.
 */
export class PhysicalResourceId {

  /**
   * Extract the physical resource id from the path (dot notation) to the data in the API call response.
   */
  public static fromResponse(responsePath: string): PhysicalResourceId {
    return new PhysicalResourceId(responsePath, undefined);
  }

  /**
   * Explicit physical resource id.
   */
  public static of(id: string): PhysicalResourceId {
    return new PhysicalResourceId(undefined, id);
  }

  /**
   * @param responsePath Path to a response data element to be used as the physical id.
   * @param id Literal string to be used as the physical id.
   */
  private constructor(public readonly responsePath?: string, public readonly id?: string) { }
}

/**
 * An AWS SDK call.
 */
export interface AwsSdkCall {
  /**
   * The service to call
   *
   * @see https://docs.aws.amazon.com/AWSJavaScriptSDK/latest/index.html
   */
  readonly service: string;

  /**
   * The service action to call
   *
   * @see https://docs.aws.amazon.com/AWSJavaScriptSDK/latest/index.html
   */
  readonly action: string;

  /**
   * The parameters for the service action
   *
   * @default - no paramters
   * @see https://docs.aws.amazon.com/AWSJavaScriptSDK/latest/index.html
   */
  readonly parameters?: any;

  /**
   * The physical resource id of the custom resource for this call.
   * Mandatory for onCreate or onUpdate calls.
   *
   * @default - no physical resource id
   */
  readonly physicalResourceId?: PhysicalResourceId;

  /**
   * The regex pattern to use to catch API errors. The `code` property of the
   * `Error` object will be tested against this pattern. If there is a match an
   * error will not be thrown.
   *
   * @default - do not catch errors
   */
  readonly ignoreErrorCodesMatching?: string;

  /**
   * API version to use for the service
   *
   * @see https://docs.aws.amazon.com/sdk-for-javascript/v2/developer-guide/locking-api-versions.html
   * @default - use latest available API version
   */
  readonly apiVersion?: string;

  /**
   * The region to send service requests to.
   * **Note: Cross-region operations are generally considered an anti-pattern.**
   * **Consider first deploying a stack in that region.**
   *
   * @default - the region where this custom resource is deployed
   */
  readonly region?: string;

  /**
   * Restrict the data returned by the custom resource to a specific path in
   * the API response. Use this to limit the data returned by the custom
   * resource if working with API calls that could potentially result in custom
   * response objects exceeding the hard limit of 4096 bytes.
   *
   * Example for ECS / updateService: 'service.deploymentConfiguration.maximumPercent'
   *
   * @default - return all data
   */
  readonly outputPath?: string;
}

/**
 * Options for the auto-generation of policies based on the configured SDK calls.
 */
export interface SdkCallsPolicyOptions {

  /**
   * The resources that the calls will have access to.
   *
   * It is best to use specific resource ARN's when possible. However, you can also use `AwsCustomResourcePolicy.ANY_RESOURCE`
   * to allow access to all resources. For example, when `onCreate` is used to create a resource which you don't
   * know the physical name of in advance.
   *
   * Note that will apply to ALL SDK calls.
   */
  readonly resources: string[]

}

/**
 * The IAM Policy that will be applied to the different calls.
 */
export class AwsCustomResourcePolicy {

  /**
   * Use this constant to configure access to any resource.
   */
  public static readonly ANY_RESOURCE = ['*'];

  /**
   * Explicit IAM Policy Statements.
   *
   * @param statements the statements to propagate to the SDK calls.
   */
  public static fromStatements(statements: iam.PolicyStatement[]) {
    return new AwsCustomResourcePolicy(statements, undefined);
  }

  /**
   * Generate IAM Policy Statements from the configured SDK calls.
   *
   * Each SDK call with be translated to an IAM Policy Statement in the form of: `call.service:call.action` (e.g `s3:PutObject`).
   *
   * @param options options for the policy generation
   */
  public static fromSdkCalls(options: SdkCallsPolicyOptions) {
    return new AwsCustomResourcePolicy([], options.resources);
  }

  /**
   * @param statements statements for explicit policy.
   * @param resources resources for auto-generated from SDK calls.
   */
  private constructor(public readonly statements: iam.PolicyStatement[], public readonly resources?: string[]) {}
}

/**
 * Properties for AwsCustomResource.
 *
 * Note that at least onCreate, onUpdate or onDelete must be specified.
 */
export interface AwsCustomResourceProps {
  /**
   * Cloudformation Resource type.
   *
   * @default - Custom::AWS
   */
  readonly resourceType?: string;

  /**
   * The AWS SDK call to make when the resource is created.
   *
   * @default - the call when the resource is updated
   */
  readonly onCreate?: AwsSdkCall;

  /**
   * The AWS SDK call to make when the resource is updated
   *
   * @default - no call
   */
  readonly onUpdate?: AwsSdkCall;

  /**
   * The AWS SDK call to make when the resource is deleted
   *
   * @default - no call
   */
  readonly onDelete?: AwsSdkCall;

  /**
   * The policy to apply to the resource.
   *
   * The custom resource also implements `iam.IGrantable`, making it possible
   * to use the `grantXxx()` methods.
   *
   * As this custom resource uses a singleton Lambda function, it's important
   * to note the that function's role will eventually accumulate the
   * permissions/grants from all resources.
   *
   * @see Policy.fromStatements
   * @see Policy.fromSdkCalls
   */
  readonly policy: AwsCustomResourcePolicy;

  /**
   * The execution role for the Lambda function implementing this custom
   * resource provider. This role will apply to all `AwsCustomResource`
   * instances in the stack. The role must be assumable by the
   * `lambda.amazonaws.com` service principal.
   *
   * @default - a new role is created
   */
  readonly role?: iam.IRole;

  /**
   * The timeout for the Lambda function implementing this custom resource.
   *
   * @default Duration.minutes(2)
   */
  readonly timeout?: cdk.Duration
}

/**
 * Defines a custom resource that is materialized using specific AWS API calls.
 *
 * Use this to bridge any gap that might exist in the CloudFormation Coverage.
 * You can specify exactly which calls are invoked for the 'CREATE', 'UPDATE' and 'DELETE' life cycle events.
 *
 */
export class AwsCustomResource extends cdk.Construct implements iam.IGrantable {

  private static breakIgnoreErrorsCircuit(sdkCalls: Array<AwsSdkCall | undefined>, caller: string) {

    for (const call of sdkCalls) {
      if (call?.ignoreErrorCodesMatching) {
        throw new Error(`\`${caller}\`` + ' cannot be called along with `ignoreErrorCodesMatching`.');
      }
    }

  }

  public readonly grantPrincipal: iam.IPrincipal;

  private readonly customResource: CustomResource;
  private readonly props: AwsCustomResourceProps;

  // 'props' cannot be optional, even though all its properties are optional.
  // this is because at least one sdk call must be provided.
  constructor(scope: cdk.Construct, id: string, props: AwsCustomResourceProps) {
    super(scope, id);

    if (!props.onCreate && !props.onUpdate && !props.onDelete) {
      throw new Error('At least `onCreate`, `onUpdate` or `onDelete` must be specified.');
    }

    for (const call of [props.onCreate, props.onUpdate]) {
      if (call && !call.physicalResourceId) {
        throw new Error('`physicalResourceId` must be specified for onCreate and onUpdate calls.');
      }
    }

    for (const call of [props.onCreate, props.onUpdate, props.onDelete]) {
      if (call?.physicalResourceId?.responsePath) {
        AwsCustomResource.breakIgnoreErrorsCircuit([call], "PhysicalResourceId.fromResponse");
      }
    }

    this.props = props;

    const provider = new lambda.SingletonFunction(this, 'Provider', {
      code: lambda.Code.fromAsset(path.join(__dirname, 'runtime')),
      runtime: lambda.Runtime.NODEJS_12_X,
      handler: 'index.handler',
      uuid: '679f53fa-c002-430c-b0da-5b7982bd2287',
      lambdaPurpose: 'AWS',
      timeout: props.timeout || cdk.Duration.minutes(2),
      role: props.role,
    });
    this.grantPrincipal = provider.grantPrincipal;

    if (props.policy.statements.length !== 0) {
      // Use custom statements provided by the user
      for (const statement of props.policy.statements) {
        provider.addToRolePolicy(statement);
      }
    } else {
      // Derive statements from AWS SDK calls
      for (const call of [props.onCreate, props.onUpdate, props.onDelete]) {
        if (call) {
          provider.addToRolePolicy(new iam.PolicyStatement({
            actions: [awsSdkToIamAction(call.service, call.action)],
            resources: props.policy.resources
          }));
        }
      }

    }

    const create = props.onCreate || props.onUpdate;
    this.customResource = new CustomResource(this, 'Resource', {
      resourceType: props.resourceType || 'Custom::AWS',
      provider: CustomResourceProvider.fromLambda(provider),
      properties: {
        create: create && encodeBooleans(create),
        update: props.onUpdate && encodeBooleans(props.onUpdate),
        delete: props.onDelete && encodeBooleans(props.onDelete)
      }
    });
  }

  /**
   * Returns response data for the AWS SDK call.
   *
   * Example for S3 / listBucket : 'Buckets.0.Name'
   *
   * Use `Token.asXxx` to encode the returned `Reference` as a specific type or
   * use the convenience `getDataString` for string attributes.
   *
   * Note that you cannot use this method if `ignoreErrorCodesMatching`
   * is configured for any of the SDK calls. This is because in such a case,
   * the response data might not exist, and will cause a CloudFormation deploy time error.
   *
   * @param dataPath the path to the data
   */
<<<<<<< HEAD
  public getResponseField(dataPath: string) {
=======
  public getData(dataPath: string) {
    AwsCustomResource.breakIgnoreErrorsCircuit([this.props.onCreate, this.props.onUpdate], "getData");
>>>>>>> 94599f8b
    return this.customResource.getAtt(dataPath);
  }

  /**
   * Returns response data for the AWS SDK call as string.
   *
   * Example for S3 / listBucket : 'Buckets.0.Name'
   *
   * Note that you cannot use this method if `ignoreErrorCodesMatching`
   * is configured for any of the SDK calls. This is because in such a case,
   * the response data might not exist, and will cause a CloudFormation deploy time error.
   *
   * @param dataPath the path to the data
   */
<<<<<<< HEAD
  public getResponseDataString(dataPath: string): string {
=======
  public getDataString(dataPath: string): string {
    AwsCustomResource.breakIgnoreErrorsCircuit([this.props.onCreate, this.props.onUpdate], "getDataString");
>>>>>>> 94599f8b
    return this.customResource.getAttString(dataPath);
  }

}

/**
 * Transform SDK service/action to IAM action using metadata from aws-sdk module.
 * Example: CloudWatchLogs with putRetentionPolicy => logs:PutRetentionPolicy
 *
 * TODO: is this mapping correct for all services?
 */
function awsSdkToIamAction(service: string, action: string): string {
  const srv = service.toLowerCase();
  const iamService = (awsSdkMetadata[srv] && awsSdkMetadata[srv].prefix) || srv;
  const iamAction = action.charAt(0).toUpperCase() + action.slice(1);
  return `${iamService}:${iamAction}`;
}

/**
 * Encodes booleans as special strings
 */
function encodeBooleans(object: object) {
  return JSON.parse(JSON.stringify(object), (_k, v) => {
    switch (v) {
      case true:
        return 'TRUE:BOOLEAN';
      case false:
        return 'FALSE:BOOLEAN';
      default:
        return v;
    }
  });
}<|MERGE_RESOLUTION|>--- conflicted
+++ resolved
@@ -339,12 +339,8 @@
    *
    * @param dataPath the path to the data
    */
-<<<<<<< HEAD
   public getResponseField(dataPath: string) {
-=======
-  public getData(dataPath: string) {
     AwsCustomResource.breakIgnoreErrorsCircuit([this.props.onCreate, this.props.onUpdate], "getData");
->>>>>>> 94599f8b
     return this.customResource.getAtt(dataPath);
   }
 
@@ -359,12 +355,8 @@
    *
    * @param dataPath the path to the data
    */
-<<<<<<< HEAD
-  public getResponseDataString(dataPath: string): string {
-=======
-  public getDataString(dataPath: string): string {
+  public getResponseFieldString(dataPath: string): string {
     AwsCustomResource.breakIgnoreErrorsCircuit([this.props.onCreate, this.props.onUpdate], "getDataString");
->>>>>>> 94599f8b
     return this.customResource.getAttString(dataPath);
   }
 
