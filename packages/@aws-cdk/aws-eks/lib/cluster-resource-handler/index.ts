// tslint:disable:no-console

import { IsCompleteResponse } from '@aws-cdk/custom-resources/lib/provider-framework/types';
// eslint-disable-next-line import/no-extraneous-dependencies
import * as aws from 'aws-sdk';
import { ClusterResourceHandler } from './cluster';
import { EksClient } from './common';
import * as consts from './consts';
import { FargateProfileResourceHandler } from './fargate';
import { OpenIDConnectProviderResourceHandler } from './oidcprovider';
import { OpenIDConnectRoleResourceHandler } from './oidcrole';

aws.config.logger = console;

let eks: aws.EKS | undefined;
let iam: aws.IAM | undefined;

const defaultEksClient: EksClient = {
  createCluster: req => getEksClient().createCluster(req).promise(),
  deleteCluster: req => getEksClient().deleteCluster(req).promise(),
  describeCluster: req => getEksClient().describeCluster(req).promise(),
  describeUpdate: req => getEksClient().describeUpdate(req).promise(),
  updateClusterConfig: req => getEksClient().updateClusterConfig(req).promise(),
  updateClusterVersion: req => getEksClient().updateClusterVersion(req).promise(),
  createFargateProfile: req => getEksClient().createFargateProfile(req).promise(),
  deleteFargateProfile: req => getEksClient().deleteFargateProfile(req).promise(),
  describeFargateProfile: req => getEksClient().describeFargateProfile(req).promise(),
  createOpenIDConnectProvider: req => getIamClient().createOpenIDConnectProvider(req).promise(),
  deleteOpenIDConnectProvider: req => getIamClient().deleteOpenIDConnectProvider(req).promise(),
  getOpenIDConnectProvider: req => getIamClient().getOpenIDConnectProvider(req).promise(),
  getRole: req => getIamClient().getRole(req).promise(),
  updateAssumeRolePolicy: req => getIamClient().updateAssumeRolePolicy(req).promise(),
  configureAssumeRole: req => {
    console.log(JSON.stringify({ assumeRole: req }, undefined, 2));
    const creds = new aws.ChainableTemporaryCredentials({
      params: req,
    });

    eks = new aws.EKS({ credentials: creds });
<<<<<<< HEAD
    iam = new aws.IAM({ credentials: creds });
  }
=======
  },
>>>>>>> c304d24d
};

function getEksClient() {
  if (!eks) {
    throw new Error('EKS client not initialized (call "configureAssumeRole")');
  }

  return eks;
}

function getIamClient() {
  if (!iam) {
    throw new Error(`IAM client not initialized (call "configureAssumeRole")`);
  }

  return iam;
}

export async function onEvent(event: AWSLambda.CloudFormationCustomResourceEvent) {
  const provider = createResourceHandler(event);
  return provider.onEvent();
}

export async function isComplete(event: AWSLambda.CloudFormationCustomResourceEvent): Promise<IsCompleteResponse> {
  const provider = createResourceHandler(event);
  return provider.isComplete();
}

function createResourceHandler(event: AWSLambda.CloudFormationCustomResourceEvent) {
  switch (event.ResourceType) {
    case consts.CLUSTER_RESOURCE_TYPE: return new ClusterResourceHandler(defaultEksClient, event);
    case consts.FARGATE_PROFILE_RESOURCE_TYPE: return new FargateProfileResourceHandler(defaultEksClient, event);
    case consts.OPENIDCONNECT_PROVIDER_RESOURCE_TYPE: return new OpenIDConnectProviderResourceHandler(defaultEksClient, event);
    case consts.OPENIDCONNECT_ROLE_RESOURCE_TYPE: return new OpenIDConnectRoleResourceHandler(defaultEksClient, event);
    default:
      throw new Error(`Unsupported resource type "${event.ResourceType}`);
  }
}<|MERGE_RESOLUTION|>--- conflicted
+++ resolved
@@ -37,12 +37,7 @@
     });
 
     eks = new aws.EKS({ credentials: creds });
-<<<<<<< HEAD
-    iam = new aws.IAM({ credentials: creds });
-  }
-=======
   },
->>>>>>> c304d24d
 };
 
 function getEksClient() {
