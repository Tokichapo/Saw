--- conflicted
+++ resolved
@@ -10,13 +10,8 @@
     super(scope, id, props);
 
     const pipeline = new pipelines.CodePipeline(this, 'Pipeline', {
-<<<<<<< HEAD
       synth: new pipelines.ShellStep('Synth', {
-        input: pipelines.CodePipelineSource.gitHub('rix0rrr/cdk-pipelines-demo'),
-=======
-      synth: new pipelines.ScriptStep('Synth', {
         input: pipelines.CodePipelineSource.gitHub('rix0rrr/cdk-pipelines-demo', 'main'),
->>>>>>> fbb86af9
         commands: [
           'npm ci',
           'npm run build',
