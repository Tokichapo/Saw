{
  "name": "@aws-cdk-testing/framework-integ",
  "description": "Integration tests for aws-cdk-lib",
  "private": true,
  "version": "0.0.0",
  "scripts": {
    "build": "cdk-build",
    "watch": "cdk-watch",
    "lint": "cdk-lint",
    "pkglint": "pkglint -f",
    "test": "cdk-test",
    "integ": "integ-runner --language javascript",
    "package": "cdk-package",
    "build+test": "yarn build && yarn test",
    "build+extract": "yarn build",
    "build+test+package": "yarn build+test && yarn package",
    "build+test+extract": "yarn build+test"
  },
  "pkglint": {
    "exclude": [
      "package-info/repository",
      "dependencies/cdk-point-dependencies"
    ]
  },
  "author": {
    "name": "Amazon Web Services",
    "url": "https://aws.amazon.com",
    "organization": true
  },
  "license": "Apache-2.0",
  "devDependencies": {
    "@aws-cdk/cdk-build-tools": "0.0.0",
    "@aws-cdk/integ-runner": "^0.0.0",
    "@aws-cdk/pkglint": "0.0.0",
    "@aws-sdk/client-acm": "3.421.0",
    "@aws-sdk/client-rds": "3.421.0",
    "@aws-sdk/client-s3": "3.421.0",
    "delay": "5.0.0"
  },
  "dependencies": {
    "@aws-cdk/integ-tests-alpha": "0.0.0",
    "@aws-cdk/lambda-layer-kubectl-v24": "^2.0.242",
    "@aws-cdk/lambda-layer-kubectl-v29": "^2.1.0",
    "@aws-cdk/lambda-layer-kubectl-v30": "^2.0.0",
    "aws-cdk-lib": "0.0.0",
<<<<<<< HEAD
    "aws-sdk-mock": "5.6.0",
    "aws-sdk": "^2.1610.0",
    "cdk8s-plus-27": "2.9.1",
    "cdk8s": "2.68.65",
    "constructs": "^10.0.0",
    "jsii": "~5.4.0",
    "jsii-reflect": "1.97.0"
=======
    "aws-sdk": "^2.1639.0",
    "aws-sdk-mock": "5.6.0",
    "cdk8s": "2.68.78",
    "cdk8s-plus-27": "2.9.5",
    "constructs": "^10.0.0"
>>>>>>> d1d217fc
  },
  "repository": {
    "url": "https://github.com/aws/aws-cdk.git",
    "type": "git",
    "directory": "packages/@aws-cdk-testing/framework-integ"
  },
  "keywords": [
    "aws",
    "cdk"
  ],
  "homepage": "https://github.com/aws/aws-cdk",
  "engines": {
    "node": ">= 14.15.0"
  },
  "stability": "experimental",
  "maturity": "experimental",
  "publishConfig": {
    "tag": "latest"
  }
}<|MERGE_RESOLUTION|>--- conflicted
+++ resolved
@@ -43,21 +43,13 @@
     "@aws-cdk/lambda-layer-kubectl-v29": "^2.1.0",
     "@aws-cdk/lambda-layer-kubectl-v30": "^2.0.0",
     "aws-cdk-lib": "0.0.0",
-<<<<<<< HEAD
-    "aws-sdk-mock": "5.6.0",
-    "aws-sdk": "^2.1610.0",
-    "cdk8s-plus-27": "2.9.1",
-    "cdk8s": "2.68.65",
-    "constructs": "^10.0.0",
-    "jsii": "~5.4.0",
-    "jsii-reflect": "1.97.0"
-=======
     "aws-sdk": "^2.1639.0",
     "aws-sdk-mock": "5.6.0",
     "cdk8s": "2.68.78",
     "cdk8s-plus-27": "2.9.5",
-    "constructs": "^10.0.0"
->>>>>>> d1d217fc
+    "constructs": "^10.0.0",
+    "jsii": "~5.4.0",
+    "jsii-reflect": "1.97.0"
   },
   "repository": {
     "url": "https://github.com/aws/aws-cdk.git",
