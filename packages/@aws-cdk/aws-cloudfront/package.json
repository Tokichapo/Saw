--- conflicted
+++ resolved
@@ -70,26 +70,8 @@
     "pkglint": "file:../../../tools/pkglint"
   },
   "dependencies": {
-<<<<<<< HEAD
-    "@aws-cdk/aws-certificatemanager": "^1.4.0",
-    "@aws-cdk/aws-cloudformation": "^1.4.0",
-    "@aws-cdk/aws-iam": "^1.4.0",
-    "@aws-cdk/aws-kms": "^1.4.0",
-    "@aws-cdk/aws-lambda": "^1.4.0",
-    "@aws-cdk/aws-s3": "^1.4.0",
-    "@aws-cdk/core": "^1.4.0"
-  },
-  "homepage": "https://github.com/aws/aws-cdk",
-  "peerDependencies": {
-    "@aws-cdk/aws-certificatemanager": "^1.4.0",
-    "@aws-cdk/aws-cloudformation": "^1.4.0",
-    "@aws-cdk/aws-iam": "^1.4.0",
-    "@aws-cdk/aws-kms": "^1.4.0",
-    "@aws-cdk/aws-lambda": "^1.4.0",
-    "@aws-cdk/aws-s3": "^1.4.0",
-    "@aws-cdk/core": "^1.4.0"
-=======
     "@aws-cdk/aws-certificatemanager": "^1.5.0",
+    "@aws-cdk/aws-cloudformation": "^1.5.0",
     "@aws-cdk/aws-iam": "^1.5.0",
     "@aws-cdk/aws-kms": "^1.5.0",
     "@aws-cdk/aws-lambda": "^1.5.0",
@@ -99,12 +81,12 @@
   "homepage": "https://github.com/aws/aws-cdk",
   "peerDependencies": {
     "@aws-cdk/aws-certificatemanager": "^1.5.0",
+    "@aws-cdk/aws-cloudformation": "^1.5.0",
     "@aws-cdk/aws-iam": "^1.5.0",
     "@aws-cdk/aws-kms": "^1.5.0",
     "@aws-cdk/aws-lambda": "^1.5.0",
     "@aws-cdk/aws-s3": "^1.5.0",
     "@aws-cdk/core": "^1.5.0"
->>>>>>> c020efa2
   },
   "engines": {
     "node": ">= 8.10.0"
