--- conflicted
+++ resolved
@@ -4198,11 +4198,7 @@
        {
         "Fn::Sub": "cdk-hnb659fds-assets-${AWS::AccountId}-us-east-1"
        },
-<<<<<<< HEAD
-       "/e3285d95fc0af534ba78932bb6b6a85aa96fa7e725995fa7d8573bfa856b9bc7.json"
-=======
        "/feacbec28ce9fa1fccc5253cd8a584b17729ec106ff7f862e7cde90fe7e73104.json"
->>>>>>> 399b6bbd
       ]
      ]
     },
