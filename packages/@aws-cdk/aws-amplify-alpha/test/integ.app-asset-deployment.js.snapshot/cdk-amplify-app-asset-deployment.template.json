--- conflicted
+++ resolved
@@ -1,140 +1,136 @@
 {
- "Resources": {
-  "AppRole1AF9B530": {
-   "Type": "AWS::IAM::Role",
-   "Properties": {
-    "AssumeRolePolicyDocument": {
-     "Statement": [
-      {
-       "Action": "sts:AssumeRole",
-       "Effect": "Allow",
-       "Principal": {
-        "Service": "amplify.amazonaws.com"
+       "Resources": {
+              "AppRole1AF9B530": {
+                     "Type": "AWS::IAM::Role",
+                     "Properties": {
+                            "AssumeRolePolicyDocument": {
+                                   "Statement": [
+                                          {
+                                                 "Action": "sts:AssumeRole",
+                                                 "Effect": "Allow",
+                                                 "Principal": {
+                                                        "Service": "amplify.amazonaws.com"
+                                                 }
+                                          }
+                                   ],
+                                   "Version": "2012-10-17"
+                            }
+                     }
+              },
+              "AppF1B96344": {
+                     "Type": "AWS::Amplify::App",
+                     "Properties": {
+                            "BasicAuthConfig": {
+                                   "EnableBasicAuth": false
+                            },
+                            "IAMServiceRole": {
+                                   "Fn::GetAtt": [
+                                          "AppRole1AF9B530",
+                                          "Arn"
+                                   ]
+                            },
+                            "Name": "App",
+                            "Platform": "WEB"
+                     }
+              },
+              "AppmainF505BAED": {
+                     "Type": "AWS::Amplify::Branch",
+                     "Properties": {
+                            "AppId": {
+                                   "Fn::GetAtt": [
+                                          "AppF1B96344",
+                                          "AppId"
+                                   ]
+                            },
+                            "BranchName": "main",
+                            "EnableAutoBuild": true,
+                            "EnablePullRequestPreview": true
+                     }
+              },
+              "AppmainDeploymentResource442DE93D": {
+                     "Type": "Custom::AmplifyAssetDeployment",
+                     "Properties": {
+                            "ServiceToken": {
+                                   "Fn::GetAtt": [
+                                          "comamazonawscdkcustomresourcesamplifyassetdeploymentproviderNestedStackcomamazonawscdkcustomresourcesamplifyassetdeploymentproviderNestedStackResource89BDFEB2",
+                                          "Outputs.cdkamplifyappassetdeploymentcomamazonawscdkcustomresourcesamplifyassetdeploymentprovideramplifyassetdeploymenthandlerproviderframeworkonEventC3C43E44Arn"
+                                   ]
+                            },
+                            "AppId": {
+                                   "Fn::GetAtt": [
+                                          "AppF1B96344",
+                                          "AppId"
+                                   ]
+                            },
+                            "BranchName": "main",
+                            "S3ObjectKey": "8c89eadc6be22019c81ed6b9c7d9929ae10de55679fd8e0e9fd4c00f8edc1cda.zip",
+                            "S3BucketName": {
+                                   "Fn::Sub": "cdk-hnb659fds-assets-${AWS::AccountId}-${AWS::Region}"
+                            }
+                     },
+                     "UpdateReplacePolicy": "Delete",
+                     "DeletionPolicy": "Delete"
+              },
+              "comamazonawscdkcustomresourcesamplifyassetdeploymentproviderNestedStackcomamazonawscdkcustomresourcesamplifyassetdeploymentproviderNestedStackResource89BDFEB2": {
+                     "Type": "AWS::CloudFormation::Stack",
+                     "Properties": {
+                            "TemplateURL": {
+                                   "Fn::Join": [
+                                          "",
+                                          [
+                                                 "https://s3.",
+                                                 {
+                                                        "Ref": "AWS::Region"
+                                                 },
+                                                 ".",
+                                                 {
+                                                        "Ref": "AWS::URLSuffix"
+                                                 },
+                                                 "/",
+                                                 {
+                                                        "Fn::Sub": "cdk-hnb659fds-assets-${AWS::AccountId}-${AWS::Region}"
+                                                 },
+                                                 "/963f6a7bb688471949dbb1c80446a990f2def6f1bf3e170d28af7c460048e1b6.json"
+                                          ]
+                                   ]
+                            }
+                     },
+                     "UpdateReplacePolicy": "Delete",
+                     "DeletionPolicy": "Delete"
+              }
+       },
+       "Parameters": {
+              "BootstrapVersion": {
+                     "Type": "AWS::SSM::Parameter::Value<String>",
+                     "Default": "/cdk-bootstrap/hnb659fds/version",
+                     "Description": "Version of the CDK Bootstrap resources in this environment, automatically retrieved from SSM Parameter Store. [cdk:skip]"
+              }
+       },
+       "Rules": {
+              "CheckBootstrapVersion": {
+                     "Assertions": [
+                            {
+                                   "Assert": {
+                                          "Fn::Not": [
+                                                 {
+                                                        "Fn::Contains": [
+                                                               [
+                                                                      "1",
+                                                                      "2",
+                                                                      "3",
+                                                                      "4",
+                                                                      "5"
+                                                               ],
+                                                               {
+                                                                      "Ref": "BootstrapVersion"
+                                                               }
+                                                        ]
+                                                 }
+                                          ]
+                                   },
+                                   "AssertDescription": "CDK bootstrap stack version 6 required. Please run 'cdk bootstrap' with a recent version of the CDK CLI."
+                            }
+                     ]
+              }
        }
-      }
-     ],
-     "Version": "2012-10-17"
-    }
-   }
-  },
-  "AppF1B96344": {
-   "Type": "AWS::Amplify::App",
-   "Properties": {
-    "BasicAuthConfig": {
-     "EnableBasicAuth": false
-    },
-    "IAMServiceRole": {
-     "Fn::GetAtt": [
-      "AppRole1AF9B530",
-      "Arn"
-     ]
-    },
-    "Name": "App",
-    "Platform": "WEB"
-   }
-  },
-  "AppmainF505BAED": {
-   "Type": "AWS::Amplify::Branch",
-   "Properties": {
-    "AppId": {
-     "Fn::GetAtt": [
-      "AppF1B96344",
-      "AppId"
-     ]
-    },
-    "BranchName": "main",
-    "EnableAutoBuild": true,
-    "EnablePullRequestPreview": true
-   }
-  },
-  "AppmainDeploymentResource442DE93D": {
-   "Type": "Custom::AmplifyAssetDeployment",
-   "Properties": {
-    "ServiceToken": {
-     "Fn::GetAtt": [
-      "comamazonawscdkcustomresourcesamplifyassetdeploymentproviderNestedStackcomamazonawscdkcustomresourcesamplifyassetdeploymentproviderNestedStackResource89BDFEB2",
-      "Outputs.cdkamplifyappassetdeploymentcomamazonawscdkcustomresourcesamplifyassetdeploymentprovideramplifyassetdeploymenthandlerproviderframeworkonEventC3C43E44Arn"
-     ]
-    },
-    "AppId": {
-     "Fn::GetAtt": [
-      "AppF1B96344",
-      "AppId"
-     ]
-    },
-    "BranchName": "main",
-    "S3ObjectKey": "8c89eadc6be22019c81ed6b9c7d9929ae10de55679fd8e0e9fd4c00f8edc1cda.zip",
-    "S3BucketName": {
-     "Fn::Sub": "cdk-hnb659fds-assets-${AWS::AccountId}-${AWS::Region}"
-    }
-   },
-   "UpdateReplacePolicy": "Delete",
-   "DeletionPolicy": "Delete"
-  },
-  "comamazonawscdkcustomresourcesamplifyassetdeploymentproviderNestedStackcomamazonawscdkcustomresourcesamplifyassetdeploymentproviderNestedStackResource89BDFEB2": {
-   "Type": "AWS::CloudFormation::Stack",
-   "Properties": {
-    "TemplateURL": {
-     "Fn::Join": [
-      "",
-      [
-       "https://s3.",
-       {
-        "Ref": "AWS::Region"
-       },
-       ".",
-       {
-        "Ref": "AWS::URLSuffix"
-       },
-       "/",
-       {
-        "Fn::Sub": "cdk-hnb659fds-assets-${AWS::AccountId}-${AWS::Region}"
-       },
-<<<<<<< HEAD
-       "/cdaba89a96e3396f2c6e83b79694b6d37797dac240b5862bd96d55b1e9f0b315.json"
-=======
-       "/963f6a7bb688471949dbb1c80446a990f2def6f1bf3e170d28af7c460048e1b6.json"
->>>>>>> 0f077c0a
-      ]
-     ]
-    }
-   },
-   "UpdateReplacePolicy": "Delete",
-   "DeletionPolicy": "Delete"
-  }
- },
- "Parameters": {
-  "BootstrapVersion": {
-   "Type": "AWS::SSM::Parameter::Value<String>",
-   "Default": "/cdk-bootstrap/hnb659fds/version",
-   "Description": "Version of the CDK Bootstrap resources in this environment, automatically retrieved from SSM Parameter Store. [cdk:skip]"
-  }
- },
- "Rules": {
-  "CheckBootstrapVersion": {
-   "Assertions": [
-    {
-     "Assert": {
-      "Fn::Not": [
-       {
-        "Fn::Contains": [
-         [
-          "1",
-          "2",
-          "3",
-          "4",
-          "5"
-         ],
-         {
-          "Ref": "BootstrapVersion"
-         }
-        ]
-       }
-      ]
-     },
-     "AssertDescription": "CDK bootstrap stack version 6 required. Please run 'cdk bootstrap' with a recent version of the CDK CLI."
-    }
-   ]
-  }
- }
 }