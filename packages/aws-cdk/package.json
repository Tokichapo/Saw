{
  "name": "aws-cdk",
  "description": "CDK Toolkit, the command line tool for CDK apps",
  "version": "0.0.0",
  "main": "lib/index.js",
  "types": "lib/index.d.ts",
  "bin": {
    "cdk": "bin/cdk"
  },
  "scripts": {
    "build": "cdk-build",
    "watch": "cdk-watch",
    "lint": "cdk-lint",
    "pkglint": "pkglint -f",
    "test": "cdk-test",
    "integ": "jest --testMatch '**/?(*.)+(integ-test).js'",
    "package": "cdk-package",
    "build+test+package": "npm run build+test && npm run package",
    "build+test": "npm run build && npm test",
    "integ-cli": "scripts/integ-cli.sh",
    "integ-cli-regression": "scripts/integ-cli-regression.sh",
    "integ-cli-no-regression": "scripts/integ-cli-no-regression.sh",
    "integ-init": "test/integ/run-against-dist test/integ/init/test-all.sh"
  },
  "cdk-build": {
    "pre": [
      "./generate.sh"
    ],
    "eslint": {
      "ignore-pattern": [
        "lib/init-templates/*/typescript/**/*.ts",
        "lib/init-templates/*/javascript/**/*.js",
        "test/integ/cli/app/**/*.js",
        "test/integ/cli/cloud-assemblies/**/*.json.js"
      ]
    }
  },
  "author": {
    "name": "Amazon Web Services",
    "url": "https://aws.amazon.com",
    "organization": true
  },
  "license": "Apache-2.0",
  "devDependencies": {
    "@aws-cdk/core": "0.0.0",
    "@types/archiver": "^3.1.0",
    "@types/fs-extra": "^8.1.0",
    "@types/glob": "^7.1.1",
    "@types/jest": "^25.2.1",
    "@types/minimatch": "^3.0.3",
    "@types/mockery": "^1.4.29",
    "@types/node": "^10.17.18",
    "@types/promptly": "^3.0.0",
    "@types/semver": "^7.1.0",
    "@types/sinon": "^9.0.0",
    "@types/table": "^4.0.7",
    "@types/uuid": "^7.0.2",
    "@types/yaml": "^1.2.0",
    "@types/yargs": "^15.0.4",
    "aws-sdk-mock": "^5.1.0",
    "cdk-build-tools": "0.0.0",
    "jest": "^24.9.0",
    "mockery": "^2.1.0",
    "pkglint": "0.0.0",
<<<<<<< HEAD
    "sinon": "^9.0.1",
    "ts-jest": "^25.3.1",
    "ts-mock-imports": "^1.2.6"
=======
    "sinon": "^9.0.2",
    "ts-jest": "^25.3.1"
>>>>>>> 5788ebf7
  },
  "dependencies": {
    "@aws-cdk/cdk-assets-schema": "0.0.0",
    "@aws-cdk/cloudformation-diff": "0.0.0",
    "@aws-cdk/cx-api": "0.0.0",
    "@aws-cdk/cloud-assembly-schema": "0.0.0",
    "@aws-cdk/region-info": "0.0.0",
    "archiver": "^3.1.1",
    "aws-sdk": "^2.655.0",
    "camelcase": "^6.0.0",
    "cdk-assets": "0.0.0",
    "colors": "^1.4.0",
    "decamelize": "^4.0.0",
    "fs-extra": "^8.1.0",
    "glob": "^7.1.6",
    "json-diff": "^0.5.4",
    "minimatch": ">=3.0",
    "promptly": "^3.0.3",
    "proxy-agent": "^3.1.1",
    "semver": "^7.2.1",
    "source-map-support": "^0.5.16",
    "table": "^5.4.6",
    "uuid": "^7.0.3",
    "yaml": "^1.8.3",
    "yargs": "^15.3.1"
  },
  "repository": {
    "url": "https://github.com/aws/aws-cdk.git",
    "type": "git",
    "directory": "packages/aws-cdk"
  },
  "keywords": [
    "aws",
    "cdk"
  ],
  "homepage": "https://github.com/aws/aws-cdk",
  "engines": {
    "node": ">= 10.3.0"
  },
  "stability": "stable",
  "jest": {
    "moduleFileExtensions": [
      "js"
    ],
    "coverageThreshold": {
      "global": {
        "branches": 45,
        "statements": 60
      }
    },
    "testMatch": [
      "**/?(*.)+(spec|test).js?(x)"
    ]
  }
}<|MERGE_RESOLUTION|>--- conflicted
+++ resolved
@@ -62,14 +62,9 @@
     "jest": "^24.9.0",
     "mockery": "^2.1.0",
     "pkglint": "0.0.0",
-<<<<<<< HEAD
-    "sinon": "^9.0.1",
+    "sinon": "^9.0.2",
     "ts-jest": "^25.3.1",
     "ts-mock-imports": "^1.2.6"
-=======
-    "sinon": "^9.0.2",
-    "ts-jest": "^25.3.1"
->>>>>>> 5788ebf7
   },
   "dependencies": {
     "@aws-cdk/cdk-assets-schema": "0.0.0",
