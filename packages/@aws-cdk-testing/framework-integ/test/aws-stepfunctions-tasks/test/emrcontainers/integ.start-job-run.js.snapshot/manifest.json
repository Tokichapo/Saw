{
  "version": "32.0.0",
  "artifacts": {
    "aws-stepfunctions-tasks-emr-containers-start-job-run-test.assets": {
      "type": "cdk:asset-manifest",
      "properties": {
        "file": "aws-stepfunctions-tasks-emr-containers-start-job-run-test.assets.json",
        "requiresBootstrapStackVersion": 6,
        "bootstrapStackVersionSsmParameter": "/cdk-bootstrap/hnb659fds/version"
      }
    },
    "aws-stepfunctions-tasks-emr-containers-start-job-run-test": {
      "type": "aws:cloudformation:stack",
      "environment": "aws://unknown-account/unknown-region",
      "properties": {
        "templateFile": "aws-stepfunctions-tasks-emr-containers-start-job-run-test.template.json",
        "validateOnSynth": false,
        "assumeRoleArn": "arn:${AWS::Partition}:iam::${AWS::AccountId}:role/cdk-hnb659fds-deploy-role-${AWS::AccountId}-${AWS::Region}",
        "cloudFormationExecutionRoleArn": "arn:${AWS::Partition}:iam::${AWS::AccountId}:role/cdk-hnb659fds-cfn-exec-role-${AWS::AccountId}-${AWS::Region}",
<<<<<<< HEAD
        "stackTemplateAssetObjectUrl": "s3://cdk-hnb659fds-assets-${AWS::AccountId}-${AWS::Region}/0c8e57871e8ad34b7b8ea0c6ef3383c54e61ed2b25e55abd5656a05298803848.json",
=======
        "stackTemplateAssetObjectUrl": "s3://cdk-hnb659fds-assets-${AWS::AccountId}-${AWS::Region}/ea8f0270ba3ea58b97c61fd32563585f24aa88ed65e58390cf69a0815d395e25.json",
>>>>>>> c575dded
        "requiresBootstrapStackVersion": 6,
        "bootstrapStackVersionSsmParameter": "/cdk-bootstrap/hnb659fds/version",
        "additionalDependencies": [
          "aws-stepfunctions-tasks-emr-containers-start-job-run-test.assets"
        ],
        "lookupRole": {
          "arn": "arn:${AWS::Partition}:iam::${AWS::AccountId}:role/cdk-hnb659fds-lookup-role-${AWS::AccountId}-${AWS::Region}",
          "requiresBootstrapStackVersion": 8,
          "bootstrapStackVersionSsmParameter": "/cdk-bootstrap/hnb659fds/version"
        }
      },
      "dependencies": [
        "aws-stepfunctions-tasks-emr-containers-start-job-run-test.assets"
      ],
      "metadata": {
        "/aws-stepfunctions-tasks-emr-containers-start-job-run-test/integration-test-eks-cluster": [
          {
            "type": "aws:cdk:warning",
            "data": "You created a cluster with Kubernetes Version 1.22 without specifying the kubectlLayer property. This may cause failures as the kubectl version provided with aws-cdk-lib is 1.20, which is only guaranteed to be compatible with Kubernetes versions 1.19-1.21. Please provide a kubectlLayer from @aws-cdk/lambda-layer-kubectl-v22."
          }
        ],
        "/aws-stepfunctions-tasks-emr-containers-start-job-run-test/integration-test-eks-cluster/DefaultVpc/Resource": [
          {
            "type": "aws:cdk:logicalId",
            "data": "integrationtesteksclusterDefaultVpc395E1A86"
          }
        ],
        "/aws-stepfunctions-tasks-emr-containers-start-job-run-test/integration-test-eks-cluster/DefaultVpc/PublicSubnet1/Subnet": [
          {
            "type": "aws:cdk:logicalId",
            "data": "integrationtesteksclusterDefaultVpcPublicSubnet1Subnet58061317"
          }
        ],
        "/aws-stepfunctions-tasks-emr-containers-start-job-run-test/integration-test-eks-cluster/DefaultVpc/PublicSubnet1/RouteTable": [
          {
            "type": "aws:cdk:logicalId",
            "data": "integrationtesteksclusterDefaultVpcPublicSubnet1RouteTable1D5A7569"
          }
        ],
        "/aws-stepfunctions-tasks-emr-containers-start-job-run-test/integration-test-eks-cluster/DefaultVpc/PublicSubnet1/RouteTableAssociation": [
          {
            "type": "aws:cdk:logicalId",
            "data": "integrationtesteksclusterDefaultVpcPublicSubnet1RouteTableAssociation4831B6A7"
          }
        ],
        "/aws-stepfunctions-tasks-emr-containers-start-job-run-test/integration-test-eks-cluster/DefaultVpc/PublicSubnet1/DefaultRoute": [
          {
            "type": "aws:cdk:logicalId",
            "data": "integrationtesteksclusterDefaultVpcPublicSubnet1DefaultRoute33CE7FC3"
          }
        ],
        "/aws-stepfunctions-tasks-emr-containers-start-job-run-test/integration-test-eks-cluster/DefaultVpc/PublicSubnet1/EIP": [
          {
            "type": "aws:cdk:logicalId",
            "data": "integrationtesteksclusterDefaultVpcPublicSubnet1EIP62A0A17B"
          }
        ],
        "/aws-stepfunctions-tasks-emr-containers-start-job-run-test/integration-test-eks-cluster/DefaultVpc/PublicSubnet1/NATGateway": [
          {
            "type": "aws:cdk:logicalId",
            "data": "integrationtesteksclusterDefaultVpcPublicSubnet1NATGatewayC9C984F9"
          }
        ],
        "/aws-stepfunctions-tasks-emr-containers-start-job-run-test/integration-test-eks-cluster/DefaultVpc/PublicSubnet2/Subnet": [
          {
            "type": "aws:cdk:logicalId",
            "data": "integrationtesteksclusterDefaultVpcPublicSubnet2Subnet68EAAF11"
          }
        ],
        "/aws-stepfunctions-tasks-emr-containers-start-job-run-test/integration-test-eks-cluster/DefaultVpc/PublicSubnet2/RouteTable": [
          {
            "type": "aws:cdk:logicalId",
            "data": "integrationtesteksclusterDefaultVpcPublicSubnet2RouteTableA4C7B327"
          }
        ],
        "/aws-stepfunctions-tasks-emr-containers-start-job-run-test/integration-test-eks-cluster/DefaultVpc/PublicSubnet2/RouteTableAssociation": [
          {
            "type": "aws:cdk:logicalId",
            "data": "integrationtesteksclusterDefaultVpcPublicSubnet2RouteTableAssociation62710C52"
          }
        ],
        "/aws-stepfunctions-tasks-emr-containers-start-job-run-test/integration-test-eks-cluster/DefaultVpc/PublicSubnet2/DefaultRoute": [
          {
            "type": "aws:cdk:logicalId",
            "data": "integrationtesteksclusterDefaultVpcPublicSubnet2DefaultRoute253A231E"
          }
        ],
        "/aws-stepfunctions-tasks-emr-containers-start-job-run-test/integration-test-eks-cluster/DefaultVpc/PublicSubnet2/EIP": [
          {
            "type": "aws:cdk:logicalId",
            "data": "integrationtesteksclusterDefaultVpcPublicSubnet2EIPFC53AC43"
          }
        ],
        "/aws-stepfunctions-tasks-emr-containers-start-job-run-test/integration-test-eks-cluster/DefaultVpc/PublicSubnet2/NATGateway": [
          {
            "type": "aws:cdk:logicalId",
            "data": "integrationtesteksclusterDefaultVpcPublicSubnet2NATGatewayE109B761"
          }
        ],
        "/aws-stepfunctions-tasks-emr-containers-start-job-run-test/integration-test-eks-cluster/DefaultVpc/PrivateSubnet1/Subnet": [
          {
            "type": "aws:cdk:logicalId",
            "data": "integrationtesteksclusterDefaultVpcPrivateSubnet1Subnet4E00CAFB"
          }
        ],
        "/aws-stepfunctions-tasks-emr-containers-start-job-run-test/integration-test-eks-cluster/DefaultVpc/PrivateSubnet1/RouteTable": [
          {
            "type": "aws:cdk:logicalId",
            "data": "integrationtesteksclusterDefaultVpcPrivateSubnet1RouteTable4A47F4AC"
          }
        ],
        "/aws-stepfunctions-tasks-emr-containers-start-job-run-test/integration-test-eks-cluster/DefaultVpc/PrivateSubnet1/RouteTableAssociation": [
          {
            "type": "aws:cdk:logicalId",
            "data": "integrationtesteksclusterDefaultVpcPrivateSubnet1RouteTableAssociation7482DD1E"
          }
        ],
        "/aws-stepfunctions-tasks-emr-containers-start-job-run-test/integration-test-eks-cluster/DefaultVpc/PrivateSubnet1/DefaultRoute": [
          {
            "type": "aws:cdk:logicalId",
            "data": "integrationtesteksclusterDefaultVpcPrivateSubnet1DefaultRouteCC99A72C"
          }
        ],
        "/aws-stepfunctions-tasks-emr-containers-start-job-run-test/integration-test-eks-cluster/DefaultVpc/PrivateSubnet2/Subnet": [
          {
            "type": "aws:cdk:logicalId",
            "data": "integrationtesteksclusterDefaultVpcPrivateSubnet2Subnet0C3539A8"
          }
        ],
        "/aws-stepfunctions-tasks-emr-containers-start-job-run-test/integration-test-eks-cluster/DefaultVpc/PrivateSubnet2/RouteTable": [
          {
            "type": "aws:cdk:logicalId",
            "data": "integrationtesteksclusterDefaultVpcPrivateSubnet2RouteTableD7E59903"
          }
        ],
        "/aws-stepfunctions-tasks-emr-containers-start-job-run-test/integration-test-eks-cluster/DefaultVpc/PrivateSubnet2/RouteTableAssociation": [
          {
            "type": "aws:cdk:logicalId",
            "data": "integrationtesteksclusterDefaultVpcPrivateSubnet2RouteTableAssociation99F934D5"
          }
        ],
        "/aws-stepfunctions-tasks-emr-containers-start-job-run-test/integration-test-eks-cluster/DefaultVpc/PrivateSubnet2/DefaultRoute": [
          {
            "type": "aws:cdk:logicalId",
            "data": "integrationtesteksclusterDefaultVpcPrivateSubnet2DefaultRoute50FF167F"
          }
        ],
        "/aws-stepfunctions-tasks-emr-containers-start-job-run-test/integration-test-eks-cluster/DefaultVpc/IGW": [
          {
            "type": "aws:cdk:logicalId",
            "data": "integrationtesteksclusterDefaultVpcIGW9ADAFE6F"
          }
        ],
        "/aws-stepfunctions-tasks-emr-containers-start-job-run-test/integration-test-eks-cluster/DefaultVpc/VPCGW": [
          {
            "type": "aws:cdk:logicalId",
            "data": "integrationtesteksclusterDefaultVpcVPCGWE4DC2204"
          }
        ],
        "/aws-stepfunctions-tasks-emr-containers-start-job-run-test/integration-test-eks-cluster/KubectlHandlerRole/Resource": [
          {
            "type": "aws:cdk:logicalId",
            "data": "integrationtesteksclusterKubectlHandlerRole9A4C37D2"
          }
        ],
        "/aws-stepfunctions-tasks-emr-containers-start-job-run-test/integration-test-eks-cluster/KubectlHandlerRole/DefaultPolicy/Resource": [
          {
            "type": "aws:cdk:logicalId",
            "data": "integrationtesteksclusterKubectlHandlerRoleDefaultPolicyF274D1D0"
          }
        ],
        "/aws-stepfunctions-tasks-emr-containers-start-job-run-test/integration-test-eks-cluster/Role/Resource": [
          {
            "type": "aws:cdk:logicalId",
            "data": "integrationtesteksclusterRole03F70AF0"
          }
        ],
        "/aws-stepfunctions-tasks-emr-containers-start-job-run-test/integration-test-eks-cluster/ControlPlaneSecurityGroup/Resource": [
          {
            "type": "aws:cdk:logicalId",
            "data": "integrationtesteksclusterControlPlaneSecurityGroup6E92F333"
          }
        ],
        "/aws-stepfunctions-tasks-emr-containers-start-job-run-test/integration-test-eks-cluster/Resource/CreationRole/Resource": [
          {
            "type": "aws:cdk:logicalId",
            "data": "integrationtesteksclusterCreationRoleB98FE02A"
          }
        ],
        "/aws-stepfunctions-tasks-emr-containers-start-job-run-test/integration-test-eks-cluster/Resource/CreationRole/DefaultPolicy/Resource": [
          {
            "type": "aws:cdk:logicalId",
            "data": "integrationtesteksclusterCreationRoleDefaultPolicy5417802D"
          }
        ],
        "/aws-stepfunctions-tasks-emr-containers-start-job-run-test/integration-test-eks-cluster/Resource/Resource/Default": [
          {
            "type": "aws:cdk:logicalId",
            "data": "integrationtesteksclusterE5C0ED98"
          }
        ],
        "/aws-stepfunctions-tasks-emr-containers-start-job-run-test/integration-test-eks-cluster/KubectlReadyBarrier": [
          {
            "type": "aws:cdk:logicalId",
            "data": "integrationtesteksclusterKubectlReadyBarrier0D4A21B0"
          }
        ],
        "/aws-stepfunctions-tasks-emr-containers-start-job-run-test/integration-test-eks-cluster/HasEcrPublic": [
          {
            "type": "aws:cdk:logicalId",
            "data": "integrationtesteksclusterHasEcrPublic050389DE"
          }
        ],
        "/aws-stepfunctions-tasks-emr-containers-start-job-run-test/integration-test-eks-cluster/NodegroupDefaultCapacity/NodeGroupRole/Resource": [
          {
            "type": "aws:cdk:logicalId",
            "data": "integrationtesteksclusterNodegroupDefaultCapacityNodeGroupRole75D45BA7"
          }
        ],
        "/aws-stepfunctions-tasks-emr-containers-start-job-run-test/integration-test-eks-cluster/NodegroupDefaultCapacity/Resource": [
          {
            "type": "aws:cdk:logicalId",
            "data": "integrationtesteksclusterNodegroupDefaultCapacity536CF32C"
          }
        ],
        "/aws-stepfunctions-tasks-emr-containers-start-job-run-test/integration-test-eks-cluster/AwsAuth/manifest/Resource/Default": [
          {
            "type": "aws:cdk:logicalId",
            "data": "integrationtesteksclusterAwsAuthmanifestAEF9C6DF"
          }
        ],
        "/aws-stepfunctions-tasks-emr-containers-start-job-run-test/integration-test-eks-cluster/manifest-emrRole/Resource/Default": [
          {
            "type": "aws:cdk:logicalId",
            "data": "integrationtesteksclustermanifestemrRoleCCE4E328"
          }
        ],
        "/aws-stepfunctions-tasks-emr-containers-start-job-run-test/integration-test-eks-cluster/manifest-emrRoleBind/Resource/Default": [
          {
            "type": "aws:cdk:logicalId",
            "data": "integrationtesteksclustermanifestemrRoleBind8B35D2A2"
          }
        ],
        "/aws-stepfunctions-tasks-emr-containers-start-job-run-test/@aws-cdk--aws-eks.ClusterResourceProvider/NodeProxyAgentLayer/Resource": [
          {
            "type": "aws:cdk:logicalId",
            "data": "NodeProxyAgentLayer924C1971"
          }
        ],
        "/aws-stepfunctions-tasks-emr-containers-start-job-run-test/@aws-cdk--aws-eks.ClusterResourceProvider/OnEventHandler/ServiceRole/Resource": [
          {
            "type": "aws:cdk:logicalId",
            "data": "OnEventHandlerServiceRole15A26729"
          }
        ],
        "/aws-stepfunctions-tasks-emr-containers-start-job-run-test/@aws-cdk--aws-eks.ClusterResourceProvider/OnEventHandler/Resource": [
          {
            "type": "aws:cdk:logicalId",
            "data": "OnEventHandler42BEBAE0"
          }
        ],
        "/aws-stepfunctions-tasks-emr-containers-start-job-run-test/@aws-cdk--aws-eks.ClusterResourceProvider/IsCompleteHandler/ServiceRole/Resource": [
          {
            "type": "aws:cdk:logicalId",
            "data": "IsCompleteHandlerServiceRole5810CC58"
          }
        ],
        "/aws-stepfunctions-tasks-emr-containers-start-job-run-test/@aws-cdk--aws-eks.ClusterResourceProvider/IsCompleteHandler/Resource": [
          {
            "type": "aws:cdk:logicalId",
            "data": "IsCompleteHandler7073F4DA"
          }
        ],
        "/aws-stepfunctions-tasks-emr-containers-start-job-run-test/@aws-cdk--aws-eks.ClusterResourceProvider/Provider/framework-onEvent/ServiceRole/Resource": [
          {
            "type": "aws:cdk:logicalId",
            "data": "ProviderframeworkonEventServiceRole9FF04296"
          }
        ],
        "/aws-stepfunctions-tasks-emr-containers-start-job-run-test/@aws-cdk--aws-eks.ClusterResourceProvider/Provider/framework-onEvent/ServiceRole/DefaultPolicy/Resource": [
          {
            "type": "aws:cdk:logicalId",
            "data": "ProviderframeworkonEventServiceRoleDefaultPolicy48CD2133"
          }
        ],
        "/aws-stepfunctions-tasks-emr-containers-start-job-run-test/@aws-cdk--aws-eks.ClusterResourceProvider/Provider/framework-onEvent/Resource": [
          {
            "type": "aws:cdk:logicalId",
            "data": "ProviderframeworkonEvent83C1D0A7"
          }
        ],
        "/aws-stepfunctions-tasks-emr-containers-start-job-run-test/@aws-cdk--aws-eks.ClusterResourceProvider/Provider/framework-isComplete/ServiceRole/Resource": [
          {
            "type": "aws:cdk:logicalId",
            "data": "ProviderframeworkisCompleteServiceRoleB1087139"
          }
        ],
        "/aws-stepfunctions-tasks-emr-containers-start-job-run-test/@aws-cdk--aws-eks.ClusterResourceProvider/Provider/framework-isComplete/ServiceRole/DefaultPolicy/Resource": [
          {
            "type": "aws:cdk:logicalId",
            "data": "ProviderframeworkisCompleteServiceRoleDefaultPolicy2E7140AC"
          }
        ],
        "/aws-stepfunctions-tasks-emr-containers-start-job-run-test/@aws-cdk--aws-eks.ClusterResourceProvider/Provider/framework-isComplete/Resource": [
          {
            "type": "aws:cdk:logicalId",
            "data": "ProviderframeworkisComplete26D7B0CB"
          }
        ],
        "/aws-stepfunctions-tasks-emr-containers-start-job-run-test/@aws-cdk--aws-eks.ClusterResourceProvider/Provider/framework-onTimeout/ServiceRole/Resource": [
          {
            "type": "aws:cdk:logicalId",
            "data": "ProviderframeworkonTimeoutServiceRole28643D26"
          }
        ],
        "/aws-stepfunctions-tasks-emr-containers-start-job-run-test/@aws-cdk--aws-eks.ClusterResourceProvider/Provider/framework-onTimeout/ServiceRole/DefaultPolicy/Resource": [
          {
            "type": "aws:cdk:logicalId",
            "data": "ProviderframeworkonTimeoutServiceRoleDefaultPolicy2688969F"
          }
        ],
        "/aws-stepfunctions-tasks-emr-containers-start-job-run-test/@aws-cdk--aws-eks.ClusterResourceProvider/Provider/framework-onTimeout/Resource": [
          {
            "type": "aws:cdk:logicalId",
            "data": "ProviderframeworkonTimeout0B47CA38"
          }
        ],
        "/aws-stepfunctions-tasks-emr-containers-start-job-run-test/@aws-cdk--aws-eks.ClusterResourceProvider/Provider/waiter-state-machine/Role/Resource": [
          {
            "type": "aws:cdk:logicalId",
            "data": "ProviderwaiterstatemachineRole0C7159F9"
          }
        ],
        "/aws-stepfunctions-tasks-emr-containers-start-job-run-test/@aws-cdk--aws-eks.ClusterResourceProvider/Provider/waiter-state-machine/Role/DefaultPolicy/Resource": [
          {
            "type": "aws:cdk:logicalId",
            "data": "ProviderwaiterstatemachineRoleDefaultPolicyD3C3DA1A"
          }
        ],
        "/aws-stepfunctions-tasks-emr-containers-start-job-run-test/@aws-cdk--aws-eks.ClusterResourceProvider/Provider/waiter-state-machine/Resource": [
          {
            "type": "aws:cdk:logicalId",
            "data": "Providerwaiterstatemachine5D4A9DF0"
          }
        ],
        "/aws-stepfunctions-tasks-emr-containers-start-job-run-test/@aws-cdk--aws-eks.ClusterResourceProvider/awsstepfunctionstasksemrcontainersstartjobruntestawscdkawseksClusterResourceProviderOnEventHandlerServiceRole663D4CFBArn": [
          {
            "type": "aws:cdk:logicalId",
            "data": "awsstepfunctionstasksemrcontainersstartjobruntestawscdkawseksClusterResourceProviderOnEventHandlerServiceRole663D4CFBArn"
          }
        ],
        "/aws-stepfunctions-tasks-emr-containers-start-job-run-test/@aws-cdk--aws-eks.ClusterResourceProvider/awsstepfunctionstasksemrcontainersstartjobruntestawscdkawseksClusterResourceProviderIsCompleteHandlerServiceRole43FB9134Arn": [
          {
            "type": "aws:cdk:logicalId",
            "data": "awsstepfunctionstasksemrcontainersstartjobruntestawscdkawseksClusterResourceProviderIsCompleteHandlerServiceRole43FB9134Arn"
          }
        ],
        "/aws-stepfunctions-tasks-emr-containers-start-job-run-test/@aws-cdk--aws-eks.ClusterResourceProvider/awsstepfunctionstasksemrcontainersstartjobruntestawscdkawseksClusterResourceProviderframeworkonEventD72B3ABCArn": [
          {
            "type": "aws:cdk:logicalId",
            "data": "awsstepfunctionstasksemrcontainersstartjobruntestawscdkawseksClusterResourceProviderframeworkonEventD72B3ABCArn"
          }
        ],
        "/aws-stepfunctions-tasks-emr-containers-start-job-run-test/@aws-cdk--aws-eks.ClusterResourceProvider.NestedStack/@aws-cdk--aws-eks.ClusterResourceProvider.NestedStackResource": [
          {
            "type": "aws:cdk:logicalId",
            "data": "awscdkawseksClusterResourceProviderNestedStackawscdkawseksClusterResourceProviderNestedStackResource9827C454"
          }
        ],
        "/aws-stepfunctions-tasks-emr-containers-start-job-run-test/@aws-cdk--aws-eks.KubectlProvider/Handler/Resource": [
          {
            "type": "aws:cdk:logicalId",
            "data": "Handler886CB40B"
          }
        ],
        "/aws-stepfunctions-tasks-emr-containers-start-job-run-test/@aws-cdk--aws-eks.KubectlProvider/AwsCliLayer/Resource": [
          {
            "type": "aws:cdk:logicalId",
            "data": "AwsCliLayerF44AAF94"
          }
        ],
        "/aws-stepfunctions-tasks-emr-containers-start-job-run-test/@aws-cdk--aws-eks.KubectlProvider/KubectlLayer/Resource": [
          {
            "type": "aws:cdk:logicalId",
            "data": "KubectlLayer600207B5"
          }
        ],
        "/aws-stepfunctions-tasks-emr-containers-start-job-run-test/@aws-cdk--aws-eks.KubectlProvider/Provider/framework-onEvent/ServiceRole/Resource": [
          {
            "type": "aws:cdk:logicalId",
            "data": "ProviderframeworkonEventServiceRole9FF04296"
          }
        ],
        "/aws-stepfunctions-tasks-emr-containers-start-job-run-test/@aws-cdk--aws-eks.KubectlProvider/Provider/framework-onEvent/ServiceRole/DefaultPolicy/Resource": [
          {
            "type": "aws:cdk:logicalId",
            "data": "ProviderframeworkonEventServiceRoleDefaultPolicy48CD2133"
          }
        ],
        "/aws-stepfunctions-tasks-emr-containers-start-job-run-test/@aws-cdk--aws-eks.KubectlProvider/Provider/framework-onEvent/Resource": [
          {
            "type": "aws:cdk:logicalId",
            "data": "ProviderframeworkonEvent83C1D0A7"
          }
        ],
        "/aws-stepfunctions-tasks-emr-containers-start-job-run-test/@aws-cdk--aws-eks.KubectlProvider/awsstepfunctionstasksemrcontainersstartjobruntestawscdkawseksKubectlProviderframeworkonEvent3B4C1982Arn": [
          {
            "type": "aws:cdk:logicalId",
            "data": "awsstepfunctionstasksemrcontainersstartjobruntestawscdkawseksKubectlProviderframeworkonEvent3B4C1982Arn"
          }
        ],
        "/aws-stepfunctions-tasks-emr-containers-start-job-run-test/@aws-cdk--aws-eks.KubectlProvider/reference-to-awsstepfunctionstasksemrcontainersstartjobruntestintegrationtesteksclusterKubectlHandlerRole9370F2F5Arn": [
          {
            "type": "aws:cdk:logicalId",
            "data": "referencetoawsstepfunctionstasksemrcontainersstartjobruntestintegrationtesteksclusterKubectlHandlerRole9370F2F5Arn"
          }
        ],
        "/aws-stepfunctions-tasks-emr-containers-start-job-run-test/@aws-cdk--aws-eks.KubectlProvider/reference-to-awsstepfunctionstasksemrcontainersstartjobruntestintegrationtesteksclusterDefaultVpcPrivateSubnet1Subnet3A5831F1Ref": [
          {
            "type": "aws:cdk:logicalId",
            "data": "referencetoawsstepfunctionstasksemrcontainersstartjobruntestintegrationtesteksclusterDefaultVpcPrivateSubnet1Subnet3A5831F1Ref"
          }
        ],
        "/aws-stepfunctions-tasks-emr-containers-start-job-run-test/@aws-cdk--aws-eks.KubectlProvider/reference-to-awsstepfunctionstasksemrcontainersstartjobruntestintegrationtesteksclusterDefaultVpcPrivateSubnet2Subnet38594BA0Ref": [
          {
            "type": "aws:cdk:logicalId",
            "data": "referencetoawsstepfunctionstasksemrcontainersstartjobruntestintegrationtesteksclusterDefaultVpcPrivateSubnet2Subnet38594BA0Ref"
          }
        ],
        "/aws-stepfunctions-tasks-emr-containers-start-job-run-test/@aws-cdk--aws-eks.KubectlProvider/reference-to-awsstepfunctionstasksemrcontainersstartjobruntestintegrationtesteksclusterA295C017ClusterSecurityGroupId": [
          {
            "type": "aws:cdk:logicalId",
            "data": "referencetoawsstepfunctionstasksemrcontainersstartjobruntestintegrationtesteksclusterA295C017ClusterSecurityGroupId"
          }
        ],
        "/aws-stepfunctions-tasks-emr-containers-start-job-run-test/@aws-cdk--aws-eks.KubectlProvider.NestedStack/@aws-cdk--aws-eks.KubectlProvider.NestedStackResource": [
          {
            "type": "aws:cdk:logicalId",
            "data": "awscdkawseksKubectlProviderNestedStackawscdkawseksKubectlProviderNestedStackResourceA7AEBA6B"
          }
        ],
        "/aws-stepfunctions-tasks-emr-containers-start-job-run-test/Virtual Cluster": [
          {
            "type": "aws:cdk:logicalId",
            "data": "VirtualCluster"
          }
        ],
        "/aws-stepfunctions-tasks-emr-containers-start-job-run-test/Start a Job Run/Job-Execution-Role/Resource": [
          {
            "type": "aws:cdk:logicalId",
            "data": "StartaJobRunJobExecutionRole157B6BE1"
          }
        ],
        "/aws-stepfunctions-tasks-emr-containers-start-job-run-test/Start a Job Run/Job-Execution-Role/DefaultPolicy/Resource": [
          {
            "type": "aws:cdk:logicalId",
            "data": "StartaJobRunJobExecutionRoleDefaultPolicyEA7882C0"
          }
        ],
        "/aws-stepfunctions-tasks-emr-containers-start-job-run-test/Start a Job Run/GetEksClusterInfo/Resource/Default": [
          {
            "type": "aws:cdk:logicalId",
            "data": "StartaJobRunGetEksClusterInfoD0E31373"
          }
        ],
        "/aws-stepfunctions-tasks-emr-containers-start-job-run-test/Start a Job Run/GetEksClusterInfo/CustomResourcePolicy/Resource": [
          {
            "type": "aws:cdk:logicalId",
            "data": "StartaJobRunGetEksClusterInfoCustomResourcePolicy7AA7B106"
          }
        ],
        "/aws-stepfunctions-tasks-emr-containers-start-job-run-test/Start a Job Run/awsclilayer/Resource": [
          {
            "type": "aws:cdk:logicalId",
            "data": "StartaJobRunawsclilayer110EEF0B",
            "trace": [
              "!!DESTRUCTIVE_CHANGES: WILL_REPLACE"
            ]
          }
        ],
        "/aws-stepfunctions-tasks-emr-containers-start-job-run-test/Start a Job Run/CustomResourceProvider/framework-onEvent/ServiceRole/Resource": [
          {
            "type": "aws:cdk:logicalId",
            "data": "StartaJobRunCustomResourceProviderframeworkonEventServiceRole1D6E2464"
          }
        ],
        "/aws-stepfunctions-tasks-emr-containers-start-job-run-test/Start a Job Run/CustomResourceProvider/framework-onEvent/ServiceRole/DefaultPolicy/Resource": [
          {
            "type": "aws:cdk:logicalId",
            "data": "StartaJobRunCustomResourceProviderframeworkonEventServiceRoleDefaultPolicy95FB1565"
          }
        ],
        "/aws-stepfunctions-tasks-emr-containers-start-job-run-test/Start a Job Run/CustomResourceProvider/framework-onEvent/Resource": [
          {
            "type": "aws:cdk:logicalId",
            "data": "StartaJobRunCustomResourceProviderframeworkonEventAC961165"
          }
        ],
        "/aws-stepfunctions-tasks-emr-containers-start-job-run-test/Start a Job Run/Custom Resource/Default": [
          {
            "type": "aws:cdk:logicalId",
            "data": "StartaJobRunCustomResource3BD90664"
          }
        ],
        "/aws-stepfunctions-tasks-emr-containers-start-job-run-test/AWS679f53fac002430cb0da5b7982bd2287/ServiceRole/Resource": [
          {
            "type": "aws:cdk:logicalId",
            "data": "AWS679f53fac002430cb0da5b7982bd2287ServiceRoleC1EA0FF2"
          }
        ],
        "/aws-stepfunctions-tasks-emr-containers-start-job-run-test/AWS679f53fac002430cb0da5b7982bd2287/Resource": [
          {
            "type": "aws:cdk:logicalId",
            "data": "AWS679f53fac002430cb0da5b7982bd22872D164C4C"
          }
        ],
        "/aws-stepfunctions-tasks-emr-containers-start-job-run-test/SingletonLambda8693BB64968944B69AAFB0CC9EB8757C/ServiceRole/Resource": [
          {
            "type": "aws:cdk:logicalId",
            "data": "SingletonLambda8693BB64968944B69AAFB0CC9EB8757CServiceRoleF99BDB4C"
          }
        ],
        "/aws-stepfunctions-tasks-emr-containers-start-job-run-test/SingletonLambda8693BB64968944B69AAFB0CC9EB8757C/ServiceRole/DefaultPolicy/Resource": [
          {
            "type": "aws:cdk:logicalId",
            "data": "SingletonLambda8693BB64968944B69AAFB0CC9EB8757CServiceRoleDefaultPolicy87B52EEA"
          }
        ],
        "/aws-stepfunctions-tasks-emr-containers-start-job-run-test/SingletonLambda8693BB64968944B69AAFB0CC9EB8757C/Resource": [
          {
            "type": "aws:cdk:logicalId",
            "data": "SingletonLambda8693BB64968944B69AAFB0CC9EB8757CB6182A5B"
          }
        ],
        "/aws-stepfunctions-tasks-emr-containers-start-job-run-test/StateMachine/Role/Resource": [
          {
            "type": "aws:cdk:logicalId",
            "data": "StateMachineRoleB840431D"
          }
        ],
        "/aws-stepfunctions-tasks-emr-containers-start-job-run-test/StateMachine/Role/DefaultPolicy/Resource": [
          {
            "type": "aws:cdk:logicalId",
            "data": "StateMachineRoleDefaultPolicyDF1E6607"
          }
        ],
        "/aws-stepfunctions-tasks-emr-containers-start-job-run-test/StateMachine/Resource": [
          {
            "type": "aws:cdk:logicalId",
            "data": "StateMachine2E01A3A5"
          }
        ],
        "/aws-stepfunctions-tasks-emr-containers-start-job-run-test/stateMachineArn": [
          {
            "type": "aws:cdk:logicalId",
            "data": "stateMachineArn"
          }
        ],
        "/aws-stepfunctions-tasks-emr-containers-start-job-run-test/BootstrapVersion": [
          {
            "type": "aws:cdk:logicalId",
            "data": "BootstrapVersion"
          }
        ],
        "/aws-stepfunctions-tasks-emr-containers-start-job-run-test/CheckBootstrapVersion": [
          {
            "type": "aws:cdk:logicalId",
            "data": "CheckBootstrapVersion"
          }
        ]
      },
      "displayName": "aws-stepfunctions-tasks-emr-containers-start-job-run-test"
    },
    "awsstepfunctionstasksemrcontainersstartjobrunDefaultTestDeployAssert0C0D5C7F.assets": {
      "type": "cdk:asset-manifest",
      "properties": {
        "file": "awsstepfunctionstasksemrcontainersstartjobrunDefaultTestDeployAssert0C0D5C7F.assets.json",
        "requiresBootstrapStackVersion": 6,
        "bootstrapStackVersionSsmParameter": "/cdk-bootstrap/hnb659fds/version"
      }
    },
    "awsstepfunctionstasksemrcontainersstartjobrunDefaultTestDeployAssert0C0D5C7F": {
      "type": "aws:cloudformation:stack",
      "environment": "aws://unknown-account/unknown-region",
      "properties": {
        "templateFile": "awsstepfunctionstasksemrcontainersstartjobrunDefaultTestDeployAssert0C0D5C7F.template.json",
        "validateOnSynth": false,
        "assumeRoleArn": "arn:${AWS::Partition}:iam::${AWS::AccountId}:role/cdk-hnb659fds-deploy-role-${AWS::AccountId}-${AWS::Region}",
        "cloudFormationExecutionRoleArn": "arn:${AWS::Partition}:iam::${AWS::AccountId}:role/cdk-hnb659fds-cfn-exec-role-${AWS::AccountId}-${AWS::Region}",
        "stackTemplateAssetObjectUrl": "s3://cdk-hnb659fds-assets-${AWS::AccountId}-${AWS::Region}/21fbb51d7b23f6a6c262b46a9caee79d744a3ac019fd45422d988b96d44b2a22.json",
        "requiresBootstrapStackVersion": 6,
        "bootstrapStackVersionSsmParameter": "/cdk-bootstrap/hnb659fds/version",
        "additionalDependencies": [
          "awsstepfunctionstasksemrcontainersstartjobrunDefaultTestDeployAssert0C0D5C7F.assets"
        ],
        "lookupRole": {
          "arn": "arn:${AWS::Partition}:iam::${AWS::AccountId}:role/cdk-hnb659fds-lookup-role-${AWS::AccountId}-${AWS::Region}",
          "requiresBootstrapStackVersion": 8,
          "bootstrapStackVersionSsmParameter": "/cdk-bootstrap/hnb659fds/version"
        }
      },
      "dependencies": [
        "awsstepfunctionstasksemrcontainersstartjobrunDefaultTestDeployAssert0C0D5C7F.assets"
      ],
      "metadata": {
        "/aws-stepfunctions-tasks-emr-containers-start-job-run/DefaultTest/DeployAssert/BootstrapVersion": [
          {
            "type": "aws:cdk:logicalId",
            "data": "BootstrapVersion"
          }
        ],
        "/aws-stepfunctions-tasks-emr-containers-start-job-run/DefaultTest/DeployAssert/CheckBootstrapVersion": [
          {
            "type": "aws:cdk:logicalId",
            "data": "CheckBootstrapVersion"
          }
        ]
      },
      "displayName": "aws-stepfunctions-tasks-emr-containers-start-job-run/DefaultTest/DeployAssert"
    },
    "Tree": {
      "type": "cdk:tree",
      "properties": {
        "file": "tree.json"
      }
    }
  }
}<|MERGE_RESOLUTION|>--- conflicted
+++ resolved
@@ -17,11 +17,7 @@
         "validateOnSynth": false,
         "assumeRoleArn": "arn:${AWS::Partition}:iam::${AWS::AccountId}:role/cdk-hnb659fds-deploy-role-${AWS::AccountId}-${AWS::Region}",
         "cloudFormationExecutionRoleArn": "arn:${AWS::Partition}:iam::${AWS::AccountId}:role/cdk-hnb659fds-cfn-exec-role-${AWS::AccountId}-${AWS::Region}",
-<<<<<<< HEAD
-        "stackTemplateAssetObjectUrl": "s3://cdk-hnb659fds-assets-${AWS::AccountId}-${AWS::Region}/0c8e57871e8ad34b7b8ea0c6ef3383c54e61ed2b25e55abd5656a05298803848.json",
-=======
         "stackTemplateAssetObjectUrl": "s3://cdk-hnb659fds-assets-${AWS::AccountId}-${AWS::Region}/ea8f0270ba3ea58b97c61fd32563585f24aa88ed65e58390cf69a0815d395e25.json",
->>>>>>> c575dded
         "requiresBootstrapStackVersion": 6,
         "bootstrapStackVersionSsmParameter": "/cdk-bootstrap/hnb659fds/version",
         "additionalDependencies": [
@@ -496,10 +492,7 @@
         "/aws-stepfunctions-tasks-emr-containers-start-job-run-test/Start a Job Run/awsclilayer/Resource": [
           {
             "type": "aws:cdk:logicalId",
-            "data": "StartaJobRunawsclilayer110EEF0B",
-            "trace": [
-              "!!DESTRUCTIVE_CHANGES: WILL_REPLACE"
-            ]
+            "data": "StartaJobRunawsclilayer110EEF0B"
           }
         ],
         "/aws-stepfunctions-tasks-emr-containers-start-job-run-test/Start a Job Run/CustomResourceProvider/framework-onEvent/ServiceRole/Resource": [
