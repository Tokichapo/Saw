--- conflicted
+++ resolved
@@ -1,16 +1,4 @@
 const baseConfig = require('@aws-cdk/cdk-build-tools/config/eslintrc');
 baseConfig.parserOptions.project = __dirname + '/tsconfig.json';
 
-<<<<<<< HEAD
-baseConfig.overrides = [{
-  // @TODO Fixing the import order will cause custom resources to updated due to a hash change
-  // We should apply the fix the next time `framework.ts` is meaningfully changed to avoid unnecessary resource updates 
-  "files": ["lib/provider-framework/runtime/framework.ts"],
-  "rules": {
-    'import/order': 'warn', // this should be 'error'
-  }
-}]
-
-=======
->>>>>>> 294adb0a
 module.exports = baseConfig;