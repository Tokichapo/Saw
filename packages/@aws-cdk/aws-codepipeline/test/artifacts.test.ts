<<<<<<< HEAD
import { Match, Template } from '@aws-cdk/assertions';
=======
import '@aws-cdk/assert-internal/jest';
import { SynthUtils } from '@aws-cdk/assert-internal';
>>>>>>> d45bb521
import * as cdk from '@aws-cdk/core';
import * as codepipeline from '../lib';
import { FakeBuildAction } from './fake-build-action';
import { FakeSourceAction } from './fake-source-action';

/* eslint-disable quote-props */

describe('artifacts', () => {
  describe('Artifacts in CodePipeline', () => {
    test('cannot be created with an empty name', () => {
      expect(() => new codepipeline.Artifact('')).toThrow(/Artifact name must match regular expression/);


    });

    test('without a name, when used as an input without being used as an output first - should fail validation', () => {
      const stack = new cdk.Stack();
      const sourceOutput = new codepipeline.Artifact();
      const pipeline = new codepipeline.Pipeline(stack, 'Pipeline', {
        stages: [
          {
            stageName: 'Source',
            actions: [
              new FakeSourceAction({
                actionName: 'Source',
                output: sourceOutput,
              }),
            ],
          },
          {
            stageName: 'Build',
            actions: [
              new FakeBuildAction({
                actionName: 'Build',
                input: new codepipeline.Artifact(),
              }),
            ],
          },
        ],
      });

      // synthesize - this is where names for artifact without names are allocated
      SynthUtils.synthesize(stack, { skipValidation: true });

      const errors = pipeline.node.validate();

      expect(errors.length).toEqual(1);
      const error = errors[0];
      expect(error).toEqual("Action 'Build' is using an unnamed input Artifact, which is not being produced in this pipeline");


    });

    test('with a name, when used as an input without being used as an output first - should fail validation', () => {
      const stack = new cdk.Stack();
      const sourceOutput = new codepipeline.Artifact();
      const pipeline = new codepipeline.Pipeline(stack, 'Pipeline', {
        stages: [
          {
            stageName: 'Source',
            actions: [
              new FakeSourceAction({
                actionName: 'Source',
                output: sourceOutput,
              }),
            ],
          },
          {
            stageName: 'Build',
            actions: [
              new FakeBuildAction({
                actionName: 'Build',
                input: new codepipeline.Artifact('named'),
              }),
            ],
          },
        ],
      });

      const errors = pipeline.node.validate();

      expect(errors.length).toEqual(1);
      const error = errors[0];
      expect(error).toEqual("Action 'Build' is using input Artifact 'named', which is not being produced in this pipeline");


    });

    test('without a name, when used as an output multiple times - should fail validation', () => {
      const stack = new cdk.Stack();
      const sourceOutput = new codepipeline.Artifact();
      const pipeline = new codepipeline.Pipeline(stack, 'Pipeline', {
        stages: [
          {
            stageName: 'Source',
            actions: [
              new FakeSourceAction({
                actionName: 'Source',
                output: sourceOutput,
              }),
            ],
          },
          {
            stageName: 'Build',
            actions: [
              new FakeBuildAction({
                actionName: 'Build',
                input: sourceOutput,
                output: sourceOutput,
              }),
            ],
          },
        ],
      });

      SynthUtils.synthesize(stack, { skipValidation: true });

      const errors = pipeline.node.validate();
      expect(errors.length).toEqual(1);
      const error = errors[0];
      expect(error).toEqual("Both Actions 'Source' and 'Build' are producting Artifact 'Artifact_Source_Source'. Every artifact can only be produced once.");


    });

    test("an Action's output can be used as input for an Action in the same Stage with a higher runOrder", () => {
      const stack = new cdk.Stack();

      const sourceOutput1 = new codepipeline.Artifact('sourceOutput1');
      const buildOutput1 = new codepipeline.Artifact('buildOutput1');
      const sourceOutput2 = new codepipeline.Artifact('sourceOutput2');

      new codepipeline.Pipeline(stack, 'Pipeline', {
        stages: [
          {
            stageName: 'Source',
            actions: [
              new FakeSourceAction({
                actionName: 'source1',
                output: sourceOutput1,
              }),
              new FakeSourceAction({
                actionName: 'source2',
                output: sourceOutput2,
              }),
            ],
          },
          {
            stageName: 'Build',
            actions: [
              new FakeBuildAction({
                actionName: 'build1',
                input: sourceOutput1,
                output: buildOutput1,
              }),
              new FakeBuildAction({
                actionName: 'build2',
                input: sourceOutput2,
                extraInputs: [buildOutput1],
                output: new codepipeline.Artifact('buildOutput2'),
                runOrder: 2,
              }),
            ],
          },
        ],
      });

      Template.fromStack(stack).resourceCountIs('AWS::CodePipeline::Pipeline', 1);


    });

    test('violation of runOrder constraints is detected and reported', () => {
      const stack = new cdk.Stack();

      const sourceOutput1 = new codepipeline.Artifact('sourceOutput1');
      const buildOutput1 = new codepipeline.Artifact('buildOutput1');
      const sourceOutput2 = new codepipeline.Artifact('sourceOutput2');

      const pipeline = new codepipeline.Pipeline(stack, 'Pipeline', {
        stages: [
          {
            stageName: 'Source',
            actions: [
              new FakeSourceAction({
                actionName: 'source1',
                output: sourceOutput1,
              }),
              new FakeSourceAction({
                actionName: 'source2',
                output: sourceOutput2,
              }),
            ],
          },
          {
            stageName: 'Build',
            actions: [
              new FakeBuildAction({
                actionName: 'build1',
                input: sourceOutput1,
                output: buildOutput1,
                runOrder: 3,
              }),
              new FakeBuildAction({
                actionName: 'build2',
                input: sourceOutput2,
                extraInputs: [buildOutput1],
                output: new codepipeline.Artifact('buildOutput2'),
                runOrder: 2,
              }),
            ],
          },
        ],
      });

      const errors = pipeline.node.validate();

      expect(errors.length).toEqual(1);
      const error = errors[0];
      expect(error).toEqual("Stage 2 Action 2 ('Build'/'build2') is consuming input Artifact 'buildOutput1' before it is being produced at Stage 2 Action 3 ('Build'/'build1')");


    });

    test('without a name, sanitize the auto stage-action derived name', () => {
      const stack = new cdk.Stack();

      const sourceOutput = new codepipeline.Artifact();
      new codepipeline.Pipeline(stack, 'Pipeline', {
        stages: [
          {
            stageName: 'Source.@', // @ and . are not allowed in Artifact names!
            actions: [
              new FakeSourceAction({
                actionName: 'source1',
                output: sourceOutput,
              }),
            ],
          },
          {
            stageName: 'Build',
            actions: [
              new FakeBuildAction({
                actionName: 'build1',
                input: sourceOutput,
              }),
            ],
          },
        ],
      });

      Template.fromStack(stack).hasResourceProperties('AWS::CodePipeline::Pipeline', {
        'Stages': [
          {
            'Name': 'Source.@',
            'Actions': [
              Match.objectLike({
                'Name': 'source1',
                'OutputArtifacts': [
                  { 'Name': 'Artifact_Source_source1' },
                ],
              }),
            ],
          },
          {
            'Name': 'Build',
            'Actions': [
              Match.objectLike({
                'Name': 'build1',
                'InputArtifacts': [
                  { 'Name': 'Artifact_Source_source1' },
                ],
              }),
            ],
          },
        ],
      });


    });
  });
<<<<<<< HEAD
});

/* eslint-disable @aws-cdk/no-core-construct */
function validate(construct: cdk.IConstruct): cdk.ValidationError[] {
  cdk.ConstructNode.prepare(construct.node);
  return cdk.ConstructNode.validate(construct.node);
}
/* eslint-enable @aws-cdk/no-core-construct */
=======
});
>>>>>>> d45bb521
<|MERGE_RESOLUTION|>--- conflicted
+++ resolved
@@ -1,9 +1,4 @@
-<<<<<<< HEAD
 import { Match, Template } from '@aws-cdk/assertions';
-=======
-import '@aws-cdk/assert-internal/jest';
-import { SynthUtils } from '@aws-cdk/assert-internal';
->>>>>>> d45bb521
 import * as cdk from '@aws-cdk/core';
 import * as codepipeline from '../lib';
 import { FakeBuildAction } from './fake-build-action';
@@ -20,7 +15,8 @@
     });
 
     test('without a name, when used as an input without being used as an output first - should fail validation', () => {
-      const stack = new cdk.Stack();
+      const app = new cdk.App();
+      const stack = new cdk.Stack(app);
       const sourceOutput = new codepipeline.Artifact();
       const pipeline = new codepipeline.Pipeline(stack, 'Pipeline', {
         stages: [
@@ -46,7 +42,7 @@
       });
 
       // synthesize - this is where names for artifact without names are allocated
-      SynthUtils.synthesize(stack, { skipValidation: true });
+      app.synth({ skipValidation: true });
 
       const errors = pipeline.node.validate();
 
@@ -93,7 +89,8 @@
     });
 
     test('without a name, when used as an output multiple times - should fail validation', () => {
-      const stack = new cdk.Stack();
+      const app = new cdk.App();
+      const stack = new cdk.Stack(app);
       const sourceOutput = new codepipeline.Artifact();
       const pipeline = new codepipeline.Pipeline(stack, 'Pipeline', {
         stages: [
@@ -119,7 +116,7 @@
         ],
       });
 
-      SynthUtils.synthesize(stack, { skipValidation: true });
+      app.synth({ skipValidation: true });
 
       const errors = pipeline.node.validate();
       expect(errors.length).toEqual(1);
@@ -285,15 +282,4 @@
 
     });
   });
-<<<<<<< HEAD
-});
-
-/* eslint-disable @aws-cdk/no-core-construct */
-function validate(construct: cdk.IConstruct): cdk.ValidationError[] {
-  cdk.ConstructNode.prepare(construct.node);
-  return cdk.ConstructNode.validate(construct.node);
-}
-/* eslint-enable @aws-cdk/no-core-construct */
-=======
-});
->>>>>>> d45bb521
+});