{
  "Resources": {
    "UserPool6BA7E5F2": {
      "Type": "AWS::Cognito::UserPool",
      "Properties": {
        "AccountRecoverySetting": {
          "RecoveryMechanisms": [
            {
              "Name": "verified_phone_number",
              "Priority": 1
            },
            {
              "Name": "verified_email",
              "Priority": 2
            }
          ]
        },
        "AdminCreateUserConfig": {
          "AllowAdminCreateUserOnly": true
        },
        "EmailVerificationMessage": "The verification code to your new account is {####}",
        "EmailVerificationSubject": "Verify your new account",
        "SmsVerificationMessage": "The verification code to your new account is {####}",
        "VerificationMessageTemplate": {
          "DefaultEmailOption": "CONFIRM_WITH_CODE",
          "EmailMessage": "The verification code to your new account is {####}",
          "EmailSubject": "Verify your new account",
          "SmsMessage": "The verification code to your new account is {####}"
        }
      },
      "UpdateReplacePolicy": "Delete",
      "DeletionPolicy": "Delete"
    },
    "UserPoolDomainD0EA232A": {
      "Type": "AWS::Cognito::UserPoolDomain",
      "Properties": {
        "Domain": "cdk-integ-user-pool-domain",
        "UserPoolId": {
          "Ref": "UserPool6BA7E5F2"
        }
      }
    },
    "UserPoolDomainCloudFrontDomainNameCustomResourcePolicy7DE54188": {
      "Type": "AWS::IAM::Policy",
      "Properties": {
        "PolicyDocument": {
          "Statement": [
            {
              "Action": "cognito-idp:DescribeUserPoolDomain",
              "Effect": "Allow",
              "Resource": "*"
            }
          ],
          "Version": "2012-10-17"
        },
        "PolicyName": "UserPoolDomainCloudFrontDomainNameCustomResourcePolicy7DE54188",
        "Roles": [
          {
            "Ref": "AWS679f53fac002430cb0da5b7982bd2287ServiceRoleC1EA0FF2"
          }
        ]
      }
    },
    "UserPoolDomainCloudFrontDomainNameE213E594": {
      "Type": "Custom::UserPoolCloudFrontDomainName",
      "Properties": {
        "ServiceToken": {
          "Fn::GetAtt": [
            "AWS679f53fac002430cb0da5b7982bd22872D164C4C",
            "Arn"
          ]
        },
        "Create": {
          "Fn::Join": [
            "",
            [
              "{\"service\":\"CognitoIdentityServiceProvider\",\"action\":\"describeUserPoolDomain\",\"parameters\":{\"Domain\":\"",
              {
                "Ref": "UserPoolDomainD0EA232A"
              },
              "\"},\"physicalResourceId\":{\"id\":\"",
              {
                "Ref": "UserPoolDomainD0EA232A"
              },
              "\"}}"
            ]
          ]
        },
        "Update": {
          "Fn::Join": [
            "",
            [
              "{\"service\":\"CognitoIdentityServiceProvider\",\"action\":\"describeUserPoolDomain\",\"parameters\":{\"Domain\":\"",
              {
                "Ref": "UserPoolDomainD0EA232A"
              },
              "\"},\"physicalResourceId\":{\"id\":\"",
              {
                "Ref": "UserPoolDomainD0EA232A"
              },
              "\"}}"
            ]
          ]
        },
        "InstallLatestAwsSdk": true
      },
      "DependsOn": [
        "UserPoolDomainCloudFrontDomainNameCustomResourcePolicy7DE54188"
      ],
      "UpdateReplacePolicy": "Delete",
      "DeletionPolicy": "Delete"
    },
    "AWS679f53fac002430cb0da5b7982bd2287ServiceRoleC1EA0FF2": {
      "Type": "AWS::IAM::Role",
      "Properties": {
        "AssumeRolePolicyDocument": {
          "Statement": [
            {
              "Action": "sts:AssumeRole",
              "Effect": "Allow",
              "Principal": {
                "Service": "lambda.amazonaws.com"
              }
            }
          ],
          "Version": "2012-10-17"
        },
        "ManagedPolicyArns": [
          {
            "Fn::Join": [
              "",
              [
                "arn:",
                {
                  "Ref": "AWS::Partition"
                },
                ":iam::aws:policy/service-role/AWSLambdaBasicExecutionRole"
              ]
            ]
          }
        ]
      }
    },
    "AWS679f53fac002430cb0da5b7982bd22872D164C4C": {
      "Type": "AWS::Lambda::Function",
      "Properties": {
        "Code": {
          "S3Bucket": {
<<<<<<< HEAD
            "Ref": "AssetParametersbd060cb930079c194320bc9a045d159066215c3a4858c45bdb12a79ef9a1edbaS3BucketACF45CC2"
=======
            "Ref": "AssetParametersb64b129569a5ac7a9abf88a18ac0b504d1fb1208872460476ed3fd435830eb94S3Bucket38F1BB8E"
>>>>>>> 520c263c
          },
          "S3Key": {
            "Fn::Join": [
              "",
              [
                {
                  "Fn::Select": [
                    0,
                    {
                      "Fn::Split": [
                        "||",
                        {
<<<<<<< HEAD
                          "Ref": "AssetParametersbd060cb930079c194320bc9a045d159066215c3a4858c45bdb12a79ef9a1edbaS3VersionKeyBCA0A3F3"
=======
                          "Ref": "AssetParametersb64b129569a5ac7a9abf88a18ac0b504d1fb1208872460476ed3fd435830eb94S3VersionKeyCCDC67C0"
>>>>>>> 520c263c
                        }
                      ]
                    }
                  ]
                },
                {
                  "Fn::Select": [
                    1,
                    {
                      "Fn::Split": [
                        "||",
                        {
<<<<<<< HEAD
                          "Ref": "AssetParametersbd060cb930079c194320bc9a045d159066215c3a4858c45bdb12a79ef9a1edbaS3VersionKeyBCA0A3F3"
=======
                          "Ref": "AssetParametersb64b129569a5ac7a9abf88a18ac0b504d1fb1208872460476ed3fd435830eb94S3VersionKeyCCDC67C0"
>>>>>>> 520c263c
                        }
                      ]
                    }
                  ]
                }
              ]
            ]
          }
        },
        "Role": {
          "Fn::GetAtt": [
            "AWS679f53fac002430cb0da5b7982bd2287ServiceRoleC1EA0FF2",
            "Arn"
          ]
        },
        "Handler": "index.handler",
        "Runtime": "nodejs12.x",
        "Timeout": 120
      },
      "DependsOn": [
        "AWS679f53fac002430cb0da5b7982bd2287ServiceRoleC1EA0FF2"
      ]
    }
  },
  "Outputs": {
    "Domain": {
      "Value": {
        "Ref": "UserPoolDomainD0EA232A"
      }
    },
    "CloudFrontDomainName": {
      "Value": {
        "Fn::GetAtt": [
          "UserPoolDomainCloudFrontDomainNameE213E594",
          "DomainDescription.CloudFrontDistribution"
        ]
      }
    }
  },
  "Parameters": {
<<<<<<< HEAD
    "AssetParametersbd060cb930079c194320bc9a045d159066215c3a4858c45bdb12a79ef9a1edbaS3BucketACF45CC2": {
      "Type": "String",
      "Description": "S3 bucket for asset \"bd060cb930079c194320bc9a045d159066215c3a4858c45bdb12a79ef9a1edba\""
    },
    "AssetParametersbd060cb930079c194320bc9a045d159066215c3a4858c45bdb12a79ef9a1edbaS3VersionKeyBCA0A3F3": {
      "Type": "String",
      "Description": "S3 key for asset version \"bd060cb930079c194320bc9a045d159066215c3a4858c45bdb12a79ef9a1edba\""
    },
    "AssetParametersbd060cb930079c194320bc9a045d159066215c3a4858c45bdb12a79ef9a1edbaArtifactHashF3AE56EF": {
      "Type": "String",
      "Description": "Artifact hash for asset \"bd060cb930079c194320bc9a045d159066215c3a4858c45bdb12a79ef9a1edba\""
=======
    "AssetParametersb64b129569a5ac7a9abf88a18ac0b504d1fb1208872460476ed3fd435830eb94S3Bucket38F1BB8E": {
      "Type": "String",
      "Description": "S3 bucket for asset \"b64b129569a5ac7a9abf88a18ac0b504d1fb1208872460476ed3fd435830eb94\""
    },
    "AssetParametersb64b129569a5ac7a9abf88a18ac0b504d1fb1208872460476ed3fd435830eb94S3VersionKeyCCDC67C0": {
      "Type": "String",
      "Description": "S3 key for asset version \"b64b129569a5ac7a9abf88a18ac0b504d1fb1208872460476ed3fd435830eb94\""
    },
    "AssetParametersb64b129569a5ac7a9abf88a18ac0b504d1fb1208872460476ed3fd435830eb94ArtifactHash782948FC": {
      "Type": "String",
      "Description": "Artifact hash for asset \"b64b129569a5ac7a9abf88a18ac0b504d1fb1208872460476ed3fd435830eb94\""
>>>>>>> 520c263c
    }
  }
}<|MERGE_RESOLUTION|>--- conflicted
+++ resolved
@@ -146,11 +146,7 @@
       "Properties": {
         "Code": {
           "S3Bucket": {
-<<<<<<< HEAD
             "Ref": "AssetParametersbd060cb930079c194320bc9a045d159066215c3a4858c45bdb12a79ef9a1edbaS3BucketACF45CC2"
-=======
-            "Ref": "AssetParametersb64b129569a5ac7a9abf88a18ac0b504d1fb1208872460476ed3fd435830eb94S3Bucket38F1BB8E"
->>>>>>> 520c263c
           },
           "S3Key": {
             "Fn::Join": [
@@ -163,11 +159,7 @@
                       "Fn::Split": [
                         "||",
                         {
-<<<<<<< HEAD
                           "Ref": "AssetParametersbd060cb930079c194320bc9a045d159066215c3a4858c45bdb12a79ef9a1edbaS3VersionKeyBCA0A3F3"
-=======
-                          "Ref": "AssetParametersb64b129569a5ac7a9abf88a18ac0b504d1fb1208872460476ed3fd435830eb94S3VersionKeyCCDC67C0"
->>>>>>> 520c263c
                         }
                       ]
                     }
@@ -180,11 +172,7 @@
                       "Fn::Split": [
                         "||",
                         {
-<<<<<<< HEAD
                           "Ref": "AssetParametersbd060cb930079c194320bc9a045d159066215c3a4858c45bdb12a79ef9a1edbaS3VersionKeyBCA0A3F3"
-=======
-                          "Ref": "AssetParametersb64b129569a5ac7a9abf88a18ac0b504d1fb1208872460476ed3fd435830eb94S3VersionKeyCCDC67C0"
->>>>>>> 520c263c
                         }
                       ]
                     }
@@ -225,7 +213,6 @@
     }
   },
   "Parameters": {
-<<<<<<< HEAD
     "AssetParametersbd060cb930079c194320bc9a045d159066215c3a4858c45bdb12a79ef9a1edbaS3BucketACF45CC2": {
       "Type": "String",
       "Description": "S3 bucket for asset \"bd060cb930079c194320bc9a045d159066215c3a4858c45bdb12a79ef9a1edba\""
@@ -237,19 +224,6 @@
     "AssetParametersbd060cb930079c194320bc9a045d159066215c3a4858c45bdb12a79ef9a1edbaArtifactHashF3AE56EF": {
       "Type": "String",
       "Description": "Artifact hash for asset \"bd060cb930079c194320bc9a045d159066215c3a4858c45bdb12a79ef9a1edba\""
-=======
-    "AssetParametersb64b129569a5ac7a9abf88a18ac0b504d1fb1208872460476ed3fd435830eb94S3Bucket38F1BB8E": {
-      "Type": "String",
-      "Description": "S3 bucket for asset \"b64b129569a5ac7a9abf88a18ac0b504d1fb1208872460476ed3fd435830eb94\""
-    },
-    "AssetParametersb64b129569a5ac7a9abf88a18ac0b504d1fb1208872460476ed3fd435830eb94S3VersionKeyCCDC67C0": {
-      "Type": "String",
-      "Description": "S3 key for asset version \"b64b129569a5ac7a9abf88a18ac0b504d1fb1208872460476ed3fd435830eb94\""
-    },
-    "AssetParametersb64b129569a5ac7a9abf88a18ac0b504d1fb1208872460476ed3fd435830eb94ArtifactHash782948FC": {
-      "Type": "String",
-      "Description": "Artifact hash for asset \"b64b129569a5ac7a9abf88a18ac0b504d1fb1208872460476ed3fd435830eb94\""
->>>>>>> 520c263c
     }
   }
 }