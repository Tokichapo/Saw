import { ArnFormat, Duration, Resource, Stack, Token, TokenComparison, Aspects, Annotations } from '@aws-cdk/core';
import { getCustomizeRolesConfig, getPrecreatedRoleConfig, CUSTOMIZE_ROLES_CONTEXT_KEY, CustomizeRoleConfig } from '@aws-cdk/core/lib/helpers-internal';
import { Construct, IConstruct, DependencyGroup, Node } from 'constructs';
import { Grant } from './grant';
import { CfnRole } from './iam.generated';
import { IIdentity } from './identity-base';
import { IManagedPolicy, ManagedPolicy } from './managed-policy';
import { Policy } from './policy';
import { PolicyDocument } from './policy-document';
import { PolicyStatement } from './policy-statement';
import { AddToPrincipalPolicyResult, ArnPrincipal, IPrincipal, PrincipalPolicyFragment } from './principals';
import { defaultAddPrincipalToAssumeRole } from './private/assume-role-policy';
import { ImmutableRole } from './private/immutable-role';
import { ImportedRole } from './private/imported-role';
import { MutatingPolicyDocumentAdapter } from './private/policydoc-adapter';
<<<<<<< HEAD
import { AttachedPolicies, UniqueStringSet } from './private/util';
=======
import { PrecreatedRole } from './private/precreated-role';
import { AttachedPolicies, UniqueStringSet } from './util';
>>>>>>> 280b876d

const MAX_INLINE_SIZE = 10000;
const MAX_MANAGEDPOL_SIZE = 6000;

/**
 * Properties for defining an IAM Role
 */
export interface RoleProps {
  /**
   * The IAM principal (i.e. `new ServicePrincipal('sns.amazonaws.com')`)
   * which can assume this role.
   *
   * You can later modify the assume role policy document by accessing it via
   * the `assumeRolePolicy` property.
   */
  readonly assumedBy: IPrincipal;

  /**
   * ID that the role assumer needs to provide when assuming this role
   *
   * If the configured and provided external IDs do not match, the
   * AssumeRole operation will fail.
   *
   * @deprecated see {@link externalIds}
   *
   * @default No external ID required
   */
  readonly externalId?: string;

  /**
   * List of IDs that the role assumer needs to provide one of when assuming this role
   *
   * If the configured and provided external IDs do not match, the
   * AssumeRole operation will fail.
   *
   * @default No external ID required
   */
  readonly externalIds?: string[];

  /**
   * A list of managed policies associated with this role.
   *
   * You can add managed policies later using
   * `addManagedPolicy(ManagedPolicy.fromAwsManagedPolicyName(policyName))`.
   *
   * @default - No managed policies.
   */
  readonly managedPolicies?: IManagedPolicy[];

  /**
   * A list of named policies to inline into this role. These policies will be
   * created with the role, whereas those added by ``addToPolicy`` are added
   * using a separate CloudFormation resource (allowing a way around circular
   * dependencies that could otherwise be introduced).
   *
   * @default - No policy is inlined in the Role resource.
   */
  readonly inlinePolicies?: { [name: string]: PolicyDocument };

  /**
   * The path associated with this role. For information about IAM paths, see
   * Friendly Names and Paths in IAM User Guide.
   *
   * @default /
   */
  readonly path?: string;

  /**
   * AWS supports permissions boundaries for IAM entities (users or roles).
   * A permissions boundary is an advanced feature for using a managed policy
   * to set the maximum permissions that an identity-based policy can grant to
   * an IAM entity. An entity's permissions boundary allows it to perform only
   * the actions that are allowed by both its identity-based policies and its
   * permissions boundaries.
   *
   * @link https://docs.aws.amazon.com/AWSCloudFormation/latest/UserGuide/aws-resource-iam-role.html#cfn-iam-role-permissionsboundary
   * @link https://docs.aws.amazon.com/IAM/latest/UserGuide/access_policies_boundaries.html
   *
   * @default - No permissions boundary.
   */
  readonly permissionsBoundary?: IManagedPolicy;

  /**
   * A name for the IAM role. For valid values, see the RoleName parameter for
   * the CreateRole action in the IAM API Reference.
   *
   * IMPORTANT: If you specify a name, you cannot perform updates that require
   * replacement of this resource. You can perform updates that require no or
   * some interruption. If you must replace the resource, specify a new name.
   *
   * If you specify a name, you must specify the CAPABILITY_NAMED_IAM value to
   * acknowledge your template's capabilities. For more information, see
   * Acknowledging IAM Resources in AWS CloudFormation Templates.
   *
   * @default - AWS CloudFormation generates a unique physical ID and uses that ID
   * for the role name.
   */
  readonly roleName?: string;

  /**
   * The maximum session duration that you want to set for the specified role.
   * This setting can have a value from 1 hour (3600sec) to 12 (43200sec) hours.
   *
   * Anyone who assumes the role from the AWS CLI or API can use the
   * DurationSeconds API parameter or the duration-seconds CLI parameter to
   * request a longer session. The MaxSessionDuration setting determines the
   * maximum duration that can be requested using the DurationSeconds
   * parameter.
   *
   * If users don't specify a value for the DurationSeconds parameter, their
   * security credentials are valid for one hour by default. This applies when
   * you use the AssumeRole* API operations or the assume-role* CLI operations
   * but does not apply when you use those operations to create a console URL.
   *
   * @link https://docs.aws.amazon.com/IAM/latest/UserGuide/id_roles_use.html
   *
   * @default Duration.hours(1)
   */
  readonly maxSessionDuration?: Duration;

  /**
   * A description of the role. It can be up to 1000 characters long.
   *
   * @default - No description.
   */
  readonly description?: string;
}

/**
 * Options allowing customizing the behavior of {@link Role.fromRoleArn}.
 */
export interface FromRoleArnOptions {
  /**
   * Whether the imported role can be modified by attaching policy resources to it.
   *
   * @default true
   */
  readonly mutable?: boolean;

  /**
   * For immutable roles: add grants to resources instead of dropping them
   *
   * If this is `false` or not specified, grant permissions added to this role are ignored.
   * It is your own responsibility to make sure the role has the required permissions.
   *
   * If this is `true`, any grant permissions will be added to the resource instead.
   *
   * @default false
   */
  readonly addGrantsToResources?: boolean;

  /**
   * Any policies created by this role will use this value as their ID, if specified.
   * Specify this if importing the same role in multiple stacks, and granting it
   * different permissions in at least two stacks. If this is not specified
   * (or if the same name is specified in more than one stack),
   * a CloudFormation issue will result in the policy created in whichever stack
   * is deployed last overwriting the policies created by the others.
   *
   * @default 'Policy'
   */
  readonly defaultPolicyName?: string;
}

/**
 * Options for customizing IAM role creation
 */
export interface CustomizeRolesOptions {
  /**
   * Whether or not to synthesize the resource into the CFN template.
   *
   * Set this to `false` if you still want to create the resources _and_
   * you also want to create the policy report.
   *
   * @default true
   */
  readonly preventSynthesis?: boolean;

  /**
   * A list of precreated IAM roles to substitute for roles
   * that CDK is creating.
   *
   * The constructPath can be either a relative or absolute path
   * from the scope that `customizeRoles` is used on to the role being created.
   *
   * For example, if you were creating a role
   *
   * @example
   * const stack = new Stack(app, 'MyStack');
   * new Role(stack, 'MyRole');
   *
   * Role.customizeRoles(stack, {
   *   usePrecreatedRoles: {
   *      // absolute path
   *     'MyStack/MyRole': 'my-precreated-role-name',
   *     // or relative path from `stack`
   *     'MyRole': 'my-precreated-role',
   *   },
   * });
   *
   * @default - there are no precreated roles. Synthesis will fail if `preventSynthesis=true`
   */
  readonly usePrecreatedRoles?: { [constructPath: string]: string };
}

/**
 * Options allowing customizing the behavior of {@link Role.fromRoleName}.
 */
export interface FromRoleNameOptions extends FromRoleArnOptions { }

/**
 * IAM Role
 *
 * Defines an IAM role. The role is created with an assume policy document associated with
 * the specified AWS service principal defined in `serviceAssumeRole`.
 */
export class Role extends Resource implements IRole {
  /**
   * Import an external role by ARN.
   *
   * If the imported Role ARN is a Token (such as a
   * `CfnParameter.valueAsString` or a `Fn.importValue()`) *and* the referenced
   * role has a `path` (like `arn:...:role/AdminRoles/Alice`), the
   * `roleName` property will not resolve to the correct value. Instead it
   * will resolve to the first path component. We unfortunately cannot express
   * the correct calculation of the full path name as a CloudFormation
   * expression. In this scenario the Role ARN should be supplied without the
   * `path` in order to resolve the correct role resource.
   *
   * @param scope construct scope
   * @param id construct id
   * @param roleArn the ARN of the role to import
   * @param options allow customizing the behavior of the returned role
   */
  public static fromRoleArn(scope: Construct, id: string, roleArn: string, options: FromRoleArnOptions = {}): IRole {
    const scopeStack = Stack.of(scope);
    const parsedArn = scopeStack.splitArn(roleArn, ArnFormat.SLASH_RESOURCE_NAME);
    const resourceName = parsedArn.resourceName!;
    const roleAccount = parsedArn.account;
    // service roles have an ARN like 'arn:aws:iam::<account>:role/service-role/<roleName>'
    // or 'arn:aws:iam::<account>:role/service-role/servicename.amazonaws.com/service-role/<roleName>'
    // we want to support these as well, so we just use the element after the last slash as role name
    const roleName = resourceName.split('/').pop()!;

    if (getCustomizeRolesConfig(scope).enabled) {
      return new PrecreatedRole(scope, id, {
        rolePath: `${scope.node.path}/${id}`,
        role: new ImportedRole(scope, `Import${id}`, {
          account: roleAccount,
          roleArn,
          roleName,
          ...options,
        }),
      });
    }

    if (options.addGrantsToResources !== undefined && options.mutable !== false) {
      throw new Error('\'addGrantsToResources\' can only be passed if \'mutable: false\'');
    }

    const roleArnAndScopeStackAccountComparison = Token.compareStrings(roleAccount ?? '', scopeStack.account);
    const equalOrAnyUnresolved = roleArnAndScopeStackAccountComparison === TokenComparison.SAME ||
      roleArnAndScopeStackAccountComparison === TokenComparison.BOTH_UNRESOLVED ||
      roleArnAndScopeStackAccountComparison === TokenComparison.ONE_UNRESOLVED;

    // if we are returning an immutable role then the 'importedRole' is just a throwaway construct
    // so give it a different id
    const mutableRoleId = (options.mutable !== false && equalOrAnyUnresolved) ? id : `MutableRole${id}`;
    const importedRole = new ImportedRole(scope, mutableRoleId, {
      roleArn,
      roleName,
      account: roleAccount,
      ...options,
    });


    // we only return an immutable Role if both accounts were explicitly provided, and different
    return options.mutable !== false && equalOrAnyUnresolved
      ? importedRole
      : new ImmutableRole(scope, id, importedRole, options.addGrantsToResources ?? false);
  }

  /**
   * Import an external role by name.
   *
   * The imported role is assumed to exist in the same account as the account
   * the scope's containing Stack is being deployed to.

   * @param scope construct scope
   * @param id construct id
   * @param roleName the name of the role to import
   * @param options allow customizing the behavior of the returned role
   */
  public static fromRoleName(scope: Construct, id: string, roleName: string, options: FromRoleNameOptions = {}) {
    return Role.fromRoleArn(scope, id, Stack.of(scope).formatArn({
      region: '',
      service: 'iam',
      resource: 'role',
      resourceName: roleName,
    }), options);
  }

  /**
   * Customize the creation of IAM roles within the given scope
   *
   * It is recommended that you **do not** use this method and instead allow
   * CDK to manage role creation. This should only be used
   * in environments where CDK applications are not allowed to created IAM roles.
   *
   * This can be used to prevent the CDK application from creating roles
   * within the given scope and instead replace the references to the roles with
   * precreated role names. A report will be synthesized in the cloud assembly (i.e. cdk.out)
   * that will contain the list of IAM roles that would have been created along with the
   * IAM policy statements that the role should contain. This report can then be used
   * to create the IAM roles outside of CDK and then the created role names can be provided
   * in `usePrecreatedRoles`.
   *
   * @example
   * declare const app: App;
   * Role.customizeRoles(app, {
   *   usePrecreatedRoles: {
   *     'ConstructPath/To/Role': 'my-precreated-role-name',
   *   },
   * });
   *
   * @param scope construct scope to customize role creation
   * @param options options for configuring role creation
   */
  public static customizeRoles(scope: Construct, options?: CustomizeRolesOptions): void {
    const preventSynthesis = options?.preventSynthesis ?? true;
    const useRoles: { [constructPath: string]: string } = {};
    for (const [constructPath, roleName] of Object.entries(options?.usePrecreatedRoles ?? {})) {
      const absPath = constructPath.startsWith(scope.node.path)
        ? constructPath
        : `${scope.node.path}/${constructPath}`;
      useRoles[absPath] = roleName;
    }
    scope.node.setContext(CUSTOMIZE_ROLES_CONTEXT_KEY, {
      preventSynthesis,
      usePrecreatedRoles: useRoles,
    });
  }

  public readonly grantPrincipal: IPrincipal = this;
  public readonly principalAccount: string | undefined = this.env.account;

  public readonly assumeRoleAction: string = 'sts:AssumeRole';

  /**
   * The assume role policy document associated with this role.
   */
  public readonly assumeRolePolicy?: PolicyDocument;

  /**
   * Returns the ARN of this role.
   */
  public readonly roleArn: string;

  /**
   * Returns the name of the role.
   */
  public readonly roleName: string;

  /**
   * Returns the role.
   */
  public readonly policyFragment: PrincipalPolicyFragment;

  /**
   * Returns the permissions boundary attached to this role
   */
  public readonly permissionsBoundary?: IManagedPolicy;

  private defaultPolicy?: Policy;
  private readonly managedPolicies: IManagedPolicy[] = [];
  private readonly attachedPolicies = new AttachedPolicies();
  private readonly inlinePolicies: { [name: string]: PolicyDocument };
  private readonly dependables = new Map<PolicyStatement, DependencyGroup>();
  private immutableRole?: IRole;
  private _didSplit = false;
  private readonly _roleId?: string;

  private readonly _precreatedRole?: IRole;

  constructor(scope: Construct, id: string, props: RoleProps) {
    super(scope, id, {
      physicalName: props.roleName,
    });

    const externalIds = props.externalIds || [];
    if (props.externalId) {
      externalIds.push(props.externalId);
    }

    this.assumeRolePolicy = createAssumeRolePolicy(props.assumedBy, externalIds);
    this.managedPolicies.push(...props.managedPolicies || []);
    this.inlinePolicies = props.inlinePolicies || {};
    this.permissionsBoundary = props.permissionsBoundary;
    const maxSessionDuration = props.maxSessionDuration && props.maxSessionDuration.toSeconds();
    validateMaxSessionDuration(maxSessionDuration);
    const description = (props.description && props.description?.length > 0) ? props.description : undefined;

    if (description && description.length > 1000) {
      throw new Error('Role description must be no longer than 1000 characters.');
    }

    validateRolePath(props.path);

    const config = this.getPrecreatedRoleConfig();
    const roleArn = Stack.of(scope).formatArn({
      region: '',
      service: 'iam',
      resource: 'role',
      resourceName: config.precreatedRoleName,
    });
    const importedRole = new ImportedRole(this, 'Import'+id, {
      roleArn,
      roleName: config.precreatedRoleName ?? id,
      account: Stack.of(this).account,
    });
    this.roleName = importedRole.roleName;
    this.roleArn = importedRole.roleArn;
    if (config.enabled) {
      const role = new PrecreatedRole(this, 'PrecreatedRole'+id, {
        rolePath: this.node.path,
        role: importedRole,
        missing: !config.precreatedRoleName,
        assumeRolePolicy: this.assumeRolePolicy,
      });
      this.managedPolicies.forEach(policy => role.addManagedPolicy(policy));
      Object.entries(this.inlinePolicies).forEach(([name, policy]) => {
        role.attachInlinePolicy(new Policy(this, name, { document: policy }));
      });

      this._precreatedRole = role;
    }

    // synthesize the resource if preventSynthesis=false
    if (!config.preventSynthesis) {
      const role = new CfnRole(this, 'Resource', {
        assumeRolePolicyDocument: this.assumeRolePolicy as any,
        managedPolicyArns: UniqueStringSet.from(() => this.managedPolicies.map(p => p.managedPolicyArn)),
        policies: _flatten(this.inlinePolicies),
        path: props.path,
        permissionsBoundary: this.permissionsBoundary ? this.permissionsBoundary.managedPolicyArn : undefined,
        roleName: this.physicalName,
        maxSessionDuration,
        description,
      });

      this._roleId = role.attrRoleId;
      this.roleArn = this.getResourceArnAttribute(role.attrArn, {
        region: '', // IAM is global in each partition
        service: 'iam',
        resource: 'role',
        // Removes leading slash from path
        resourceName: `${props.path ? props.path.substr(props.path.charAt(0) === '/' ? 1 : 0) : ''}${this.physicalName}`,
      });
      this.roleName = this.getResourceNameAttribute(role.ref);
      Aspects.of(this).add({
        visit: (c) => {
          if (c === this) {
            this.splitLargePolicy();
          }
        },
      });
    }

    this.policyFragment = new ArnPrincipal(this.roleArn).policyFragment;

    function _flatten(policies?: { [name: string]: PolicyDocument }) {
      if (policies == null || Object.keys(policies).length === 0) {
        return undefined;
      }
      const result = new Array<CfnRole.PolicyProperty>();
      for (const policyName of Object.keys(policies)) {
        const policyDocument = policies[policyName];
        result.push({ policyName, policyDocument });
      }
      return result;
    }

    this.node.addValidation({ validate: () => this.validateRole() });
  }

  /**
   * Adds a permission to the role's default policy document.
   * If there is no default policy attached to this role, it will be created.
   * @param statement The permission statement to add to the policy document
   */
  public addToPrincipalPolicy(statement: PolicyStatement): AddToPrincipalPolicyResult {
    if (this._precreatedRole) {
      return this._precreatedRole.addToPrincipalPolicy(statement);
    } else {
      if (!this.defaultPolicy) {
        this.defaultPolicy = new Policy(this, 'DefaultPolicy');
        this.attachInlinePolicy(this.defaultPolicy);
      }
      this.defaultPolicy.addStatements(statement);

      // We might split this statement off into a different policy, so we'll need to
      // late-bind the dependable.
      const policyDependable = new DependencyGroup();
      this.dependables.set(statement, policyDependable);

      return { statementAdded: true, policyDependable };
    }
  }

  public addToPolicy(statement: PolicyStatement): boolean {
    if (this._precreatedRole) {
      return this._precreatedRole.addToPolicy(statement);
    } else {
      return this.addToPrincipalPolicy(statement).statementAdded;
    }
  }

  /**
   * Attaches a managed policy to this role.
   * @param policy The the managed policy to attach.
   */
  public addManagedPolicy(policy: IManagedPolicy) {
    if (this._precreatedRole) {
      return this._precreatedRole.addManagedPolicy(policy);
    } else {
      if (this.managedPolicies.find(mp => mp === policy)) { return; }
      this.managedPolicies.push(policy);
    }
  }

  /**
   * Attaches a policy to this role.
   * @param policy The policy to attach
   */
  public attachInlinePolicy(policy: Policy) {
    if (this._precreatedRole) {
      this._precreatedRole.attachInlinePolicy(policy);
    } else {
      this.attachedPolicies.attach(policy);
      policy.attachToRole(this);
    }
  }

  /**
   * Grant the actions defined in actions to the identity Principal on this resource.
   */
  public grant(grantee: IPrincipal, ...actions: string[]) {
    return Grant.addToPrincipal({
      grantee,
      actions,
      resourceArns: [this.roleArn],
      scope: this,
    });
  }

  /**
   * Grant permissions to the given principal to pass this role.
   */
  public grantPassRole(identity: IPrincipal) {
    return this.grant(identity, 'iam:PassRole');
  }

  /**
   * Grant permissions to the given principal to assume this role.
   */
  public grantAssumeRole(identity: IPrincipal) {
    return this.grant(identity, 'sts:AssumeRole');
  }

  /**
   * Returns the stable and unique string identifying the role. For example,
   * AIDAJQABLZS4A3QDU576Q.
   *
   * @attribute
   */
  public get roleId(): string {
    if (!this._roleId) {
      throw new Error('"roleId" is not available on precreated roles');
    }
    return this._roleId;
  }

  /**
   * Return a copy of this Role object whose Policies will not be updated
   *
   * Use the object returned by this method if you want this Role to be used by
   * a construct without it automatically updating the Role's Policies.
   *
   * If you do, you are responsible for adding the correct statements to the
   * Role's policies yourself.
   */
  public withoutPolicyUpdates(options: WithoutPolicyUpdatesOptions = {}): IRole {
    if (!this.immutableRole) {
      this.immutableRole = new ImmutableRole(Node.of(this).scope as Construct, `ImmutableRole${this.node.id}`, this, options.addGrantsToResources ?? false);
    }

    return this.immutableRole;
  }

  private validateRole(): string[] {
    const errors = new Array<string>();
    errors.push(...this.assumeRolePolicy?.validateForResourcePolicy() ?? []);
    for (const policy of Object.values(this.inlinePolicies)) {
      errors.push(...policy.validateForIdentityPolicy());
    }

    return errors;
  }

  /**
   * Split large inline policies into managed policies
   *
   * This gets around the 10k bytes limit on role policies.
   */
  private splitLargePolicy() {
    if (!this.defaultPolicy || this._didSplit) {
      return;
    }
    this._didSplit = true;

    const self = this;
    const originalDoc = this.defaultPolicy.document;

    const splitOffDocs = originalDoc._splitDocument(this, MAX_INLINE_SIZE, MAX_MANAGEDPOL_SIZE);
    // Includes the "current" document

    const mpCount = this.managedPolicies.length + (splitOffDocs.size - 1);
    if (mpCount > 20) {
      Annotations.of(this).addWarning(`Policy too large: ${mpCount} exceeds the maximum of 20 managed policies attached to a Role`);
    } else if (mpCount > 10) {
      Annotations.of(this).addWarning(`Policy large: ${mpCount} exceeds 10 managed policies attached to a Role, this requires a quota increase`);
    }

    // Create the managed policies and fix up the dependencies
    markDeclaringConstruct(originalDoc, this.defaultPolicy);

    let i = 1;
    for (const newDoc of splitOffDocs.keys()) {
      if (newDoc === originalDoc) { continue; }

      const mp = new ManagedPolicy(this, `OverflowPolicy${i++}`, {
        description: `Part of the policies for ${this.node.path}`,
        document: newDoc,
        roles: [this],
      });
      markDeclaringConstruct(newDoc, mp);
    }

    /**
     * Update the Dependables for the statements in the given PolicyDocument to point to the actual declaring construct
     */
    function markDeclaringConstruct(doc: PolicyDocument, declaringConstruct: IConstruct) {
      for (const original of splitOffDocs.get(doc) ?? []) {
        self.dependables.get(original)?.add(declaringConstruct);
      }
    }
  }

  /**
   * Return configuration for precreated roles
   */
  private getPrecreatedRoleConfig(): CustomizeRoleConfig {
    return getPrecreatedRoleConfig(this);
  }

}

/**
 * A Role object
 */
export interface IRole extends IIdentity {
  /**
   * Returns the ARN of this role.
   *
   * @attribute
   */
  readonly roleArn: string;

  /**
   * Returns the name of this role.
   *
   * @attribute
   */
  readonly roleName: string;

  /**
   * Grant the actions defined in actions to the identity Principal on this resource.
   */
  grant(grantee: IPrincipal, ...actions: string[]): Grant;

  /**
   * Grant permissions to the given principal to pass this role.
   */
  grantPassRole(grantee: IPrincipal): Grant;

  /**
   * Grant permissions to the given principal to assume this role.
   */
  grantAssumeRole(grantee: IPrincipal): Grant;
}

function createAssumeRolePolicy(principal: IPrincipal, externalIds: string[]) {
  const actualDoc = new PolicyDocument();

  // If requested, add externalIds to every statement added to this doc
  const addDoc = externalIds.length === 0
    ? actualDoc
    : new MutatingPolicyDocumentAdapter(actualDoc, (statement) => {
      statement.addCondition('StringEquals', {
        'sts:ExternalId': externalIds.length === 1 ? externalIds[0] : externalIds,
      });
      return statement;
    });

  defaultAddPrincipalToAssumeRole(principal, addDoc);

  return actualDoc;
}

function validateRolePath(path?: string) {
  if (path === undefined || Token.isUnresolved(path)) {
    return;
  }

  const validRolePath = /^(\/|\/[\u0021-\u007F]+\/)$/;

  if (path.length == 0 || path.length > 512) {
    throw new Error(`Role path must be between 1 and 512 characters. The provided role path is ${path.length} characters.`);
  } else if (!validRolePath.test(path)) {
    throw new Error(
      'Role path must be either a slash or valid characters (alphanumerics and symbols) surrounded by slashes. '
      + `Valid characters are unicode characters in [\\u0021-\\u007F]. However, ${path} is provided.`);
  }
}

function validateMaxSessionDuration(duration?: number) {
  if (duration === undefined) {
    return;
  }

  if (duration < 3600 || duration > 43200) {
    throw new Error(`maxSessionDuration is set to ${duration}, but must be >= 3600sec (1hr) and <= 43200sec (12hrs)`);
  }
}

/**
 * Options for the `withoutPolicyUpdates()` modifier of a Role
 */
export interface WithoutPolicyUpdatesOptions {
  /**
   * Add grants to resources instead of dropping them
   *
   * If this is `false` or not specified, grant permissions added to this role are ignored.
   * It is your own responsibility to make sure the role has the required permissions.
   *
   * If this is `true`, any grant permissions will be added to the resource instead.
   *
   * @default false
   */
  readonly addGrantsToResources?: boolean;
}<|MERGE_RESOLUTION|>--- conflicted
+++ resolved
@@ -13,12 +13,8 @@
 import { ImmutableRole } from './private/immutable-role';
 import { ImportedRole } from './private/imported-role';
 import { MutatingPolicyDocumentAdapter } from './private/policydoc-adapter';
-<<<<<<< HEAD
+import { PrecreatedRole } from './private/precreated-role';
 import { AttachedPolicies, UniqueStringSet } from './private/util';
-=======
-import { PrecreatedRole } from './private/precreated-role';
-import { AttachedPolicies, UniqueStringSet } from './util';
->>>>>>> 280b876d
 
 const MAX_INLINE_SIZE = 10000;
 const MAX_MANAGEDPOL_SIZE = 6000;
