import * as fs from 'fs';
import * as path from 'path';
import { countResources, expect, haveResource, haveResourceLike } from '@aws-cdk/assert';
import * as asg from '@aws-cdk/aws-autoscaling';
import * as ec2 from '@aws-cdk/aws-ec2';
import * as iam from '@aws-cdk/aws-iam';
import * as cdk from '@aws-cdk/core';
import { Test } from 'nodeunit';
import * as YAML from 'yaml';
import * as eks from '../lib';
import { KubectlLayer } from '../lib/kubectl-layer';
import { testFixture, testFixtureNoVpc } from './util';

/* eslint-disable max-len */

const CLUSTER_VERSION = eks.KubernetesVersion.V1_16;

export = {

  'can declare a HelmChart in a different stack than the cluster'(test: Test) {

    class ClusterStack extends cdk.Stack {
      public eksCluster: eks.Cluster;

      constructor(scope: cdk.Construct, id: string, props?: cdk.StackProps) {
        super(scope, id, props);
        this.eksCluster = new eks.Cluster(this, 'Cluster', {
          version: eks.KubernetesVersion.V1_17,
        });
      }
    }

    class ChartStack extends cdk.Stack {
      constructor(scope: cdk.Construct, id: string, props: cdk.StackProps & { cluster: eks.Cluster }) {
        super(scope, id, props);

        const resource = new cdk.CfnResource(this, 'resource', { type: 'MyType' });
        new eks.HelmChart(this, `chart-${id}`, { cluster: props.cluster, chart: resource.ref });

      }
    }

    const { app } = testFixture();
    const clusterStack = new ClusterStack(app, 'ClusterStack');
    new ChartStack(app, 'ChartStack', { cluster: clusterStack.eksCluster });

    // make sure we can synth (no circular dependencies between the stacks)
    app.synth();

    test.done();
  },

  'can declare an AutoScalingGroup in a different stack than the cluster'(test: Test) {

    class ClusterStack extends cdk.Stack {
      public eksCluster: eks.Cluster;

      constructor(scope: cdk.Construct, id: string, props?: cdk.StackProps) {
        super(scope, id, props);
        this.eksCluster = new eks.Cluster(this, 'Cluster', {
          version: eks.KubernetesVersion.V1_17,
        });
      }
    }

    class CapacityStack extends cdk.Stack {
      constructor(scope: cdk.Construct, id: string, props: cdk.StackProps & { cluster: eks.Cluster }) {
        super(scope, id, props);

        const group = new asg.AutoScalingGroup(this, 'autoScaling', {
          instanceType: new ec2.InstanceType('t3.medium'),
          vpc: props.cluster.vpc,
          machineImage: new eks.EksOptimizedImage({
            kubernetesVersion: eks.KubernetesVersion.V1_16.version,
            nodeType: eks.NodeType.STANDARD,
          }),
        });

        props.cluster.addAutoScalingGroup(group, {});
      }
    }

    const { app } = testFixture();
    const clusterStack = new ClusterStack(app, 'ClusterStack');
    new CapacityStack(app, 'CapacityStack', { cluster: clusterStack.eksCluster });

    // make sure we can synth (no circular dependencies between the stacks)
    app.synth();

    test.done();
  },

  'can declare a ServiceAccount in a different stack than the cluster'(test: Test) {

    class ClusterStack extends cdk.Stack {
      public eksCluster: eks.Cluster;

      constructor(scope: cdk.Construct, id: string, props?: cdk.StackProps) {
        super(scope, id, props);
        this.eksCluster = new eks.Cluster(this, 'EKSCluster', {
          version: eks.KubernetesVersion.V1_17,
        });
      }
    }

    class AppStack extends cdk.Stack {
      constructor(scope: cdk.Construct, id: string, props: cdk.StackProps & { cluster: eks.Cluster }) {
        super(scope, id, props);

        new eks.ServiceAccount(this, 'testAccount', {cluster: props.cluster, name: 'test-account', namespace: 'test'});
      }
    }

    const { app } = testFixture();
    const clusterStack = new ClusterStack(app, 'EKSCluster');
    new AppStack(app, 'KubeApp', { cluster: clusterStack.eksCluster });

    // make sure we can synth (no circular dependencies between the stacks)
    app.synth();

    test.done();
  },

  'a default cluster spans all subnets'(test: Test) {
    // GIVEN
    const { stack, vpc } = testFixture();

    // WHEN
    new eks.Cluster(stack, 'Cluster', { vpc, defaultCapacity: 0, version: CLUSTER_VERSION });

    // THEN
    expect(stack).to(haveResourceLike('Custom::AWSCDK-EKS-Cluster', {
      Config: {
        roleArn: { 'Fn::GetAtt': [ 'ClusterRoleFA261979', 'Arn' ] },
        version: '1.16',
        resourcesVpcConfig: {
          securityGroupIds: [ { 'Fn::GetAtt': [ 'ClusterControlPlaneSecurityGroupD274242C', 'GroupId' ] } ],
          subnetIds: [
            { Ref: 'VPCPublicSubnet1SubnetB4246D30' },
            { Ref: 'VPCPublicSubnet2Subnet74179F39' },
            { Ref: 'VPCPrivateSubnet1Subnet8BCA10E0' },
            { Ref: 'VPCPrivateSubnet2SubnetCFCDAA7A' },
          ],
        },
      },
    }));

    test.done();
  },

  'create custom cluster correctly in any aws region'(test: Test) {
    // GIVEN
    const app = new cdk.App();
    const stack = new cdk.Stack(app, 'stack', { env: { region: 'us-east-1' } });

    // WHEN
    const vpc = new ec2.Vpc(stack, 'VPC');
    new eks.Cluster(stack, 'Cluster', { vpc, defaultCapacity: 0, version: CLUSTER_VERSION });
    const layer = KubectlLayer.getOrCreate(stack, {});

    // THEN
    expect(stack).to(haveResource('Custom::AWSCDK-EKS-Cluster'));
    expect(stack).to(haveResourceLike('AWS::Serverless::Application', {
      Location: {
        ApplicationId: 'arn:aws:serverlessrepo:us-east-1:903779448426:applications/lambda-layer-kubectl',
      },
    }));
    test.equal(layer.isChina(), false);
    test.done();
  },

  'create custom cluster correctly in any aws region in china'(test: Test) {
    // GIVEN
    const app = new cdk.App();
    const stack = new cdk.Stack(app, 'stack', { env: { region: 'cn-north-1' } });

    // WHEN
    const vpc = new ec2.Vpc(stack, 'VPC');
    new eks.Cluster(stack, 'Cluster', { vpc, defaultCapacity: 0, version: CLUSTER_VERSION });
    new KubectlLayer(stack, 'NewLayer');
    const layer = KubectlLayer.getOrCreate(stack);

    // THEN
    expect(stack).to(haveResource('Custom::AWSCDK-EKS-Cluster'));
    expect(stack).to(haveResourceLike('AWS::Serverless::Application', {
      Location: {
        ApplicationId: 'arn:aws-cn:serverlessrepo:cn-north-1:487369736442:applications/lambda-layer-kubectl',
      },
    }));
    test.equal(layer.isChina(), true);
    test.done();
  },

  'if "vpc" is not specified, vpc with default configuration will be created'(test: Test) {
    // GIVEN
    const { stack } = testFixtureNoVpc();

    // WHEN
    new eks.Cluster(stack, 'cluster', { version: CLUSTER_VERSION }) ;

    // THEN
    expect(stack).to(haveResource('AWS::EC2::VPC'));
    test.done();
  },

  'default capacity': {

    'x2 m5.large by default'(test: Test) {
      // GIVEN
      const { stack } = testFixtureNoVpc();

      // WHEN
      const cluster = new eks.Cluster(stack, 'cluster', { version: CLUSTER_VERSION });

      // THEN
      test.ok(cluster.defaultNodegroup);
      expect(stack).to(haveResource('AWS::EKS::Nodegroup', {
        InstanceTypes: [
          'm5.large',
        ],
        ScalingConfig: {
          DesiredSize: 2,
          MaxSize: 2,
          MinSize: 2,
        },
      }));
      test.done();
    },

    'quantity and type can be customized'(test: Test) {
      // GIVEN
      const { stack } = testFixtureNoVpc();

      // WHEN
      const cluster = new eks.Cluster(stack, 'cluster', {
        defaultCapacity: 10,
        defaultCapacityInstance: new ec2.InstanceType('m2.xlarge'),
        version: CLUSTER_VERSION,
      });

      // THEN
      test.ok(cluster.defaultNodegroup);
      expect(stack).to(haveResource('AWS::EKS::Nodegroup', {
        ScalingConfig: {
          DesiredSize: 10,
          MaxSize: 10,
          MinSize: 10,
        },
      }));
      // expect(stack).to(haveResource('AWS::AutoScaling::LaunchConfiguration', { InstanceType: 'm2.xlarge' }));
      test.done();
    },

    'defaultCapacity=0 will not allocate at all'(test: Test) {
      // GIVEN
      const { stack } = testFixtureNoVpc();

      // WHEN
      const cluster = new eks.Cluster(stack, 'cluster', { defaultCapacity: 0, version: CLUSTER_VERSION });

      // THEN
      test.ok(!cluster.defaultCapacity);
      expect(stack).notTo(haveResource('AWS::AutoScaling::AutoScalingGroup'));
      expect(stack).notTo(haveResource('AWS::AutoScaling::LaunchConfiguration'));
      test.done();
    },
  },

  'creating a cluster tags the private VPC subnets'(test: Test) {
    // GIVEN
    const { stack, vpc } = testFixture();

    // WHEN
    new eks.Cluster(stack, 'Cluster', { vpc, defaultCapacity: 0, version: CLUSTER_VERSION });

    // THEN
    expect(stack).to(haveResource('AWS::EC2::Subnet', {
      Tags: [
        { Key: 'aws-cdk:subnet-name', Value: 'Private' },
        { Key: 'aws-cdk:subnet-type', Value: 'Private' },
        { Key: 'kubernetes.io/role/internal-elb', Value: '1' },
        { Key: 'Name', Value: 'Stack/VPC/PrivateSubnet1' },
      ],
    }));

    test.done();
  },

  'creating a cluster tags the public VPC subnets'(test: Test) {
    // GIVEN
    const { stack, vpc } = testFixture();

    // WHEN
    new eks.Cluster(stack, 'Cluster', { vpc, defaultCapacity: 0, version: CLUSTER_VERSION });

    // THEN
    expect(stack).to(haveResource('AWS::EC2::Subnet', {
      MapPublicIpOnLaunch: true,
      Tags: [
        { Key: 'aws-cdk:subnet-name', Value: 'Public' },
        { Key: 'aws-cdk:subnet-type', Value: 'Public' },
        { Key: 'kubernetes.io/role/elb', Value: '1' },
        { Key: 'Name', Value: 'Stack/VPC/PublicSubnet1' },
      ],
    }));

    test.done();
  },

  'adding capacity creates an ASG with tags'(test: Test) {
    // GIVEN
    const { stack, vpc } = testFixture();
    const cluster = new eks.Cluster(stack, 'Cluster', {
      vpc,
      defaultCapacity: 0,
      version: CLUSTER_VERSION,
    });

    // WHEN
    cluster.addCapacity('Default', {
      instanceType: new ec2.InstanceType('t2.medium'),
    });

    // THEN
    expect(stack).to(haveResource('AWS::AutoScaling::AutoScalingGroup', {
      Tags: [
        {
          Key: { 'Fn::Join': ['', ['kubernetes.io/cluster/', { Ref: 'Cluster9EE0221C' }]] },
          PropagateAtLaunch: true,
          Value: 'owned',
        },
        {
          Key: 'Name',
          PropagateAtLaunch: true,
          Value: 'Stack/Cluster/Default',
        },
      ],
    }));

    test.done();
  },

  'create nodegroup with existing role'(test: Test) {
    // GIVEN
    const { stack } = testFixtureNoVpc();

    // WHEN
    const cluster = new eks.Cluster(stack, 'cluster', {
      defaultCapacity: 10,
      defaultCapacityInstance: new ec2.InstanceType('m2.xlarge'),
      version: CLUSTER_VERSION,
    });

    const existingRole = new iam.Role(stack, 'ExistingRole', {
      assumedBy: new iam.AccountRootPrincipal(),
    });

    new eks.Nodegroup(stack, 'Nodegroup', {
      cluster,
      nodeRole: existingRole,
    });

    // THEN
    test.ok(cluster.defaultNodegroup);
    expect(stack).to(haveResource('AWS::EKS::Nodegroup', {
      ScalingConfig: {
        DesiredSize: 10,
        MaxSize: 10,
        MinSize: 10,
      },
    }));
    test.done();
  },

  'adding bottlerocket capacity creates an ASG with tags'(test: Test) {
    // GIVEN
    const { stack, vpc } = testFixture();
    const cluster = new eks.Cluster(stack, 'Cluster', {
      vpc,
      defaultCapacity: 0,
      version: CLUSTER_VERSION,
    });

    // WHEN
    cluster.addCapacity('Bottlerocket', {
      instanceType: new ec2.InstanceType('t2.medium'),
      machineImageType: eks.MachineImageType.BOTTLEROCKET,
    });

    // THEN
    expect(stack).to(haveResource('AWS::AutoScaling::AutoScalingGroup', {
      Tags: [
        {
          Key: { 'Fn::Join': ['', ['kubernetes.io/cluster/', { Ref: 'Cluster9EE0221C' }]] },
          PropagateAtLaunch: true,
          Value: 'owned',
        },
        {
          Key: 'Name',
          PropagateAtLaunch: true,
          Value: 'Stack/Cluster/Bottlerocket',
        },
      ],
    }));
    test.done();
  },

  'adding bottlerocket capacity with bootstrapOptions throws error'(test: Test) {
    // GIVEN
    const { stack, vpc } = testFixture();
    const cluster = new eks.Cluster(stack, 'Cluster', {
      vpc,
      defaultCapacity: 0,
      version: CLUSTER_VERSION,
    });

    test.throws(() => cluster.addCapacity('Bottlerocket', {
      instanceType: new ec2.InstanceType('t2.medium'),
      machineImageType: eks.MachineImageType.BOTTLEROCKET,
      bootstrapOptions: {},
    }), /bootstrapOptions is not supported for Bottlerocket/);
    test.done();
  },

  'exercise export/import'(test: Test) {
    // GIVEN
    const { stack: stack1, vpc, app } = testFixture();
    const stack2 = new cdk.Stack(app, 'stack2', { env: { region: 'us-east-1' } });
    const cluster = new eks.Cluster(stack1, 'Cluster', {
      vpc,
      defaultCapacity: 0,
      version: CLUSTER_VERSION,
    });

    // WHEN
    const imported = eks.Cluster.fromClusterAttributes(stack2, 'Imported', {
      clusterArn: cluster.clusterArn,
      vpc: cluster.vpc,
      clusterEndpoint: cluster.clusterEndpoint,
      clusterName: cluster.clusterName,
      securityGroups: cluster.connections.securityGroups,
      clusterCertificateAuthorityData: cluster.clusterCertificateAuthorityData,
      clusterSecurityGroupId: cluster.clusterSecurityGroupId,
      clusterEncryptionConfigKeyArn: cluster.clusterEncryptionConfigKeyArn,
    });

    // this should cause an export/import
    new cdk.CfnOutput(stack2, 'ClusterARN', { value: imported.clusterArn });

    // THEN
    expect(stack2).toMatch({
      Outputs: {
        ClusterARN: {
          Value: {
            'Fn::ImportValue': 'Stack:ExportsOutputFnGetAttCluster9EE0221CArn9E0B683E',
          },
        },
      },
    });
    test.done();
  },

  'mastersRole can be used to map an IAM role to "system:masters"'(test: Test) {
    // GIVEN
    const { stack, vpc } = testFixture();
    const role = new iam.Role(stack, 'role', { assumedBy: new iam.AnyPrincipal() });

    // WHEN
    new eks.Cluster(stack, 'Cluster', {
      vpc,
      mastersRole: role,
      defaultCapacity: 0,
      version: CLUSTER_VERSION,
    });

    // THEN
    expect(stack).to(haveResource(eks.KubernetesManifest.RESOURCE_TYPE, {
      Manifest: {
        'Fn::Join': [
          '',
          [
            '[{"apiVersion":"v1","kind":"ConfigMap","metadata":{"name":"aws-auth","namespace":"kube-system"},"data":{"mapRoles":"[{\\"rolearn\\":\\"',
            {
              'Fn::GetAtt': [
                'roleC7B7E775',
                'Arn',
              ],
            },
            '\\",\\"username\\":\\"',
            {
              'Fn::GetAtt': [
                'roleC7B7E775',
                'Arn',
              ],
            },
            '\\",\\"groups\\":[\\"system:masters\\"]}]","mapUsers":"[]","mapAccounts":"[]"}}]',
          ],
        ],
      },
    }));

    test.done();
  },

  'addManifest can be used to apply k8s manifests on this cluster'(test: Test) {
    // GIVEN
    const { stack, vpc } = testFixture();
    const cluster = new eks.Cluster(stack, 'Cluster', {
      vpc,
      defaultCapacity: 0,
      version: CLUSTER_VERSION,
    });

    // WHEN
    cluster.addManifest('manifest1', { foo: 123 });
    cluster.addManifest('manifest2', { bar: 123 }, { boor: [1, 2, 3] });

    // THEN
    expect(stack).to(haveResource(eks.KubernetesManifest.RESOURCE_TYPE, {
      Manifest: '[{"foo":123}]',
    }));

    expect(stack).to(haveResource(eks.KubernetesManifest.RESOURCE_TYPE, {
      Manifest: '[{"bar":123},{"boor":[1,2,3]}]',
    }));

    test.done();
  },

  'kubectl resources can be created in a separate stack'(test: Test) {
    // GIVEN
    const { stack, app } = testFixture();
    const cluster = new eks.Cluster(stack, 'cluster', { version: CLUSTER_VERSION }); // cluster is under stack2

    // WHEN resource is under stack2
    const stack2 = new cdk.Stack(app, 'stack2', { env: { account: stack.account, region: stack.region } });
    new eks.KubernetesManifest(stack2, 'myresource', {
      cluster,
      manifest: [{ foo: 'bar' }],
    });

    // THEN
    app.synth(); // no cyclic dependency (see https://github.com/aws/aws-cdk/issues/7231)

    // expect a single resource in the 2nd stack
    expect(stack2).toMatch({
      Resources: {
        myresource49C6D325: {
          Type: 'Custom::AWSCDK-EKS-KubernetesResource',
          Properties: {
            ServiceToken: {
              'Fn::ImportValue': 'Stack:ExportsOutputFnGetAttawscdkawseksKubectlProviderNestedStackawscdkawseksKubectlProviderNestedStackResourceA7AEBA6BOutputsStackawscdkawseksKubectlProviderframeworkonEvent8897FD9BArn49BEF20C',
            },
            Manifest: '[{\"foo\":\"bar\"}]',
            ClusterName: { 'Fn::ImportValue': 'Stack:ExportsOutputRefclusterC5B25D0D98D553F5' },
            RoleArn: { 'Fn::ImportValue': 'Stack:ExportsOutputFnGetAttclusterCreationRole2B3B5002ArnF05122FC' },
          },
          UpdateReplacePolicy: 'Delete',
          DeletionPolicy: 'Delete',
        },
      },
    });

    test.done();
  },

  'adding capacity will automatically map its IAM role'(test: Test) {
    // GIVEN
    const { stack, vpc } = testFixture();
    const cluster = new eks.Cluster(stack, 'Cluster', {
      vpc,
      defaultCapacity: 0,
      version: CLUSTER_VERSION,
    });

    // WHEN
    cluster.addCapacity('default', {
      instanceType: new ec2.InstanceType('t2.nano'),
    });

    // THEN
    expect(stack).to(haveResource(eks.KubernetesManifest.RESOURCE_TYPE, {
      Manifest: {
        'Fn::Join': [
          '',
          [
            '[{"apiVersion":"v1","kind":"ConfigMap","metadata":{"name":"aws-auth","namespace":"kube-system"},"data":{"mapRoles":"[{\\"rolearn\\":\\"',
            {
              'Fn::GetAtt': [
                'ClusterMastersRole9AA35625',
                'Arn',
              ],
            },
            '\\",\\"username\\":\\"',
            {
              'Fn::GetAtt': [
                'ClusterMastersRole9AA35625',
                'Arn',
              ],
            },
            '\\",\\"groups\\":[\\"system:masters\\"]},{\\"rolearn\\":\\"',
            {
              'Fn::GetAtt': [
                'ClusterdefaultInstanceRoleF20A29CD',
                'Arn',
              ],
            },
            '\\",\\"username\\":\\"system:node:{{EC2PrivateDNSName}}\\",\\"groups\\":[\\"system:bootstrappers\\",\\"system:nodes\\"]}]","mapUsers":"[]","mapAccounts":"[]"}}]',
          ],
        ],
      },
    }));

    test.done();
  },

  'addCapacity will *not* map the IAM role if mapRole is false'(test: Test) {
    // GIVEN
    const { stack, vpc } = testFixture();
    const cluster = new eks.Cluster(stack, 'Cluster', {
      vpc,
      defaultCapacity: 0,
      version: CLUSTER_VERSION,
    });

    // WHEN
    cluster.addCapacity('default', {
      instanceType: new ec2.InstanceType('t2.nano'),
      mapRole: false,
    });

    // THEN
    expect(stack).to(haveResource(eks.KubernetesManifest.RESOURCE_TYPE, {
      Manifest: {
        'Fn::Join': [
          '',
          [
            '[{"apiVersion":"v1","kind":"ConfigMap","metadata":{"name":"aws-auth","namespace":"kube-system"},"data":{"mapRoles":"[{\\"rolearn\\":\\"',
            {
              'Fn::GetAtt': [
                'ClusterMastersRole9AA35625',
                'Arn',
              ],
            },
            '\\",\\"username\\":\\"',
            {
              'Fn::GetAtt': [
                'ClusterMastersRole9AA35625',
                'Arn',
              ],
            },
            '\\",\\"groups\\":[\\"system:masters\\"]}]","mapUsers":"[]","mapAccounts":"[]"}}]',
          ],
        ],
      },
    }));
    test.done();
  },

  'outputs': {
    'aws eks update-kubeconfig is the only output synthesized by default'(test: Test) {
      // GIVEN
      const { app, stack } = testFixtureNoVpc();

      // WHEN
      new eks.Cluster(stack, 'Cluster', { version: CLUSTER_VERSION });

      // THEN
      const assembly = app.synth();
      const template = assembly.getStackByName(stack.stackName).template;
      test.deepEqual(template.Outputs, {
        ClusterConfigCommand43AAE40F: { Value: { 'Fn::Join': ['', ['aws eks update-kubeconfig --name ', { Ref: 'Cluster9EE0221C' }, ' --region us-east-1 --role-arn ', { 'Fn::GetAtt': [ 'ClusterMastersRole9AA35625', 'Arn' ] } ] ] } },
        ClusterGetTokenCommand06AE992E: { Value: { 'Fn::Join': ['', ['aws eks get-token --cluster-name ', { Ref: 'Cluster9EE0221C' }, ' --region us-east-1 --role-arn ', { 'Fn::GetAtt': [ 'ClusterMastersRole9AA35625', 'Arn' ] } ] ] } },
      });
      test.done();
    },

    'if masters role is defined, it should be included in the config command'(test: Test) {
      // GIVEN
      const { app, stack } = testFixtureNoVpc();

      // WHEN
      const mastersRole = new iam.Role(stack, 'masters', { assumedBy: new iam.AccountRootPrincipal() });
      new eks.Cluster(stack, 'Cluster', {
        mastersRole,
        version: CLUSTER_VERSION,
      });

      // THEN
      const assembly = app.synth();
      const template = assembly.getStackByName(stack.stackName).template;
      test.deepEqual(template.Outputs, {
        ClusterConfigCommand43AAE40F: { Value: { 'Fn::Join': ['', ['aws eks update-kubeconfig --name ', { Ref: 'Cluster9EE0221C' }, ' --region us-east-1 --role-arn ', { 'Fn::GetAtt': ['masters0D04F23D', 'Arn'] }]] } },
        ClusterGetTokenCommand06AE992E: { Value: { 'Fn::Join': ['', ['aws eks get-token --cluster-name ', { Ref: 'Cluster9EE0221C' }, ' --region us-east-1 --role-arn ', { 'Fn::GetAtt': ['masters0D04F23D', 'Arn'] }]] } },
      });
      test.done();
    },

    'if `outputConfigCommand=false` will disabled the output'(test: Test) {
      // GIVEN
      const { app, stack } = testFixtureNoVpc();

      // WHEN
      const mastersRole = new iam.Role(stack, 'masters', { assumedBy: new iam.AccountRootPrincipal() });
      new eks.Cluster(stack, 'Cluster', {
        mastersRole,
        outputConfigCommand: false,
        version: CLUSTER_VERSION,
      });

      // THEN
      const assembly = app.synth();
      const template = assembly.getStackByName(stack.stackName).template;
      test.ok(!template.Outputs); // no outputs
      test.done();
    },

    '`outputClusterName` can be used to synthesize an output with the cluster name'(test: Test) {
      // GIVEN
      const { app, stack } = testFixtureNoVpc();

      // WHEN
      new eks.Cluster(stack, 'Cluster', {
        outputConfigCommand: false,
        outputClusterName: true,
        version: CLUSTER_VERSION,
      });

      // THEN
      const assembly = app.synth();
      const template = assembly.getStackByName(stack.stackName).template;
      test.deepEqual(template.Outputs, {
        ClusterClusterNameEB26049E: { Value: { Ref: 'Cluster9EE0221C' } },
      });
      test.done();
    },

    '`outputMastersRoleArn` can be used to synthesize an output with the arn of the masters role if defined'(test: Test) {
      // GIVEN
      const { app, stack } = testFixtureNoVpc();

      // WHEN
      new eks.Cluster(stack, 'Cluster', {
        outputConfigCommand: false,
        outputMastersRoleArn: true,
        mastersRole: new iam.Role(stack, 'masters', { assumedBy: new iam.AccountRootPrincipal() }),
        version: CLUSTER_VERSION,
      });

      // THEN
      const assembly = app.synth();
      const template = assembly.getStackByName(stack.stackName).template;
      test.deepEqual(template.Outputs, {
        ClusterMastersRoleArnB15964B1: { Value: { 'Fn::GetAtt': ['masters0D04F23D', 'Arn'] } },
      });
      test.done();
    },

    'boostrap user-data': {

      'rendered by default for ASGs'(test: Test) {
        // GIVEN
        const { app, stack } = testFixtureNoVpc();
        const cluster = new eks.Cluster(stack, 'Cluster', { defaultCapacity: 0, version: CLUSTER_VERSION });

        // WHEN
        cluster.addCapacity('MyCapcity', { instanceType: new ec2.InstanceType('m3.xlargs') });

        // THEN
        const template = app.synth().getStackByName(stack.stackName).template;
        const userData = template.Resources.ClusterMyCapcityLaunchConfig58583345.Properties.UserData;
        test.deepEqual(userData, { 'Fn::Base64': { 'Fn::Join': ['', ['#!/bin/bash\nset -o xtrace\n/etc/eks/bootstrap.sh ', { Ref: 'Cluster9EE0221C' }, ' --kubelet-extra-args "--node-labels lifecycle=OnDemand" --use-max-pods true\n/opt/aws/bin/cfn-signal --exit-code $? --stack Stack --resource ClusterMyCapcityASGD4CD8B97 --region us-east-1']] } });
        test.done();
      },

      'not rendered if bootstrap is disabled'(test: Test) {
        // GIVEN
        const { app, stack } = testFixtureNoVpc();
        const cluster = new eks.Cluster(stack, 'Cluster', { defaultCapacity: 0, version: CLUSTER_VERSION });

        // WHEN
        cluster.addCapacity('MyCapcity', {
          instanceType: new ec2.InstanceType('m3.xlargs'),
          bootstrapEnabled: false,
        });

        // THEN
        const template = app.synth().getStackByName(stack.stackName).template;
        const userData = template.Resources.ClusterMyCapcityLaunchConfig58583345.Properties.UserData;
        test.deepEqual(userData, { 'Fn::Base64': '#!/bin/bash' });
        test.done();
      },

      // cursory test for options: see test.user-data.ts for full suite
      'bootstrap options'(test: Test) {
        // GIVEN
        const { app, stack } = testFixtureNoVpc();
        const cluster = new eks.Cluster(stack, 'Cluster', { defaultCapacity: 0, version: CLUSTER_VERSION });

        // WHEN
        cluster.addCapacity('MyCapcity', {
          instanceType: new ec2.InstanceType('m3.xlargs'),
          bootstrapOptions: {
            kubeletExtraArgs: '--node-labels FOO=42',
          },
        });

        // THEN
        const template = app.synth().getStackByName(stack.stackName).template;
        const userData = template.Resources.ClusterMyCapcityLaunchConfig58583345.Properties.UserData;
        test.deepEqual(userData, { 'Fn::Base64': { 'Fn::Join': ['', ['#!/bin/bash\nset -o xtrace\n/etc/eks/bootstrap.sh ', { Ref: 'Cluster9EE0221C' }, ' --kubelet-extra-args "--node-labels lifecycle=OnDemand  --node-labels FOO=42" --use-max-pods true\n/opt/aws/bin/cfn-signal --exit-code $? --stack Stack --resource ClusterMyCapcityASGD4CD8B97 --region us-east-1']] } });
        test.done();
      },

      'spot instances': {

        'nodes labeled an tainted accordingly'(test: Test) {
          // GIVEN
          const { app, stack } = testFixtureNoVpc();
          const cluster = new eks.Cluster(stack, 'Cluster', { defaultCapacity: 0, version: CLUSTER_VERSION });

          // WHEN
          cluster.addCapacity('MyCapcity', {
            instanceType: new ec2.InstanceType('m3.xlargs'),
            spotPrice: '0.01',
          });

          // THEN
          const template = app.synth().getStackByName(stack.stackName).template;
          const userData = template.Resources.ClusterMyCapcityLaunchConfig58583345.Properties.UserData;
          test.deepEqual(userData, { 'Fn::Base64': { 'Fn::Join': ['', ['#!/bin/bash\nset -o xtrace\n/etc/eks/bootstrap.sh ', { Ref: 'Cluster9EE0221C' }, ' --kubelet-extra-args "--node-labels lifecycle=Ec2Spot --register-with-taints=spotInstance=true:PreferNoSchedule" --use-max-pods true\n/opt/aws/bin/cfn-signal --exit-code $? --stack Stack --resource ClusterMyCapcityASGD4CD8B97 --region us-east-1']] } });
          test.done();
        },

        'interrupt handler is added'(test: Test) {
          // GIVEN
          const { stack } = testFixtureNoVpc();
          const cluster = new eks.Cluster(stack, 'Cluster', { defaultCapacity: 0, version: CLUSTER_VERSION });

          // WHEN
          cluster.addCapacity('MyCapcity', {
            instanceType: new ec2.InstanceType('m3.xlarge'),
            spotPrice: '0.01',
          });

          // THEN
          expect(stack).to(haveResource(eks.HelmChart.RESOURCE_TYPE, {
            Release: 'stackclusterchartspotinterrupthandlerdec62e07',
            Chart: 'aws-node-termination-handler',
            Values: '{\"nodeSelector.lifecycle\":\"Ec2Spot\"}',
            Namespace: 'kube-system',
            Repository: 'https://aws.github.io/eks-charts',
          }));
          test.done();
        },

        'its possible to add two capacities with spot instances and only one stop handler will be installed'(test: Test) {
          // GIVEN
          const { stack } = testFixtureNoVpc();
          const cluster = new eks.Cluster(stack, 'Cluster', { defaultCapacity: 0, version: CLUSTER_VERSION });

          // WHEN
          cluster.addCapacity('Spot1', {
            instanceType: new ec2.InstanceType('m3.xlarge'),
            spotPrice: '0.01',
          });

          cluster.addCapacity('Spot2', {
            instanceType: new ec2.InstanceType('m4.xlarge'),
            spotPrice: '0.01',
          });

          // THEN
          expect(stack).to(countResources(eks.HelmChart.RESOURCE_TYPE, 1));
          test.done();
        },

      },

    },

    'if bootstrap is disabled cannot specify options'(test: Test) {
      // GIVEN
      const { stack } = testFixtureNoVpc();
      const cluster = new eks.Cluster(stack, 'Cluster', { defaultCapacity: 0, version: CLUSTER_VERSION });

      // THEN
      test.throws(() => cluster.addCapacity('MyCapcity', {
        instanceType: new ec2.InstanceType('m3.xlargs'),
        bootstrapEnabled: false,
        bootstrapOptions: { awsApiRetryAttempts: 10 },
      }), /Cannot specify "bootstrapOptions" if "bootstrapEnabled" is false/);
      test.done();
    },

    'EksOptimizedImage() with no nodeType always uses STANDARD with LATEST_KUBERNETES_VERSION'(test: Test) {
      // GIVEN
      const { app, stack } = testFixtureNoVpc();
      const LATEST_KUBERNETES_VERSION = '1.14';

      // WHEN
      new eks.EksOptimizedImage().getImage(stack);

      // THEN
      const assembly = app.synth();
      const parameters = assembly.getStackByName(stack.stackName).template.Parameters;
      test.ok(Object.entries(parameters).some(
        ([k, v]) => k.startsWith('SsmParameterValueawsserviceeksoptimizedami') &&
          (v as any).Default.includes('/amazon-linux-2/'),
      ), 'EKS STANDARD AMI should be in ssm parameters');
      test.ok(Object.entries(parameters).some(
        ([k, v]) => k.startsWith('SsmParameterValueawsserviceeksoptimizedami') &&
          (v as any).Default.includes(LATEST_KUBERNETES_VERSION),
      ), 'LATEST_KUBERNETES_VERSION should be in ssm parameters');
      test.done();
    },

    'EksOptimizedImage() with specific kubernetesVersion return correct AMI'(test: Test) {
      // GIVEN
      const { app, stack } = testFixtureNoVpc();

      // WHEN
      new eks.EksOptimizedImage({ kubernetesVersion: '1.15' }).getImage(stack);

      // THEN
      const assembly = app.synth();
      const parameters = assembly.getStackByName(stack.stackName).template.Parameters;
      test.ok(Object.entries(parameters).some(
        ([k, v]) => k.startsWith('SsmParameterValueawsserviceeksoptimizedami') &&
          (v as any).Default.includes('/amazon-linux-2/'),
      ), 'EKS STANDARD AMI should be in ssm parameters');
      test.ok(Object.entries(parameters).some(
        ([k, v]) => k.startsWith('SsmParameterValueawsserviceeksoptimizedami') &&
          (v as any).Default.includes('/1.15/'),
      ), 'kubernetesVersion should be in ssm parameters');
      test.done();
    },

    'EKS-Optimized AMI with GPU support when addCapacity'(test: Test) {
      // GIVEN
      const { app, stack } = testFixtureNoVpc();

      // WHEN
      new eks.Cluster(stack, 'cluster', {
        defaultCapacity: 0,
        version: CLUSTER_VERSION,
      }).addCapacity('GPUCapacity', {
        instanceType: new ec2.InstanceType('g4dn.xlarge'),
      });

      // THEN
      const assembly = app.synth();
      const parameters = assembly.getStackByName(stack.stackName).template.Parameters;
      test.ok(Object.entries(parameters).some(
        ([k, v]) => k.startsWith('SsmParameterValueawsserviceeksoptimizedami') && (v as any).Default.includes('amazon-linux-2-gpu'),
      ), 'EKS AMI with GPU should be in ssm parameters');
      test.done();
    },

    'when using custom resource a creation role & policy is defined'(test: Test) {
      // GIVEN
      const { stack } = testFixture();

      // WHEN
      new eks.Cluster(stack, 'MyCluster', {
        clusterName: 'my-cluster-name',
        version: CLUSTER_VERSION,
      });

      // THEN
      expect(stack).to(haveResource('Custom::AWSCDK-EKS-Cluster', {
        Config: {
          name: 'my-cluster-name',
          roleArn: { 'Fn::GetAtt': ['MyClusterRoleBA20FE72', 'Arn'] },
          version: '1.16',
          resourcesVpcConfig: {
            securityGroupIds: [{ 'Fn::GetAtt': ['MyClusterControlPlaneSecurityGroup6B658F79', 'GroupId'] }],
            subnetIds: [
              { Ref: 'MyClusterDefaultVpcPublicSubnet1SubnetFAE5A9B6' },
              { Ref: 'MyClusterDefaultVpcPublicSubnet2SubnetF6D028A0' },
              { Ref: 'MyClusterDefaultVpcPrivateSubnet1SubnetE1D0DCDB' },
              { Ref: 'MyClusterDefaultVpcPrivateSubnet2Subnet11FEA8D0' },
            ],
            endpointPrivateAccess: true,
            endpointPublicAccess: true,
          },
        },
      }));

      // role can be assumed by 3 lambda handlers (2 for the cluster resource and 1 for the kubernetes resource)
      expect(stack).to(haveResource('AWS::IAM::Role', {
        AssumeRolePolicyDocument: {
          Statement: [
            {
              Action: 'sts:AssumeRole',
              Effect: 'Allow',
              Principal: {
                AWS: [
                  {
                    'Fn::GetAtt': [
                      'awscdkawseksClusterResourceProviderNestedStackawscdkawseksClusterResourceProviderNestedStackResource9827C454',
                      'Outputs.StackawscdkawseksClusterResourceProviderOnEventHandlerServiceRole3AEE0A43Arn',
                    ],
                  },
                  {
                    'Fn::GetAtt': [
                      'awscdkawseksClusterResourceProviderNestedStackawscdkawseksClusterResourceProviderNestedStackResource9827C454',
                      'Outputs.StackawscdkawseksClusterResourceProviderIsCompleteHandlerServiceRole8E7F1C11Arn',
                    ],
                  },
                ],
              },
            },
            {
              Action: 'sts:AssumeRole',
              Effect: 'Allow',
              Principal: {
                AWS: {
                  'Fn::GetAtt': [
                    'awscdkawseksKubectlProviderNestedStackawscdkawseksKubectlProviderNestedStackResourceA7AEBA6B',
                    'Outputs.StackawscdkawseksKubectlProviderHandlerServiceRole2C52B3ECArn',
                  ],
                },
              },
            },
          ],
          Version: '2012-10-17',
        },
      }));

      // policy allows creation role to pass the cluster role and to interact with the cluster (given we know the explicit cluster name)
      expect(stack).to(haveResource('AWS::IAM::Policy', {
        PolicyDocument: {
          Statement: [
            {
              Action: 'iam:PassRole',
              Effect: 'Allow',
              Resource: {
                'Fn::GetAtt': [
                  'MyClusterRoleBA20FE72',
                  'Arn',
                ],
              },
            },
            {
              Action: [
                'ec2:DescribeSubnets',
                'ec2:DescribeRouteTables',
              ],
              Effect: 'Allow',
              Resource: '*',
            },
            {
              Action: [
                'eks:CreateCluster',
                'eks:DescribeCluster',
                'eks:DescribeUpdate',
                'eks:DeleteCluster',
                'eks:UpdateClusterVersion',
                'eks:UpdateClusterConfig',
                'eks:CreateFargateProfile',
                'eks:TagResource',
                'eks:UntagResource',
              ],
              Effect: 'Allow',
              Resource: [{
                'Fn::Join': [
                  '',
                  [
                    'arn:',
                    {
                      Ref: 'AWS::Partition',
                    },
                    ':eks:us-east-1:',
                    {
                      Ref: 'AWS::AccountId',
                    },
                    ':cluster/my-cluster-name',
                  ],
                ],
              }, {
                'Fn::Join': [
                  '',
                  [
                    'arn:',
                    {
                      Ref: 'AWS::Partition',
                    },
                    ':eks:us-east-1:',
                    {
                      Ref: 'AWS::AccountId',
                    },
                    ':cluster/my-cluster-name/*',
                  ],
                ],
              }],
            },
            {
              Action: [
                'eks:DescribeFargateProfile',
                'eks:DeleteFargateProfile',
              ],
              Effect: 'Allow',
              Resource: {
                'Fn::Join': [
                  '',
                  [
                    'arn:',
                    {
                      Ref: 'AWS::Partition',
                    },
                    ':eks:us-east-1:',
                    {
                      Ref: 'AWS::AccountId',
                    },
                    ':fargateprofile/my-cluster-name/*',
                  ],
                ],
              },
            },
            {
              Action: ['iam:GetRole', 'iam:listAttachedRolePolicies'],
              Effect: 'Allow',
              Resource: '*',
            },
            {
              Action: 'iam:CreateServiceLinkedRole',
              Effect: 'Allow',
              Resource: '*',
            },
            {
              Action: 'ec2:DescribeVpcs',
              Effect: 'Allow',
              Resource: {
                'Fn::Join': [
                  '',
                  [
                    'arn:',
                    {
                      Ref: 'AWS::Partition',
                    },
                    ':ec2:us-east-1:',
                    {
                      Ref: 'AWS::AccountId',
                    },
                    ':vpc/',
                    {
                      Ref: 'MyClusterDefaultVpc76C24A38',
                    },
                  ],
                ],
              },
            },
          ],
          Version: '2012-10-17',
        },
      }));
      test.done();
    },

    'if an explicit cluster name is not provided, the creation role policy is wider (allows interacting with all clusters)'(test: Test) {
      // GIVEN
      const { stack } = testFixture();

      // WHEN
      new eks.Cluster(stack, 'MyCluster', { version: CLUSTER_VERSION });

      // THEN
      expect(stack).to(haveResource('AWS::IAM::Policy', {
        PolicyDocument: {
          Statement: [
            {
              Action: 'iam:PassRole',
              Effect: 'Allow',
              Resource: {
                'Fn::GetAtt': [
                  'MyClusterRoleBA20FE72',
                  'Arn',
                ],
              },
            },
            {
              Action: [
                'ec2:DescribeSubnets',
                'ec2:DescribeRouteTables',
              ],
              Effect: 'Allow',
              Resource: '*',
            },
            {
              Action: [
                'eks:CreateCluster',
                'eks:DescribeCluster',
                'eks:DescribeUpdate',
                'eks:DeleteCluster',
                'eks:UpdateClusterVersion',
                'eks:UpdateClusterConfig',
                'eks:CreateFargateProfile',
                'eks:TagResource',
                'eks:UntagResource',
              ],
              Effect: 'Allow',
              Resource: ['*'],
            },
            {
              Action: [
                'eks:DescribeFargateProfile',
                'eks:DeleteFargateProfile',
              ],
              Effect: 'Allow',
              Resource: '*',
            },
            {
              Action: ['iam:GetRole', 'iam:listAttachedRolePolicies'],
              Effect: 'Allow',
              Resource: '*',
            },
            {
              Action: 'iam:CreateServiceLinkedRole',
              Effect: 'Allow',
              Resource: '*',
            },
            {
              Action: 'ec2:DescribeVpcs',
              Effect: 'Allow',
              Resource: {
                'Fn::Join': [
                  '',
                  [
                    'arn:',
                    {
                      Ref: 'AWS::Partition',
                    },
                    ':ec2:us-east-1:',
                    {
                      Ref: 'AWS::AccountId',
                    },
                    ':vpc/',
                    {
                      Ref: 'MyClusterDefaultVpc76C24A38',
                    },
                  ],
                ],
              },
            },
          ],
          Version: '2012-10-17',
        },
      }));
      test.done();
    },

    'if helm charts are used, its resource provider is allowed to assume the creation role'(test: Test) {
      // GIVEN
      const { stack } = testFixture();
      const cluster = new eks.Cluster(stack, 'MyCluster', {
        clusterName: 'my-cluster-name',
        version: CLUSTER_VERSION,
      });

      // WHEN
      cluster.addChart('MyChart', {
        chart: 'foo',
      });

      // THEN

      // role can be assumed by 4 principals: two for the cluster resource, one
      // for kubernetes resource and one for the helm resource.
      expect(stack).to(haveResource('AWS::IAM::Role', {
        AssumeRolePolicyDocument: {
          Statement: [
            {
              Action: 'sts:AssumeRole',
              Effect: 'Allow',
              Principal: {
                AWS: [
                  {
                    'Fn::GetAtt': [
                      'awscdkawseksClusterResourceProviderNestedStackawscdkawseksClusterResourceProviderNestedStackResource9827C454',
                      'Outputs.StackawscdkawseksClusterResourceProviderOnEventHandlerServiceRole3AEE0A43Arn',
                    ],
                  },
                  {
                    'Fn::GetAtt': [
                      'awscdkawseksClusterResourceProviderNestedStackawscdkawseksClusterResourceProviderNestedStackResource9827C454',
                      'Outputs.StackawscdkawseksClusterResourceProviderIsCompleteHandlerServiceRole8E7F1C11Arn',
                    ],
                  },
                ],
              },
            },
            {
              Action: 'sts:AssumeRole',
              Effect: 'Allow',
              Principal: {
                AWS: {
                  'Fn::GetAtt': [
                    'awscdkawseksKubectlProviderNestedStackawscdkawseksKubectlProviderNestedStackResourceA7AEBA6B',
                    'Outputs.StackawscdkawseksKubectlProviderHandlerServiceRole2C52B3ECArn',
                  ],
                },
              },
            },
          ],
          Version: '2012-10-17',
        },
      }));
      test.done();
    },

    'coreDnsComputeType will patch the coreDNS configuration to use a "fargate" compute type and restore to "ec2" upon removal'(test: Test) {
      // GIVEN
      const stack = new cdk.Stack();

      // WHEN
      new eks.Cluster(stack, 'MyCluster', {
        coreDnsComputeType: eks.CoreDnsComputeType.FARGATE,
        version: CLUSTER_VERSION,
      });

      // THEN
      expect(stack).to(haveResource('Custom::AWSCDK-EKS-KubernetesPatch', {
        ResourceName: 'deployment/coredns',
        ResourceNamespace: 'kube-system',
        ApplyPatchJson: '{"spec":{"template":{"metadata":{"annotations":{"eks.amazonaws.com/compute-type":"fargate"}}}}}',
        RestorePatchJson: '{"spec":{"template":{"metadata":{"annotations":{"eks.amazonaws.com/compute-type":"ec2"}}}}}',
        ClusterName: {
          Ref: 'MyCluster8AD82BF8',
        },
        RoleArn: {
          'Fn::GetAtt': [
            'MyClusterCreationRoleB5FA4FF3',
            'Arn',
          ],
        },
      }));
      test.done();
    },
    'if openIDConnectProvider a new OpenIDConnectProvider resource is created and exposed'(test: Test) {
      // GIVEN
      const { stack } = testFixtureNoVpc();
      const cluster = new eks.Cluster(stack, 'Cluster', { defaultCapacity: 0, version: CLUSTER_VERSION });

      // WHEN
      const provider = cluster.openIdConnectProvider;

      // THEN
      test.equal(provider, cluster.openIdConnectProvider, 'openIdConnect provider is different and created more than once.');
      expect(stack).to(haveResource('Custom::AWSCDKOpenIdConnectProvider', {
        ServiceToken: {
          'Fn::GetAtt': [
            'CustomAWSCDKOpenIdConnectProviderCustomResourceProviderHandlerF2C543E0',
            'Arn',
          ],
        },
        ClientIDList: [
          'sts.amazonaws.com',
        ],
        ThumbprintList: [
          '9e99a48a9960b14926bb7f3b02e22da2b0ab7280',
        ],
        Url: {
          'Fn::GetAtt': [
            'Cluster9EE0221C',
            'OpenIdConnectIssuerUrl',
          ],
        },
      }));
      test.done();
    },
    'inference instances are supported'(test: Test) {
      // GIVEN
      const { stack } = testFixtureNoVpc();
      const cluster = new eks.Cluster(stack, 'Cluster', { defaultCapacity: 0, version: CLUSTER_VERSION });

      // WHEN
      cluster.addCapacity('InferenceInstances', {
        instanceType: new ec2.InstanceType('inf1.2xlarge'),
        minCapacity: 1,
      });
      const fileContents = fs.readFileSync(path.join(__dirname, '../lib', 'addons/neuron-device-plugin.yaml'), 'utf8');
      const sanitized = YAML.parse(fileContents);

      // THEN
      expect(stack).to(haveResource(eks.KubernetesManifest.RESOURCE_TYPE, {
        Manifest: JSON.stringify([sanitized]),
      }));
      test.done();
    },

    'kubectl resources are always created after all fargate profiles'(test: Test) {
      // GIVEN
      const { stack, app } = testFixture();
      const cluster = new eks.Cluster(stack, 'Cluster', { version: CLUSTER_VERSION });

      // WHEN
      cluster.addFargateProfile('profile1', { selectors: [{ namespace: 'profile1' }] });
      cluster.addManifest('resource1', { foo: 123 });
      cluster.addFargateProfile('profile2', { selectors: [{ namespace: 'profile2' }] });
      new eks.HelmChart(stack, 'chart', { cluster, chart: 'mychart' });
      cluster.addFargateProfile('profile3', { selectors: [{ namespace: 'profile3' }] });
      new eks.KubernetesPatch(stack, 'patch1', {
        cluster,
        applyPatch: { foo: 123 },
        restorePatch: { bar: 123 },
        resourceName: 'foo/bar',
      });
      cluster.addFargateProfile('profile4', { selectors: [{ namespace: 'profile4' }] });

      // THEN
      const template = app.synth().getStackArtifact(stack.artifactId).template;

      const barrier = template.Resources.ClusterKubectlReadyBarrier200052AF;

      test.deepEqual(barrier.DependsOn, [
        'Clusterfargateprofileprofile1PodExecutionRoleE85F87B5',
        'Clusterfargateprofileprofile129AEA3C6',
        'Clusterfargateprofileprofile2PodExecutionRole22670AF8',
        'Clusterfargateprofileprofile233B9A117',
        'Clusterfargateprofileprofile3PodExecutionRole475C0D8F',
        'Clusterfargateprofileprofile3D06F3076',
        'Clusterfargateprofileprofile4PodExecutionRole086057FB',
        'Clusterfargateprofileprofile4A0E3BBE8',
        'ClusterCreationRoleDefaultPolicyE8BDFC7B',
        'ClusterCreationRole360249B6',
        'Cluster9EE0221C',
      ]);

      const kubectlResources = ['chartF2447AFC', 'patch1B964AC93', 'Clustermanifestresource10B1C9505', 'ClusterAwsAuthmanifestFE51F8AE'];

      // check that all kubectl resources depend on the barrier
      for (const r of kubectlResources) {
        test.deepEqual(template.Resources[r].DependsOn, ['ClusterKubectlReadyBarrier200052AF']);
      }

      test.done();
    },

    'kubectl provider role is trusted to assume cluster creation role'(test: Test) {
      // GIVEN
      const { stack, app } = testFixture();
      const c1 = new eks.Cluster(stack, 'Cluster1', { version: CLUSTER_VERSION });
      const c2 = new eks.Cluster(stack, 'Cluster2', { version: CLUSTER_VERSION });

      // WHEN

      // activate kubectl provider
      c1.addManifest('c1a', { foo: 123 });
      c1.addManifest('c1b', { foo: 123 });
      c2.addManifest('c2', { foo: 123 });

      // THEN
      const template = app.synth().getStackArtifact(stack.artifactId).template;

      const creationRoleToKubectlRole = {
        Cluster1CreationRoleA231BE8D: 'Outputs.StackawscdkawseksKubectlProviderHandlerServiceRole2C52B3ECArn',
        Cluster2CreationRole9254EAB6: 'Outputs.StackawscdkawseksKubectlProviderHandlerServiceRole2C52B3ECArn',
      };

      // verify that the kubectl role appears as the 2nd IAM trust policy statement
      for (const [creationRole, kubectlRole] of Object.entries(creationRoleToKubectlRole)) {
        const trustPolicy = template.Resources[creationRole].Properties.AssumeRolePolicyDocument.Statement;
        test.equal(trustPolicy.length, 2, 'expecting the creation role\'s trust policy to include two statements');
        test.deepEqual(trustPolicy[1].Principal.AWS['Fn::GetAtt'][1], kubectlRole);
      }
      test.done();
    },

  },

  'kubectl provider passes environment to lambda'(test: Test) {

    const { stack } = testFixture();

    const cluster = new eks.Cluster(stack, 'Cluster1', {
      version: CLUSTER_VERSION, endpointAccess: eks.EndpointAccess.PRIVATE,
      kubectlEnvironment: {
        Foo: 'Bar',
      },
    });

    cluster.addManifest('resource', {
      kind: 'ConfigMap',
      apiVersion: 'v1',
      data: {
        hello: 'world',
      },
      metadata: {
        name: 'config-map',
      },
    });

    // the kubectl provider is inside a nested stack.
    const nested = stack.node.tryFindChild('@aws-cdk/aws-eks.KubectlProvider') as cdk.NestedStack;
    expect(nested).to(haveResource('AWS::Lambda::Function', {
      Environment: {
        Variables: {
          Foo: 'Bar',
        },
      },
    }));

    test.done();
  },

  'endpoint access': {

    'private endpoint access fails if selected subnets are empty'(test: Test) {

      const { stack } = testFixture();

      test.throws(() => {
        new eks.Cluster(stack, 'Cluster', {
          vpc: new ec2.Vpc(stack, 'Vpc'),
          version: CLUSTER_VERSION,
          endpointAccess: eks.EndpointAccess.PRIVATE,
          vpcSubnets: [{ subnetType: ec2.SubnetType.PUBLIC }],
        });
      }, /Vpc must contain private subnets to configure private endpoint access/);

      test.done();
    },

    'private endpoint access selects only private subnets from looked up vpc'(test: Test) {

      const vpcId = 'vpc-12345';
      // can't use the regular fixture because it also adds a VPC to the stack, which prevents
      // us from setting context.
      const stack = new cdk.Stack(new cdk.App(), 'Stack', {
        env: {
          account: '11112222',
          region: 'us-east-1',
        },
      });
      stack.node.setContext(`vpc-provider:account=${stack.account}:filter.vpc-id=${vpcId}:region=${stack.region}:returnAsymmetricSubnets=true`, {
        vpcId: vpcId,
        vpcCidrBlock: '10.0.0.0/16',
        subnetGroups: [
          {
            name: 'Private',
            type: 'Private',
            subnets: [
              {
                subnetId: 'subnet-private-in-us-east-1a',
                cidr: '10.0.1.0/24',
                availabilityZone: 'us-east-1a',
                routeTableId: 'rtb-06068e4c4049921ef',
              },
            ],
          },
          {
            name: 'Public',
            type: 'Public',
            subnets: [
              {
                subnetId: 'subnet-public-in-us-east-1c',
                cidr: '10.0.0.0/24',
                availabilityZone: 'us-east-1c',
                routeTableId: 'rtb-0ff08e62195198dbb',
              },
            ],
          },
        ],
      });
      const vpc = ec2.Vpc.fromLookup(stack, 'Vpc', {
        vpcId: vpcId,
      });

      new eks.Cluster(stack, 'Cluster', {
        vpc,
        version: CLUSTER_VERSION,
        endpointAccess: eks.EndpointAccess.PRIVATE,
      });

      const nested = stack.node.tryFindChild('@aws-cdk/aws-eks.KubectlProvider') as cdk.NestedStack;
      const template = expect(nested).value;

      test.deepEqual(template.Resources.Handler886CB40B.Properties.VpcConfig.SubnetIds, [
        'subnet-private-in-us-east-1a',
      ]);

      test.done();
    },

    'private endpoint access considers specific subnet selection'(test: Test) {
      const { stack } = testFixture();
      new eks.Cluster(stack, 'Cluster', {
        version: CLUSTER_VERSION, endpointAccess:
        eks.EndpointAccess.PRIVATE,
        vpcSubnets: [{subnets: [ec2.PrivateSubnet.fromSubnetAttributes(stack, 'Private1', {
          subnetId: 'subnet1',
          availabilityZone: 'us-east-1a',
        })]}],
      });

      const nested = stack.node.tryFindChild('@aws-cdk/aws-eks.KubectlProvider') as cdk.NestedStack;
      const template = expect(nested).value;

      test.deepEqual(template.Resources.Handler886CB40B.Properties.VpcConfig.SubnetIds, [
        'subnet1',
      ]);

      test.done();

    },

    'can configure private endpoint access'(test: Test) {
      // GIVEN
      const { stack } = testFixture();
      new eks.Cluster(stack, 'Cluster1', { version: CLUSTER_VERSION, endpointAccess: eks.EndpointAccess.PRIVATE });

      expect(stack).to(haveResource('Custom::AWSCDK-EKS-Cluster', {
        Config: {
          roleArn: { 'Fn::GetAtt': ['Cluster1RoleE88C32AD', 'Arn'] },
          version: '1.16',
          resourcesVpcConfig: {
            securityGroupIds: [{ 'Fn::GetAtt': ['Cluster1ControlPlaneSecurityGroupF9C67C32', 'GroupId'] }],
            subnetIds: [
              { Ref: 'Cluster1DefaultVpcPublicSubnet1SubnetBEABA6ED' },
              { Ref: 'Cluster1DefaultVpcPublicSubnet2Subnet947A5158' },
              { Ref: 'Cluster1DefaultVpcPrivateSubnet1Subnet4E30ECA1' },
              { Ref: 'Cluster1DefaultVpcPrivateSubnet2Subnet707FCD37' },
            ],
            endpointPrivateAccess: true,
            endpointPublicAccess: false,
          },
        },
      }));

      test.done();
    },

    'can configure cidr blocks in public endpoint access'(test: Test) {
      // GIVEN
      const { stack } = testFixture();
      new eks.Cluster(stack, 'Cluster1', { version: CLUSTER_VERSION, endpointAccess: eks.EndpointAccess.PUBLIC.onlyFrom('1.2.3.4/5') });

      expect(stack).to(haveResource('Custom::AWSCDK-EKS-Cluster', {
        Config: {
          roleArn: { 'Fn::GetAtt': ['Cluster1RoleE88C32AD', 'Arn'] },
          version: '1.16',
          resourcesVpcConfig: {
            securityGroupIds: [{ 'Fn::GetAtt': ['Cluster1ControlPlaneSecurityGroupF9C67C32', 'GroupId'] }],
            subnetIds: [
              { Ref: 'Cluster1DefaultVpcPublicSubnet1SubnetBEABA6ED' },
              { Ref: 'Cluster1DefaultVpcPublicSubnet2Subnet947A5158' },
              { Ref: 'Cluster1DefaultVpcPrivateSubnet1Subnet4E30ECA1' },
              { Ref: 'Cluster1DefaultVpcPrivateSubnet2Subnet707FCD37' },
            ],
            endpointPrivateAccess: false,
            endpointPublicAccess: true,
            publicAccessCidrs: ['1.2.3.4/5'],
          },
        },
      }));

      test.done();
    },

    'kubectl provider chooses only private subnets'(test: Test) {

      const { stack } = testFixture();

      const vpc = new ec2.Vpc(stack, 'Vpc', {
        maxAzs: 2,
        natGateways: 1,
        subnetConfiguration: [
          {
            subnetType: ec2.SubnetType.PRIVATE,
            name: 'Private1',
          },
          {
            subnetType: ec2.SubnetType.PUBLIC,
            name: 'Public1',
          },
        ],
      });

      const cluster = new eks.Cluster(stack, 'Cluster1', {
        version: CLUSTER_VERSION, endpointAccess: eks.EndpointAccess.PRIVATE,
        vpc,
      });

      cluster.addManifest('resource', {
        kind: 'ConfigMap',
        apiVersion: 'v1',
        data: {
          hello: 'world',
        },
        metadata: {
          name: 'config-map',
        },
      });

      // the kubectl provider is inside a nested stack.
      const nested = stack.node.tryFindChild('@aws-cdk/aws-eks.KubectlProvider') as cdk.NestedStack;
      expect(nested).to(haveResource('AWS::Lambda::Function', {
        VpcConfig: {
          SecurityGroupIds: [
            {
              Ref: 'referencetoStackCluster1KubectlProviderSecurityGroupDF05D03AGroupId',
            },
          ],
          SubnetIds: [
            {
              Ref: 'referencetoStackVpcPrivate1Subnet1Subnet6764A0F6Ref',
            },
            {
              Ref: 'referencetoStackVpcPrivate1Subnet2SubnetDFD49645Ref',
            },
          ],
        },
      }));

      test.done();
    },

    'kubectl provider limits number of subnets to 16'(test: Test) {

      const { stack } = testFixture();

      const subnetConfiguration: ec2.SubnetConfiguration[] = [];

      for (let i = 0; i < 20; i++) {
        subnetConfiguration.push(        {
          subnetType: ec2.SubnetType.PRIVATE,
          name: `Private${i}`,
        },
        );
      }

      subnetConfiguration.push(          {
        subnetType: ec2.SubnetType.PUBLIC,
        name: 'Public1',
      });

      const vpc2 = new ec2.Vpc(stack, 'Vpc', {
        maxAzs: 2,
        natGateways: 1,
        subnetConfiguration,
      });

      const cluster = new eks.Cluster(stack, 'Cluster1', {
        version: CLUSTER_VERSION, endpointAccess: eks.EndpointAccess.PRIVATE,
        vpc: vpc2,
      });

      cluster.addManifest('resource', {
        kind: 'ConfigMap',
        apiVersion: 'v1',
        data: {
          hello: 'world',
        },
        metadata: {
          name: 'config-map',
        },
      });

      // the kubectl provider is inside a nested stack.
      const nested = stack.node.tryFindChild('@aws-cdk/aws-eks.KubectlProvider') as cdk.NestedStack;
      test.equal(16, expect(nested).value.Resources.Handler886CB40B.Properties.VpcConfig.SubnetIds.length);

      test.done();
    },

    'kubectl provider considers vpc subnet selection'(test: Test) {

      const { stack } = testFixture();

      const subnetConfiguration: ec2.SubnetConfiguration[] = [];

      for (let i = 0; i < 20; i++) {
        subnetConfiguration.push(        {
          subnetType: ec2.SubnetType.PRIVATE,
          name: `Private${i}`,
        },
        );
      }

      subnetConfiguration.push(          {
        subnetType: ec2.SubnetType.PUBLIC,
        name: 'Public1',
      });

      const vpc2 = new ec2.Vpc(stack, 'Vpc', {
        maxAzs: 2,
        natGateways: 1,
        subnetConfiguration,
      });

      const cluster = new eks.Cluster(stack, 'Cluster1', {
        version: CLUSTER_VERSION, endpointAccess: eks.EndpointAccess.PRIVATE,
        vpc: vpc2,
        vpcSubnets: [{subnetGroupName: 'Private1'}, {subnetGroupName: 'Private2'}],
      });

      cluster.addManifest('resource', {
        kind: 'ConfigMap',
        apiVersion: 'v1',
        data: {
          hello: 'world',
        },
        metadata: {
          name: 'config-map',
        },
      });

      // the kubectl provider is inside a nested stack.
      const nested = stack.node.tryFindChild('@aws-cdk/aws-eks.KubectlProvider') as cdk.NestedStack;
      expect(nested).to(haveResource('AWS::Lambda::Function', {
        VpcConfig: {
          SecurityGroupIds: [
            {
              Ref: 'referencetoStackCluster1KubectlProviderSecurityGroupDF05D03AGroupId',
            },
          ],
          SubnetIds: [
            {
              Ref: 'referencetoStackVpcPrivate1Subnet1Subnet6764A0F6Ref',
            },
            {
              Ref: 'referencetoStackVpcPrivate1Subnet2SubnetDFD49645Ref',
            },
            {
              Ref: 'referencetoStackVpcPrivate2Subnet1Subnet586AD392Ref',
            },
            {
              Ref: 'referencetoStackVpcPrivate2Subnet2SubnetE42148C0Ref',
            },
          ],
        },
      }));

      test.done();
    },

    'throw when private access is configured without dns support enabled for the VPC'(test: Test) {

      const { stack } = testFixture();

      test.throws(() => {
        new eks.Cluster(stack, 'Cluster', {
          vpc: new ec2.Vpc(stack, 'Vpc', {
            enableDnsSupport: false,
          }),
          version: CLUSTER_VERSION,
        });
      }, /Private endpoint access requires the VPC to have DNS support and DNS hostnames enabled/);
      test.done();
    },

    'throw when private access is configured without dns hostnames enabled for the VPC'(test: Test) {

      const { stack } = testFixture();

      test.throws(() => {
        new eks.Cluster(stack, 'Cluster', {
          vpc: new ec2.Vpc(stack, 'Vpc', {
            enableDnsHostnames: false,
          }),
          version: CLUSTER_VERSION,
        });
      }, /Private endpoint access requires the VPC to have DNS support and DNS hostnames enabled/);
      test.done();
    },

    'throw when cidrs are configured without public access endpoint'(test: Test) {

      test.throws(() => {
        eks.EndpointAccess.PRIVATE.onlyFrom('1.2.3.4/5');
      }, /CIDR blocks can only be configured when public access is enabled/);
      test.done();
    },

  },

  'getServiceLoadBalancerAddress'(test: Test) {

    const { stack } = testFixture();
    const cluster = new eks.Cluster(stack, 'Cluster1', { version: CLUSTER_VERSION });

    const loadBalancerAddress = cluster.getServiceLoadBalancerAddress('myservice');

    new cdk.CfnOutput(stack, 'LoadBalancerAddress', {
      value: loadBalancerAddress,
    });

    const expectedKubernetesGetId = 'Cluster1myserviceLoadBalancerAddress198CCB03';

    const rawTemplate = expect(stack).value;

    // make sure the custom resource is created correctly
    test.deepEqual(rawTemplate.Resources[expectedKubernetesGetId].Properties, {
      ServiceToken: {
        'Fn::GetAtt': [
          'awscdkawseksKubectlProviderNestedStackawscdkawseksKubectlProviderNestedStackResourceA7AEBA6B',
          'Outputs.StackawscdkawseksKubectlProviderframeworkonEvent8897FD9BArn',
        ],
      },
      ClusterName: {
        Ref: 'Cluster1B02DD5A2',
      },
      RoleArn: {
        'Fn::GetAtt': [
          'Cluster1CreationRoleA231BE8D',
          'Arn',
        ],
      },
<<<<<<< HEAD
      ResourceType: 'service',
      ResourceName: 'myservice',
      ResourceNamespace: 'default',
=======
      ObjectType: 'service',
      ObjectName: 'myservice',
      ObjectNamespace: 'default',
>>>>>>> 58aad789
      JsonPath: '.status.loadBalancer.ingress[0].hostname',
      TimeoutSeconds: 300,
    });

    // make sure the attribute points to the expected custom resource and extracts the correct attribute
    test.deepEqual(rawTemplate.Outputs.LoadBalancerAddress.Value, { 'Fn::GetAtt': [ expectedKubernetesGetId, 'Value' ] });
    test.done();
  },
};<|MERGE_RESOLUTION|>--- conflicted
+++ resolved
@@ -1907,15 +1907,9 @@
           'Arn',
         ],
       },
-<<<<<<< HEAD
-      ResourceType: 'service',
-      ResourceName: 'myservice',
-      ResourceNamespace: 'default',
-=======
       ObjectType: 'service',
       ObjectName: 'myservice',
       ObjectNamespace: 'default',
->>>>>>> 58aad789
       JsonPath: '.status.loadBalancer.ingress[0].hostname',
       TimeoutSeconds: 300,
     });
