{
  "name": "%name%",
  "version": "0.1.0",
  "bin": {
    "%name%": "app/%name%.js"
  },
  "scripts": {
    "test": "jest",
    "cdk": "cdk"
  },
  "devDependencies": {
    "@aws-cdk/assert": "%cdk-version%",
<<<<<<< HEAD
    "@types/jest": "^26.0.9",
    "@types/node": "10.17.27",
    "jest": "^26.3.0",
    "ts-jest": "^26.2.0",
    "aws-cdk": "%cdk-version%",
    "ts-node": "^8.10.2",
=======
    "@types/jest": "^26.0.10",
    "@types/node": "10.17.27",
    "jest": "^26.4.2",
    "ts-jest": "^26.2.0",
    "aws-cdk": "%cdk-version%",
    "ts-node": "^8.1.0",
>>>>>>> 384f9cb5
    "typescript": "~3.9.7"
  },
  "dependencies": {
    "@aws-cdk/core": "%cdk-version%",
    "source-map-support": "^0.5.19"
  }
}<|MERGE_RESOLUTION|>--- conflicted
+++ resolved
@@ -10,21 +10,12 @@
   },
   "devDependencies": {
     "@aws-cdk/assert": "%cdk-version%",
-<<<<<<< HEAD
-    "@types/jest": "^26.0.9",
-    "@types/node": "10.17.27",
-    "jest": "^26.3.0",
-    "ts-jest": "^26.2.0",
-    "aws-cdk": "%cdk-version%",
-    "ts-node": "^8.10.2",
-=======
     "@types/jest": "^26.0.10",
     "@types/node": "10.17.27",
     "jest": "^26.4.2",
     "ts-jest": "^26.2.0",
     "aws-cdk": "%cdk-version%",
-    "ts-node": "^8.1.0",
->>>>>>> 384f9cb5
+    "ts-node": "^8.10.2",
     "typescript": "~3.9.7"
   },
   "dependencies": {
