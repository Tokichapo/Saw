{
  "Resources": {
    "Vpc8378EB38": {
      "Type": "AWS::EC2::VPC",
      "Properties": {
        "CidrBlock": "10.0.0.0/16",
        "EnableDnsHostnames": true,
        "EnableDnsSupport": true,
        "InstanceTenancy": "default",
        "Tags": [
          {
            "Key": "Name",
            "Value": "aws-ecs-integ/Vpc"
          }
        ]
      }
    },
    "VpcPublicSubnet1Subnet5C2D37C4": {
      "Type": "AWS::EC2::Subnet",
      "Properties": {
        "CidrBlock": "10.0.0.0/18",
        "VpcId": {
          "Ref": "Vpc8378EB38"
        },
        "AvailabilityZone": "test-region-1a",
        "MapPublicIpOnLaunch": true,
        "Tags": [
          {
            "Key": "Name",
            "Value": "aws-ecs-integ/Vpc/PublicSubnet1"
          },
          {
            "Key": "aws-cdk:subnet-name",
            "Value": "Public"
          },
          {
            "Key": "aws-cdk:subnet-type",
            "Value": "Public"
          }
        ]
      }
    },
    "VpcPublicSubnet1RouteTable6C95E38E": {
      "Type": "AWS::EC2::RouteTable",
      "Properties": {
        "VpcId": {
          "Ref": "Vpc8378EB38"
        },
        "Tags": [
          {
            "Key": "Name",
            "Value": "aws-ecs-integ/Vpc/PublicSubnet1"
          }
        ]
      }
    },
    "VpcPublicSubnet1RouteTableAssociation97140677": {
      "Type": "AWS::EC2::SubnetRouteTableAssociation",
      "Properties": {
        "RouteTableId": {
          "Ref": "VpcPublicSubnet1RouteTable6C95E38E"
        },
        "SubnetId": {
          "Ref": "VpcPublicSubnet1Subnet5C2D37C4"
        }
      }
    },
    "VpcPublicSubnet1DefaultRoute3DA9E72A": {
      "Type": "AWS::EC2::Route",
      "Properties": {
        "RouteTableId": {
          "Ref": "VpcPublicSubnet1RouteTable6C95E38E"
        },
        "DestinationCidrBlock": "0.0.0.0/0",
        "GatewayId": {
          "Ref": "VpcIGWD7BA715C"
        }
      },
      "DependsOn": [
        "VpcVPCGWBF912B6E"
      ]
    },
    "VpcPublicSubnet1EIPD7E02669": {
      "Type": "AWS::EC2::EIP",
      "Properties": {
        "Domain": "vpc"
      }
    },
    "VpcPublicSubnet1NATGateway4D7517AA": {
      "Type": "AWS::EC2::NatGateway",
      "Properties": {
        "AllocationId": {
          "Fn::GetAtt": [
            "VpcPublicSubnet1EIPD7E02669",
            "AllocationId"
          ]
        },
        "SubnetId": {
          "Ref": "VpcPublicSubnet1Subnet5C2D37C4"
        },
        "Tags": [
          {
            "Key": "Name",
            "Value": "aws-ecs-integ/Vpc/PublicSubnet1"
          }
        ]
      }
    },
    "VpcPublicSubnet2Subnet691E08A3": {
      "Type": "AWS::EC2::Subnet",
      "Properties": {
        "CidrBlock": "10.0.64.0/18",
        "VpcId": {
          "Ref": "Vpc8378EB38"
        },
        "AvailabilityZone": "test-region-1b",
        "MapPublicIpOnLaunch": true,
        "Tags": [
          {
            "Key": "Name",
            "Value": "aws-ecs-integ/Vpc/PublicSubnet2"
          },
          {
            "Key": "aws-cdk:subnet-name",
            "Value": "Public"
          },
          {
            "Key": "aws-cdk:subnet-type",
            "Value": "Public"
          }
        ]
      }
    },
    "VpcPublicSubnet2RouteTable94F7E489": {
      "Type": "AWS::EC2::RouteTable",
      "Properties": {
        "VpcId": {
          "Ref": "Vpc8378EB38"
        },
        "Tags": [
          {
            "Key": "Name",
            "Value": "aws-ecs-integ/Vpc/PublicSubnet2"
          }
        ]
      }
    },
    "VpcPublicSubnet2RouteTableAssociationDD5762D8": {
      "Type": "AWS::EC2::SubnetRouteTableAssociation",
      "Properties": {
        "RouteTableId": {
          "Ref": "VpcPublicSubnet2RouteTable94F7E489"
        },
        "SubnetId": {
          "Ref": "VpcPublicSubnet2Subnet691E08A3"
        }
      }
    },
    "VpcPublicSubnet2DefaultRoute97F91067": {
      "Type": "AWS::EC2::Route",
      "Properties": {
        "RouteTableId": {
          "Ref": "VpcPublicSubnet2RouteTable94F7E489"
        },
        "DestinationCidrBlock": "0.0.0.0/0",
        "GatewayId": {
          "Ref": "VpcIGWD7BA715C"
        }
      },
      "DependsOn": [
        "VpcVPCGWBF912B6E"
      ]
    },
    "VpcPublicSubnet2EIP3C605A87": {
      "Type": "AWS::EC2::EIP",
      "Properties": {
        "Domain": "vpc"
      }
    },
    "VpcPublicSubnet2NATGateway9182C01D": {
      "Type": "AWS::EC2::NatGateway",
      "Properties": {
        "AllocationId": {
          "Fn::GetAtt": [
            "VpcPublicSubnet2EIP3C605A87",
            "AllocationId"
          ]
        },
        "SubnetId": {
          "Ref": "VpcPublicSubnet2Subnet691E08A3"
        },
        "Tags": [
          {
            "Key": "Name",
            "Value": "aws-ecs-integ/Vpc/PublicSubnet2"
          }
        ]
      }
    },
    "VpcPrivateSubnet1Subnet536B997A": {
      "Type": "AWS::EC2::Subnet",
      "Properties": {
        "CidrBlock": "10.0.128.0/18",
        "VpcId": {
          "Ref": "Vpc8378EB38"
        },
        "AvailabilityZone": "test-region-1a",
        "MapPublicIpOnLaunch": false,
        "Tags": [
          {
            "Key": "Name",
            "Value": "aws-ecs-integ/Vpc/PrivateSubnet1"
          },
          {
            "Key": "aws-cdk:subnet-name",
            "Value": "Private"
          },
          {
            "Key": "aws-cdk:subnet-type",
            "Value": "Private"
          }
        ]
      }
    },
    "VpcPrivateSubnet1RouteTableB2C5B500": {
      "Type": "AWS::EC2::RouteTable",
      "Properties": {
        "VpcId": {
          "Ref": "Vpc8378EB38"
        },
        "Tags": [
          {
            "Key": "Name",
            "Value": "aws-ecs-integ/Vpc/PrivateSubnet1"
          }
        ]
      }
    },
    "VpcPrivateSubnet1RouteTableAssociation70C59FA6": {
      "Type": "AWS::EC2::SubnetRouteTableAssociation",
      "Properties": {
        "RouteTableId": {
          "Ref": "VpcPrivateSubnet1RouteTableB2C5B500"
        },
        "SubnetId": {
          "Ref": "VpcPrivateSubnet1Subnet536B997A"
        }
      }
    },
    "VpcPrivateSubnet1DefaultRouteBE02A9ED": {
      "Type": "AWS::EC2::Route",
      "Properties": {
        "RouteTableId": {
          "Ref": "VpcPrivateSubnet1RouteTableB2C5B500"
        },
        "DestinationCidrBlock": "0.0.0.0/0",
        "NatGatewayId": {
          "Ref": "VpcPublicSubnet1NATGateway4D7517AA"
        }
      }
    },
    "VpcPrivateSubnet2Subnet3788AAA1": {
      "Type": "AWS::EC2::Subnet",
      "Properties": {
        "CidrBlock": "10.0.192.0/18",
        "VpcId": {
          "Ref": "Vpc8378EB38"
        },
        "AvailabilityZone": "test-region-1b",
        "MapPublicIpOnLaunch": false,
        "Tags": [
          {
            "Key": "Name",
            "Value": "aws-ecs-integ/Vpc/PrivateSubnet2"
          },
          {
            "Key": "aws-cdk:subnet-name",
            "Value": "Private"
          },
          {
            "Key": "aws-cdk:subnet-type",
            "Value": "Private"
          }
        ]
      }
    },
    "VpcPrivateSubnet2RouteTableA678073B": {
      "Type": "AWS::EC2::RouteTable",
      "Properties": {
        "VpcId": {
          "Ref": "Vpc8378EB38"
        },
        "Tags": [
          {
            "Key": "Name",
            "Value": "aws-ecs-integ/Vpc/PrivateSubnet2"
          }
        ]
      }
    },
    "VpcPrivateSubnet2RouteTableAssociationA89CAD56": {
      "Type": "AWS::EC2::SubnetRouteTableAssociation",
      "Properties": {
        "RouteTableId": {
          "Ref": "VpcPrivateSubnet2RouteTableA678073B"
        },
        "SubnetId": {
          "Ref": "VpcPrivateSubnet2Subnet3788AAA1"
        }
      }
    },
    "VpcPrivateSubnet2DefaultRoute060D2087": {
      "Type": "AWS::EC2::Route",
      "Properties": {
        "RouteTableId": {
          "Ref": "VpcPrivateSubnet2RouteTableA678073B"
        },
        "DestinationCidrBlock": "0.0.0.0/0",
        "NatGatewayId": {
          "Ref": "VpcPublicSubnet2NATGateway9182C01D"
        }
      }
    },
    "VpcIGWD7BA715C": {
      "Type": "AWS::EC2::InternetGateway",
      "Properties": {
        "Tags": [
          {
            "Key": "Name",
            "Value": "aws-ecs-integ/Vpc"
          }
        ]
      }
    },
    "VpcVPCGWBF912B6E": {
      "Type": "AWS::EC2::VPCGatewayAttachment",
      "Properties": {
        "VpcId": {
          "Ref": "Vpc8378EB38"
        },
        "InternetGatewayId": {
          "Ref": "VpcIGWD7BA715C"
        }
      }
    },
    "L3LB212FC0E0": {
      "Type": "AWS::ElasticLoadBalancingV2::LoadBalancer",
      "Properties": {
        "Scheme": "internet-facing",
        "SecurityGroups": [
          {
            "Fn::GetAtt": [
              "L3LBSecurityGroupEDE61198",
              "GroupId"
            ]
          }
        ],
        "Subnets": [
          {
            "Ref": "VpcPublicSubnet1Subnet5C2D37C4"
          },
          {
            "Ref": "VpcPublicSubnet2Subnet691E08A3"
          }
        ],
        "Type": "application"
      },
      "DependsOn": [
        "VpcPublicSubnet1DefaultRoute3DA9E72A",
        "VpcPublicSubnet2DefaultRoute97F91067"
      ]
    },
    "L3LBSecurityGroupEDE61198": {
      "Type": "AWS::EC2::SecurityGroup",
      "Properties": {
        "GroupDescription": "Automatically created Security Group for ELB awsecsintegL3LB6453BA0A",
        "SecurityGroupIngress": [
          {
            "CidrIp": "0.0.0.0/0",
            "Description": "Allow from anyone on port 80",
            "FromPort": 80,
            "IpProtocol": "tcp",
            "ToPort": 80
          }
        ],
        "VpcId": {
          "Ref": "Vpc8378EB38"
        }
      }
    },
    "L3LBSecurityGrouptoawsecsintegL3ServiceSecurityGroup7B96C87F8094933E0A": {
      "Type": "AWS::EC2::SecurityGroupEgress",
      "Properties": {
        "GroupId": {
          "Fn::GetAtt": [
            "L3LBSecurityGroupEDE61198",
            "GroupId"
          ]
        },
        "IpProtocol": "tcp",
        "Description": "Load balancer to target",
        "DestinationSecurityGroupId": {
          "Fn::GetAtt": [
            "L3ServiceSecurityGroup677B0897",
            "GroupId"
          ]
        },
        "FromPort": 80,
        "ToPort": 80
      }
    },
    "L3LBPublicListener156FFC0F": {
      "Type": "AWS::ElasticLoadBalancingV2::Listener",
      "Properties": {
        "DefaultActions": [
          {
            "TargetGroupArn": {
              "Ref": "L3LBPublicListenerECSGroup648EEA11"
            },
            "Type": "forward"
          }
        ],
        "LoadBalancerArn": {
          "Ref": "L3LB212FC0E0"
        },
        "Port": 80,
        "Protocol": "HTTP"
      }
    },
    "L3LBPublicListenerECSGroup648EEA11": {
      "Type": "AWS::ElasticLoadBalancingV2::TargetGroup",
      "Properties": {
        "Port": 80,
        "Protocol": "HTTP",
        "TargetType": "ip",
        "VpcId": {
          "Ref": "Vpc8378EB38"
        }
      }
    },
    "L3TaskDefTaskRole21C75D10": {
      "Type": "AWS::IAM::Role",
      "Properties": {
        "AssumeRolePolicyDocument": {
          "Statement": [
            {
              "Action": "sts:AssumeRole",
              "Effect": "Allow",
              "Principal": {
                "Service": "ecs-tasks.amazonaws.com"
              }
            }
          ],
          "Version": "2012-10-17"
        }
      }
    },
    "L3TaskDef48D8ACB8": {
      "Type": "AWS::ECS::TaskDefinition",
      "Properties": {
        "ContainerDefinitions": [
          {
            "Essential": true,
            "Image": "amazon/amazon-ecs-sample",
            "LogConfiguration": {
              "LogDriver": "awslogs",
              "Options": {
                "awslogs-group": {
                  "Ref": "L3TaskDefwebLogGroupC6E4A38A"
                },
                "awslogs-stream-prefix": "L3",
                "awslogs-region": {
                  "Ref": "AWS::Region"
                }
              }
            },
            "Name": "web",
            "PortMappings": [
              {
                "ContainerPort": 80,
                "Protocol": "tcp"
              }
            ]
          }
        ],
        "Cpu": "512",
        "ExecutionRoleArn": {
          "Fn::GetAtt": [
            "L3TaskDefExecutionRole49AF0996",
            "Arn"
          ]
        },
        "Family": "awsecsintegL3TaskDefAA25240E",
        "Memory": "1024",
        "NetworkMode": "awsvpc",
        "RequiresCompatibilities": [
          "FARGATE"
        ],
        "TaskRoleArn": {
          "Fn::GetAtt": [
            "L3TaskDefTaskRole21C75D10",
            "Arn"
          ]
        }
      }
    },
    "L3TaskDefwebLogGroupC6E4A38A": {
      "Type": "AWS::Logs::LogGroup",
      "DeletionPolicy": "Retain",
      "UpdateReplacePolicy": "Retain"
    },
    "L3TaskDefExecutionRole49AF0996": {
      "Type": "AWS::IAM::Role",
      "Properties": {
        "AssumeRolePolicyDocument": {
          "Statement": [
            {
              "Action": "sts:AssumeRole",
              "Effect": "Allow",
              "Principal": {
                "Service": "ecs-tasks.amazonaws.com"
              }
            }
          ],
          "Version": "2012-10-17"
        }
      }
    },
    "L3TaskDefExecutionRoleDefaultPolicy4656E642": {
      "Type": "AWS::IAM::Policy",
      "Properties": {
        "PolicyDocument": {
          "Statement": [
            {
              "Action": [
                "logs:CreateLogStream",
                "logs:PutLogEvents"
              ],
              "Effect": "Allow",
              "Resource": {
                "Fn::GetAtt": [
                  "L3TaskDefwebLogGroupC6E4A38A",
                  "Arn"
                ]
              }
            }
          ],
          "Version": "2012-10-17"
        },
        "PolicyName": "L3TaskDefExecutionRoleDefaultPolicy4656E642",
        "Roles": [
          {
            "Ref": "L3TaskDefExecutionRole49AF0996"
          }
        ]
      }
    },
    "L3Service616D5A93": {
      "Type": "AWS::ECS::Service",
      "Properties": {
        "TaskDefinition": {
          "Ref": "L3TaskDef48D8ACB8"
        },
        "Cluster": {
          "Ref": "EcsDefaultClusterMnL3mNNYNVpc18E0451A"
        },
        "DeploymentConfiguration": {
          "MaximumPercent": 200,
          "MinimumHealthyPercent": 50
        },
        "DesiredCount": 1,
        "HealthCheckGracePeriodSeconds": 60,
        "LaunchType": "FARGATE",
        "LoadBalancers": [
          {
            "ContainerName": "web",
            "ContainerPort": 80,
            "TargetGroupArn": {
              "Ref": "L3LBPublicListenerECSGroup648EEA11"
            }
          }
        ],
        "NetworkConfiguration": {
          "AwsvpcConfiguration": {
            "AssignPublicIp": "DISABLED",
            "SecurityGroups": [
              {
                "Fn::GetAtt": [
                  "L3ServiceSecurityGroup677B0897",
                  "GroupId"
                ]
              }
            ],
            "Subnets": [
              {
                "Ref": "VpcPrivateSubnet1Subnet536B997A"
              },
              {
                "Ref": "VpcPrivateSubnet2Subnet3788AAA1"
              }
            ]
          }
<<<<<<< HEAD
        },
        "EnableECSManagedTags": true,
        "PropagateTags": "SERVICE",
        "ServiceRegistries": []
=======
        }
>>>>>>> 6dcae29a
      },
      "DependsOn": [
        "L3LBPublicListenerECSGroup648EEA11",
        "L3LBPublicListener156FFC0F"
      ]
    },
    "L3ServiceSecurityGroup677B0897": {
      "Type": "AWS::EC2::SecurityGroup",
      "Properties": {
        "GroupDescription": "aws-ecs-integ/L3/Service/SecurityGroup",
        "SecurityGroupEgress": [
          {
            "CidrIp": "0.0.0.0/0",
            "Description": "Allow all outbound traffic by default",
            "IpProtocol": "-1"
          }
        ],
        "VpcId": {
          "Ref": "Vpc8378EB38"
        }
      }
    },
    "L3ServiceSecurityGroupfromawsecsintegL3LBSecurityGroupA70DA46C80DBDFBCD6": {
      "Type": "AWS::EC2::SecurityGroupIngress",
      "Properties": {
        "IpProtocol": "tcp",
        "Description": "Load balancer to target",
        "FromPort": 80,
        "GroupId": {
          "Fn::GetAtt": [
            "L3ServiceSecurityGroup677B0897",
            "GroupId"
          ]
        },
        "SourceSecurityGroupId": {
          "Fn::GetAtt": [
            "L3LBSecurityGroupEDE61198",
            "GroupId"
          ]
        },
        "ToPort": 80
      }
    },
    "EcsDefaultClusterMnL3mNNYNVpc18E0451A": {
      "Type": "AWS::ECS::Cluster"
    },
    "Vpc299FDBC5F": {
      "Type": "AWS::EC2::VPC",
      "Properties": {
        "CidrBlock": "10.0.0.0/16",
        "EnableDnsHostnames": true,
        "EnableDnsSupport": true,
        "InstanceTenancy": "default",
        "Tags": [
          {
            "Key": "Name",
            "Value": "aws-ecs-integ/Vpc2"
          }
        ]
      }
    },
    "Vpc2PublicSubnet1Subnet758D49A9": {
      "Type": "AWS::EC2::Subnet",
      "Properties": {
        "CidrBlock": "10.0.0.0/18",
        "VpcId": {
          "Ref": "Vpc299FDBC5F"
        },
        "AvailabilityZone": "test-region-1a",
        "MapPublicIpOnLaunch": true,
        "Tags": [
          {
            "Key": "Name",
            "Value": "aws-ecs-integ/Vpc2/PublicSubnet1"
          },
          {
            "Key": "aws-cdk:subnet-name",
            "Value": "Public"
          },
          {
            "Key": "aws-cdk:subnet-type",
            "Value": "Public"
          }
        ]
      }
    },
    "Vpc2PublicSubnet1RouteTable424A19D4": {
      "Type": "AWS::EC2::RouteTable",
      "Properties": {
        "VpcId": {
          "Ref": "Vpc299FDBC5F"
        },
        "Tags": [
          {
            "Key": "Name",
            "Value": "aws-ecs-integ/Vpc2/PublicSubnet1"
          }
        ]
      }
    },
    "Vpc2PublicSubnet1RouteTableAssociationA1651F3A": {
      "Type": "AWS::EC2::SubnetRouteTableAssociation",
      "Properties": {
        "RouteTableId": {
          "Ref": "Vpc2PublicSubnet1RouteTable424A19D4"
        },
        "SubnetId": {
          "Ref": "Vpc2PublicSubnet1Subnet758D49A9"
        }
      }
    },
    "Vpc2PublicSubnet1DefaultRoute64172CA2": {
      "Type": "AWS::EC2::Route",
      "Properties": {
        "RouteTableId": {
          "Ref": "Vpc2PublicSubnet1RouteTable424A19D4"
        },
        "DestinationCidrBlock": "0.0.0.0/0",
        "GatewayId": {
          "Ref": "Vpc2IGWB10A76EB"
        }
      },
      "DependsOn": [
        "Vpc2VPCGW62C338EF"
      ]
    },
    "Vpc2PublicSubnet1EIP42DB8E45": {
      "Type": "AWS::EC2::EIP",
      "Properties": {
        "Domain": "vpc"
      }
    },
    "Vpc2PublicSubnet1NATGateway26016506": {
      "Type": "AWS::EC2::NatGateway",
      "Properties": {
        "AllocationId": {
          "Fn::GetAtt": [
            "Vpc2PublicSubnet1EIP42DB8E45",
            "AllocationId"
          ]
        },
        "SubnetId": {
          "Ref": "Vpc2PublicSubnet1Subnet758D49A9"
        },
        "Tags": [
          {
            "Key": "Name",
            "Value": "aws-ecs-integ/Vpc2/PublicSubnet1"
          }
        ]
      }
    },
    "Vpc2PublicSubnet2Subnet0BF8C291": {
      "Type": "AWS::EC2::Subnet",
      "Properties": {
        "CidrBlock": "10.0.64.0/18",
        "VpcId": {
          "Ref": "Vpc299FDBC5F"
        },
        "AvailabilityZone": "test-region-1b",
        "MapPublicIpOnLaunch": true,
        "Tags": [
          {
            "Key": "Name",
            "Value": "aws-ecs-integ/Vpc2/PublicSubnet2"
          },
          {
            "Key": "aws-cdk:subnet-name",
            "Value": "Public"
          },
          {
            "Key": "aws-cdk:subnet-type",
            "Value": "Public"
          }
        ]
      }
    },
    "Vpc2PublicSubnet2RouteTableF9AE47B1": {
      "Type": "AWS::EC2::RouteTable",
      "Properties": {
        "VpcId": {
          "Ref": "Vpc299FDBC5F"
        },
        "Tags": [
          {
            "Key": "Name",
            "Value": "aws-ecs-integ/Vpc2/PublicSubnet2"
          }
        ]
      }
    },
    "Vpc2PublicSubnet2RouteTableAssociation361E1341": {
      "Type": "AWS::EC2::SubnetRouteTableAssociation",
      "Properties": {
        "RouteTableId": {
          "Ref": "Vpc2PublicSubnet2RouteTableF9AE47B1"
        },
        "SubnetId": {
          "Ref": "Vpc2PublicSubnet2Subnet0BF8C291"
        }
      }
    },
    "Vpc2PublicSubnet2DefaultRouteBAB514C1": {
      "Type": "AWS::EC2::Route",
      "Properties": {
        "RouteTableId": {
          "Ref": "Vpc2PublicSubnet2RouteTableF9AE47B1"
        },
        "DestinationCidrBlock": "0.0.0.0/0",
        "GatewayId": {
          "Ref": "Vpc2IGWB10A76EB"
        }
      },
      "DependsOn": [
        "Vpc2VPCGW62C338EF"
      ]
    },
    "Vpc2PublicSubnet2EIP66DD26A4": {
      "Type": "AWS::EC2::EIP",
      "Properties": {
        "Domain": "vpc"
      }
    },
    "Vpc2PublicSubnet2NATGateway6CBF7FA6": {
      "Type": "AWS::EC2::NatGateway",
      "Properties": {
        "AllocationId": {
          "Fn::GetAtt": [
            "Vpc2PublicSubnet2EIP66DD26A4",
            "AllocationId"
          ]
        },
        "SubnetId": {
          "Ref": "Vpc2PublicSubnet2Subnet0BF8C291"
        },
        "Tags": [
          {
            "Key": "Name",
            "Value": "aws-ecs-integ/Vpc2/PublicSubnet2"
          }
        ]
      }
    },
    "Vpc2PrivateSubnet1Subnet34902000": {
      "Type": "AWS::EC2::Subnet",
      "Properties": {
        "CidrBlock": "10.0.128.0/18",
        "VpcId": {
          "Ref": "Vpc299FDBC5F"
        },
        "AvailabilityZone": "test-region-1a",
        "MapPublicIpOnLaunch": false,
        "Tags": [
          {
            "Key": "Name",
            "Value": "aws-ecs-integ/Vpc2/PrivateSubnet1"
          },
          {
            "Key": "aws-cdk:subnet-name",
            "Value": "Private"
          },
          {
            "Key": "aws-cdk:subnet-type",
            "Value": "Private"
          }
        ]
      }
    },
    "Vpc2PrivateSubnet1RouteTableF8A2430B": {
      "Type": "AWS::EC2::RouteTable",
      "Properties": {
        "VpcId": {
          "Ref": "Vpc299FDBC5F"
        },
        "Tags": [
          {
            "Key": "Name",
            "Value": "aws-ecs-integ/Vpc2/PrivateSubnet1"
          }
        ]
      }
    },
    "Vpc2PrivateSubnet1RouteTableAssociation74320528": {
      "Type": "AWS::EC2::SubnetRouteTableAssociation",
      "Properties": {
        "RouteTableId": {
          "Ref": "Vpc2PrivateSubnet1RouteTableF8A2430B"
        },
        "SubnetId": {
          "Ref": "Vpc2PrivateSubnet1Subnet34902000"
        }
      }
    },
    "Vpc2PrivateSubnet1DefaultRoute24717F54": {
      "Type": "AWS::EC2::Route",
      "Properties": {
        "RouteTableId": {
          "Ref": "Vpc2PrivateSubnet1RouteTableF8A2430B"
        },
        "DestinationCidrBlock": "0.0.0.0/0",
        "NatGatewayId": {
          "Ref": "Vpc2PublicSubnet1NATGateway26016506"
        }
      }
    },
    "Vpc2PrivateSubnet2Subnet3BA0F39B": {
      "Type": "AWS::EC2::Subnet",
      "Properties": {
        "CidrBlock": "10.0.192.0/18",
        "VpcId": {
          "Ref": "Vpc299FDBC5F"
        },
        "AvailabilityZone": "test-region-1b",
        "MapPublicIpOnLaunch": false,
        "Tags": [
          {
            "Key": "Name",
            "Value": "aws-ecs-integ/Vpc2/PrivateSubnet2"
          },
          {
            "Key": "aws-cdk:subnet-name",
            "Value": "Private"
          },
          {
            "Key": "aws-cdk:subnet-type",
            "Value": "Private"
          }
        ]
      }
    },
    "Vpc2PrivateSubnet2RouteTableB4F37E84": {
      "Type": "AWS::EC2::RouteTable",
      "Properties": {
        "VpcId": {
          "Ref": "Vpc299FDBC5F"
        },
        "Tags": [
          {
            "Key": "Name",
            "Value": "aws-ecs-integ/Vpc2/PrivateSubnet2"
          }
        ]
      }
    },
    "Vpc2PrivateSubnet2RouteTableAssociation19A1B68F": {
      "Type": "AWS::EC2::SubnetRouteTableAssociation",
      "Properties": {
        "RouteTableId": {
          "Ref": "Vpc2PrivateSubnet2RouteTableB4F37E84"
        },
        "SubnetId": {
          "Ref": "Vpc2PrivateSubnet2Subnet3BA0F39B"
        }
      }
    },
    "Vpc2PrivateSubnet2DefaultRouteA55B1734": {
      "Type": "AWS::EC2::Route",
      "Properties": {
        "RouteTableId": {
          "Ref": "Vpc2PrivateSubnet2RouteTableB4F37E84"
        },
        "DestinationCidrBlock": "0.0.0.0/0",
        "NatGatewayId": {
          "Ref": "Vpc2PublicSubnet2NATGateway6CBF7FA6"
        }
      }
    },
    "Vpc2IGWB10A76EB": {
      "Type": "AWS::EC2::InternetGateway",
      "Properties": {
        "Tags": [
          {
            "Key": "Name",
            "Value": "aws-ecs-integ/Vpc2"
          }
        ]
      }
    },
    "Vpc2VPCGW62C338EF": {
      "Type": "AWS::EC2::VPCGatewayAttachment",
      "Properties": {
        "VpcId": {
          "Ref": "Vpc299FDBC5F"
        },
        "InternetGatewayId": {
          "Ref": "Vpc2IGWB10A76EB"
        }
      }
    },
    "L3bLBB8FADA4E": {
      "Type": "AWS::ElasticLoadBalancingV2::LoadBalancer",
      "Properties": {
        "Scheme": "internet-facing",
        "SecurityGroups": [
          {
            "Fn::GetAtt": [
              "L3bLBSecurityGroup7A2B0AA0",
              "GroupId"
            ]
          }
        ],
        "Subnets": [
          {
            "Ref": "Vpc2PublicSubnet1Subnet758D49A9"
          },
          {
            "Ref": "Vpc2PublicSubnet2Subnet0BF8C291"
          }
        ],
        "Type": "application"
      },
      "DependsOn": [
        "Vpc2PublicSubnet1DefaultRoute64172CA2",
        "Vpc2PublicSubnet2DefaultRouteBAB514C1"
      ]
    },
    "L3bLBSecurityGroup7A2B0AA0": {
      "Type": "AWS::EC2::SecurityGroup",
      "Properties": {
        "GroupDescription": "Automatically created Security Group for ELB awsecsintegL3bLB9C1497A7",
        "SecurityGroupIngress": [
          {
            "CidrIp": "0.0.0.0/0",
            "Description": "Allow from anyone on port 80",
            "FromPort": 80,
            "IpProtocol": "tcp",
            "ToPort": 80
          }
        ],
        "VpcId": {
          "Ref": "Vpc299FDBC5F"
        }
      }
    },
    "L3bLBSecurityGrouptoawsecsintegL3bServiceSecurityGroupC2BD1A598019C4C37D": {
      "Type": "AWS::EC2::SecurityGroupEgress",
      "Properties": {
        "GroupId": {
          "Fn::GetAtt": [
            "L3bLBSecurityGroup7A2B0AA0",
            "GroupId"
          ]
        },
        "IpProtocol": "tcp",
        "Description": "Load balancer to target",
        "DestinationSecurityGroupId": {
          "Fn::GetAtt": [
            "L3bServiceSecurityGroupA8DA736E",
            "GroupId"
          ]
        },
        "FromPort": 80,
        "ToPort": 80
      }
    },
    "L3bLBPublicListenerA825925B": {
      "Type": "AWS::ElasticLoadBalancingV2::Listener",
      "Properties": {
        "DefaultActions": [
          {
            "TargetGroupArn": {
              "Ref": "L3bLBPublicListenerECSGroup0070C5CA"
            },
            "Type": "forward"
          }
        ],
        "LoadBalancerArn": {
          "Ref": "L3bLBB8FADA4E"
        },
        "Port": 80,
        "Protocol": "HTTP"
      }
    },
    "L3bLBPublicListenerECSGroup0070C5CA": {
      "Type": "AWS::ElasticLoadBalancingV2::TargetGroup",
      "Properties": {
        "Port": 80,
        "Protocol": "HTTP",
        "TargetType": "ip",
        "VpcId": {
          "Ref": "Vpc299FDBC5F"
        }
      }
    },
    "L3bTaskDefTaskRoleADAB80C8": {
      "Type": "AWS::IAM::Role",
      "Properties": {
        "AssumeRolePolicyDocument": {
          "Statement": [
            {
              "Action": "sts:AssumeRole",
              "Effect": "Allow",
              "Principal": {
                "Service": "ecs-tasks.amazonaws.com"
              }
            }
          ],
          "Version": "2012-10-17"
        }
      }
    },
    "L3bTaskDef5506864D": {
      "Type": "AWS::ECS::TaskDefinition",
      "Properties": {
        "ContainerDefinitions": [
          {
            "Essential": true,
            "Image": "amazon/amazon-ecs-sample",
            "LogConfiguration": {
              "LogDriver": "awslogs",
              "Options": {
                "awslogs-group": {
                  "Ref": "L3bTaskDefwebLogGroup8E5F1183"
                },
                "awslogs-stream-prefix": "L3b",
                "awslogs-region": {
                  "Ref": "AWS::Region"
                }
              }
            },
            "Name": "web",
            "PortMappings": [
              {
                "ContainerPort": 80,
                "Protocol": "tcp"
              }
            ]
          }
        ],
        "Cpu": "512",
        "ExecutionRoleArn": {
          "Fn::GetAtt": [
            "L3bTaskDefExecutionRole9A3E2688",
            "Arn"
          ]
        },
        "Family": "awsecsintegL3bTaskDef24D7E4F1",
        "Memory": "1024",
        "NetworkMode": "awsvpc",
        "RequiresCompatibilities": [
          "FARGATE"
        ],
        "TaskRoleArn": {
          "Fn::GetAtt": [
            "L3bTaskDefTaskRoleADAB80C8",
            "Arn"
          ]
        }
      }
    },
    "L3bTaskDefwebLogGroup8E5F1183": {
      "Type": "AWS::Logs::LogGroup",
      "DeletionPolicy": "Retain",
      "UpdateReplacePolicy": "Retain"
    },
    "L3bTaskDefExecutionRole9A3E2688": {
      "Type": "AWS::IAM::Role",
      "Properties": {
        "AssumeRolePolicyDocument": {
          "Statement": [
            {
              "Action": "sts:AssumeRole",
              "Effect": "Allow",
              "Principal": {
                "Service": "ecs-tasks.amazonaws.com"
              }
            }
          ],
          "Version": "2012-10-17"
        }
      }
    },
    "L3bTaskDefExecutionRoleDefaultPolicy0CEA0ED2": {
      "Type": "AWS::IAM::Policy",
      "Properties": {
        "PolicyDocument": {
          "Statement": [
            {
              "Action": [
                "logs:CreateLogStream",
                "logs:PutLogEvents"
              ],
              "Effect": "Allow",
              "Resource": {
                "Fn::GetAtt": [
                  "L3bTaskDefwebLogGroup8E5F1183",
                  "Arn"
                ]
              }
            }
          ],
          "Version": "2012-10-17"
        },
        "PolicyName": "L3bTaskDefExecutionRoleDefaultPolicy0CEA0ED2",
        "Roles": [
          {
            "Ref": "L3bTaskDefExecutionRole9A3E2688"
          }
        ]
      }
    },
    "L3bServiceF9D33D5A": {
      "Type": "AWS::ECS::Service",
      "Properties": {
        "TaskDefinition": {
          "Ref": "L3bTaskDef5506864D"
        },
        "Cluster": {
          "Ref": "EcsDefaultClusterMnL3mNNYNVpc2B5DB011D"
        },
        "DeploymentConfiguration": {
          "MaximumPercent": 200,
          "MinimumHealthyPercent": 50
        },
        "DesiredCount": 1,
        "HealthCheckGracePeriodSeconds": 60,
        "LaunchType": "FARGATE",
        "LoadBalancers": [
          {
            "ContainerName": "web",
            "ContainerPort": 80,
            "TargetGroupArn": {
              "Ref": "L3bLBPublicListenerECSGroup0070C5CA"
            }
          }
        ],
        "NetworkConfiguration": {
          "AwsvpcConfiguration": {
            "AssignPublicIp": "DISABLED",
            "SecurityGroups": [
              {
                "Fn::GetAtt": [
                  "L3bServiceSecurityGroupA8DA736E",
                  "GroupId"
                ]
              }
            ],
            "Subnets": [
              {
                "Ref": "Vpc2PrivateSubnet1Subnet34902000"
              },
              {
                "Ref": "Vpc2PrivateSubnet2Subnet3BA0F39B"
              }
            ]
          }
<<<<<<< HEAD
        },
        "EnableECSManagedTags": true,
        "PropagateTags": "SERVICE",
        "ServiceRegistries": []
=======
        }
>>>>>>> 6dcae29a
      },
      "DependsOn": [
        "L3bLBPublicListenerECSGroup0070C5CA",
        "L3bLBPublicListenerA825925B"
      ]
    },
    "L3bServiceSecurityGroupA8DA736E": {
      "Type": "AWS::EC2::SecurityGroup",
      "Properties": {
        "GroupDescription": "aws-ecs-integ/L3b/Service/SecurityGroup",
        "SecurityGroupEgress": [
          {
            "CidrIp": "0.0.0.0/0",
            "Description": "Allow all outbound traffic by default",
            "IpProtocol": "-1"
          }
        ],
        "VpcId": {
          "Ref": "Vpc299FDBC5F"
        }
      }
    },
    "L3bServiceSecurityGroupfromawsecsintegL3bLBSecurityGroupA7B79A628034042CE5": {
      "Type": "AWS::EC2::SecurityGroupIngress",
      "Properties": {
        "IpProtocol": "tcp",
        "Description": "Load balancer to target",
        "FromPort": 80,
        "GroupId": {
          "Fn::GetAtt": [
            "L3bServiceSecurityGroupA8DA736E",
            "GroupId"
          ]
        },
        "SourceSecurityGroupId": {
          "Fn::GetAtt": [
            "L3bLBSecurityGroup7A2B0AA0",
            "GroupId"
          ]
        },
        "ToPort": 80
      }
    },
    "EcsDefaultClusterMnL3mNNYNVpc2B5DB011D": {
      "Type": "AWS::ECS::Cluster"
    },
    "L3cLB041B1E8C": {
      "Type": "AWS::ElasticLoadBalancingV2::LoadBalancer",
      "Properties": {
        "Scheme": "internet-facing",
        "SecurityGroups": [
          {
            "Fn::GetAtt": [
              "L3cLBSecurityGroup818CBDE1",
              "GroupId"
            ]
          }
        ],
        "Subnets": [
          {
            "Ref": "Vpc2PublicSubnet1Subnet758D49A9"
          },
          {
            "Ref": "Vpc2PublicSubnet2Subnet0BF8C291"
          }
        ],
        "Type": "application"
      },
      "DependsOn": [
        "Vpc2PublicSubnet1DefaultRoute64172CA2",
        "Vpc2PublicSubnet2DefaultRouteBAB514C1"
      ]
    },
    "L3cLBSecurityGroup818CBDE1": {
      "Type": "AWS::EC2::SecurityGroup",
      "Properties": {
        "GroupDescription": "Automatically created Security Group for ELB awsecsintegL3cLB16505710",
        "SecurityGroupIngress": [
          {
            "CidrIp": "0.0.0.0/0",
            "Description": "Allow from anyone on port 80",
            "FromPort": 80,
            "IpProtocol": "tcp",
            "ToPort": 80
          }
        ],
        "VpcId": {
          "Ref": "Vpc299FDBC5F"
        }
      }
    },
    "L3cLBSecurityGrouptoawsecsintegL3cServiceSecurityGroupA4254E838029E3B246": {
      "Type": "AWS::EC2::SecurityGroupEgress",
      "Properties": {
        "GroupId": {
          "Fn::GetAtt": [
            "L3cLBSecurityGroup818CBDE1",
            "GroupId"
          ]
        },
        "IpProtocol": "tcp",
        "Description": "Load balancer to target",
        "DestinationSecurityGroupId": {
          "Fn::GetAtt": [
            "L3cServiceSecurityGroup94AFACED",
            "GroupId"
          ]
        },
        "FromPort": 80,
        "ToPort": 80
      }
    },
    "L3cLBPublicListener1D4B3F11": {
      "Type": "AWS::ElasticLoadBalancingV2::Listener",
      "Properties": {
        "DefaultActions": [
          {
            "TargetGroupArn": {
              "Ref": "L3cLBPublicListenerECSGroup62D7B705"
            },
            "Type": "forward"
          }
        ],
        "LoadBalancerArn": {
          "Ref": "L3cLB041B1E8C"
        },
        "Port": 80,
        "Protocol": "HTTP"
      }
    },
    "L3cLBPublicListenerECSGroup62D7B705": {
      "Type": "AWS::ElasticLoadBalancingV2::TargetGroup",
      "Properties": {
        "Port": 80,
        "Protocol": "HTTP",
        "TargetType": "ip",
        "VpcId": {
          "Ref": "Vpc299FDBC5F"
        }
      }
    },
    "L3cTaskDefTaskRole3C3C6124": {
      "Type": "AWS::IAM::Role",
      "Properties": {
        "AssumeRolePolicyDocument": {
          "Statement": [
            {
              "Action": "sts:AssumeRole",
              "Effect": "Allow",
              "Principal": {
                "Service": "ecs-tasks.amazonaws.com"
              }
            }
          ],
          "Version": "2012-10-17"
        }
      }
    },
    "L3cTaskDefA575AF8A": {
      "Type": "AWS::ECS::TaskDefinition",
      "Properties": {
        "ContainerDefinitions": [
          {
            "Essential": true,
            "Image": "amazon/amazon-ecs-sample",
            "LogConfiguration": {
              "LogDriver": "awslogs",
              "Options": {
                "awslogs-group": {
                  "Ref": "L3cTaskDefwebLogGroupE4BDEC1B"
                },
                "awslogs-stream-prefix": "L3c",
                "awslogs-region": {
                  "Ref": "AWS::Region"
                }
              }
            },
            "Name": "web",
            "PortMappings": [
              {
                "ContainerPort": 80,
                "Protocol": "tcp"
              }
            ]
          }
        ],
        "Cpu": "512",
        "ExecutionRoleArn": {
          "Fn::GetAtt": [
            "L3cTaskDefExecutionRoleF366B4B2",
            "Arn"
          ]
        },
        "Family": "awsecsintegL3cTaskDefF83D4A1D",
        "Memory": "1024",
        "NetworkMode": "awsvpc",
        "RequiresCompatibilities": [
          "FARGATE"
        ],
        "TaskRoleArn": {
          "Fn::GetAtt": [
            "L3cTaskDefTaskRole3C3C6124",
            "Arn"
          ]
        }
      }
    },
    "L3cTaskDefwebLogGroupE4BDEC1B": {
      "Type": "AWS::Logs::LogGroup",
      "DeletionPolicy": "Retain",
      "UpdateReplacePolicy": "Retain"
    },
    "L3cTaskDefExecutionRoleF366B4B2": {
      "Type": "AWS::IAM::Role",
      "Properties": {
        "AssumeRolePolicyDocument": {
          "Statement": [
            {
              "Action": "sts:AssumeRole",
              "Effect": "Allow",
              "Principal": {
                "Service": "ecs-tasks.amazonaws.com"
              }
            }
          ],
          "Version": "2012-10-17"
        }
      }
    },
    "L3cTaskDefExecutionRoleDefaultPolicy364B8E8C": {
      "Type": "AWS::IAM::Policy",
      "Properties": {
        "PolicyDocument": {
          "Statement": [
            {
              "Action": [
                "logs:CreateLogStream",
                "logs:PutLogEvents"
              ],
              "Effect": "Allow",
              "Resource": {
                "Fn::GetAtt": [
                  "L3cTaskDefwebLogGroupE4BDEC1B",
                  "Arn"
                ]
              }
            }
          ],
          "Version": "2012-10-17"
        },
        "PolicyName": "L3cTaskDefExecutionRoleDefaultPolicy364B8E8C",
        "Roles": [
          {
            "Ref": "L3cTaskDefExecutionRoleF366B4B2"
          }
        ]
      }
    },
    "L3cServiceADA1E573": {
      "Type": "AWS::ECS::Service",
      "Properties": {
        "TaskDefinition": {
          "Ref": "L3cTaskDefA575AF8A"
        },
        "Cluster": {
          "Ref": "EcsDefaultClusterMnL3mNNYNVpc2B5DB011D"
        },
        "DeploymentConfiguration": {
          "MaximumPercent": 200,
          "MinimumHealthyPercent": 50
        },
        "DesiredCount": 1,
        "HealthCheckGracePeriodSeconds": 60,
        "LaunchType": "FARGATE",
        "LoadBalancers": [
          {
            "ContainerName": "web",
            "ContainerPort": 80,
            "TargetGroupArn": {
              "Ref": "L3cLBPublicListenerECSGroup62D7B705"
            }
          }
        ],
        "NetworkConfiguration": {
          "AwsvpcConfiguration": {
            "AssignPublicIp": "DISABLED",
            "SecurityGroups": [
              {
                "Fn::GetAtt": [
                  "L3cServiceSecurityGroup94AFACED",
                  "GroupId"
                ]
              }
            ],
            "Subnets": [
              {
                "Ref": "Vpc2PrivateSubnet1Subnet34902000"
              },
              {
                "Ref": "Vpc2PrivateSubnet2Subnet3BA0F39B"
              }
            ]
          }
<<<<<<< HEAD
        },
        "EnableECSManagedTags": true,
        "PropagateTags": "SERVICE",
        "ServiceRegistries": []
=======
        }
>>>>>>> 6dcae29a
      },
      "DependsOn": [
        "L3cLBPublicListenerECSGroup62D7B705",
        "L3cLBPublicListener1D4B3F11"
      ]
    },
    "L3cServiceSecurityGroup94AFACED": {
      "Type": "AWS::EC2::SecurityGroup",
      "Properties": {
        "GroupDescription": "aws-ecs-integ/L3c/Service/SecurityGroup",
        "SecurityGroupEgress": [
          {
            "CidrIp": "0.0.0.0/0",
            "Description": "Allow all outbound traffic by default",
            "IpProtocol": "-1"
          }
        ],
        "VpcId": {
          "Ref": "Vpc299FDBC5F"
        }
      }
    },
    "L3cServiceSecurityGroupfromawsecsintegL3cLBSecurityGroup7820B0B28070DB6447": {
      "Type": "AWS::EC2::SecurityGroupIngress",
      "Properties": {
        "IpProtocol": "tcp",
        "Description": "Load balancer to target",
        "FromPort": 80,
        "GroupId": {
          "Fn::GetAtt": [
            "L3cServiceSecurityGroup94AFACED",
            "GroupId"
          ]
        },
        "SourceSecurityGroupId": {
          "Fn::GetAtt": [
            "L3cLBSecurityGroup818CBDE1",
            "GroupId"
          ]
        },
        "ToPort": 80
      }
    }
  },
  "Outputs": {
    "L3LoadBalancerDNSC6CB4A70": {
      "Value": {
        "Fn::GetAtt": [
          "L3LB212FC0E0",
          "DNSName"
        ]
      }
    },
    "L3bLoadBalancerDNSED096132": {
      "Value": {
        "Fn::GetAtt": [
          "L3bLBB8FADA4E",
          "DNSName"
        ]
      }
    },
    "L3cLoadBalancerDNS9409202E": {
      "Value": {
        "Fn::GetAtt": [
          "L3cLB041B1E8C",
          "DNSName"
        ]
      }
    }
  }
}<|MERGE_RESOLUTION|>--- conflicted
+++ resolved
@@ -600,14 +600,10 @@
               }
             ]
           }
-<<<<<<< HEAD
         },
         "EnableECSManagedTags": true,
         "PropagateTags": "SERVICE",
         "ServiceRegistries": []
-=======
-        }
->>>>>>> 6dcae29a
       },
       "DependsOn": [
         "L3LBPublicListenerECSGroup648EEA11",
@@ -1254,14 +1250,10 @@
               }
             ]
           }
-<<<<<<< HEAD
         },
         "EnableECSManagedTags": true,
         "PropagateTags": "SERVICE",
         "ServiceRegistries": []
-=======
-        }
->>>>>>> 6dcae29a
       },
       "DependsOn": [
         "L3bLBPublicListenerECSGroup0070C5CA",
@@ -1565,14 +1557,10 @@
               }
             ]
           }
-<<<<<<< HEAD
         },
         "EnableECSManagedTags": true,
         "PropagateTags": "SERVICE",
         "ServiceRegistries": []
-=======
-        }
->>>>>>> 6dcae29a
       },
       "DependsOn": [
         "L3cLBPublicListenerECSGroup62D7B705",
