--- conflicted
+++ resolved
@@ -55,16 +55,11 @@
   },
   "license": "Apache-2.0",
   "devDependencies": {
-<<<<<<< HEAD
-    "cdk-build-tools": "^0.31.0",
+    "cdk-build-tools": "^0.32.0",
     "@types/jest": "^24.0.11",
     "@types/semver": "^6.0.0",
-    "pkglint": "^0.31.0",
+    "pkglint": "^0.32.0",
     "jest": "^24.7.1"
-=======
-    "cdk-build-tools": "^0.32.0",
-    "pkglint": "^0.32.0"
->>>>>>> ce39b129
   },
   "repository": {
     "url": "https://github.com/awslabs/aws-cdk.git",
