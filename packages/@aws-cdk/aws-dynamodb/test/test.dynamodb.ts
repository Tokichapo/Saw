import { expect, haveResource } from '@aws-cdk/assert';
import iam = require('@aws-cdk/aws-iam');
import { App, Stack } from '@aws-cdk/cdk';
import { Test } from 'nodeunit';
import {
  Attribute,
  AttributeType,
  BillingMode,
  GlobalSecondaryIndexProps,
  LocalSecondaryIndexProps,
  ProjectionType,
  StreamViewType,
  Table
} from '../lib';

// tslint:disable:object-literal-key-quotes

// CDK parameters
const STACK_NAME = 'MyStack';
const CONSTRUCT_NAME = 'MyTable';

// DynamoDB table parameters
const TABLE_NAME = 'MyTable';
const TABLE_PARTITION_KEY: Attribute = { name: 'hashKey', type: AttributeType.String };
const TABLE_SORT_KEY: Attribute = { name: 'sortKey', type: AttributeType.Number };

// DynamoDB global secondary index parameters
const GSI_NAME = 'MyGSI';
const GSI_PARTITION_KEY: Attribute = { name: 'gsiHashKey', type: AttributeType.String };
const GSI_SORT_KEY: Attribute = { name: 'gsiSortKey', type: AttributeType.Binary };
const GSI_NON_KEY = 'gsiNonKey';
function* GSI_GENERATOR() {
  let n = 0;
  while (true) {
    const globalSecondaryIndexProps: GlobalSecondaryIndexProps = {
      indexName: `${GSI_NAME}${n}`,
      partitionKey: { name: `${GSI_PARTITION_KEY.name}${n}`, type: GSI_PARTITION_KEY.type }
    };
    yield globalSecondaryIndexProps;
    n++;
  }
}
function* NON_KEY_ATTRIBUTE_GENERATOR(nonKeyPrefix: string) {
  let n = 0;
  while (true) {
    yield `${nonKeyPrefix}${n}`;
    n++;
  }
}

// DynamoDB local secondary index parameters
const LSI_NAME = 'MyLSI';
const LSI_SORT_KEY: Attribute = { name: 'lsiSortKey', type: AttributeType.Number };
const LSI_NON_KEY = 'lsiNonKey';
function* LSI_GENERATOR() {
  let n = 0;
  while (true) {
    const localSecondaryIndexProps: LocalSecondaryIndexProps = {
      indexName: `${LSI_NAME}${n}`,
      sortKey: { name : `${LSI_SORT_KEY.name}${n}`, type: LSI_SORT_KEY.type }
    };
    yield localSecondaryIndexProps;
    n++;
  }
}

export = {
  'default properties': {
    'fails without a hash key'(test: Test) {
      const app = new TestApp();
      new Table(app.stack, CONSTRUCT_NAME);
      test.throws(() => app.synthesizeTemplate(), /partition key/);

      test.done();
    },

    'hash key only'(test: Test) {
      const app = new TestApp();
      new Table(app.stack, CONSTRUCT_NAME).addPartitionKey(TABLE_PARTITION_KEY);
      const template = app.synthesizeTemplate();

      test.deepEqual(template, {
        Resources: {
          MyTable794EDED1: {
            Type: 'AWS::DynamoDB::Table',
            Properties: {
              AttributeDefinitions: [{ AttributeName: 'hashKey', AttributeType: 'S' }],
              KeySchema: [{ AttributeName: 'hashKey', KeyType: 'HASH' }],
              ProvisionedThroughput: { ReadCapacityUnits: 5, WriteCapacityUnits: 5 }
            }
          }
        }
      });

      test.done();
    },

    'hash + range key'(test: Test) {
      const app = new TestApp();
      new Table(app.stack, CONSTRUCT_NAME)
        .addPartitionKey(TABLE_PARTITION_KEY)
        .addSortKey(TABLE_SORT_KEY);
      const template = app.synthesizeTemplate();

      test.deepEqual(template, {
        Resources: {
          MyTable794EDED1: {
            Type: 'AWS::DynamoDB::Table',
            Properties: {
              AttributeDefinitions: [
                { AttributeName: 'hashKey', AttributeType: 'S' },
                { AttributeName: 'sortKey', AttributeType: 'N' }
              ],
              KeySchema: [
                { AttributeName: 'hashKey', KeyType: 'HASH' },
                { AttributeName: 'sortKey', KeyType: 'RANGE' }
              ],
              ProvisionedThroughput: { ReadCapacityUnits: 5, WriteCapacityUnits: 5 },
            }
          }
        }
      });

      test.done();
    },

    'hash + range key can also be specified in props'(test: Test) {
      const app = new TestApp();

      new Table(app.stack, CONSTRUCT_NAME, {
        partitionKey: TABLE_PARTITION_KEY,
        sortKey: TABLE_SORT_KEY
      });

      const template = app.synthesizeTemplate();

      test.deepEqual(template, {
        Resources: {
          MyTable794EDED1: {
            Type: 'AWS::DynamoDB::Table',
            Properties: {
              AttributeDefinitions: [
                { AttributeName: 'hashKey', AttributeType: 'S' },
                { AttributeName: 'sortKey', AttributeType: 'N' }
              ],
              KeySchema: [
                { AttributeName: 'hashKey', KeyType: 'HASH' },
                { AttributeName: 'sortKey', KeyType: 'RANGE' }
              ],
              ProvisionedThroughput: { ReadCapacityUnits: 5, WriteCapacityUnits: 5 },
            }
          }
        }
      });

      test.done();
    },

    'point-in-time recovery is not enabled'(test: Test) {
      const app = new TestApp();
      new Table(app.stack, CONSTRUCT_NAME)
        .addPartitionKey(TABLE_PARTITION_KEY)
        .addSortKey(TABLE_SORT_KEY);
      const template = app.synthesizeTemplate();

      test.deepEqual(template, {
        Resources: {
          MyTable794EDED1: {
            Type: 'AWS::DynamoDB::Table',
            Properties: {
              AttributeDefinitions: [
                { AttributeName: 'hashKey', AttributeType: 'S' },
                { AttributeName: 'sortKey', AttributeType: 'N' }
              ],
              KeySchema: [
                { AttributeName: 'hashKey', KeyType: 'HASH' },
                { AttributeName: 'sortKey', KeyType: 'RANGE' }
              ],
              ProvisionedThroughput: { ReadCapacityUnits: 5, WriteCapacityUnits: 5 }
            }
          }
        }
      });

      test.done();
    },

    'server-side encryption is not enabled'(test: Test) {
      const app = new TestApp();
      new Table(app.stack, CONSTRUCT_NAME)
        .addPartitionKey(TABLE_PARTITION_KEY)
        .addSortKey(TABLE_SORT_KEY);
      const template = app.synthesizeTemplate();

      test.deepEqual(template, {
        Resources: {
          MyTable794EDED1: {
            Type: 'AWS::DynamoDB::Table',
            Properties: {
              AttributeDefinitions: [
                { AttributeName: 'hashKey', AttributeType: 'S' },
                { AttributeName: 'sortKey', AttributeType: 'N' }
              ],
              KeySchema: [
                { AttributeName: 'hashKey', KeyType: 'HASH' },
                { AttributeName: 'sortKey', KeyType: 'RANGE' }
              ],
              ProvisionedThroughput: { ReadCapacityUnits: 5, WriteCapacityUnits: 5 }
            }
          }
        }
      });

      test.done();
    },

    'stream is not enabled'(test: Test) {
      const app = new TestApp();
      new Table(app.stack, CONSTRUCT_NAME)
        .addPartitionKey(TABLE_PARTITION_KEY)
        .addSortKey(TABLE_SORT_KEY);
      const template = app.synthesizeTemplate();

      test.deepEqual(template, {
        Resources: {
          MyTable794EDED1: {
            Type: 'AWS::DynamoDB::Table',
            Properties: {
              AttributeDefinitions: [
                { AttributeName: 'hashKey', AttributeType: 'S' },
                { AttributeName: 'sortKey', AttributeType: 'N' }
              ],
              KeySchema: [
                { AttributeName: 'hashKey', KeyType: 'HASH' },
                { AttributeName: 'sortKey', KeyType: 'RANGE' }
              ],
              ProvisionedThroughput: { ReadCapacityUnits: 5, WriteCapacityUnits: 5 }
            }
          }
        }
      });

      test.done();
    },

    'ttl is not enabled'(test: Test) {
      const app = new TestApp();
      new Table(app.stack, CONSTRUCT_NAME)
        .addPartitionKey(TABLE_PARTITION_KEY)
        .addSortKey(TABLE_SORT_KEY);
      const template = app.synthesizeTemplate();

      test.deepEqual(template, {
        Resources: {
          MyTable794EDED1: {
            Type: 'AWS::DynamoDB::Table',
            Properties: {
              AttributeDefinitions: [
                { AttributeName: 'hashKey', AttributeType: 'S' },
                { AttributeName: 'sortKey', AttributeType: 'N' }
              ],
              KeySchema: [
                { AttributeName: 'hashKey', KeyType: 'HASH' },
                { AttributeName: 'sortKey', KeyType: 'RANGE' }
              ],
              ProvisionedThroughput: { ReadCapacityUnits: 5, WriteCapacityUnits: 5 }
            }
          }
        }
      });

      test.done();
    },

    'can specify new and old images'(test: Test) {
      const app = new TestApp();
      const table = new Table(app.stack, CONSTRUCT_NAME, {
        tableName: TABLE_NAME,
        readCapacity: 42,
        writeCapacity: 1337,
        streamSpecification: StreamViewType.NewAndOldImages
      });
      table.addPartitionKey(TABLE_PARTITION_KEY);
      table.addSortKey(TABLE_SORT_KEY);
      const template = app.synthesizeTemplate();

      test.deepEqual(template, {
        Resources: {
          MyTable794EDED1: {
            Type: 'AWS::DynamoDB::Table',
            Properties: {
              AttributeDefinitions: [
                { AttributeName: 'hashKey', AttributeType: 'S' },
                { AttributeName: 'sortKey', AttributeType: 'N' }
              ],
              StreamSpecification: { StreamViewType: 'NEW_AND_OLD_IMAGES' },
              KeySchema: [
                { AttributeName: 'hashKey', KeyType: 'HASH' },
                { AttributeName: 'sortKey', KeyType: 'RANGE' }
              ],
              ProvisionedThroughput: { ReadCapacityUnits: 42, WriteCapacityUnits: 1337 },
              TableName: 'MyTable'
            }
          }
        }
      });

      test.done();
    },

    'can specify new images only'(test: Test) {
      const app = new TestApp();
      const table = new Table(app.stack, CONSTRUCT_NAME, {
        tableName: TABLE_NAME,
        readCapacity: 42,
        writeCapacity: 1337,
        streamSpecification: StreamViewType.NewImage
      });
      table.addPartitionKey(TABLE_PARTITION_KEY);
      table.addSortKey(TABLE_SORT_KEY);
      const template = app.synthesizeTemplate();

      test.deepEqual(template, {
        Resources: {
          MyTable794EDED1: {
            Type: 'AWS::DynamoDB::Table',
            Properties: {
              KeySchema: [
                { AttributeName: 'hashKey', KeyType: 'HASH' },
                { AttributeName: 'sortKey', KeyType: 'RANGE' }
              ],
              ProvisionedThroughput: { ReadCapacityUnits: 42, WriteCapacityUnits: 1337 },
              AttributeDefinitions: [
                { AttributeName: 'hashKey', AttributeType: 'S' },
                { AttributeName: 'sortKey', AttributeType: 'N' }
              ],
              StreamSpecification: { StreamViewType: 'NEW_IMAGE' },
              TableName: 'MyTable',
            }
          }
        }
      });

      test.done();
    },

    'can specify old images only'(test: Test) {
      const app = new TestApp();
      const table = new Table(app.stack, CONSTRUCT_NAME, {
        tableName: TABLE_NAME,
        readCapacity: 42,
        writeCapacity: 1337,
        streamSpecification: StreamViewType.OldImage
      });
      table.addPartitionKey(TABLE_PARTITION_KEY);
      table.addSortKey(TABLE_SORT_KEY);
      const template = app.synthesizeTemplate();

      test.deepEqual(template, {
        Resources: {
          MyTable794EDED1: {
            Type: 'AWS::DynamoDB::Table',
            Properties: {
              KeySchema: [
                { AttributeName: 'hashKey', KeyType: 'HASH' },
                { AttributeName: 'sortKey', KeyType: 'RANGE' }
              ],
              ProvisionedThroughput: { ReadCapacityUnits: 42, WriteCapacityUnits: 1337 },
              AttributeDefinitions: [
                { AttributeName: 'hashKey', AttributeType: 'S' },
                { AttributeName: 'sortKey', AttributeType: 'N' }
              ],
              StreamSpecification: { StreamViewType: 'OLD_IMAGE' },
              TableName: 'MyTable',
            }
          }
        }
      });

      test.done();
    }
  },

  'when specifying every property'(test: Test) {
    const app = new TestApp();
    const table = new Table(app.stack, CONSTRUCT_NAME, {
      tableName: TABLE_NAME,
      readCapacity: 42,
      writeCapacity: 1337,
      pitrEnabled: true,
      sseEnabled: true,
      billingMode: BillingMode.Provisioned,
      streamSpecification: StreamViewType.KeysOnly,
      tags: { Environment: 'Production' },
      ttlAttributeName: 'timeToLive'
    });
    table.addPartitionKey(TABLE_PARTITION_KEY);
    table.addSortKey(TABLE_SORT_KEY);
    const template = app.synthesizeTemplate();

    test.deepEqual(template, {
      Resources: {
        MyTable794EDED1: {
          Type: 'AWS::DynamoDB::Table',
          Properties: {
            AttributeDefinitions: [
              { AttributeName: 'hashKey', AttributeType: 'S' },
              { AttributeName: 'sortKey', AttributeType: 'N' }
            ],
            KeySchema: [
              { AttributeName: 'hashKey', KeyType: 'HASH' },
              { AttributeName: 'sortKey', KeyType: 'RANGE' }
            ],
            ProvisionedThroughput: {
              ReadCapacityUnits: 42,
              WriteCapacityUnits: 1337
            },
            PointInTimeRecoverySpecification: { PointInTimeRecoveryEnabled: true },
            SSESpecification: { SSEEnabled: true },
            StreamSpecification: { StreamViewType: 'KEYS_ONLY' },
            TableName: 'MyTable',
            Tags: [ { Key: 'Environment', Value: 'Production' } ],
            TimeToLiveSpecification: { AttributeName: 'timeToLive', Enabled: true }
          }
        }
      }
    });

    test.done();
  },

  'when specifying PAY_PER_REQUEST billing mode'(test: Test) {
    const app = new TestApp();
    new Table(app.stack, CONSTRUCT_NAME, {
      tableName: TABLE_NAME,
      billingMode: BillingMode.PayPerRequest,
      partitionKey: TABLE_PARTITION_KEY
    });
    const template = app.synthesizeTemplate();

    test.deepEqual(template, {
      Resources: {
        MyTable794EDED1: {
          Type: 'AWS::DynamoDB::Table',
          Properties: {
            KeySchema: [
              { AttributeName: 'hashKey', KeyType: 'HASH' },
            ],
            BillingMode: 'PAY_PER_REQUEST',
            AttributeDefinitions: [
              { AttributeName: 'hashKey', AttributeType: 'S' },
            ],
            TableName: 'MyTable',
          }
        }
      }
    });

    test.done();
  },

  'error when specifying read or write capacity with a PAY_PER_REQUEST billing mode'(test: Test) {
    const app = new TestApp();
    test.throws(() => new Table(app.stack, CONSTRUCT_NAME, {
      tableName: TABLE_NAME,
      billingMode: BillingMode.PayPerRequest,
      partitionKey: TABLE_PARTITION_KEY,
      readCapacity: 1
    }));
    test.throws(() => new Table(app.stack, CONSTRUCT_NAME, {
      tableName: TABLE_NAME,
      billingMode: BillingMode.PayPerRequest,
      partitionKey: TABLE_PARTITION_KEY,
      writeCapacity: 1
    }));
    test.throws(() => new Table(app.stack, CONSTRUCT_NAME, {
      tableName: TABLE_NAME,
      billingMode: BillingMode.PayPerRequest,
      partitionKey: TABLE_PARTITION_KEY,
      readCapacity: 1,
      writeCapacity: 1
    }));
    test.done();
  },

  'when adding a global secondary index with hash key only'(test: Test) {
    const app = new TestApp();
    new Table(app.stack, CONSTRUCT_NAME)
      .addPartitionKey(TABLE_PARTITION_KEY)
      .addSortKey(TABLE_SORT_KEY)
      .addGlobalSecondaryIndex({
        indexName: GSI_NAME,
        partitionKey: GSI_PARTITION_KEY,
        readCapacity: 42,
        writeCapacity: 1337
      });
    const template = app.synthesizeTemplate();

    test.deepEqual(template, {
      Resources: {
        MyTable794EDED1: {
          Type: 'AWS::DynamoDB::Table',
          Properties: {
            AttributeDefinitions: [
              { AttributeName: 'hashKey', AttributeType: 'S' },
              { AttributeName: 'sortKey', AttributeType: 'N' },
              { AttributeName: 'gsiHashKey', AttributeType: 'S' },
            ],
            KeySchema: [
              { AttributeName: 'hashKey', KeyType: 'HASH' },
              { AttributeName: 'sortKey', KeyType: 'RANGE' }
            ],
            ProvisionedThroughput: { ReadCapacityUnits: 5, WriteCapacityUnits: 5 },
            GlobalSecondaryIndexes: [
              {
                IndexName: 'MyGSI',
                KeySchema: [
                  { AttributeName: 'gsiHashKey', KeyType: 'HASH' },
                ],
                Projection: { ProjectionType: 'ALL' },
                ProvisionedThroughput: { ReadCapacityUnits: 42, WriteCapacityUnits: 1337 }
              }
            ]
          }
        }
      }
    });

    test.done();
  },

  'when adding a global secondary index with hash + range key'(test: Test) {
    const app = new TestApp();
    new Table(app.stack, CONSTRUCT_NAME)
      .addPartitionKey(TABLE_PARTITION_KEY)
      .addSortKey(TABLE_SORT_KEY)
      .addGlobalSecondaryIndex({
        indexName: GSI_NAME,
        partitionKey: GSI_PARTITION_KEY,
        sortKey: GSI_SORT_KEY,
        projectionType: ProjectionType.All,
        readCapacity: 42,
        writeCapacity: 1337
      });
    const template = app.synthesizeTemplate();

    test.deepEqual(template, {
      Resources: {
        MyTable794EDED1: {
          Type: 'AWS::DynamoDB::Table',
          Properties: {
            AttributeDefinitions: [
              { AttributeName: 'hashKey', AttributeType: 'S' },
              { AttributeName: 'sortKey', AttributeType: 'N' },
              { AttributeName: 'gsiHashKey', AttributeType: 'S' },
              { AttributeName: 'gsiSortKey', AttributeType: 'B' }
            ],
            KeySchema: [
              { AttributeName: 'hashKey', KeyType: 'HASH' },
              { AttributeName: 'sortKey', KeyType: 'RANGE' }
            ],
            ProvisionedThroughput: { ReadCapacityUnits: 5, WriteCapacityUnits: 5 },
            GlobalSecondaryIndexes: [
              {
                IndexName: 'MyGSI',
                KeySchema: [
                  { AttributeName: 'gsiHashKey', KeyType: 'HASH' },
                  { AttributeName: 'gsiSortKey', KeyType: 'RANGE' }
                ],
                Projection: { ProjectionType: 'ALL' },
                ProvisionedThroughput: { ReadCapacityUnits: 42, WriteCapacityUnits: 1337 }
              }
            ]
          }
        }
      }
    });

    test.done();
  },

  'when adding a global secondary index with projection type KEYS_ONLY'(test: Test) {
    const app = new TestApp();
    new Table(app.stack, CONSTRUCT_NAME)
      .addPartitionKey(TABLE_PARTITION_KEY)
      .addSortKey(TABLE_SORT_KEY)
      .addGlobalSecondaryIndex({
        indexName: GSI_NAME,
        partitionKey: GSI_PARTITION_KEY,
        sortKey: GSI_SORT_KEY,
        projectionType: ProjectionType.KeysOnly,
      });
    const template = app.synthesizeTemplate();

    test.deepEqual(template, {
      Resources: {
        MyTable794EDED1: {
          Type: 'AWS::DynamoDB::Table',
          Properties: {
            AttributeDefinitions: [
              { AttributeName: 'hashKey', AttributeType: 'S' },
              { AttributeName: 'sortKey', AttributeType: 'N' },
              { AttributeName: 'gsiHashKey', AttributeType: 'S' },
              { AttributeName: 'gsiSortKey', AttributeType: 'B' }
            ],
            KeySchema: [
              { AttributeName: 'hashKey', KeyType: 'HASH' },
              { AttributeName: 'sortKey', KeyType: 'RANGE' }
            ],
            ProvisionedThroughput: { ReadCapacityUnits: 5, WriteCapacityUnits: 5 },
            GlobalSecondaryIndexes: [
              {
                IndexName: 'MyGSI',
                KeySchema: [
                  { AttributeName: 'gsiHashKey', KeyType: 'HASH' },
                  { AttributeName: 'gsiSortKey', KeyType: 'RANGE' }
                ],
                Projection: { ProjectionType: 'KEYS_ONLY' },
                ProvisionedThroughput: { ReadCapacityUnits: 5, WriteCapacityUnits: 5 }
              }
            ]
          }
        }
      }
    });

    test.done();
  },

  'when adding a global secondary index with projection type INCLUDE'(test: Test) {
    const app = new TestApp();
    const table = new Table(app.stack, CONSTRUCT_NAME)
      .addPartitionKey(TABLE_PARTITION_KEY)
      .addSortKey(TABLE_SORT_KEY);
    const gsiNonKeyAttributeGenerator = NON_KEY_ATTRIBUTE_GENERATOR(GSI_NON_KEY);
    table.addGlobalSecondaryIndex({
      indexName: GSI_NAME,
      partitionKey: GSI_PARTITION_KEY,
      sortKey: GSI_SORT_KEY,
      projectionType: ProjectionType.Include,
      nonKeyAttributes: [gsiNonKeyAttributeGenerator.next().value, gsiNonKeyAttributeGenerator.next().value],
      readCapacity: 42,
      writeCapacity: 1337
    });
    const template = app.synthesizeTemplate();

    test.deepEqual(template, {
      Resources: {
        MyTable794EDED1: {
          Type: 'AWS::DynamoDB::Table',
          Properties: {
            AttributeDefinitions: [
              { AttributeName: 'hashKey', AttributeType: 'S' },
              { AttributeName: 'sortKey', AttributeType: 'N' },
              { AttributeName: 'gsiHashKey', AttributeType: 'S' },
              { AttributeName: 'gsiSortKey', AttributeType: 'B' }
            ],
            KeySchema: [
              { AttributeName: 'hashKey', KeyType: 'HASH' },
              { AttributeName: 'sortKey', KeyType: 'RANGE' }
            ],
            ProvisionedThroughput: { ReadCapacityUnits: 5, WriteCapacityUnits: 5 },
            GlobalSecondaryIndexes: [
              {
                IndexName: 'MyGSI',
                KeySchema: [
                  { AttributeName: 'gsiHashKey', KeyType: 'HASH' },
                  { AttributeName: 'gsiSortKey', KeyType: 'RANGE' }
                ],
                Projection: { NonKeyAttributes: ['gsiNonKey0', 'gsiNonKey1'], ProjectionType: 'INCLUDE' },
                ProvisionedThroughput: { ReadCapacityUnits: 42, WriteCapacityUnits: 1337 }
              }
            ]
          }
        }
      }
    });

    test.done();
  },

  'when adding a global secondary index on a table with PAY_PER_REQUEST billing mode'(test: Test) {
    const app = new TestApp();
    new Table(app.stack, CONSTRUCT_NAME, {
      billingMode: BillingMode.PayPerRequest,
      partitionKey: TABLE_PARTITION_KEY,
      sortKey: TABLE_SORT_KEY
    }).addGlobalSecondaryIndex({
      indexName: GSI_NAME,
      partitionKey: GSI_PARTITION_KEY,
    });
    const template = app.synthesizeTemplate();

    test.deepEqual(template, {
      Resources: {
        MyTable794EDED1: {
          Type: 'AWS::DynamoDB::Table',
          Properties: {
            AttributeDefinitions: [
              { AttributeName: 'hashKey', AttributeType: 'S' },
              { AttributeName: 'sortKey', AttributeType: 'N' },
              { AttributeName: 'gsiHashKey', AttributeType: 'S' },
            ],
            BillingMode: 'PAY_PER_REQUEST',
            KeySchema: [
              { AttributeName: 'hashKey', KeyType: 'HASH' },
              { AttributeName: 'sortKey', KeyType: 'RANGE' }
            ],
            GlobalSecondaryIndexes: [
              {
                IndexName: 'MyGSI',
                KeySchema: [
                  { AttributeName: 'gsiHashKey', KeyType: 'HASH' },
                ],
                Projection: { ProjectionType: 'ALL' }
              }
            ]
          }
        }
      }
    });

    test.done();
  },

  'error when adding a global secondary index with projection type INCLUDE, but without specifying non-key attributes'(test: Test) {
    const app = new TestApp();
    const table = new Table(app.stack, CONSTRUCT_NAME)
      .addPartitionKey(TABLE_PARTITION_KEY)
      .addSortKey(TABLE_SORT_KEY);

    test.throws(() => table.addGlobalSecondaryIndex({
      indexName: GSI_NAME,
      partitionKey: GSI_PARTITION_KEY,
      sortKey: GSI_SORT_KEY,
      projectionType: ProjectionType.Include
    }), /non-key attributes should be specified when using INCLUDE projection type/);

    test.done();
  },

  'error when adding a global secondary index with projection type ALL, but with non-key attributes'(test: Test) {
    const app = new TestApp();
    const table = new Table(app.stack, CONSTRUCT_NAME)
      .addPartitionKey(TABLE_PARTITION_KEY)
      .addSortKey(TABLE_SORT_KEY);
    const gsiNonKeyAttributeGenerator = NON_KEY_ATTRIBUTE_GENERATOR(GSI_NON_KEY);

    test.throws(() => table.addGlobalSecondaryIndex({
      indexName: GSI_NAME,
      partitionKey: GSI_PARTITION_KEY,
      nonKeyAttributes: [gsiNonKeyAttributeGenerator.next().value]
    }), /non-key attributes should not be specified when not using INCLUDE projection type/);

    test.done();
  },

  'error when adding a global secondary index with projection type KEYS_ONLY, but with non-key attributes'(test: Test) {
    const app = new TestApp();
    const table = new Table(app.stack, CONSTRUCT_NAME)
      .addPartitionKey(TABLE_PARTITION_KEY)
      .addSortKey(TABLE_SORT_KEY);
    const gsiNonKeyAttributeGenerator = NON_KEY_ATTRIBUTE_GENERATOR(GSI_NON_KEY);

    test.throws(() => table.addGlobalSecondaryIndex({
      indexName: GSI_NAME,
      partitionKey: GSI_PARTITION_KEY,
      projectionType: ProjectionType.KeysOnly,
      nonKeyAttributes: [gsiNonKeyAttributeGenerator.next().value]
    }), /non-key attributes should not be specified when not using INCLUDE projection type/);

    test.done();
  },

  'error when adding a global secondary index with projection type INCLUDE, but with more than 20 non-key attributes'(test: Test) {
    const app = new TestApp();
    const table = new Table(app.stack, CONSTRUCT_NAME)
      .addPartitionKey(TABLE_PARTITION_KEY)
      .addSortKey(TABLE_SORT_KEY);
    const gsiNonKeyAttributeGenerator = NON_KEY_ATTRIBUTE_GENERATOR(GSI_NON_KEY);
    const gsiNonKeyAttributes: string[] = [];
    for (let i = 0; i < 21; i++) {
      gsiNonKeyAttributes.push(gsiNonKeyAttributeGenerator.next().value);
    }

    test.throws(() => table.addGlobalSecondaryIndex({
      indexName: GSI_NAME,
      partitionKey: GSI_PARTITION_KEY,
      sortKey: GSI_SORT_KEY,
      projectionType: ProjectionType.Include,
      nonKeyAttributes: gsiNonKeyAttributes
    }), /a maximum number of nonKeyAttributes across all of secondary indexes is 20/);

    test.done();
  },

  'error when adding a global secondary index with projection type INCLUDE, but with key attributes'(test: Test) {
    const app = new TestApp();
    const table = new Table(app.stack, CONSTRUCT_NAME)
      .addPartitionKey(TABLE_PARTITION_KEY)
      .addSortKey(TABLE_SORT_KEY);

    test.throws(() => table.addGlobalSecondaryIndex({
      indexName: GSI_NAME,
      partitionKey: GSI_PARTITION_KEY,
      sortKey: GSI_SORT_KEY,
      projectionType: ProjectionType.Include,
      nonKeyAttributes: [GSI_NON_KEY, TABLE_PARTITION_KEY.name]
      // tslint:disable-next-line:max-line-length
    }), /a key attribute, hashKey, is part of a list of non-key attributes, gsiNonKey,hashKey, which is not allowed since all key attributes are added automatically and this configuration causes stack creation failure/);

    test.done();
  },

  'error when adding a global secondary index with read or write capacity on a PAY_PER_REQUEST table'(test: Test) {
    const app = new TestApp();
    const table = new Table(app.stack, CONSTRUCT_NAME, {
      partitionKey: TABLE_PARTITION_KEY,
      billingMode: BillingMode.PayPerRequest
    });

    test.throws(() => table.addGlobalSecondaryIndex({
      indexName: GSI_NAME,
      partitionKey: GSI_PARTITION_KEY,
      sortKey: GSI_SORT_KEY,
      readCapacity: 1
    }));
    test.throws(() => table.addGlobalSecondaryIndex({
      indexName: GSI_NAME,
      partitionKey: GSI_PARTITION_KEY,
      sortKey: GSI_SORT_KEY,
      writeCapacity: 1
    }));
    test.throws(() => table.addGlobalSecondaryIndex({
      indexName: GSI_NAME,
      partitionKey: GSI_PARTITION_KEY,
      sortKey: GSI_SORT_KEY,
      readCapacity: 1,
      writeCapacity: 1
    }));

    test.done();
  },

  'when adding multiple global secondary indexes'(test: Test) {
    const app = new TestApp();
    const table = new Table(app.stack, CONSTRUCT_NAME)
      .addPartitionKey(TABLE_PARTITION_KEY)
      .addSortKey(TABLE_SORT_KEY);
    const gsiGenerator = GSI_GENERATOR();
    for (let i = 0; i < 5; i++) {
      table.addGlobalSecondaryIndex(gsiGenerator.next().value);
    }
    const template = app.synthesizeTemplate();

    test.deepEqual(template, {
      Resources: {
        MyTable794EDED1: {
          Type: 'AWS::DynamoDB::Table',
          Properties: {
            AttributeDefinitions: [
              { AttributeName: 'hashKey', AttributeType: 'S' },
              { AttributeName: 'sortKey', AttributeType: 'N' },
              { AttributeName: 'gsiHashKey0', AttributeType: 'S' },
              { AttributeName: 'gsiHashKey1', AttributeType: 'S' },
              { AttributeName: 'gsiHashKey2', AttributeType: 'S' },
              { AttributeName: 'gsiHashKey3', AttributeType: 'S' },
              { AttributeName: 'gsiHashKey4', AttributeType: 'S' }
            ],
            KeySchema: [
              { AttributeName: 'hashKey', KeyType: 'HASH' },
              { AttributeName: 'sortKey', KeyType: 'RANGE' }
            ],
            ProvisionedThroughput: { ReadCapacityUnits: 5, WriteCapacityUnits: 5 },
            GlobalSecondaryIndexes: [
              {
                IndexName: 'MyGSI0',
                KeySchema: [
                  { AttributeName: 'gsiHashKey0', KeyType: 'HASH' },
                ],
                Projection: { ProjectionType: 'ALL' },
                ProvisionedThroughput: { ReadCapacityUnits: 5, WriteCapacityUnits: 5 }
              },
              {
                IndexName: 'MyGSI1',
                KeySchema: [
                  { AttributeName: 'gsiHashKey1', KeyType: 'HASH' },
                ],
                Projection: { ProjectionType: 'ALL' },
                ProvisionedThroughput: { ReadCapacityUnits: 5, WriteCapacityUnits: 5 }
              },
              {
                IndexName: 'MyGSI2',
                KeySchema: [
                  { AttributeName: 'gsiHashKey2', KeyType: 'HASH' },
                ],
                Projection: { ProjectionType: 'ALL' },
                ProvisionedThroughput: { ReadCapacityUnits: 5, WriteCapacityUnits: 5 }
              },
              {
                IndexName: 'MyGSI3',
                KeySchema: [
                  { AttributeName: 'gsiHashKey3', KeyType: 'HASH' },
                ],
                Projection: { ProjectionType: 'ALL' },
                ProvisionedThroughput: { ReadCapacityUnits: 5, WriteCapacityUnits: 5 }
              },
              {
                IndexName: 'MyGSI4',
                KeySchema: [
                  { AttributeName: 'gsiHashKey4', KeyType: 'HASH' },
                ],
                Projection: { ProjectionType: 'ALL' },
                ProvisionedThroughput: { ReadCapacityUnits: 5, WriteCapacityUnits: 5 }
              },
            ]
          }
        }
      }
    });

    test.done();
  },

  'error when adding more than 5 global secondary indexes'(test: Test) {
    const app = new TestApp();
    const table = new Table(app.stack, CONSTRUCT_NAME)
      .addPartitionKey(TABLE_PARTITION_KEY)
      .addSortKey(TABLE_SORT_KEY);
    const gsiGenerator = GSI_GENERATOR();
    for (let i = 0; i < 5; i++) {
      table.addGlobalSecondaryIndex(gsiGenerator.next().value);
    }

    test.throws(() => table.addGlobalSecondaryIndex(gsiGenerator.next().value),
      /a maximum number of global secondary index per table is 5/);

    test.done();
  },

  'when adding a global secondary index without specifying read and write capacity'(test: Test) {
    const app = new TestApp();
    new Table(app.stack, CONSTRUCT_NAME)
      .addPartitionKey(TABLE_PARTITION_KEY)
      .addSortKey(TABLE_SORT_KEY)
      .addGlobalSecondaryIndex({
        indexName: GSI_NAME,
        partitionKey: GSI_PARTITION_KEY,
      });
    const template = app.synthesizeTemplate();

    test.deepEqual(template, {
      Resources: {
        MyTable794EDED1: {
          Type: 'AWS::DynamoDB::Table',
          Properties: {
            AttributeDefinitions: [
              { AttributeName: 'hashKey', AttributeType: 'S' },
              { AttributeName: 'sortKey', AttributeType: 'N' },
              { AttributeName: 'gsiHashKey', AttributeType: 'S' }
            ],
            KeySchema: [
              { AttributeName: 'hashKey', KeyType: 'HASH' },
              { AttributeName: 'sortKey', KeyType: 'RANGE' }
            ],
            ProvisionedThroughput: { ReadCapacityUnits: 5, WriteCapacityUnits: 5 },
            GlobalSecondaryIndexes: [
              {
                IndexName: 'MyGSI',
                KeySchema: [
                  { AttributeName: 'gsiHashKey', KeyType: 'HASH' },
                ],
                Projection: { ProjectionType: 'ALL' },
                ProvisionedThroughput: { ReadCapacityUnits: 5, WriteCapacityUnits: 5 }
              }
            ]
          }
        }
      }
    });

    test.done();
  },

  'when adding a local secondary index with hash + range key'(test: Test) {
    const app = new TestApp();
    new Table(app.stack, CONSTRUCT_NAME)
      .addPartitionKey(TABLE_PARTITION_KEY)
      .addSortKey(TABLE_SORT_KEY)
      .addLocalSecondaryIndex({
        indexName: LSI_NAME,
        sortKey: LSI_SORT_KEY,
      });
    const template = app.synthesizeTemplate();

    test.deepEqual(template, {
      Resources: {
        MyTable794EDED1: {
          Type: 'AWS::DynamoDB::Table',
          Properties: {
            AttributeDefinitions: [
              { AttributeName: 'hashKey', AttributeType: 'S' },
              { AttributeName: 'sortKey', AttributeType: 'N' },
              { AttributeName: 'lsiSortKey', AttributeType: 'N' }
            ],
            KeySchema: [
              { AttributeName: 'hashKey', KeyType: 'HASH' },
              { AttributeName: 'sortKey', KeyType: 'RANGE' }
            ],
            ProvisionedThroughput: { ReadCapacityUnits: 5, WriteCapacityUnits: 5 },
            LocalSecondaryIndexes: [
              {
                IndexName: 'MyLSI',
                KeySchema: [
                  { AttributeName: 'hashKey', KeyType: 'HASH' },
                  { AttributeName: 'lsiSortKey', KeyType: 'RANGE' }
                ],
                Projection: { ProjectionType: 'ALL' },
              }
            ],
          }
        }
      }
    });

    test.done();
  },

  'when adding a local secondary index with projection type KEYS_ONLY'(test: Test) {
    const app = new TestApp();
    new Table(app.stack, CONSTRUCT_NAME)
      .addPartitionKey(TABLE_PARTITION_KEY)
      .addSortKey(TABLE_SORT_KEY)
      .addLocalSecondaryIndex({
        indexName: LSI_NAME,
        sortKey: LSI_SORT_KEY,
        projectionType: ProjectionType.KeysOnly
      });
    const template = app.synthesizeTemplate();

    test.deepEqual(template, {
      Resources: {
        MyTable794EDED1: {
          Type: 'AWS::DynamoDB::Table',
          Properties: {
            AttributeDefinitions: [
              { AttributeName: 'hashKey', AttributeType: 'S' },
              { AttributeName: 'sortKey', AttributeType: 'N' },
              { AttributeName: 'lsiSortKey', AttributeType: 'N' }
            ],
            KeySchema: [
              { AttributeName: 'hashKey', KeyType: 'HASH' },
              { AttributeName: 'sortKey', KeyType: 'RANGE' }
            ],
            ProvisionedThroughput: { ReadCapacityUnits: 5, WriteCapacityUnits: 5 },
            LocalSecondaryIndexes: [
              {
                IndexName: 'MyLSI',
                KeySchema: [
                  { AttributeName: 'hashKey', KeyType: 'HASH' },
                  { AttributeName: 'lsiSortKey', KeyType: 'RANGE' }
                ],
                Projection: { ProjectionType: 'KEYS_ONLY' },
              }
            ],
          }
        }
      }
    });

    test.done();
  },

  'when adding a local secondary index with projection type INCLUDE'(test: Test) {
    const app = new TestApp();
    const table = new Table(app.stack, CONSTRUCT_NAME)
      .addPartitionKey(TABLE_PARTITION_KEY)
      .addSortKey(TABLE_SORT_KEY);
    const lsiNonKeyAttributeGenerator = NON_KEY_ATTRIBUTE_GENERATOR(LSI_NON_KEY);
    table.addLocalSecondaryIndex({
      indexName: LSI_NAME,
      sortKey: LSI_SORT_KEY,
      projectionType: ProjectionType.Include,
      nonKeyAttributes: [ lsiNonKeyAttributeGenerator.next().value, lsiNonKeyAttributeGenerator.next().value ]
    });

    const template = app.synthesizeTemplate();

    test.deepEqual(template, {
      Resources: {
        MyTable794EDED1: {
          Type: 'AWS::DynamoDB::Table',
          Properties: {
            AttributeDefinitions: [
              { AttributeName: 'hashKey', AttributeType: 'S' },
              { AttributeName: 'sortKey', AttributeType: 'N' },
              { AttributeName: 'lsiSortKey', AttributeType: 'N' }
            ],
            KeySchema: [
              { AttributeName: 'hashKey', KeyType: 'HASH' },
              { AttributeName: 'sortKey', KeyType: 'RANGE' }
            ],
            ProvisionedThroughput: { ReadCapacityUnits: 5, WriteCapacityUnits: 5 },
            LocalSecondaryIndexes: [
              {
                IndexName: 'MyLSI',
                KeySchema: [
                  { AttributeName: 'hashKey', KeyType: 'HASH' },
                  { AttributeName: 'lsiSortKey', KeyType: 'RANGE' }
                ],
                Projection: { NonKeyAttributes: ['lsiNonKey0', 'lsiNonKey1'], ProjectionType: 'INCLUDE' },
              }
            ],
          }
        }
      }
    });

    test.done();
  },

  'error when adding more than 5 local secondary indexes'(test: Test) {
    const app = new TestApp();
    const table = new Table(app.stack, CONSTRUCT_NAME)
      .addPartitionKey(TABLE_PARTITION_KEY)
      .addSortKey(TABLE_SORT_KEY);
    const lsiGenerator = LSI_GENERATOR();
    for (let i = 0; i < 5; i++) {
      table.addLocalSecondaryIndex(lsiGenerator.next().value);
    }

    test.throws(() => table.addLocalSecondaryIndex(lsiGenerator.next().value),
      /a maximum number of local secondary index per table is 5/);

    test.done();
  },

  'error when adding a local secondary index before specifying a partition key of the table'(test: Test) {
    const app = new TestApp();
    const table = new Table(app.stack, CONSTRUCT_NAME)
      .addSortKey(TABLE_SORT_KEY);

    test.throws(() => table.addLocalSecondaryIndex({
      indexName: LSI_NAME,
      sortKey: LSI_SORT_KEY
    }), /a partition key of the table must be specified first through addPartitionKey()/);

    test.done();
  },

  'error when adding a local secondary index with the name of a global secondary index'(test: Test) {
    const app = new TestApp();
    const table = new Table(app.stack, CONSTRUCT_NAME)
      .addPartitionKey(TABLE_PARTITION_KEY)
      .addSortKey(TABLE_SORT_KEY);
    table.addGlobalSecondaryIndex({
      indexName: 'SecondaryIndex',
      partitionKey: GSI_PARTITION_KEY
    });

    test.throws(() => table.addLocalSecondaryIndex({
      indexName: 'SecondaryIndex',
      sortKey: LSI_SORT_KEY
    }), /a duplicate index name, SecondaryIndex, is not allowed/);

    test.done();
  },

  'error when validating construct if a local secondary index exists without a sort key of the table'(test: Test) {
    const app = new TestApp();
    const table = new Table(app.stack, CONSTRUCT_NAME)
      .addPartitionKey(TABLE_PARTITION_KEY);
    table.addLocalSecondaryIndex({
      indexName: LSI_NAME,
      sortKey: LSI_SORT_KEY
    });

    const errors = table.node.validateTree();

    test.strictEqual(1, errors.length);
    test.strictEqual('a sort key of the table must be specified to add local secondary indexes', errors[0].message);

    test.done();
  },

  'can enable Read AutoScaling'(test: Test) {
    // GIVEN
    const app = new TestApp();
    const table = new Table(app.stack, CONSTRUCT_NAME, { readCapacity: 42, writeCapacity: 1337 });
    table.addPartitionKey(TABLE_PARTITION_KEY);

    // WHEN
    table.autoScaleReadCapacity({ minCapacity: 50, maxCapacity: 500 }).scaleOnUtilization({ targetUtilizationPercent: 75 });

    // THEN
    expect(app.stack).to(haveResource('AWS::ApplicationAutoScaling::ScalableTarget', {
      MaxCapacity: 500,
      MinCapacity: 50,
      ScalableDimension: 'dynamodb:table:ReadCapacityUnits',
      ServiceNamespace: 'dynamodb'
    }));
    expect(app.stack).to(haveResource('AWS::ApplicationAutoScaling::ScalingPolicy', {
      PolicyType: 'TargetTrackingScaling',
      TargetTrackingScalingPolicyConfiguration: {
        PredefinedMetricSpecification: { PredefinedMetricType: 'DynamoDBReadCapacityUtilization' },
        TargetValue: 75
      }
    }));

    test.done();
  },

  'can enable Write AutoScaling'(test: Test) {
    // GIVEN
    const app = new TestApp();
    const table = new Table(app.stack, CONSTRUCT_NAME, { readCapacity: 42, writeCapacity: 1337 });
    table.addPartitionKey(TABLE_PARTITION_KEY);

    // WHEN
    table.autoScaleWriteCapacity({ minCapacity: 50, maxCapacity: 500 }).scaleOnUtilization({ targetUtilizationPercent: 75 });

    // THEN
    expect(app.stack).to(haveResource('AWS::ApplicationAutoScaling::ScalableTarget', {
      MaxCapacity: 500,
      MinCapacity: 50,
      ScalableDimension: 'dynamodb:table:WriteCapacityUnits',
      ServiceNamespace: 'dynamodb'
    }));
    expect(app.stack).to(haveResource('AWS::ApplicationAutoScaling::ScalingPolicy', {
      PolicyType: 'TargetTrackingScaling',
      TargetTrackingScalingPolicyConfiguration: {
        PredefinedMetricSpecification: { PredefinedMetricType: 'DynamoDBWriteCapacityUtilization' },
        TargetValue: 75
      }
    }));

    test.done();
  },

  'cannot enable AutoScaling twice on the same property'(test: Test) {
    // GIVEN
    const app = new TestApp();
    const table = new Table(app.stack, CONSTRUCT_NAME, { readCapacity: 42, writeCapacity: 1337 });
    table.addPartitionKey(TABLE_PARTITION_KEY);
    table.autoScaleReadCapacity({ minCapacity: 50, maxCapacity: 500 }).scaleOnUtilization({ targetUtilizationPercent: 75 });

    // WHEN
    test.throws(() => {
      table.autoScaleReadCapacity({ minCapacity: 50, maxCapacity: 500 });
    });

    test.done();
  },

  'error when enabling AutoScaling on the PAY_PER_REQUEST table'(test: Test) {
    // GIVEN
    const app = new TestApp();
    const table = new Table(app.stack, CONSTRUCT_NAME, { billingMode: BillingMode.PayPerRequest });
    table.addPartitionKey(TABLE_PARTITION_KEY);
    table.addGlobalSecondaryIndex({
      indexName: GSI_NAME,
      partitionKey: GSI_PARTITION_KEY
    });

    // WHEN
    test.throws(() => {
      table.autoScaleReadCapacity({ minCapacity: 50, maxCapacity: 500 });
    });
    test.throws(() => {
      table.autoScaleWriteCapacity({ minCapacity: 50, maxCapacity: 500 });
    });
    test.throws(() => table.autoScaleGlobalSecondaryIndexReadCapacity(GSI_NAME, {
      minCapacity: 1,
      maxCapacity: 5
    }));

    test.done();
  },

  'error when specifying Read Auto Scaling with invalid scalingTargetValue < 10'(test: Test) {
    // GIVEN
    const app = new TestApp();
    const table = new Table(app.stack, CONSTRUCT_NAME, { readCapacity: 42, writeCapacity: 1337 });

    // THEN
    test.throws(() => {
      table.autoScaleReadCapacity({ minCapacity: 50, maxCapacity: 500 }).scaleOnUtilization({ targetUtilizationPercent: 5 });
    });

    test.done();
  },

  'error when specifying Read Auto Scaling with invalid minimumCapacity'(test: Test) {
    // GIVEN
    const app = new TestApp();
    const table = new Table(app.stack, CONSTRUCT_NAME, { readCapacity: 42, writeCapacity: 1337 });

    // THEN
    test.throws(() => table.autoScaleReadCapacity({ minCapacity: 10, maxCapacity: 5 }));

    test.done();
  },

  'can autoscale on a schedule'(test: Test) {
    // GIVEN
    const app = new TestApp();
    const table = new Table(app.stack, CONSTRUCT_NAME, { readCapacity: 42, writeCapacity: 1337 });
    table.addPartitionKey({ name: 'Hash', type: AttributeType.String });

    // WHEN
    const scaling = table.autoScaleReadCapacity({ minCapacity: 1, maxCapacity: 100 });
    scaling.scaleOnSchedule('SaveMoneyByNotScalingUp', {
      schedule: 'cron(* * ? * * )',
      maxCapacity: 10
    });

    // THEN
    expect(app.stack).to(haveResource('AWS::ApplicationAutoScaling::ScalableTarget', {
      ScheduledActions: [
        {
          ScalableTargetAction: { "MaxCapacity": 10 },
          Schedule: "cron(* * ? * * )",
          ScheduledActionName: "SaveMoneyByNotScalingUp"
        }
      ]
    }));

    test.done();
  },

  'grants': {

    '"grant" allows adding arbitrary actions associated with this table resource'(test: Test) {
      testGrant(test,
        [ 'action1', 'action2' ], (p, t) => t.grant(p, 'dynamodb:action1', 'dynamodb:action2'));
    },

    '"grantReadData" allows the principal to read data from the table'(test: Test) {
      testGrant(test,
        [ 'BatchGetItem', 'GetRecords', 'GetShardIterator', 'Query', 'GetItem', 'Scan' ], (p, t) => t.grantReadData(p));
    },

    '"grantWriteData" allows the principal to write data to the table'(test: Test) {
      testGrant(test, [
        'BatchWriteItem', 'PutItem', 'UpdateItem', 'DeleteItem' ], (p, t) => t.grantWriteData(p));
    },

    '"grantReadWriteData" allows the principal to read/write data'(test: Test) {
      testGrant(test, [
        'BatchGetItem', 'GetRecords', 'GetShardIterator', 'Query', 'GetItem', 'Scan',
        'BatchWriteItem', 'PutItem', 'UpdateItem', 'DeleteItem' ], (p, t) => t.grantReadWriteData(p));
    },

    '"grantFullAccess" allows the principal to perform any action on the table ("*")'(test: Test) {
      testGrant(test, [ '*' ], (p, t) => t.grantFullAccess(p));
    },

<<<<<<< HEAD
    '"Table.grantListStreams" allows principal to list all streams'(test: Test) {
      // GIVEN
      const stack = new Stack();
      const user = new iam.User(stack, 'user');

      // WHEN
      Table.grantListStreams(user);

      // THEN
      expect(stack).to(haveResource('AWS::IAM::Policy', {
        "PolicyDocument": {
          "Statement": [
            {
              "Action": "dynamodb:ListStreams",
              "Effect": "Allow",
              "Resource": "*"
            }
          ],
          "Version": "2012-10-17"
        },
        "Users": [ { "Ref": "user2C2B57AE" } ]
      }));
      test.done();
    },

    '"grantStreamRead" allows principal to read and describe the table stream"'(test: Test) {
      const stack = new Stack();
      const table = new Table(stack, 'my-table', {
        partitionKey: {
          name: 'id',
          type: AttributeType.String
        },
        streamSpecification: StreamViewType.NewImage
      });
      const user = new iam.User(stack, 'user');
      table.grantStreamRead(user);
=======
    'if table has an index grant gives access to the index'(test: Test) {
      // GIVEN
      const stack = new Stack();

      const table = new Table(stack, 'my-table');
      table.addPartitionKey({ name: 'ID', type: AttributeType.String });
      table.addGlobalSecondaryIndex({ indexName: 'MyIndex', partitionKey: { name: 'Age', type: AttributeType.Number }});
      const user = new iam.User(stack, 'user');

      // WHEN
      table.grantReadData(user);
>>>>>>> 5e91a0ab

      // THEN
      expect(stack).to(haveResource('AWS::IAM::Policy', {
        "PolicyDocument": {
          "Statement": [
            {
              "Action": [
<<<<<<< HEAD
                "dynamodb:DescribeStream",
                "dynamodb:GetRecords",
                "dynamodb:GetShardIterator"
              ],
              "Effect": "Allow",
              "Resource": {
                "Fn::GetAtt": [
                  "mytable0324D45C",
                  "StreamArn"
                ]
              }
=======
                'dynamodb:BatchGetItem',
                'dynamodb:GetRecords',
                'dynamodb:GetShardIterator',
                'dynamodb:Query',
                'dynamodb:GetItem',
                'dynamodb:Scan'
              ],
              "Effect": "Allow",
              "Resource": [
                { "Fn::GetAtt": ["mytable0324D45C", "Arn"] },
                { "Fn::Join": [ "", [ { "Fn::GetAtt": [ "mytable0324D45C", "Arn" ] }, "/index/*" ] ] }
              ]
>>>>>>> 5e91a0ab
            }
          ],
          "Version": "2012-10-17"
        },
<<<<<<< HEAD
        "Users": [ { "Ref": "user2C2B57AE" } ]
      }));
      test.done();
    }
=======
      }));
      test.done();
    },

>>>>>>> 5e91a0ab
  },
};

class TestApp {
  private readonly app = new App();
  // tslint:disable-next-line:member-ordering
  public readonly stack: Stack = new Stack(this.app, STACK_NAME);

  public synthesizeTemplate() {
    return this.app.synthesizeStack(this.stack.name).template;
  }
}

function testGrant(test: Test, expectedActions: string[], invocation: (user: iam.IPrincipal, table: Table) => void) {
  // GIVEN
  const stack = new Stack();

  const table = new Table(stack, 'my-table');
  table.addPartitionKey({ name: 'ID', type:  AttributeType.String });

  const user = new iam.User(stack, 'user');

  // WHEN
  invocation(user, table);

  // THEN
  const action = expectedActions.length > 1 ? expectedActions.map(a => `dynamodb:${a}`) : `dynamodb:${expectedActions[0]}`;
  expect(stack).to(haveResource('AWS::IAM::Policy', {
    "PolicyDocument": {
      "Statement": [
        {
          "Action": action,
          "Effect": "Allow",
          "Resource": [
            { "Fn::GetAtt": [ "mytable0324D45C", "Arn" ] },
            { "Ref" : "AWS::NoValue" }
          ]
        }
      ],
      "Version": "2012-10-17"
    },
    "Users": [ { "Ref": "user2C2B57AE" } ]
  }));
  test.done();
}<|MERGE_RESOLUTION|>--- conflicted
+++ resolved
@@ -1355,7 +1355,6 @@
       testGrant(test, [ '*' ], (p, t) => t.grantFullAccess(p));
     },
 
-<<<<<<< HEAD
     '"Table.grantListStreams" allows principal to list all streams'(test: Test) {
       // GIVEN
       const stack = new Stack();
@@ -1392,27 +1391,13 @@
       });
       const user = new iam.User(stack, 'user');
       table.grantStreamRead(user);
-=======
-    'if table has an index grant gives access to the index'(test: Test) {
-      // GIVEN
-      const stack = new Stack();
-
-      const table = new Table(stack, 'my-table');
-      table.addPartitionKey({ name: 'ID', type: AttributeType.String });
-      table.addGlobalSecondaryIndex({ indexName: 'MyIndex', partitionKey: { name: 'Age', type: AttributeType.Number }});
-      const user = new iam.User(stack, 'user');
-
-      // WHEN
-      table.grantReadData(user);
->>>>>>> 5e91a0ab
-
+      
       // THEN
       expect(stack).to(haveResource('AWS::IAM::Policy', {
         "PolicyDocument": {
           "Statement": [
             {
               "Action": [
-<<<<<<< HEAD
                 "dynamodb:DescribeStream",
                 "dynamodb:GetRecords",
                 "dynamodb:GetShardIterator"
@@ -1424,7 +1409,32 @@
                   "StreamArn"
                 ]
               }
-=======
+            }
+          ],
+          "Version": "2012-10-17"
+        },
+        "Users": [ { "Ref": "user2C2B57AE" } ]
+      }));
+      test.done();
+    },
+    'if table has an index grant gives access to the index'(test: Test) {
+      // GIVEN
+      const stack = new Stack();
+
+      const table = new Table(stack, 'my-table');
+      table.addPartitionKey({ name: 'ID', type: AttributeType.String });
+      table.addGlobalSecondaryIndex({ indexName: 'MyIndex', partitionKey: { name: 'Age', type: AttributeType.Number }});
+      const user = new iam.User(stack, 'user');
+
+      // WHEN
+      table.grantReadData(user);
+
+      // THEN
+      expect(stack).to(haveResource('AWS::IAM::Policy', {
+        "PolicyDocument": {
+          "Statement": [
+            {
+              "Action": [
                 'dynamodb:BatchGetItem',
                 'dynamodb:GetRecords',
                 'dynamodb:GetShardIterator',
@@ -1437,22 +1447,14 @@
                 { "Fn::GetAtt": ["mytable0324D45C", "Arn"] },
                 { "Fn::Join": [ "", [ { "Fn::GetAtt": [ "mytable0324D45C", "Arn" ] }, "/index/*" ] ] }
               ]
->>>>>>> 5e91a0ab
             }
           ],
           "Version": "2012-10-17"
         },
-<<<<<<< HEAD
         "Users": [ { "Ref": "user2C2B57AE" } ]
       }));
       test.done();
     }
-=======
-      }));
-      test.done();
-    },
-
->>>>>>> 5e91a0ab
   },
 };
 
