--- conflicted
+++ resolved
@@ -1,10 +1,5 @@
-<<<<<<< HEAD
-import { expect, haveResource } from '@aws-cdk/assert';
+import { expect, haveResource, haveResourceLike } from '@aws-cdk/assert';
 import { Stack } from '@aws-cdk/cdk';
-=======
-import { expect, haveResource, haveResourceLike } from '@aws-cdk/assert';
-import { Resource, Stack } from '@aws-cdk/cdk';
->>>>>>> 5df22d91
 import { Test } from 'nodeunit';
 import { ArnPrincipal, CompositePrincipal, FederatedPrincipal, PolicyStatement, Role, ServicePrincipal, User } from '../lib';
 
