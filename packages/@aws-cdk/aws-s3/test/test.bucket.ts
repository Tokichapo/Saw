import { expect, haveResource, haveResourceLike, SynthUtils } from '@aws-cdk/assert';
import iam = require('@aws-cdk/aws-iam');
import kms = require('@aws-cdk/aws-kms');
import cdk = require('@aws-cdk/cdk');
import { Stack } from '@aws-cdk/cdk';
import { Test } from 'nodeunit';
import { EOL } from 'os';
import s3 = require('../lib');
import { Bucket } from '../lib';

// to make it easy to copy & paste from output:
// tslint:disable:object-literal-key-quotes

export = {
  'default bucket'(test: Test) {
    const stack = new cdk.Stack();

    new s3.Bucket(stack, 'MyBucket');

    expect(stack).toMatch({
      "Resources": {
        "MyBucketF68F3FF0": {
          "Type": "AWS::S3::Bucket",
          "DeletionPolicy": "Retain",
        }
      }
    });

    test.done();
  },

  'CFN properties are type-validated during resolution'(test: Test) {
    const stack = new cdk.Stack();
    new s3.Bucket(stack, 'MyBucket', {
<<<<<<< HEAD
      bucketName: cdk.Token.asString(5)  // Oh no
=======
      bucketName: cdk.PhysicalName.of(new cdk.Token(() => 5).toString())  // Oh no
>>>>>>> 1378e2d2
    });

    test.throws(() => {
      SynthUtils.synthesize(stack);
    }, /bucketName: 5 should be a string/);

    test.done();
  },

  'bucket without encryption'(test: Test) {
    const stack = new cdk.Stack();
    new s3.Bucket(stack, 'MyBucket', {
      encryption: s3.BucketEncryption.Unencrypted
    });

    expect(stack).toMatch({
      "Resources": {
        "MyBucketF68F3FF0": {
          "Type": "AWS::S3::Bucket",
          "DeletionPolicy": "Retain",
        }
      }
    });

    test.done();
  },

  'bucket with managed encryption'(test: Test) {
    const stack = new cdk.Stack();
    new s3.Bucket(stack, 'MyBucket', {
      encryption: s3.BucketEncryption.KmsManaged
    });

    expect(stack).toMatch({
      "Resources": {
        "MyBucketF68F3FF0": {
          "Type": "AWS::S3::Bucket",
          "Properties": {
            "BucketEncryption": {
              "ServerSideEncryptionConfiguration": [
                {
                  "ServerSideEncryptionByDefault": {
                    "SSEAlgorithm": "aws:kms"
                  }
                }
              ]
            }
          },
          "DeletionPolicy": "Retain",
        }
      }
    });
    test.done();
  },

  'valid bucket names'(test: Test) {
    const stack = new cdk.Stack();

    test.doesNotThrow(() => new s3.Bucket(stack, 'MyBucket1', {
      bucketName: cdk.PhysicalName.of('abc.xyz-34ab'),
    }));

    test.doesNotThrow(() => new s3.Bucket(stack, 'MyBucket2', {
      bucketName: cdk.PhysicalName.of('124.pp--33'),
    }));

    test.done();
  },

  'bucket validation skips tokenized values'(test: Test) {
    const stack = new cdk.Stack();

    test.doesNotThrow(() => new s3.Bucket(stack, 'MyBucket', {
<<<<<<< HEAD
      bucketName: cdk.Lazy.stringValue({ produce: () => '_BUCKET' })
=======
      bucketName: cdk.PhysicalName.of(new cdk.Token(() => '_BUCKET').toString()),
>>>>>>> 1378e2d2
    }));

    test.done();
  },

  'fails with message on invalid bucket names'(test: Test) {
    const stack = new cdk.Stack();
    const bucket = `-buckEt.-${new Array(65).join('$')}`;
    const expectedErrors = [
      `Invalid S3 bucket name (value: ${bucket})`,
      'Bucket name must be at least 3 and no more than 63 characters',
      'Bucket name must only contain lowercase characters and the symbols, period (.) and dash (-) (offset: 5)',
      'Bucket name must start and end with a lowercase character or number (offset: 0)',
      `Bucket name must start and end with a lowercase character or number (offset: ${bucket.length - 1})`,
      'Bucket name must not have dash next to period, or period next to dash, or consecutive periods (offset: 7)',
    ].join(EOL);

    test.throws(() => new s3.Bucket(stack, 'MyBucket', {
      bucketName: cdk.PhysicalName.of(bucket),
      // tslint:disable-next-line:only-arrow-functions
    }), function(err: Error) {
      return expectedErrors === err.message;
    });

    test.done();
  },

  'fails if bucket name has less than 3 or more than 63 characters'(test: Test) {
    const stack = new cdk.Stack();

    test.throws(() => new s3.Bucket(stack, 'MyBucket1', {
      bucketName: cdk.PhysicalName.of('a'),
    }), /at least 3/);

    test.throws(() => new s3.Bucket(stack, 'MyBucket2', {
      bucketName: cdk.PhysicalName.of(new Array(65).join('x')),
    }), /no more than 63/);

    test.done();
  },

  'fails if bucket name has invalid characters'(test: Test) {
    const stack = new cdk.Stack();

    test.throws(() => new s3.Bucket(stack, 'MyBucket1', {
      bucketName: cdk.PhysicalName.of('b@cket'),
    }), /offset: 1/);

    test.throws(() => new s3.Bucket(stack, 'MyBucket2', {
      bucketName: cdk.PhysicalName.of('bucKet'),
    }), /offset: 3/);

    test.throws(() => new s3.Bucket(stack, 'MyBucket3', {
      bucketName: cdk.PhysicalName.of('bučket'),
    }), /offset: 2/);

    test.done();
  },

  'fails if bucket name does not start or end with lowercase character or number'(test: Test) {
    const stack = new cdk.Stack();

    test.throws(() => new s3.Bucket(stack, 'MyBucket1', {
      bucketName: cdk.PhysicalName.of('-ucket'),
    }), /offset: 0/);

    test.throws(() => new s3.Bucket(stack, 'MyBucket2', {
      bucketName: cdk.PhysicalName.of('bucke.'),
    }), /offset: 5/);

    test.done();
  },

  'fails only if bucket name has the consecutive symbols (..), (.-), (-.)'(test: Test) {
    const stack = new cdk.Stack();

    test.throws(() => new s3.Bucket(stack, 'MyBucket1', {
      bucketName: cdk.PhysicalName.of('buc..ket'),
    }), /offset: 3/);

    test.throws(() => new s3.Bucket(stack, 'MyBucket2', {
      bucketName: cdk.PhysicalName.of('buck.-et'),
    }), /offset: 4/);

    test.throws(() => new s3.Bucket(stack, 'MyBucket3', {
      bucketName: cdk.PhysicalName.of('b-.ucket'),
    }), /offset: 1/);

    test.doesNotThrow(() => new s3.Bucket(stack, 'MyBucket4', {
      bucketName: cdk.PhysicalName.of('bu--cket'),
    }));

    test.done();
  },

  'fails only if bucket name resembles IP address'(test: Test) {
    const stack = new cdk.Stack();

    test.throws(() => new s3.Bucket(stack, 'MyBucket1', {
      bucketName: cdk.PhysicalName.of('1.2.3.4'),
    }), /must not resemble an IP address/);

    test.doesNotThrow(() => new s3.Bucket(stack, 'MyBucket2', {
      bucketName: cdk.PhysicalName.of('1.2.3'),
    }));

    test.doesNotThrow(() => new s3.Bucket(stack, 'MyBucket3', {
      bucketName: cdk.PhysicalName.of('1.2.3.a'),
    }));

    test.doesNotThrow(() => new s3.Bucket(stack, 'MyBucket4', {
      bucketName: cdk.PhysicalName.of('1000.2.3.4'),
    }));

    test.done();
  },

  'fails if encryption key is used with managed encryption'(test: Test) {
    const stack = new cdk.Stack();
    const myKey = new kms.Key(stack, 'MyKey');

    test.throws(() => new s3.Bucket(stack, 'MyBucket', {
      encryption: s3.BucketEncryption.KmsManaged,
      encryptionKey: myKey
    }), /encryptionKey is specified, so 'encryption' must be set to KMS/);

    test.done();
  },

  'fails if encryption key is used with encryption set to unencrypted'(test: Test) {
    const stack = new cdk.Stack();
    const myKey = new kms.Key(stack, 'MyKey');

    test.throws(() => new s3.Bucket(stack, 'MyBucket', {
      encryption: s3.BucketEncryption.Unencrypted,
      encryptionKey: myKey
    }), /encryptionKey is specified, so 'encryption' must be set to KMS/);

    test.done();
  },

  'encryptionKey can specify kms key'(test: Test) {
    const stack = new cdk.Stack();

    const encryptionKey = new kms.Key(stack, 'MyKey', { description: 'hello, world' });

    new s3.Bucket(stack, 'MyBucket', { encryptionKey, encryption: s3.BucketEncryption.Kms });

    expect(stack).toMatch({
      "Resources": {
        "MyKey6AB29FA6": {
          "Type": "AWS::KMS::Key",
          "Properties": {
            "Description": "hello, world",
            "KeyPolicy": {
              "Statement": [
                {
                  "Action": [
                    "kms:Create*",
                    "kms:Describe*",
                    "kms:Enable*",
                    "kms:List*",
                    "kms:Put*",
                    "kms:Update*",
                    "kms:Revoke*",
                    "kms:Disable*",
                    "kms:Get*",
                    "kms:Delete*",
                    "kms:ScheduleKeyDeletion",
                    "kms:CancelKeyDeletion"
                  ],
                  "Effect": "Allow",
                  "Principal": {
                    "AWS": {
                      "Fn::Join": [
                        "",
                        [
                          "arn:",
                          {
                            "Ref": "AWS::Partition"
                          },
                          ":iam::",
                          {
                            "Ref": "AWS::AccountId"
                          },
                          ":root"
                        ]
                      ]
                    }
                  },
                  "Resource": "*"
                }
              ],
              "Version": "2012-10-17"
            }
          },
          "DeletionPolicy": "Retain"
        },
        "MyBucketF68F3FF0": {
          "Type": "AWS::S3::Bucket",
          "Properties": {
            "BucketEncryption": {
              "ServerSideEncryptionConfiguration": [
                {
                  "ServerSideEncryptionByDefault": {
                    "KMSMasterKeyID": {
                      "Fn::GetAtt": [
                        "MyKey6AB29FA6",
                        "Arn"
                      ]
                    },
                    "SSEAlgorithm": "aws:kms"
                  }
                }
              ]
            }
          },
          "DeletionPolicy": "Retain",
        }
      }
    });
    test.done();
  },

  'bucket with versioning turned on'(test: Test) {
    const stack = new cdk.Stack();
    new s3.Bucket(stack, 'MyBucket', {
      versioned: true
    });

    expect(stack).toMatch({
      "Resources": {
        "MyBucketF68F3FF0": {
          "Type": "AWS::S3::Bucket",
          "Properties": {
            "VersioningConfiguration": {
              "Status": "Enabled"
            }
          },
          "DeletionPolicy": "Retain",
        }
      }
    });
    test.done();
  },

  'bucket with block public access set to BlockAll'(test: Test) {
    const stack = new cdk.Stack();
    new s3.Bucket(stack, 'MyBucket', {
      blockPublicAccess: s3.BlockPublicAccess.BlockAll,
    });

    expect(stack).toMatch({
      "Resources": {
        "MyBucketF68F3FF0": {
          "Type": "AWS::S3::Bucket",
          "Properties": {
            "PublicAccessBlockConfiguration": {
              "BlockPublicAcls": true,
              "BlockPublicPolicy": true,
              "IgnorePublicAcls": true,
              "RestrictPublicBuckets": true,
            }
          },
          "DeletionPolicy": "Retain",
        }
      }
    });
    test.done();
  },

  'bucket with block public access set to BlockAcls'(test: Test) {
    const stack = new cdk.Stack();
    new s3.Bucket(stack, 'MyBucket', {
      blockPublicAccess: s3.BlockPublicAccess.BlockAcls,
    });

    expect(stack).toMatch({
      "Resources": {
        "MyBucketF68F3FF0": {
          "Type": "AWS::S3::Bucket",
          "Properties": {
            "PublicAccessBlockConfiguration": {
              "BlockPublicAcls": true,
              "IgnorePublicAcls": true,
            }
          },
          "DeletionPolicy": "Retain",
        }
      }
    });
    test.done();
  },

  'bucket with custom block public access setting'(test: Test) {
    const stack = new cdk.Stack();
    new s3.Bucket(stack, 'MyBucket', {
      blockPublicAccess: new s3.BlockPublicAccess({ restrictPublicBuckets: true })
    });

    expect(stack).toMatch({
      "Resources": {
        "MyBucketF68F3FF0": {
          "Type": "AWS::S3::Bucket",
          "Properties": {
            "PublicAccessBlockConfiguration": {
              "RestrictPublicBuckets": true,
            }
          },
          "DeletionPolicy": "Retain",
        }
      }
    });
    test.done();
  },

  'permissions': {

    'addPermission creates a bucket policy'(test: Test) {
      const stack = new cdk.Stack();
      const bucket = new s3.Bucket(stack, 'MyBucket', { encryption: s3.BucketEncryption.Unencrypted });

      bucket.addToResourcePolicy(new iam.PolicyStatement().addResource('foo').addAction('bar'));

      expect(stack).toMatch({
        "Resources": {
          "MyBucketF68F3FF0": {
            "Type": "AWS::S3::Bucket",
            "DeletionPolicy": "Retain",
          },
          "MyBucketPolicyE7FBAC7B": {
            "Type": "AWS::S3::BucketPolicy",
            "Properties": {
              "Bucket": {
                "Ref": "MyBucketF68F3FF0"
              },
              "PolicyDocument": {
                "Statement": [
                  {
                    "Action": "bar",
                    "Effect": "Allow",
                    "Resource": "foo"
                  }
                ],
                "Version": "2012-10-17"
              }
            },
          }
        }
      });

      test.done();
    },

    'forBucket returns a permission statement associated with the bucket\'s ARN'(test: Test) {
      const stack = new cdk.Stack();

      const bucket = new s3.Bucket(stack, 'MyBucket', { encryption: s3.BucketEncryption.Unencrypted });

      const x = new iam.PolicyStatement().addResource(bucket.bucketArn).addAction('s3:ListBucket');

      test.deepEqual(stack.resolve(x), {
        Action: 's3:ListBucket',
        Effect: 'Allow',
        Resource: { 'Fn::GetAtt': ['MyBucketF68F3FF0', 'Arn'] }
      });

      test.done();
    },

    'arnForObjects returns a permission statement associated with objects in the bucket'(test: Test) {
      const stack = new cdk.Stack();

      const bucket = new s3.Bucket(stack, 'MyBucket', { encryption: s3.BucketEncryption.Unencrypted });

      const p = new iam.PolicyStatement().addResource(bucket.arnForObjects('hello/world')).addAction('s3:GetObject');

      test.deepEqual(stack.resolve(p), {
        Action: 's3:GetObject',
        Effect: 'Allow',
        Resource: {
          'Fn::Join': [
            '',
            [{ 'Fn::GetAtt': ['MyBucketF68F3FF0', 'Arn'] }, '/hello/world']
          ]
        }
      });

      test.done();
    },

    'arnForObjects accepts multiple arguments and FnConcats them'(test: Test) {

      const stack = new cdk.Stack();

      const bucket = new s3.Bucket(stack, 'MyBucket', { encryption: s3.BucketEncryption.Unencrypted });

      const user = new iam.User(stack, 'MyUser');
      const team = new iam.Group(stack, 'MyTeam');

      const resource = bucket.arnForObjects(`home/${team.groupName}/${user.userName}/*`);
      const p = new iam.PolicyStatement().addResource(resource).addAction('s3:GetObject');

      test.deepEqual(stack.resolve(p), {
        Action: 's3:GetObject',
        Effect: 'Allow',
        Resource: {
          'Fn::Join': [
            '',
            [
              { 'Fn::GetAtt': ['MyBucketF68F3FF0', 'Arn'] },
              '/home/',
              { Ref: 'MyTeam01DD6685' },
              '/',
              { Ref: 'MyUserDC45028B' },
              '/*'
            ]
          ]
        }
      });

      test.done();
    }
  },

  'removal policy can be used to specify behavior upon delete'(test: Test) {
    const stack = new cdk.Stack();
    new s3.Bucket(stack, 'MyBucket', { removalPolicy: cdk.RemovalPolicy.Orphan, encryption: s3.BucketEncryption.Unencrypted });

    expect(stack).toMatch({
      Resources: {
        MyBucketF68F3FF0: {
          Type: 'AWS::S3::Bucket',
          DeletionPolicy: 'Retain'
        }
      }
    });

    test.done();
  },

  'import/export': {

    'static import(ref) allows importing an external/existing bucket'(test: Test) {
      const stack = new cdk.Stack();

      const bucketArn = 'arn:aws:s3:::my-bucket';
      const bucket = s3.Bucket.fromBucketAttributes(stack, 'ImportedBucket', { bucketArn });

      // this is a no-op since the bucket is external
      bucket.addToResourcePolicy(new iam.PolicyStatement().addResource('foo').addAction('bar'));

      const p = new iam.PolicyStatement().addResource(bucket.bucketArn).addAction('s3:ListBucket');

      // it is possible to obtain a permission statement for a ref
      test.deepEqual(stack.resolve(p), {
        Action: 's3:ListBucket',
        Effect: 'Allow',
        Resource: 'arn:aws:s3:::my-bucket'
      });

      test.deepEqual(bucket.bucketArn, bucketArn);
      test.deepEqual(stack.resolve(bucket.bucketName), 'my-bucket');

      test.deepEqual(SynthUtils.synthesize(stack).template, {}, 'the ref is not a real resource');
      test.done();
    },

    'import can also be used to import arbitrary ARNs'(test: Test) {
      const stack = new cdk.Stack();
      const bucket = s3.Bucket.fromBucketAttributes(stack, 'ImportedBucket', { bucketArn: 'arn:aws:s3:::my-bucket' });
      bucket.addToResourcePolicy(new iam.PolicyStatement().addAllResources().addAction('*'));

      // at this point we technically didn't create any resources in the consuming stack.
      expect(stack).toMatch({});

      // but now we can reference the bucket
      // you can even use the bucket name, which will be extracted from the arn provided.
      const user = new iam.User(stack, 'MyUser');
      user.addToPolicy(new iam.PolicyStatement()
        .addResource(bucket.arnForObjects(`my/folder/${bucket.bucketName}`))
        .addAction('s3:*'));

      expect(stack).toMatch({
        "Resources": {
          "MyUserDC45028B": {
            "Type": "AWS::IAM::User"
          },
          "MyUserDefaultPolicy7B897426": {
            "Type": "AWS::IAM::Policy",
            "Properties": {
              "PolicyDocument": {
                "Statement": [
                  {
                    "Action": "s3:*",
                    "Effect": "Allow",
                    "Resource": "arn:aws:s3:::my-bucket/my/folder/my-bucket"
                  }
                ],
                "Version": "2012-10-17"
              },
              "PolicyName": "MyUserDefaultPolicy7B897426",
              "Users": [
                {
                  "Ref": "MyUserDC45028B"
                }
              ]
            },
          }
        }
      });

      test.done();
    },
  },

  'grantRead'(test: Test) {
    const stack = new cdk.Stack();
    const reader = new iam.User(stack, 'Reader');
    const bucket = new s3.Bucket(stack, 'MyBucket');
    bucket.grantRead(reader);
    expect(stack).toMatch({
      "Resources": {
        "ReaderF7BF189D": {
          "Type": "AWS::IAM::User"
        },
        "ReaderDefaultPolicy151F3818": {
          "Type": "AWS::IAM::Policy",
          "Properties": {
            "PolicyDocument": {
              "Statement": [
                {
                  "Action": [
                    "s3:GetObject*",
                    "s3:GetBucket*",
                    "s3:List*"
                  ],
                  "Effect": "Allow",
                  "Resource": [
                    {
                      "Fn::GetAtt": [
                        "MyBucketF68F3FF0",
                        "Arn"
                      ]
                    },
                    {
                      "Fn::Join": [
                        "",
                        [
                          {
                            "Fn::GetAtt": [
                              "MyBucketF68F3FF0",
                              "Arn"
                            ]
                          },
                          "/*"
                        ]
                      ]
                    }
                  ]
                }
              ],
              "Version": "2012-10-17"
            },
            "PolicyName": "ReaderDefaultPolicy151F3818",
            "Users": [
              {
                "Ref": "ReaderF7BF189D"
              }
            ]
          }
        },
        "MyBucketF68F3FF0": {
          "Type": "AWS::S3::Bucket",
          "DeletionPolicy": "Retain"
        },
      }
    });
    test.done();
  },

  'grantReadWrite': {
    'can be used to grant reciprocal permissions to an identity'(test: Test) {
      const stack = new cdk.Stack();
      const bucket = new s3.Bucket(stack, 'MyBucket');
      const user = new iam.User(stack, 'MyUser');
      bucket.grantReadWrite(user);

      expect(stack).toMatch({
        "Resources": {
          "MyBucketF68F3FF0": {
            "Type": "AWS::S3::Bucket",
            "DeletionPolicy": "Retain",
          },
          "MyUserDC45028B": {
            "Type": "AWS::IAM::User"
          },
          "MyUserDefaultPolicy7B897426": {
            "Type": "AWS::IAM::Policy",
            "Properties": {
              "PolicyDocument": {
                "Statement": [
                  {
                    "Action": [
                      "s3:GetObject*",
                      "s3:GetBucket*",
                      "s3:List*",
                      "s3:DeleteObject*",
                      "s3:PutObject*",
                      "s3:Abort*"
                    ],
                    "Effect": "Allow",
                    "Resource": [
                      {
                        "Fn::GetAtt": [
                          "MyBucketF68F3FF0",
                          "Arn"
                        ]
                      },
                      {
                        "Fn::Join": [
                          "",
                          [
                            {
                              "Fn::GetAtt": [
                                "MyBucketF68F3FF0",
                                "Arn"
                              ]
                            },
                            "/*"
                          ]
                        ]
                      }
                    ]
                  }
                ],
                "Version": "2012-10-17"
              },
              "PolicyName": "MyUserDefaultPolicy7B897426",
              "Users": [
                {
                  "Ref": "MyUserDC45028B"
                }
              ]
            }
          }
        }
      });

      test.done();
    },

    'grant permissions to non-identity principal'(test: Test) {
      // GIVEN
      const stack = new cdk.Stack();
      const bucket = new s3.Bucket(stack, 'MyBucket', { encryption: s3.BucketEncryption.Kms });

      // WHEN
      bucket.grantRead(new iam.OrganizationPrincipal('o-1234'));

      // THEN
      expect(stack).to(haveResource('AWS::S3::BucketPolicy', {
        PolicyDocument: {
          "Version": "2012-10-17",
          "Statement": [
            {
              "Action": ["s3:GetObject*", "s3:GetBucket*", "s3:List*"],
              "Condition": { "StringEquals": { "aws:PrincipalOrgID": "o-1234" } },
              "Effect": "Allow",
              "Principal": "*",
              "Resource": [
                { "Fn::GetAtt": ["MyBucketF68F3FF0", "Arn"] },
                { "Fn::Join": ["", [{ "Fn::GetAtt": ["MyBucketF68F3FF0", "Arn"] }, "/*"]] }
              ]
            }
          ]
        }
      }));

      expect(stack).to(haveResource('AWS::KMS::Key', {
        "KeyPolicy": {
          "Statement": [
            {
              "Action": ["kms:Create*", "kms:Describe*", "kms:Enable*", "kms:List*", "kms:Put*", "kms:Update*",
                "kms:Revoke*", "kms:Disable*", "kms:Get*", "kms:Delete*", "kms:ScheduleKeyDeletion", "kms:CancelKeyDeletion"],
              "Effect": "Allow",
              "Principal": {
                "AWS": {
                  "Fn::Join": ["", [
                    "arn:", { "Ref": "AWS::Partition" }, ":iam::", { "Ref": "AWS::AccountId" }, ":root"
                  ]]
                }
              },
              "Resource": "*"
            },
            {
              "Action": ["kms:Decrypt", "kms:DescribeKey"],
              "Effect": "Allow",
              "Resource": "*",
              "Principal": "*",
              "Condition": { "StringEquals": { "aws:PrincipalOrgID": "o-1234" } },
            }
          ],
          "Version": "2012-10-17"
        },

      }));

      test.done();
    },

    'if an encryption key is included, encrypt/decrypt permissions are also added both ways'(test: Test) {
      const stack = new cdk.Stack();
      const bucket = new s3.Bucket(stack, 'MyBucket', { encryption: s3.BucketEncryption.Kms });
      const user = new iam.User(stack, 'MyUser');
      bucket.grantReadWrite(user);

      expect(stack).toMatch({
        "Resources": {
          "MyBucketKeyC17130CF": {
            "Type": "AWS::KMS::Key",
            "Properties": {
              "Description": "Created by MyBucket",
              "KeyPolicy": {
                "Statement": [
                  {
                    "Action": [
                      "kms:Create*",
                      "kms:Describe*",
                      "kms:Enable*",
                      "kms:List*",
                      "kms:Put*",
                      "kms:Update*",
                      "kms:Revoke*",
                      "kms:Disable*",
                      "kms:Get*",
                      "kms:Delete*",
                      "kms:ScheduleKeyDeletion",
                      "kms:CancelKeyDeletion"
                    ],
                    "Effect": "Allow",
                    "Principal": {
                      "AWS": {
                        "Fn::Join": [
                          "",
                          [
                            "arn:",
                            {
                              "Ref": "AWS::Partition"
                            },
                            ":iam::",
                            {
                              "Ref": "AWS::AccountId"
                            },
                            ":root"
                          ]
                        ]
                      }
                    },
                    "Resource": "*"
                  },
                  {
                    "Action": [
                      "kms:Decrypt",
                      "kms:DescribeKey",
                      "kms:Encrypt",
                      "kms:ReEncrypt*",
                      "kms:GenerateDataKey*",
                    ],
                    "Effect": "Allow",
                    "Principal": {
                      "AWS": {
                        "Fn::GetAtt": [
                          "MyUserDC45028B",
                          "Arn"
                        ]
                      }
                    },
                    "Resource": "*"
                  }
                ],
                "Version": "2012-10-17"
              }
            },
            "DeletionPolicy": "Retain"
          },
          "MyBucketF68F3FF0": {
            "Type": "AWS::S3::Bucket",
            "DeletionPolicy": "Retain",
            "Properties": {
              "BucketEncryption": {
                "ServerSideEncryptionConfiguration": [
                  {
                    "ServerSideEncryptionByDefault": {
                      "KMSMasterKeyID": {
                        "Fn::GetAtt": [
                          "MyBucketKeyC17130CF",
                          "Arn"
                        ]
                      },
                      "SSEAlgorithm": "aws:kms"
                    }
                  }
                ]
              }
            }
          },
          "MyUserDC45028B": {
            "Type": "AWS::IAM::User"
          },
          "MyUserDefaultPolicy7B897426": {
            "Type": "AWS::IAM::Policy",
            "Properties": {
              "PolicyDocument": {
                "Statement": [
                  {
                    "Action": [
                      "s3:GetObject*",
                      "s3:GetBucket*",
                      "s3:List*",
                      "s3:DeleteObject*",
                      "s3:PutObject*",
                      "s3:Abort*"
                    ],
                    "Effect": "Allow",
                    "Resource": [
                      {
                        "Fn::GetAtt": [
                          "MyBucketF68F3FF0",
                          "Arn"
                        ]
                      },
                      {
                        "Fn::Join": [
                          "",
                          [
                            {
                              "Fn::GetAtt": [
                                "MyBucketF68F3FF0",
                                "Arn"
                              ]
                            },
                            "/*"
                          ]
                        ]
                      }
                    ]
                  },
                  {
                    "Action": [
                      "kms:Decrypt",
                      "kms:DescribeKey",
                      "kms:Encrypt",
                      "kms:ReEncrypt*",
                      "kms:GenerateDataKey*",
                    ],
                    "Effect": "Allow",
                    "Resource": {
                      "Fn::GetAtt": [
                        "MyBucketKeyC17130CF",
                        "Arn"
                      ]
                    }
                  }
                ],
                "Version": "2012-10-17"
              },
              "PolicyName": "MyUserDefaultPolicy7B897426",
              "Users": [
                {
                  "Ref": "MyUserDC45028B"
                }
              ]
            }
          }
        }
      });

      test.done();
    },
  },

  'more grants'(test: Test) {
    const stack = new cdk.Stack();
    const bucket = new s3.Bucket(stack, 'MyBucket', { encryption: s3.BucketEncryption.Kms });
    const putter = new iam.User(stack, 'Putter');
    const writer = new iam.User(stack, 'Writer');
    const deleter = new iam.User(stack, 'Deleter');

    bucket.grantPut(putter);
    bucket.grantWrite(writer);
    bucket.grantDelete(deleter);

    const resources = SynthUtils.synthesize(stack).template.Resources;
    const actions = (id: string) => resources[id].Properties.PolicyDocument.Statement[0].Action;

    test.deepEqual(actions('WriterDefaultPolicyDC585BCE'), ['s3:DeleteObject*', 's3:PutObject*', 's3:Abort*']);
    test.deepEqual(actions('PutterDefaultPolicyAB138DD3'), ['s3:PutObject*', 's3:Abort*']);
    test.deepEqual(actions('DeleterDefaultPolicyCD33B8A0'), 's3:DeleteObject*');
    test.done();
  },

  'cross-stack permissions': {
    'in the same account and region'(test: Test) {
      const app = new cdk.App();
      const stackA = new cdk.Stack(app, 'stackA');
      const bucketFromStackA = new s3.Bucket(stackA, 'MyBucket');

      const stackB = new cdk.Stack(app, 'stackB');
      const user = new iam.User(stackB, 'UserWhoNeedsAccess');
      bucketFromStackA.grantRead(user);

      expect(stackA).toMatch({
        "Resources": {
          "MyBucketF68F3FF0": {
            "Type": "AWS::S3::Bucket",
            "DeletionPolicy": "Retain"
          }
        },
        "Outputs": {
          "ExportsOutputFnGetAttMyBucketF68F3FF0Arn0F7E8E58": {
            "Value": {
              "Fn::GetAtt": [
                "MyBucketF68F3FF0",
                "Arn"
              ]
            },
            "Export": {
              "Name": "stackA:ExportsOutputFnGetAttMyBucketF68F3FF0Arn0F7E8E58"
            }
          }
        }
      });

      expect(stackB).toMatch({
        "Resources": {
          "UserWhoNeedsAccessF8959C3D": {
            "Type": "AWS::IAM::User"
          },
          "UserWhoNeedsAccessDefaultPolicy6A9EB530": {
            "Type": "AWS::IAM::Policy",
            "Properties": {
              "PolicyDocument": {
                "Statement": [
                  {
                    "Action": [
                      "s3:GetObject*",
                      "s3:GetBucket*",
                      "s3:List*"
                    ],
                    "Effect": "Allow",
                    "Resource": [
                      {
                        "Fn::ImportValue": "stackA:ExportsOutputFnGetAttMyBucketF68F3FF0Arn0F7E8E58"
                      },
                      {
                        "Fn::Join": [
                          "",
                          [
                            {
                              "Fn::ImportValue": "stackA:ExportsOutputFnGetAttMyBucketF68F3FF0Arn0F7E8E58"
                            },
                            "/*"
                          ]
                        ]
                      }
                    ]
                  }
                ],
                "Version": "2012-10-17"
              },
              "PolicyName": "UserWhoNeedsAccessDefaultPolicy6A9EB530",
              "Users": [
                {
                  "Ref": "UserWhoNeedsAccessF8959C3D"
                }
              ]
            }
          }
        }
      });

      test.done();
    },

    'in different accounts'(test: Test) {
      // given
      const stackA = new cdk.Stack(undefined, 'StackA', { env: { account: '123456789012' }});
      const bucketFromStackA = new s3.Bucket(stackA, 'MyBucket', {
        bucketName: cdk.PhysicalName.of('my-bucket-physical-name'),
      });

      const stackB = new cdk.Stack(undefined, 'StackB', { env: { account: '234567890123' }});
      const roleFromStackB = new iam.Role(stackB, 'MyRole', {
        assumedBy: new iam.AccountPrincipal('234567890123'),
        roleName: cdk.PhysicalName.of('MyRolePhysicalName'),
      });

      // when
      bucketFromStackA.grantRead(roleFromStackB);

      // then
      expect(stackA).to(haveResourceLike('AWS::S3::BucketPolicy', {
        "PolicyDocument": {
          "Statement": [
            {
              "Action": [
                "s3:GetObject*",
                "s3:GetBucket*",
                "s3:List*",
              ],
              "Effect": "Allow",
              "Principal": {
                "AWS": {
                  "Fn::Join": [
                    "",
                    [
                      "arn:",
                      {
                        "Ref": "AWS::Partition",
                      },
                      ":iam::234567890123:role/MyRolePhysicalName",
                    ],
                  ],
                },
              },
            },
          ],
        },
      }));

      expect(stackB).to(haveResourceLike('AWS::IAM::Policy', {
        "PolicyDocument": {
          "Statement": [
            {
              "Action": [
                "s3:GetObject*",
                "s3:GetBucket*",
                "s3:List*",
              ],
              "Effect": "Allow",
              "Resource": [
                {
                  "Fn::Join": [
                    "",
                    [
                      "arn:",
                      {
                        "Ref": "AWS::Partition",
                      },
                      ":s3:::my-bucket-physical-name",
                    ],
                  ],
                },
                {
                  "Fn::Join": [
                    "",
                    [
                      "arn:",
                      {
                        "Ref": "AWS::Partition",
                      },
                      ":s3:::my-bucket-physical-name/*",
                    ],
                  ],
                },
              ],
            },
          ],
        },
      }));

      test.done();
    },

    'in different accounts, with a KMS Key'(test: Test) {
      // given
      const stackA = new cdk.Stack(undefined, 'StackA', { env: { account: '123456789012' }});
      const key = new kms.Key(stackA, 'MyKey');
      const bucketFromStackA = new s3.Bucket(stackA, 'MyBucket', {
        bucketName: cdk.PhysicalName.of('my-bucket-physical-name'),
        encryptionKey: key,
        encryption: s3.BucketEncryption.Kms,
      });

      const stackB = new cdk.Stack(undefined, 'StackB', { env: { account: '234567890123' }});
      const roleFromStackB = new iam.Role(stackB, 'MyRole', {
        assumedBy: new iam.AccountPrincipal('234567890123'),
        roleName: cdk.PhysicalName.of('MyRolePhysicalName'),
      });

      // when
      bucketFromStackA.grantRead(roleFromStackB);

      // then
      expect(stackA).to(haveResourceLike('AWS::KMS::Key', {
        "KeyPolicy": {
          "Statement": [
            {
              // grant to the root of the owning account
            },
            {
              "Action": [
                "kms:Decrypt",
                "kms:DescribeKey",
              ],
              "Effect": "Allow",
              "Principal": {
                "AWS": {
                  "Fn::Join": [
                    "",
                    [
                      "arn:",
                      {
                        "Ref": "AWS::Partition",
                      },
                      ":iam::234567890123:role/MyRolePhysicalName",
                    ],
                  ],
                },
              },
            },
          ],
        },
      }));

      expect(stackB).to(haveResourceLike('AWS::IAM::Policy', {
        "PolicyDocument": {
          "Statement": [
            {
              // Bucket grant
            },
            {
              "Action": [
                "kms:Decrypt",
                "kms:DescribeKey",
              ],
              "Effect": "Allow",
              "Resource": "*",
            },
          ],
        },
      }));

      test.done();
    },
  },

  'urlForObject returns a token with the S3 URL of the token'(test: Test) {
    const stack = new cdk.Stack();
    const bucket = new s3.Bucket(stack, 'MyBucket');

    new cdk.CfnOutput(stack, 'BucketURL', { value: bucket.urlForObject() });
    new cdk.CfnOutput(stack, 'MyFileURL', { value: bucket.urlForObject('my/file.txt') });
    new cdk.CfnOutput(stack, 'YourFileURL', { value: bucket.urlForObject('/your/file.txt') }); // "/" is optional

    expect(stack).toMatch({
      "Resources": {
        "MyBucketF68F3FF0": {
          "Type": "AWS::S3::Bucket",
          "DeletionPolicy": "Retain"
        }
      },
      "Outputs": {
        "BucketURL": {
          "Value": {
            "Fn::Join": [
              "",
              [
                "https://s3.",
                {
                  "Ref": "AWS::Region"
                },
                ".",
                {
                  "Ref": "AWS::URLSuffix"
                },
                "/",
                {
                  "Ref": "MyBucketF68F3FF0"
                }
              ]
            ]
          },
        },
        "MyFileURL": {
          "Value": {
            "Fn::Join": [
              "",
              [
                "https://s3.",
                {
                  "Ref": "AWS::Region"
                },
                ".",
                {
                  "Ref": "AWS::URLSuffix"
                },
                "/",
                {
                  "Ref": "MyBucketF68F3FF0"
                },
                "/my/file.txt"
              ]
            ]
          }
        },
        "YourFileURL": {
          "Value": {
            "Fn::Join": [
              "",
              [
                "https://s3.",
                {
                  "Ref": "AWS::Region"
                },
                ".",
                {
                  "Ref": "AWS::URLSuffix"
                },
                "/",
                {
                  "Ref": "MyBucketF68F3FF0"
                },
                "/your/file.txt"
              ]
            ]
          },
        }
      }
    });

    test.done();
  },

  'grantPublicAccess': {
    'by default, grants s3:GetObject to all objects'(test: Test) {
      // GIVEN
      const stack = new cdk.Stack();
      const bucket = new s3.Bucket(stack, 'b');

      // WHEN
      bucket.grantPublicAccess();

      // THEN
      expect(stack).to(haveResource('AWS::S3::BucketPolicy', {
        "PolicyDocument": {
          "Statement": [
            {
              "Action": "s3:GetObject",
              "Effect": "Allow",
              "Principal": "*",
              "Resource": { "Fn::Join": ["", [{ "Fn::GetAtt": ["bC3BBCC65", "Arn"] }, "/*"]] }
            }
          ],
          "Version": "2012-10-17"
        }
      }));
      test.done();
    },

    '"keyPrefix" can be used to only grant access to certain objects'(test: Test) {
      // GIVEN
      const stack = new cdk.Stack();
      const bucket = new s3.Bucket(stack, 'b');

      // WHEN
      bucket.grantPublicAccess('only/access/these/*');

      // THEN
      expect(stack).to(haveResource('AWS::S3::BucketPolicy', {
        "PolicyDocument": {
          "Statement": [
            {
              "Action": "s3:GetObject",
              "Effect": "Allow",
              "Principal": "*",
              "Resource": { "Fn::Join": ["", [{ "Fn::GetAtt": ["bC3BBCC65", "Arn"] }, "/only/access/these/*"]] }
            }
          ],
          "Version": "2012-10-17"
        }
      }));
      test.done();
    },

    '"allowedActions" can be used to specify actions explicitly'(test: Test) {
      // GIVEN
      const stack = new cdk.Stack();
      const bucket = new s3.Bucket(stack, 'b');

      // WHEN
      bucket.grantPublicAccess('*', 's3:GetObject', 's3:PutObject');

      // THEN
      expect(stack).to(haveResource('AWS::S3::BucketPolicy', {
        "PolicyDocument": {
          "Statement": [
            {
              "Action": ["s3:GetObject", "s3:PutObject"],
              "Effect": "Allow",
              "Principal": "*",
              "Resource": { "Fn::Join": ["", [{ "Fn::GetAtt": ["bC3BBCC65", "Arn"] }, "/*"]] }
            }
          ],
          "Version": "2012-10-17"
        }
      }));
      test.done();
    },

    'returns the PolicyStatement which can be then customized'(test: Test) {
      // GIVEN
      const stack = new cdk.Stack();
      const bucket = new s3.Bucket(stack, 'b');

      // WHEN
      const result = bucket.grantPublicAccess();
      result.resourceStatement!.addCondition('IpAddress', { "aws:SourceIp": "54.240.143.0/24" });

      // THEN
      expect(stack).to(haveResource('AWS::S3::BucketPolicy', {
        "PolicyDocument": {
          "Statement": [
            {
              "Action": "s3:GetObject",
              "Effect": "Allow",
              "Principal": "*",
              "Resource": { "Fn::Join": ["", [{ "Fn::GetAtt": ["bC3BBCC65", "Arn"] }, "/*"]] },
              "Condition": {
                "IpAddress": { "aws:SourceIp": "54.240.143.0/24" }
              }
            }
          ],
          "Version": "2012-10-17"
        }
      }));
      test.done();
    },

    'throws when blockPublicPolicy is set to true'(test: Test) {
      // GIVEN
      const stack = new cdk.Stack();
      const bucket = new s3.Bucket(stack, 'MyBucket', {
        blockPublicAccess: new s3.BlockPublicAccess({ blockPublicPolicy: true })
      });

      // THEN
      test.throws(() => bucket.grantPublicAccess(), /blockPublicPolicy/);

      test.done();
    }
  },

  'website configuration': {
    'only index doc'(test: Test) {
      const stack = new cdk.Stack();
      new s3.Bucket(stack, 'Website', {
        websiteIndexDocument: 'index2.html'
      });
      expect(stack).to(haveResource('AWS::S3::Bucket', {
        WebsiteConfiguration: {
          IndexDocument: "index2.html"
        }
      }));
      test.done();
    },
    'fails if only error doc is specified'(test: Test) {
      const stack = new cdk.Stack();
      test.throws(() => {
        new s3.Bucket(stack, 'Website', {
          websiteErrorDocument: 'error.html'
        });
      }, /"websiteIndexDocument" is required if "websiteErrorDocument" is set/);
      test.done();
    },
    'error and index docs'(test: Test) {
      const stack = new cdk.Stack();
      new s3.Bucket(stack, 'Website', {
        websiteIndexDocument: 'index2.html',
        websiteErrorDocument: 'error.html',
      });
      expect(stack).to(haveResource('AWS::S3::Bucket', {
        WebsiteConfiguration: {
          IndexDocument: "index2.html",
          ErrorDocument: "error.html"
        }
      }));
      test.done();
    },
    'exports the WebsiteURL'(test: Test) {
      const stack = new cdk.Stack();
      const bucket = new s3.Bucket(stack, 'Website', {
        websiteIndexDocument: 'index.html'
      });
      test.deepEqual(stack.resolve(bucket.bucketWebsiteUrl), { 'Fn::GetAtt': ['Website32962D0B', 'WebsiteURL'] });
      test.done();
    }
  },

  'Bucket.fromBucketArn'(test: Test) {
    // GIVEN
    const stack = new Stack();

    // WHEN
    const bucket = Bucket.fromBucketArn(stack, 'my-bucket', 'arn:aws:s3:::my_corporate_bucket');

    // THEN
    test.deepEqual(bucket.bucketName, 'my_corporate_bucket');
    test.deepEqual(bucket.bucketArn, 'arn:aws:s3:::my_corporate_bucket');
    test.done();
  },

  'Bucket.fromBucketName'(test: Test) {
    // GIVEN
    const stack = new Stack();

    // WHEN
    const bucket = Bucket.fromBucketName(stack, 'imported-bucket', 'my-bucket-name');

    // THEN
    test.deepEqual(bucket.bucketName, 'my-bucket-name');
    test.deepEqual(stack.resolve(bucket.bucketArn), {
      'Fn::Join': ['', ['arn:', { Ref: 'AWS::Partition' }, ':s3:::my-bucket-name']]
    });
    test.done();
  },

  'if a kms key is specified, it implies bucket is encrypted with kms (dah)'(test: Test) {
    // GIVEN
    const stack = new Stack();
    const key = new kms.Key(stack, 'k');

    // THEN
    new Bucket(stack, 'b', { encryptionKey: key });
    test.done();
  }
};<|MERGE_RESOLUTION|>--- conflicted
+++ resolved
@@ -32,11 +32,7 @@
   'CFN properties are type-validated during resolution'(test: Test) {
     const stack = new cdk.Stack();
     new s3.Bucket(stack, 'MyBucket', {
-<<<<<<< HEAD
-      bucketName: cdk.Token.asString(5)  // Oh no
-=======
-      bucketName: cdk.PhysicalName.of(new cdk.Token(() => 5).toString())  // Oh no
->>>>>>> 1378e2d2
+      bucketName: cdk.PhysicalName.of(new cdk.Token.asString(5))  // Oh no
     });
 
     test.throws(() => {
@@ -110,11 +106,7 @@
     const stack = new cdk.Stack();
 
     test.doesNotThrow(() => new s3.Bucket(stack, 'MyBucket', {
-<<<<<<< HEAD
-      bucketName: cdk.Lazy.stringValue({ produce: () => '_BUCKET' })
-=======
-      bucketName: cdk.PhysicalName.of(new cdk.Token(() => '_BUCKET').toString()),
->>>>>>> 1378e2d2
+      bucketName: cdk.PhysicalName.of(cdk.Lazy.stringValue({ produce: () => '_BUCKET' })),
     }));
 
     test.done();
