--- conflicted
+++ resolved
@@ -89,9 +89,6 @@
 }
 
 /**
-<<<<<<< HEAD
- * Logging configuration for incoming requests
-=======
  * The minimum version of the SSL protocol that you want CloudFront to use for HTTPS connections.
  * CloudFront serves your objects only to browsers or devices that support at least the SSL version that you specify.
  */
@@ -104,14 +101,7 @@
 }
 
 /**
- * CloudFront supports logging of incoming requests and can log details to a given S3 Bucket.
- *
- * If you wish to configure logging you can configure details about it.
- *
- * @default bucket: if you do not pass a bucket for logging - we'll create one
- * @default includeCookies: false by default
- * @default prefix: no prefix is set by default.
->>>>>>> 8a5299a7
+ * Logging configuration for incoming requests
  */
 export interface LoggingConfiguration {
   /**
