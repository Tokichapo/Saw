--- conflicted
+++ resolved
@@ -81,22 +81,12 @@
     },
     "8a0a8c03b198919a101198f32c18622186aec532054cb63937cc769635f8e7ef": {
       "source": {
-<<<<<<< HEAD
-        "path": "asset.b461123ee060208a85a3dbdaa41982700ad24caf5f4c4af2f625986b92ac60c3",
-    "8a0a8c03b198919a101198f32c18622186aec532054cb63937cc769635f8e7ef": {
-      "source": {
-=======
->>>>>>> 64232cee
         "path": "asset.8a0a8c03b198919a101198f32c18622186aec532054cb63937cc769635f8e7ef",
         "packaging": "zip"
       },
       "destinations": {
         "current_account-current_region": {
           "bucketName": "cdk-hnb659fds-assets-${AWS::AccountId}-${AWS::Region}",
-<<<<<<< HEAD
-          "objectKey": "b461123ee060208a85a3dbdaa41982700ad24caf5f4c4af2f625986b92ac60c3.zip",
-=======
->>>>>>> 64232cee
           "objectKey": "8a0a8c03b198919a101198f32c18622186aec532054cb63937cc769635f8e7ef.zip",
           "assumeRoleArn": "arn:${AWS::Partition}:iam::${AWS::AccountId}:role/cdk-hnb659fds-file-publishing-role-${AWS::AccountId}-${AWS::Region}"
         }
@@ -154,10 +144,6 @@
         }
       }
     },
-<<<<<<< HEAD
-    "34a99f3d829847b33fc4e08ecc5885bcd56839e42d0da51284c3b7387d699134": {
-=======
->>>>>>> 64232cee
     "d263340aa5fe5d22093e50ee4d716318129c29970cdfd19fd44a053c4fd9893f": {
       "source": {
         "path": "aws-eks-service-account-sdk-calls-test.template.json",
@@ -166,10 +152,6 @@
       "destinations": {
         "current_account-current_region": {
           "bucketName": "cdk-hnb659fds-assets-${AWS::AccountId}-${AWS::Region}",
-<<<<<<< HEAD
-          "objectKey": "34a99f3d829847b33fc4e08ecc5885bcd56839e42d0da51284c3b7387d699134.json",
-=======
->>>>>>> 64232cee
           "objectKey": "d263340aa5fe5d22093e50ee4d716318129c29970cdfd19fd44a053c4fd9893f.json",
           "assumeRoleArn": "arn:${AWS::Partition}:iam::${AWS::AccountId}:role/cdk-hnb659fds-file-publishing-role-${AWS::AccountId}-${AWS::Region}"
         }
