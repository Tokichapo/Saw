{
  "name": "@aws-cdk/aws-eks",
  "version": "0.0.0",
  "description": "The CDK Construct Library for AWS::EKS",
  "main": "lib/index.js",
  "types": "lib/index.d.ts",
  "jsii": {
    "outdir": "dist",
    "targets": {
      "java": {
        "package": "software.amazon.awscdk.services.eks",
        "maven": {
          "groupId": "software.amazon.awscdk",
          "artifactId": "eks"
        }
      },
      "dotnet": {
        "namespace": "Amazon.CDK.AWS.EKS",
        "packageId": "Amazon.CDK.AWS.EKS",
        "signAssembly": true,
        "assemblyOriginatorKeyFile": "../../key.snk",
        "iconUrl": "https://raw.githubusercontent.com/aws/aws-cdk/master/logo/default-256-dark.png"
      },
      "python": {
        "distName": "aws-cdk.aws-eks",
        "module": "aws_cdk.aws_eks",
        "classifiers": [
          "Framework :: AWS CDK",
          "Framework :: AWS CDK :: 1"
        ]
      }
    },
    "projectReferences": true
  },
  "repository": {
    "type": "git",
    "url": "https://github.com/aws/aws-cdk.git",
    "directory": "packages/@aws-cdk/aws-eks"
  },
  "scripts": {
    "build": "cdk-build",
    "watch": "cdk-watch",
    "lint": "cdk-lint",
    "test": "cdk-test",
    "integ": "cdk-integ",
    "pkglint": "pkglint -f",
    "package": "cdk-package",
    "awslint": "cdk-awslint",
    "cfn2ts": "cfn2ts",
    "build+test+package": "npm run build+test && npm run package",
    "build+test": "npm run build && npm test",
    "compat": "cdk-compat"
  },
  "cdk-build": {
    "cloudformation": "AWS::EKS",
    "env": {
      "AWSLINT_BASE_CONSTRUCT": true
    }
  },
  "keywords": [
    "aws",
    "cdk",
    "constructs",
    "eks"
  ],
  "author": {
    "name": "Amazon Web Services",
    "url": "https://aws.amazon.com",
    "organization": true
  },
  "license": "Apache-2.0",
  "devDependencies": {
    "@aws-cdk/assert": "0.0.0",
    "@types/nodeunit": "^0.0.31",
    "@types/yaml": "1.9.6",
    "aws-sdk": "^2.739.0",
    "cdk-build-tools": "0.0.0",
    "cdk-integ-tools": "0.0.0",
    "cfn2ts": "0.0.0",
    "nodeunit": "^0.11.3",
    "pkglint": "0.0.0",
<<<<<<< HEAD
    "sinon": "^9.0.3",
    "cdk8s-plus": "^0.29.0"
=======
    "sinon": "^9.1.0"
>>>>>>> dd543d12
  },
  "dependencies": {
    "@aws-cdk/aws-autoscaling": "0.0.0",
    "@aws-cdk/aws-ec2": "0.0.0",
    "@aws-cdk/aws-iam": "0.0.0",
    "@aws-cdk/aws-kms": "0.0.0",
    "@aws-cdk/aws-lambda": "0.0.0",
    "@aws-cdk/aws-ssm": "0.0.0",
    "@aws-cdk/core": "0.0.0",
    "@aws-cdk/custom-resources": "0.0.0",
    "cdk8s": "^0.29.0",
    "constructs": "^3.0.4",
    "yaml": "1.10.0"
  },
  "bundledDependencies": [
    "yaml"
  ],
  "homepage": "https://github.com/aws/aws-cdk",
  "peerDependencies": {
    "@aws-cdk/aws-autoscaling": "0.0.0",
    "@aws-cdk/aws-ec2": "0.0.0",
    "@aws-cdk/aws-iam": "0.0.0",
    "@aws-cdk/aws-kms": "0.0.0",
    "@aws-cdk/aws-lambda": "0.0.0",
    "@aws-cdk/aws-ssm": "0.0.0",
    "@aws-cdk/core": "0.0.0",
    "@aws-cdk/custom-resources": "0.0.0",
    "cdk8s": "^0.29.0",
    "constructs": "^3.0.4"
  },
  "engines": {
    "node": ">= 10.13.0 <13 || >=13.7.0"
  },
  "awslint": {
    "exclude": [
      "props-no-arn-refs:@aws-cdk/aws-eks.ClusterProps.outputMastersRoleArn"
    ]
  },
  "stability": "experimental",
  "maturity": "developer-preview",
  "awscdkio": {
    "announce": false
  }
}<|MERGE_RESOLUTION|>--- conflicted
+++ resolved
@@ -79,12 +79,8 @@
     "cfn2ts": "0.0.0",
     "nodeunit": "^0.11.3",
     "pkglint": "0.0.0",
-<<<<<<< HEAD
-    "sinon": "^9.0.3",
+    "sinon": "^9.1.0",
     "cdk8s-plus": "^0.29.0"
-=======
-    "sinon": "^9.1.0"
->>>>>>> dd543d12
   },
   "dependencies": {
     "@aws-cdk/aws-autoscaling": "0.0.0",
