--- conflicted
+++ resolved
@@ -28,13 +28,10 @@
 2. `targets.StepFunctionsStartExecution`: [Start an AWS Step Function](#start-an-aws-step-function)
 3. `targets.CodeBuildStartBuild`: [Start a CodeBuild job](#start-a-codebuild-job)
 4. `targets.SqsSendMessage`: [Send a Message to an Amazon SQS Queue](#send-a-message-to-sqs-queue)
-<<<<<<< HEAD
-5. `targets.CodePipelineStartPipelineExecution`: [Start a CodePipeline execution](#start-a-codepipeline-execution)
-=======
 5. `targets.SnsPublish`: [Publish messages to an Amazon SNS topic](#publish-messages-to-an-amazon-sns-topic)
 6. `targets.EventBridgePutEvents`: [Put Events on EventBridge](#send-events-to-an-eventbridge-event-bus)
 7. `targets.InspectorStartAssessmentRun`: [Start an Amazon Inspector assessment run](#start-an-amazon-inspector-assessment-run)
->>>>>>> 073958f0
+8. `targets.CodePipelineStartPipelineExecution`: [Start a CodePipeline execution](#start-a-codepipeline-execution)
 
 ## Invoke a Lambda function
 
@@ -159,23 +156,6 @@
 });
 ```
 
-<<<<<<< HEAD
-## Start a CodePipeline execution
-
-Use the `CodePipelineStartPipelineExecution` target to start a new execution for a CodePipeline pipeline.
-
-The code snippet below creates an event rule with a CodePipeline pipeline as target which is
-called every hour by Event Bridge Scheduler.
-
-```ts
-import * as codepipeline from 'aws-cdk-lib/aws-codepipeline';
-
-declare const pipeline: codepipeline.Pipeline;
-
-new Schedule(this, 'Schedule', {
-  schedule: ScheduleExpression.rate(Duration.minutes(60)),
-  target: new targets.CodePipelineStartPipelineExecution(pipeline),
-=======
 ## Publish messages to an Amazon SNS topic
 
 Use the `SnsPublish` target to publish messages to an Amazon SNS topic.
@@ -244,6 +224,23 @@
 new Schedule(this, 'Schedule', {
   schedule: ScheduleExpression.rate(Duration.minutes(60)),
   target: new targets.InspectorStartAssessmentRun(assessmentTemplate),
->>>>>>> 073958f0
+});
+```
+
+## Start a CodePipeline execution
+
+Use the `CodePipelineStartPipelineExecution` target to start a new execution for a CodePipeline pipeline.
+
+The code snippet below creates an event rule with a CodePipeline pipeline as target which is
+called every hour by Event Bridge Scheduler.
+
+```ts
+import * as codepipeline from 'aws-cdk-lib/aws-codepipeline';
+
+declare const pipeline: codepipeline.Pipeline;
+
+new Schedule(this, 'Schedule', {
+  schedule: ScheduleExpression.rate(Duration.minutes(60)),
+  target: new targets.CodePipelineStartPipelineExecution(pipeline),
 });
 ```