{
  "version": "tree-0.1",
  "tree": {
    "id": "App",
    "path": "",
    "children": {
      "aws-ecs-service-connect": {
        "id": "aws-ecs-service-connect",
        "path": "aws-ecs-service-connect",
        "children": {
          "EcsCluster": {
            "id": "EcsCluster",
            "path": "aws-ecs-service-connect/EcsCluster",
            "children": {
              "Resource": {
                "id": "Resource",
                "path": "aws-ecs-service-connect/EcsCluster/Resource",
                "attributes": {
                  "aws:cdk:cloudformation:type": "AWS::ECS::Cluster",
                  "aws:cdk:cloudformation:props": {
                    "serviceConnectDefaults": {
                      "namespace": {
                        "Fn::GetAtt": [
                          "EcsClusterDefaultServiceDiscoveryNamespaceB0971B2F",
                          "Arn"
                        ]
                      }
                    }
                  }
                },
                "constructInfo": {
                  "fqn": "aws-cdk-lib.aws_ecs.CfnCluster",
                  "version": "0.0.0"
                }
              },
              "Vpc": {
                "id": "Vpc",
                "path": "aws-ecs-service-connect/EcsCluster/Vpc",
                "children": {
                  "Resource": {
                    "id": "Resource",
                    "path": "aws-ecs-service-connect/EcsCluster/Vpc/Resource",
                    "attributes": {
                      "aws:cdk:cloudformation:type": "AWS::EC2::VPC",
                      "aws:cdk:cloudformation:props": {
                        "cidrBlock": "10.0.0.0/16",
                        "enableDnsHostnames": true,
                        "enableDnsSupport": true,
                        "instanceTenancy": "default",
                        "tags": [
                          {
                            "key": "Name",
                            "value": "aws-ecs-service-connect/EcsCluster/Vpc"
                          }
                        ]
                      }
                    },
                    "constructInfo": {
                      "fqn": "aws-cdk-lib.aws_ec2.CfnVPC",
                      "version": "0.0.0"
                    }
                  },
                  "PublicSubnet1": {
                    "id": "PublicSubnet1",
                    "path": "aws-ecs-service-connect/EcsCluster/Vpc/PublicSubnet1",
                    "children": {
                      "Subnet": {
                        "id": "Subnet",
                        "path": "aws-ecs-service-connect/EcsCluster/Vpc/PublicSubnet1/Subnet",
                        "attributes": {
                          "aws:cdk:cloudformation:type": "AWS::EC2::Subnet",
                          "aws:cdk:cloudformation:props": {
                            "vpcId": {
                              "Ref": "EcsClusterVpc779914AB"
                            },
                            "availabilityZone": {
                              "Fn::Select": [
                                0,
                                {
                                  "Fn::GetAZs": ""
                                }
                              ]
                            },
                            "cidrBlock": "10.0.0.0/18",
                            "mapPublicIpOnLaunch": true,
                            "tags": [
                              {
                                "key": "aws-cdk:subnet-name",
                                "value": "Public"
                              },
                              {
                                "key": "aws-cdk:subnet-type",
                                "value": "Public"
                              },
                              {
                                "key": "Name",
                                "value": "aws-ecs-service-connect/EcsCluster/Vpc/PublicSubnet1"
                              }
                            ]
                          }
                        },
                        "constructInfo": {
                          "fqn": "aws-cdk-lib.aws_ec2.CfnSubnet",
                          "version": "0.0.0"
                        }
                      },
                      "Acl": {
                        "id": "Acl",
                        "path": "aws-ecs-service-connect/EcsCluster/Vpc/PublicSubnet1/Acl",
                        "constructInfo": {
                          "fqn": "aws-cdk-lib.Resource",
                          "version": "0.0.0"
                        }
                      },
                      "RouteTable": {
                        "id": "RouteTable",
                        "path": "aws-ecs-service-connect/EcsCluster/Vpc/PublicSubnet1/RouteTable",
                        "attributes": {
                          "aws:cdk:cloudformation:type": "AWS::EC2::RouteTable",
                          "aws:cdk:cloudformation:props": {
                            "vpcId": {
                              "Ref": "EcsClusterVpc779914AB"
                            },
                            "tags": [
                              {
                                "key": "Name",
                                "value": "aws-ecs-service-connect/EcsCluster/Vpc/PublicSubnet1"
                              }
                            ]
                          }
                        },
                        "constructInfo": {
                          "fqn": "aws-cdk-lib.aws_ec2.CfnRouteTable",
                          "version": "0.0.0"
                        }
                      },
                      "RouteTableAssociation": {
                        "id": "RouteTableAssociation",
                        "path": "aws-ecs-service-connect/EcsCluster/Vpc/PublicSubnet1/RouteTableAssociation",
                        "attributes": {
                          "aws:cdk:cloudformation:type": "AWS::EC2::SubnetRouteTableAssociation",
                          "aws:cdk:cloudformation:props": {
                            "routeTableId": {
                              "Ref": "EcsClusterVpcPublicSubnet1RouteTable4AE3113D"
                            },
                            "subnetId": {
                              "Ref": "EcsClusterVpcPublicSubnet1Subnet4AC37B0F"
                            }
                          }
                        },
                        "constructInfo": {
                          "fqn": "aws-cdk-lib.aws_ec2.CfnSubnetRouteTableAssociation",
                          "version": "0.0.0"
                        }
                      },
                      "DefaultRoute": {
                        "id": "DefaultRoute",
                        "path": "aws-ecs-service-connect/EcsCluster/Vpc/PublicSubnet1/DefaultRoute",
                        "attributes": {
                          "aws:cdk:cloudformation:type": "AWS::EC2::Route",
                          "aws:cdk:cloudformation:props": {
                            "routeTableId": {
                              "Ref": "EcsClusterVpcPublicSubnet1RouteTable4AE3113D"
                            },
                            "destinationCidrBlock": "0.0.0.0/0",
                            "gatewayId": {
                              "Ref": "EcsClusterVpcIGW3663B083"
                            }
                          }
                        },
                        "constructInfo": {
                          "fqn": "aws-cdk-lib.aws_ec2.CfnRoute",
                          "version": "0.0.0"
                        }
                      },
                      "EIP": {
                        "id": "EIP",
                        "path": "aws-ecs-service-connect/EcsCluster/Vpc/PublicSubnet1/EIP",
                        "attributes": {
                          "aws:cdk:cloudformation:type": "AWS::EC2::EIP",
                          "aws:cdk:cloudformation:props": {
                            "domain": "vpc",
                            "tags": [
                              {
                                "key": "Name",
                                "value": "aws-ecs-service-connect/EcsCluster/Vpc/PublicSubnet1"
                              }
                            ]
                          }
                        },
                        "constructInfo": {
                          "fqn": "aws-cdk-lib.aws_ec2.CfnEIP",
                          "version": "0.0.0"
                        }
                      },
                      "NATGateway": {
                        "id": "NATGateway",
                        "path": "aws-ecs-service-connect/EcsCluster/Vpc/PublicSubnet1/NATGateway",
                        "attributes": {
                          "aws:cdk:cloudformation:type": "AWS::EC2::NatGateway",
                          "aws:cdk:cloudformation:props": {
                            "subnetId": {
                              "Ref": "EcsClusterVpcPublicSubnet1Subnet4AC37B0F"
                            },
                            "allocationId": {
                              "Fn::GetAtt": [
                                "EcsClusterVpcPublicSubnet1EIP2D3759A3",
                                "AllocationId"
                              ]
                            },
                            "tags": [
                              {
                                "key": "Name",
                                "value": "aws-ecs-service-connect/EcsCluster/Vpc/PublicSubnet1"
                              }
                            ]
                          }
                        },
                        "constructInfo": {
                          "fqn": "aws-cdk-lib.aws_ec2.CfnNatGateway",
                          "version": "0.0.0"
                        }
                      }
                    },
                    "constructInfo": {
                      "fqn": "aws-cdk-lib.aws_ec2.PublicSubnet",
                      "version": "0.0.0"
                    }
                  },
                  "PublicSubnet2": {
                    "id": "PublicSubnet2",
                    "path": "aws-ecs-service-connect/EcsCluster/Vpc/PublicSubnet2",
                    "children": {
                      "Subnet": {
                        "id": "Subnet",
                        "path": "aws-ecs-service-connect/EcsCluster/Vpc/PublicSubnet2/Subnet",
                        "attributes": {
                          "aws:cdk:cloudformation:type": "AWS::EC2::Subnet",
                          "aws:cdk:cloudformation:props": {
                            "vpcId": {
                              "Ref": "EcsClusterVpc779914AB"
                            },
                            "availabilityZone": {
                              "Fn::Select": [
                                1,
                                {
                                  "Fn::GetAZs": ""
                                }
                              ]
                            },
                            "cidrBlock": "10.0.64.0/18",
                            "mapPublicIpOnLaunch": true,
                            "tags": [
                              {
                                "key": "aws-cdk:subnet-name",
                                "value": "Public"
                              },
                              {
                                "key": "aws-cdk:subnet-type",
                                "value": "Public"
                              },
                              {
                                "key": "Name",
                                "value": "aws-ecs-service-connect/EcsCluster/Vpc/PublicSubnet2"
                              }
                            ]
                          }
                        },
                        "constructInfo": {
                          "fqn": "aws-cdk-lib.aws_ec2.CfnSubnet",
                          "version": "0.0.0"
                        }
                      },
                      "Acl": {
                        "id": "Acl",
                        "path": "aws-ecs-service-connect/EcsCluster/Vpc/PublicSubnet2/Acl",
                        "constructInfo": {
                          "fqn": "aws-cdk-lib.Resource",
                          "version": "0.0.0"
                        }
                      },
                      "RouteTable": {
                        "id": "RouteTable",
                        "path": "aws-ecs-service-connect/EcsCluster/Vpc/PublicSubnet2/RouteTable",
                        "attributes": {
                          "aws:cdk:cloudformation:type": "AWS::EC2::RouteTable",
                          "aws:cdk:cloudformation:props": {
                            "vpcId": {
                              "Ref": "EcsClusterVpc779914AB"
                            },
                            "tags": [
                              {
                                "key": "Name",
                                "value": "aws-ecs-service-connect/EcsCluster/Vpc/PublicSubnet2"
                              }
                            ]
                          }
                        },
                        "constructInfo": {
                          "fqn": "aws-cdk-lib.aws_ec2.CfnRouteTable",
                          "version": "0.0.0"
                        }
                      },
                      "RouteTableAssociation": {
                        "id": "RouteTableAssociation",
                        "path": "aws-ecs-service-connect/EcsCluster/Vpc/PublicSubnet2/RouteTableAssociation",
                        "attributes": {
                          "aws:cdk:cloudformation:type": "AWS::EC2::SubnetRouteTableAssociation",
                          "aws:cdk:cloudformation:props": {
                            "routeTableId": {
                              "Ref": "EcsClusterVpcPublicSubnet2RouteTable89A2F6C5"
                            },
                            "subnetId": {
                              "Ref": "EcsClusterVpcPublicSubnet2Subnet4A959A4C"
                            }
                          }
                        },
                        "constructInfo": {
                          "fqn": "aws-cdk-lib.aws_ec2.CfnSubnetRouteTableAssociation",
                          "version": "0.0.0"
                        }
                      },
                      "DefaultRoute": {
                        "id": "DefaultRoute",
                        "path": "aws-ecs-service-connect/EcsCluster/Vpc/PublicSubnet2/DefaultRoute",
                        "attributes": {
                          "aws:cdk:cloudformation:type": "AWS::EC2::Route",
                          "aws:cdk:cloudformation:props": {
                            "routeTableId": {
                              "Ref": "EcsClusterVpcPublicSubnet2RouteTable89A2F6C5"
                            },
                            "destinationCidrBlock": "0.0.0.0/0",
                            "gatewayId": {
                              "Ref": "EcsClusterVpcIGW3663B083"
                            }
                          }
                        },
                        "constructInfo": {
                          "fqn": "aws-cdk-lib.aws_ec2.CfnRoute",
                          "version": "0.0.0"
                        }
                      },
                      "EIP": {
                        "id": "EIP",
                        "path": "aws-ecs-service-connect/EcsCluster/Vpc/PublicSubnet2/EIP",
                        "attributes": {
                          "aws:cdk:cloudformation:type": "AWS::EC2::EIP",
                          "aws:cdk:cloudformation:props": {
                            "domain": "vpc",
                            "tags": [
                              {
                                "key": "Name",
                                "value": "aws-ecs-service-connect/EcsCluster/Vpc/PublicSubnet2"
                              }
                            ]
                          }
                        },
                        "constructInfo": {
                          "fqn": "aws-cdk-lib.aws_ec2.CfnEIP",
                          "version": "0.0.0"
                        }
                      },
                      "NATGateway": {
                        "id": "NATGateway",
                        "path": "aws-ecs-service-connect/EcsCluster/Vpc/PublicSubnet2/NATGateway",
                        "attributes": {
                          "aws:cdk:cloudformation:type": "AWS::EC2::NatGateway",
                          "aws:cdk:cloudformation:props": {
                            "subnetId": {
                              "Ref": "EcsClusterVpcPublicSubnet2Subnet4A959A4C"
                            },
                            "allocationId": {
                              "Fn::GetAtt": [
                                "EcsClusterVpcPublicSubnet2EIP26E3EEEF",
                                "AllocationId"
                              ]
                            },
                            "tags": [
                              {
                                "key": "Name",
                                "value": "aws-ecs-service-connect/EcsCluster/Vpc/PublicSubnet2"
                              }
                            ]
                          }
                        },
                        "constructInfo": {
                          "fqn": "aws-cdk-lib.aws_ec2.CfnNatGateway",
                          "version": "0.0.0"
                        }
                      }
                    },
                    "constructInfo": {
                      "fqn": "aws-cdk-lib.aws_ec2.PublicSubnet",
                      "version": "0.0.0"
                    }
                  },
                  "PrivateSubnet1": {
                    "id": "PrivateSubnet1",
                    "path": "aws-ecs-service-connect/EcsCluster/Vpc/PrivateSubnet1",
                    "children": {
                      "Subnet": {
                        "id": "Subnet",
                        "path": "aws-ecs-service-connect/EcsCluster/Vpc/PrivateSubnet1/Subnet",
                        "attributes": {
                          "aws:cdk:cloudformation:type": "AWS::EC2::Subnet",
                          "aws:cdk:cloudformation:props": {
                            "vpcId": {
                              "Ref": "EcsClusterVpc779914AB"
                            },
                            "availabilityZone": {
                              "Fn::Select": [
                                0,
                                {
                                  "Fn::GetAZs": ""
                                }
                              ]
                            },
                            "cidrBlock": "10.0.128.0/18",
                            "mapPublicIpOnLaunch": false,
                            "tags": [
                              {
                                "key": "aws-cdk:subnet-name",
                                "value": "Private"
                              },
                              {
                                "key": "aws-cdk:subnet-type",
                                "value": "Private"
                              },
                              {
                                "key": "Name",
                                "value": "aws-ecs-service-connect/EcsCluster/Vpc/PrivateSubnet1"
                              }
                            ]
                          }
                        },
                        "constructInfo": {
                          "fqn": "aws-cdk-lib.aws_ec2.CfnSubnet",
                          "version": "0.0.0"
                        }
                      },
                      "Acl": {
                        "id": "Acl",
                        "path": "aws-ecs-service-connect/EcsCluster/Vpc/PrivateSubnet1/Acl",
                        "constructInfo": {
                          "fqn": "aws-cdk-lib.Resource",
                          "version": "0.0.0"
                        }
                      },
                      "RouteTable": {
                        "id": "RouteTable",
                        "path": "aws-ecs-service-connect/EcsCluster/Vpc/PrivateSubnet1/RouteTable",
                        "attributes": {
                          "aws:cdk:cloudformation:type": "AWS::EC2::RouteTable",
                          "aws:cdk:cloudformation:props": {
                            "vpcId": {
                              "Ref": "EcsClusterVpc779914AB"
                            },
                            "tags": [
                              {
                                "key": "Name",
                                "value": "aws-ecs-service-connect/EcsCluster/Vpc/PrivateSubnet1"
                              }
                            ]
                          }
                        },
                        "constructInfo": {
                          "fqn": "aws-cdk-lib.aws_ec2.CfnRouteTable",
                          "version": "0.0.0"
                        }
                      },
                      "RouteTableAssociation": {
                        "id": "RouteTableAssociation",
                        "path": "aws-ecs-service-connect/EcsCluster/Vpc/PrivateSubnet1/RouteTableAssociation",
                        "attributes": {
                          "aws:cdk:cloudformation:type": "AWS::EC2::SubnetRouteTableAssociation",
                          "aws:cdk:cloudformation:props": {
                            "routeTableId": {
                              "Ref": "EcsClusterVpcPrivateSubnet1RouteTable2EA148EE"
                            },
                            "subnetId": {
                              "Ref": "EcsClusterVpcPrivateSubnet1SubnetFAB0E487"
                            }
                          }
                        },
                        "constructInfo": {
                          "fqn": "aws-cdk-lib.aws_ec2.CfnSubnetRouteTableAssociation",
                          "version": "0.0.0"
                        }
                      },
                      "DefaultRoute": {
                        "id": "DefaultRoute",
                        "path": "aws-ecs-service-connect/EcsCluster/Vpc/PrivateSubnet1/DefaultRoute",
                        "attributes": {
                          "aws:cdk:cloudformation:type": "AWS::EC2::Route",
                          "aws:cdk:cloudformation:props": {
                            "routeTableId": {
                              "Ref": "EcsClusterVpcPrivateSubnet1RouteTable2EA148EE"
                            },
                            "destinationCidrBlock": "0.0.0.0/0",
                            "natGatewayId": {
                              "Ref": "EcsClusterVpcPublicSubnet1NATGateway2F1E7764"
                            }
                          }
                        },
                        "constructInfo": {
                          "fqn": "aws-cdk-lib.aws_ec2.CfnRoute",
                          "version": "0.0.0"
                        }
                      }
                    },
                    "constructInfo": {
                      "fqn": "aws-cdk-lib.aws_ec2.PrivateSubnet",
                      "version": "0.0.0"
                    }
                  },
                  "PrivateSubnet2": {
                    "id": "PrivateSubnet2",
                    "path": "aws-ecs-service-connect/EcsCluster/Vpc/PrivateSubnet2",
                    "children": {
                      "Subnet": {
                        "id": "Subnet",
                        "path": "aws-ecs-service-connect/EcsCluster/Vpc/PrivateSubnet2/Subnet",
                        "attributes": {
                          "aws:cdk:cloudformation:type": "AWS::EC2::Subnet",
                          "aws:cdk:cloudformation:props": {
                            "vpcId": {
                              "Ref": "EcsClusterVpc779914AB"
                            },
                            "availabilityZone": {
                              "Fn::Select": [
                                1,
                                {
                                  "Fn::GetAZs": ""
                                }
                              ]
                            },
                            "cidrBlock": "10.0.192.0/18",
                            "mapPublicIpOnLaunch": false,
                            "tags": [
                              {
                                "key": "aws-cdk:subnet-name",
                                "value": "Private"
                              },
                              {
                                "key": "aws-cdk:subnet-type",
                                "value": "Private"
                              },
                              {
                                "key": "Name",
                                "value": "aws-ecs-service-connect/EcsCluster/Vpc/PrivateSubnet2"
                              }
                            ]
                          }
                        },
                        "constructInfo": {
                          "fqn": "aws-cdk-lib.aws_ec2.CfnSubnet",
                          "version": "0.0.0"
                        }
                      },
                      "Acl": {
                        "id": "Acl",
                        "path": "aws-ecs-service-connect/EcsCluster/Vpc/PrivateSubnet2/Acl",
                        "constructInfo": {
                          "fqn": "aws-cdk-lib.Resource",
                          "version": "0.0.0"
                        }
                      },
                      "RouteTable": {
                        "id": "RouteTable",
                        "path": "aws-ecs-service-connect/EcsCluster/Vpc/PrivateSubnet2/RouteTable",
                        "attributes": {
                          "aws:cdk:cloudformation:type": "AWS::EC2::RouteTable",
                          "aws:cdk:cloudformation:props": {
                            "vpcId": {
                              "Ref": "EcsClusterVpc779914AB"
                            },
                            "tags": [
                              {
                                "key": "Name",
                                "value": "aws-ecs-service-connect/EcsCluster/Vpc/PrivateSubnet2"
                              }
                            ]
                          }
                        },
                        "constructInfo": {
                          "fqn": "aws-cdk-lib.aws_ec2.CfnRouteTable",
                          "version": "0.0.0"
                        }
                      },
                      "RouteTableAssociation": {
                        "id": "RouteTableAssociation",
                        "path": "aws-ecs-service-connect/EcsCluster/Vpc/PrivateSubnet2/RouteTableAssociation",
                        "attributes": {
                          "aws:cdk:cloudformation:type": "AWS::EC2::SubnetRouteTableAssociation",
                          "aws:cdk:cloudformation:props": {
                            "routeTableId": {
                              "Ref": "EcsClusterVpcPrivateSubnet2RouteTable1D430E45"
                            },
                            "subnetId": {
                              "Ref": "EcsClusterVpcPrivateSubnet2SubnetC2B7B1BA"
                            }
                          }
                        },
                        "constructInfo": {
                          "fqn": "aws-cdk-lib.aws_ec2.CfnSubnetRouteTableAssociation",
                          "version": "0.0.0"
                        }
                      },
                      "DefaultRoute": {
                        "id": "DefaultRoute",
                        "path": "aws-ecs-service-connect/EcsCluster/Vpc/PrivateSubnet2/DefaultRoute",
                        "attributes": {
                          "aws:cdk:cloudformation:type": "AWS::EC2::Route",
                          "aws:cdk:cloudformation:props": {
                            "routeTableId": {
                              "Ref": "EcsClusterVpcPrivateSubnet2RouteTable1D430E45"
                            },
                            "destinationCidrBlock": "0.0.0.0/0",
                            "natGatewayId": {
                              "Ref": "EcsClusterVpcPublicSubnet2NATGatewayBD015416"
                            }
                          }
                        },
                        "constructInfo": {
                          "fqn": "aws-cdk-lib.aws_ec2.CfnRoute",
                          "version": "0.0.0"
                        }
                      }
                    },
                    "constructInfo": {
                      "fqn": "aws-cdk-lib.aws_ec2.PrivateSubnet",
                      "version": "0.0.0"
                    }
                  },
                  "IGW": {
                    "id": "IGW",
                    "path": "aws-ecs-service-connect/EcsCluster/Vpc/IGW",
                    "attributes": {
                      "aws:cdk:cloudformation:type": "AWS::EC2::InternetGateway",
                      "aws:cdk:cloudformation:props": {
                        "tags": [
                          {
                            "key": "Name",
                            "value": "aws-ecs-service-connect/EcsCluster/Vpc"
                          }
                        ]
                      }
                    },
                    "constructInfo": {
                      "fqn": "aws-cdk-lib.aws_ec2.CfnInternetGateway",
                      "version": "0.0.0"
                    }
                  },
                  "VPCGW": {
                    "id": "VPCGW",
                    "path": "aws-ecs-service-connect/EcsCluster/Vpc/VPCGW",
                    "attributes": {
                      "aws:cdk:cloudformation:type": "AWS::EC2::VPCGatewayAttachment",
                      "aws:cdk:cloudformation:props": {
                        "vpcId": {
                          "Ref": "EcsClusterVpc779914AB"
                        },
                        "internetGatewayId": {
                          "Ref": "EcsClusterVpcIGW3663B083"
                        }
                      }
                    },
                    "constructInfo": {
                      "fqn": "aws-cdk-lib.aws_ec2.CfnVPCGatewayAttachment",
                      "version": "0.0.0"
                    }
                  }
                },
                "constructInfo": {
                  "fqn": "aws-cdk-lib.aws_ec2.Vpc",
                  "version": "0.0.0"
                }
              },
              "DefaultServiceDiscoveryNamespace": {
                "id": "DefaultServiceDiscoveryNamespace",
                "path": "aws-ecs-service-connect/EcsCluster/DefaultServiceDiscoveryNamespace",
                "children": {
                  "Resource": {
                    "id": "Resource",
                    "path": "aws-ecs-service-connect/EcsCluster/DefaultServiceDiscoveryNamespace/Resource",
                    "attributes": {
                      "aws:cdk:cloudformation:type": "AWS::ServiceDiscovery::PrivateDnsNamespace",
                      "aws:cdk:cloudformation:props": {
                        "name": "scorekeep.com",
                        "vpc": {
                          "Ref": "EcsClusterVpc779914AB"
                        }
                      }
                    },
                    "constructInfo": {
                      "fqn": "aws-cdk-lib.aws_servicediscovery.CfnPrivateDnsNamespace",
                      "version": "0.0.0"
                    }
                  }
                },
                "constructInfo": {
                  "fqn": "aws-cdk-lib.aws_servicediscovery.PrivateDnsNamespace",
                  "version": "0.0.0"
                }
              }
            },
            "constructInfo": {
              "fqn": "aws-cdk-lib.aws_ecs.Cluster",
              "version": "0.0.0"
            }
          },
          "TaskDef": {
            "id": "TaskDef",
            "path": "aws-ecs-service-connect/TaskDef",
            "children": {
              "TaskRole": {
                "id": "TaskRole",
                "path": "aws-ecs-service-connect/TaskDef/TaskRole",
                "children": {
                  "ImportTaskRole": {
                    "id": "ImportTaskRole",
                    "path": "aws-ecs-service-connect/TaskDef/TaskRole/ImportTaskRole",
                    "constructInfo": {
                      "fqn": "aws-cdk-lib.Resource",
                      "version": "0.0.0"
                    }
                  },
                  "Resource": {
                    "id": "Resource",
                    "path": "aws-ecs-service-connect/TaskDef/TaskRole/Resource",
                    "attributes": {
                      "aws:cdk:cloudformation:type": "AWS::IAM::Role",
                      "aws:cdk:cloudformation:props": {
                        "assumeRolePolicyDocument": {
                          "Statement": [
                            {
                              "Action": "sts:AssumeRole",
                              "Effect": "Allow",
                              "Principal": {
                                "Service": "ecs-tasks.amazonaws.com"
                              }
                            }
                          ],
                          "Version": "2012-10-17"
                        }
                      }
                    },
                    "constructInfo": {
                      "fqn": "aws-cdk-lib.aws_iam.CfnRole",
                      "version": "0.0.0"
                    }
                  }
                },
                "constructInfo": {
                  "fqn": "aws-cdk-lib.aws_iam.Role",
                  "version": "0.0.0"
                }
              },
              "Resource": {
                "id": "Resource",
                "path": "aws-ecs-service-connect/TaskDef/Resource",
                "attributes": {
                  "aws:cdk:cloudformation:type": "AWS::ECS::TaskDefinition",
                  "aws:cdk:cloudformation:props": {
                    "containerDefinitions": [
                      {
                        "essential": true,
                        "image": "amazon/amazon-ecs-sample",
                        "name": "web",
                        "portMappings": [
                          {
                            "containerPort": 80,
                            "protocol": "tcp",
                            "appProtocol": "http2",
                            "name": "api"
                          }
                        ],
                        "logConfiguration": {
                          "logDriver": "awslogs",
                          "options": {
                            "awslogs-group": {
                              "Ref": "TaskDefcontainerLogGroupAB21CBAF"
                            },
                            "awslogs-stream-prefix": "web",
                            "awslogs-region": {
                              "Ref": "AWS::Region"
                            }
                          }
                        }
                      }
                    ],
                    "cpu": "1024",
                    "executionRoleArn": {
                      "Fn::GetAtt": [
                        "TaskDefExecutionRoleB4775C97",
                        "Arn"
                      ]
                    },
                    "family": "awsecsserviceconnectTaskDefEE77A948",
                    "memory": "2048",
                    "networkMode": "awsvpc",
                    "requiresCompatibilities": [
                      "FARGATE"
                    ],
                    "taskRoleArn": {
                      "Fn::GetAtt": [
                        "TaskDefTaskRole1EDB4A67",
                        "Arn"
                      ]
                    }
                  }
                },
                "constructInfo": {
                  "fqn": "aws-cdk-lib.aws_ecs.CfnTaskDefinition",
                  "version": "0.0.0"
                }
              },
              "container": {
                "id": "container",
                "path": "aws-ecs-service-connect/TaskDef/container",
                "children": {
                  "LogGroup": {
                    "id": "LogGroup",
                    "path": "aws-ecs-service-connect/TaskDef/container/LogGroup",
                    "children": {
                      "Resource": {
                        "id": "Resource",
                        "path": "aws-ecs-service-connect/TaskDef/container/LogGroup/Resource",
                        "attributes": {
                          "aws:cdk:cloudformation:type": "AWS::Logs::LogGroup",
                          "aws:cdk:cloudformation:props": {}
                        },
                        "constructInfo": {
                          "fqn": "aws-cdk-lib.aws_logs.CfnLogGroup",
                          "version": "0.0.0"
                        }
                      }
                    },
                    "constructInfo": {
                      "fqn": "aws-cdk-lib.aws_logs.LogGroup",
                      "version": "0.0.0"
                    }
                  }
                },
                "constructInfo": {
                  "fqn": "aws-cdk-lib.aws_ecs.ContainerDefinition",
                  "version": "0.0.0"
                }
              },
              "ExecutionRole": {
                "id": "ExecutionRole",
                "path": "aws-ecs-service-connect/TaskDef/ExecutionRole",
                "children": {
                  "ImportExecutionRole": {
                    "id": "ImportExecutionRole",
                    "path": "aws-ecs-service-connect/TaskDef/ExecutionRole/ImportExecutionRole",
                    "constructInfo": {
                      "fqn": "aws-cdk-lib.Resource",
                      "version": "0.0.0"
                    }
                  },
                  "Resource": {
                    "id": "Resource",
                    "path": "aws-ecs-service-connect/TaskDef/ExecutionRole/Resource",
                    "attributes": {
                      "aws:cdk:cloudformation:type": "AWS::IAM::Role",
                      "aws:cdk:cloudformation:props": {
                        "assumeRolePolicyDocument": {
                          "Statement": [
                            {
                              "Action": "sts:AssumeRole",
                              "Effect": "Allow",
                              "Principal": {
                                "Service": "ecs-tasks.amazonaws.com"
                              }
                            }
                          ],
                          "Version": "2012-10-17"
                        }
                      }
                    },
                    "constructInfo": {
                      "fqn": "aws-cdk-lib.aws_iam.CfnRole",
                      "version": "0.0.0"
                    }
                  },
                  "DefaultPolicy": {
                    "id": "DefaultPolicy",
                    "path": "aws-ecs-service-connect/TaskDef/ExecutionRole/DefaultPolicy",
                    "children": {
                      "Resource": {
                        "id": "Resource",
                        "path": "aws-ecs-service-connect/TaskDef/ExecutionRole/DefaultPolicy/Resource",
                        "attributes": {
                          "aws:cdk:cloudformation:type": "AWS::IAM::Policy",
                          "aws:cdk:cloudformation:props": {
                            "policyDocument": {
                              "Statement": [
                                {
                                  "Action": [
                                    "logs:CreateLogStream",
                                    "logs:PutLogEvents"
                                  ],
                                  "Effect": "Allow",
                                  "Resource": [
                                    {
                                      "Fn::GetAtt": [
                                        "TaskDefcontainerLogGroupAB21CBAF",
                                        "Arn"
                                      ]
                                    },
                                    {
                                      "Fn::GetAtt": [
                                        "svcLogGroup25CAF347",
                                        "Arn"
                                      ]
                                    }
                                  ]
                                }
                              ],
                              "Version": "2012-10-17"
                            },
                            "policyName": "TaskDefExecutionRoleDefaultPolicy0DBB737A",
                            "roles": [
                              {
                                "Ref": "TaskDefExecutionRoleB4775C97"
                              }
                            ]
                          }
                        },
                        "constructInfo": {
                          "fqn": "aws-cdk-lib.aws_iam.CfnPolicy",
                          "version": "0.0.0"
                        }
                      }
                    },
                    "constructInfo": {
                      "fqn": "aws-cdk-lib.aws_iam.Policy",
                      "version": "0.0.0"
                    }
                  }
                },
                "constructInfo": {
                  "fqn": "aws-cdk-lib.aws_iam.Role",
                  "version": "0.0.0"
                }
              }
            },
            "constructInfo": {
              "fqn": "aws-cdk-lib.aws_ecs.FargateTaskDefinition",
              "version": "0.0.0"
            }
          },
          "svc": {
            "id": "svc",
            "path": "aws-ecs-service-connect/svc",
            "children": {
              "Service": {
                "id": "Service",
                "path": "aws-ecs-service-connect/svc/Service",
                "attributes": {
                  "aws:cdk:cloudformation:type": "AWS::ECS::Service",
                  "aws:cdk:cloudformation:props": {
                    "cluster": {
                      "Ref": "EcsCluster97242B84"
                    },
                    "deploymentConfiguration": {
                      "maximumPercent": 200,
                      "minimumHealthyPercent": 50
                    },
                    "enableEcsManagedTags": false,
                    "launchType": "FARGATE",
                    "networkConfiguration": {
                      "awsvpcConfiguration": {
                        "assignPublicIp": "DISABLED",
                        "subnets": [
                          {
                            "Ref": "EcsClusterVpcPrivateSubnet1SubnetFAB0E487"
                          },
                          {
                            "Ref": "EcsClusterVpcPrivateSubnet2SubnetC2B7B1BA"
                          }
                        ],
                        "securityGroups": [
                          {
                            "Fn::GetAtt": [
                              "svcSecurityGroup205CC2DA",
                              "GroupId"
                            ]
                          }
                        ]
                      }
                    },
                    "serviceConnectConfiguration": {
                      "enabled": true,
                      "logConfiguration": {
                        "logDriver": "awslogs",
                        "options": {
                          "awslogs-group": {
                            "Ref": "svcLogGroup25CAF347"
                          },
                          "awslogs-stream-prefix": "sc",
                          "awslogs-region": {
                            "Ref": "AWS::Region"
                          }
                        }
                      },
                      "namespace": "scorekeep.com",
                      "services": [
                        {
                          "portName": "api",
                          "clientAliases": [
                            {
                              "port": 80,
                              "dnsName": "api"
                            }
                          ]
                        }
                      ]
                    },
                    "taskDefinition": {
                      "Ref": "TaskDef54694570"
                    }
                  }
                },
                "constructInfo": {
                  "fqn": "aws-cdk-lib.aws_ecs.CfnService",
                  "version": "0.0.0"
                }
              },
              "LogGroup": {
                "id": "LogGroup",
                "path": "aws-ecs-service-connect/svc/LogGroup",
                "children": {
                  "Resource": {
                    "id": "Resource",
                    "path": "aws-ecs-service-connect/svc/LogGroup/Resource",
                    "attributes": {
                      "aws:cdk:cloudformation:type": "AWS::Logs::LogGroup",
                      "aws:cdk:cloudformation:props": {}
                    },
                    "constructInfo": {
                      "fqn": "aws-cdk-lib.aws_logs.CfnLogGroup",
                      "version": "0.0.0"
                    }
                  }
                },
                "constructInfo": {
                  "fqn": "aws-cdk-lib.aws_logs.LogGroup",
                  "version": "0.0.0"
                }
              },
              "SecurityGroup": {
                "id": "SecurityGroup",
                "path": "aws-ecs-service-connect/svc/SecurityGroup",
                "children": {
                  "Resource": {
                    "id": "Resource",
                    "path": "aws-ecs-service-connect/svc/SecurityGroup/Resource",
                    "attributes": {
                      "aws:cdk:cloudformation:type": "AWS::EC2::SecurityGroup",
                      "aws:cdk:cloudformation:props": {
                        "groupDescription": "aws-ecs-service-connect/svc/SecurityGroup",
                        "securityGroupEgress": [
                          {
                            "cidrIp": "0.0.0.0/0",
                            "description": "Allow all outbound traffic by default",
                            "ipProtocol": "-1"
                          }
                        ],
                        "vpcId": {
                          "Ref": "EcsClusterVpc779914AB"
                        }
                      }
                    },
                    "constructInfo": {
                      "fqn": "aws-cdk-lib.aws_ec2.CfnSecurityGroup",
                      "version": "0.0.0"
<<<<<<< HEAD
=======
                    }
                  }
                },
                "constructInfo": {
                  "fqn": "aws-cdk-lib.aws_ec2.SecurityGroup",
                  "version": "0.0.0"
                }
              }
            },
            "constructInfo": {
              "fqn": "aws-cdk-lib.aws_ecs.FargateService",
              "version": "0.0.0"
            }
          },
          "ns": {
            "id": "ns",
            "path": "aws-ecs-service-connect/ns",
            "children": {
              "Resource": {
                "id": "Resource",
                "path": "aws-ecs-service-connect/ns/Resource",
                "attributes": {
                  "aws:cdk:cloudformation:type": "AWS::ServiceDiscovery::HttpNamespace",
                  "aws:cdk:cloudformation:props": {
                    "name": "whistler.com"
                  }
                },
                "constructInfo": {
                  "fqn": "aws-cdk-lib.aws_servicediscovery.CfnHttpNamespace",
                  "version": "0.0.0"
                }
              }
            },
            "constructInfo": {
              "fqn": "aws-cdk-lib.aws_servicediscovery.HttpNamespace",
              "version": "0.0.0"
            }
          },
          "svc-two": {
            "id": "svc-two",
            "path": "aws-ecs-service-connect/svc-two",
            "children": {
              "Service": {
                "id": "Service",
                "path": "aws-ecs-service-connect/svc-two/Service",
                "attributes": {
                  "aws:cdk:cloudformation:type": "AWS::ECS::Service",
                  "aws:cdk:cloudformation:props": {
                    "cluster": {
                      "Ref": "EcsCluster97242B84"
                    },
                    "deploymentConfiguration": {
                      "maximumPercent": 200,
                      "minimumHealthyPercent": 50
                    },
                    "enableEcsManagedTags": false,
                    "launchType": "FARGATE",
                    "networkConfiguration": {
                      "awsvpcConfiguration": {
                        "assignPublicIp": "DISABLED",
                        "subnets": [
                          {
                            "Ref": "EcsClusterVpcPrivateSubnet1SubnetFAB0E487"
                          },
                          {
                            "Ref": "EcsClusterVpcPrivateSubnet2SubnetC2B7B1BA"
                          }
                        ],
                        "securityGroups": [
                          {
                            "Fn::GetAtt": [
                              "svctwoSecurityGroup7B696927",
                              "GroupId"
                            ]
                          }
                        ]
                      }
                    },
                    "serviceConnectConfiguration": {
                      "enabled": true,
                      "namespace": {
                        "Fn::GetAtt": [
                          "ns7AAD7A1A",
                          "Arn"
                        ]
                      },
                      "services": [
                        {
                          "portName": "api",
                          "clientAliases": [
                            {
                              "port": 80,
                              "dnsName": "api"
                            }
                          ]
                        }
                      ]
                    },
                    "taskDefinition": {
                      "Ref": "TaskDef54694570"
                    }
                  }
                },
                "constructInfo": {
                  "fqn": "aws-cdk-lib.aws_ecs.CfnService",
                  "version": "0.0.0"
                }
              },
              "SecurityGroup": {
                "id": "SecurityGroup",
                "path": "aws-ecs-service-connect/svc-two/SecurityGroup",
                "children": {
                  "Resource": {
                    "id": "Resource",
                    "path": "aws-ecs-service-connect/svc-two/SecurityGroup/Resource",
                    "attributes": {
                      "aws:cdk:cloudformation:type": "AWS::EC2::SecurityGroup",
                      "aws:cdk:cloudformation:props": {
                        "groupDescription": "aws-ecs-service-connect/svc-two/SecurityGroup",
                        "securityGroupEgress": [
                          {
                            "cidrIp": "0.0.0.0/0",
                            "description": "Allow all outbound traffic by default",
                            "ipProtocol": "-1"
                          }
                        ],
                        "vpcId": {
                          "Ref": "EcsClusterVpc779914AB"
                        }
                      }
                    },
                    "constructInfo": {
                      "fqn": "aws-cdk-lib.aws_ec2.CfnSecurityGroup",
                      "version": "0.0.0"
>>>>>>> 37caaabd
                    }
                  }
                },
                "constructInfo": {
                  "fqn": "aws-cdk-lib.aws_ec2.SecurityGroup",
                  "version": "0.0.0"
                }
              }
            },
            "constructInfo": {
              "fqn": "aws-cdk-lib.aws_ecs.FargateService",
              "version": "0.0.0"
            }
          },
          "BootstrapVersion": {
            "id": "BootstrapVersion",
            "path": "aws-ecs-service-connect/BootstrapVersion",
            "constructInfo": {
              "fqn": "aws-cdk-lib.CfnParameter",
              "version": "0.0.0"
            }
          },
          "CheckBootstrapVersion": {
            "id": "CheckBootstrapVersion",
            "path": "aws-ecs-service-connect/CheckBootstrapVersion",
            "constructInfo": {
              "fqn": "aws-cdk-lib.CfnRule",
              "version": "0.0.0"
            }
          }
        },
        "constructInfo": {
          "fqn": "aws-cdk-lib.Stack",
          "version": "0.0.0"
        }
      },
      "ServiceConnect": {
        "id": "ServiceConnect",
        "path": "ServiceConnect",
        "children": {
          "DefaultTest": {
            "id": "DefaultTest",
            "path": "ServiceConnect/DefaultTest",
            "children": {
              "Default": {
                "id": "Default",
                "path": "ServiceConnect/DefaultTest/Default",
                "constructInfo": {
                  "fqn": "constructs.Construct",
<<<<<<< HEAD
                  "version": "10.1.270"
=======
                  "version": "10.2.26"
>>>>>>> 37caaabd
                }
              },
              "DeployAssert": {
                "id": "DeployAssert",
                "path": "ServiceConnect/DefaultTest/DeployAssert",
                "children": {
<<<<<<< HEAD
=======
                  "AwsApiCallServiceDiscoverylistNamespaces": {
                    "id": "AwsApiCallServiceDiscoverylistNamespaces",
                    "path": "ServiceConnect/DefaultTest/DeployAssert/AwsApiCallServiceDiscoverylistNamespaces",
                    "children": {
                      "SdkProvider": {
                        "id": "SdkProvider",
                        "path": "ServiceConnect/DefaultTest/DeployAssert/AwsApiCallServiceDiscoverylistNamespaces/SdkProvider",
                        "children": {
                          "AssertionsProvider": {
                            "id": "AssertionsProvider",
                            "path": "ServiceConnect/DefaultTest/DeployAssert/AwsApiCallServiceDiscoverylistNamespaces/SdkProvider/AssertionsProvider",
                            "constructInfo": {
                              "fqn": "constructs.Construct",
                              "version": "10.2.26"
                            }
                          }
                        },
                        "constructInfo": {
                          "fqn": "@aws-cdk/integ-tests-alpha.AssertionsProvider",
                          "version": "0.0.0"
                        }
                      },
                      "Default": {
                        "id": "Default",
                        "path": "ServiceConnect/DefaultTest/DeployAssert/AwsApiCallServiceDiscoverylistNamespaces/Default",
                        "children": {
                          "Default": {
                            "id": "Default",
                            "path": "ServiceConnect/DefaultTest/DeployAssert/AwsApiCallServiceDiscoverylistNamespaces/Default/Default",
                            "constructInfo": {
                              "fqn": "aws-cdk-lib.CfnResource",
                              "version": "0.0.0"
                            }
                          }
                        },
                        "constructInfo": {
                          "fqn": "aws-cdk-lib.CustomResource",
                          "version": "0.0.0"
                        }
                      },
                      "AssertionResults": {
                        "id": "AssertionResults",
                        "path": "ServiceConnect/DefaultTest/DeployAssert/AwsApiCallServiceDiscoverylistNamespaces/AssertionResults",
                        "constructInfo": {
                          "fqn": "aws-cdk-lib.CfnOutput",
                          "version": "0.0.0"
                        }
                      }
                    },
                    "constructInfo": {
                      "fqn": "@aws-cdk/integ-tests-alpha.AwsApiCall",
                      "version": "0.0.0"
                    }
                  },
                  "SingletonFunction1488541a7b23466481b69b4408076b81": {
                    "id": "SingletonFunction1488541a7b23466481b69b4408076b81",
                    "path": "ServiceConnect/DefaultTest/DeployAssert/SingletonFunction1488541a7b23466481b69b4408076b81",
                    "children": {
                      "Staging": {
                        "id": "Staging",
                        "path": "ServiceConnect/DefaultTest/DeployAssert/SingletonFunction1488541a7b23466481b69b4408076b81/Staging",
                        "constructInfo": {
                          "fqn": "aws-cdk-lib.AssetStaging",
                          "version": "0.0.0"
                        }
                      },
                      "Role": {
                        "id": "Role",
                        "path": "ServiceConnect/DefaultTest/DeployAssert/SingletonFunction1488541a7b23466481b69b4408076b81/Role",
                        "constructInfo": {
                          "fqn": "aws-cdk-lib.CfnResource",
                          "version": "0.0.0"
                        }
                      },
                      "Handler": {
                        "id": "Handler",
                        "path": "ServiceConnect/DefaultTest/DeployAssert/SingletonFunction1488541a7b23466481b69b4408076b81/Handler",
                        "constructInfo": {
                          "fqn": "aws-cdk-lib.CfnResource",
                          "version": "0.0.0"
                        }
                      }
                    },
                    "constructInfo": {
                      "fqn": "constructs.Construct",
                      "version": "10.2.26"
                    }
                  },
>>>>>>> 37caaabd
                  "BootstrapVersion": {
                    "id": "BootstrapVersion",
                    "path": "ServiceConnect/DefaultTest/DeployAssert/BootstrapVersion",
                    "constructInfo": {
                      "fqn": "aws-cdk-lib.CfnParameter",
                      "version": "0.0.0"
                    }
                  },
                  "CheckBootstrapVersion": {
                    "id": "CheckBootstrapVersion",
                    "path": "ServiceConnect/DefaultTest/DeployAssert/CheckBootstrapVersion",
                    "constructInfo": {
                      "fqn": "aws-cdk-lib.CfnRule",
                      "version": "0.0.0"
                    }
                  }
                },
                "constructInfo": {
                  "fqn": "aws-cdk-lib.Stack",
                  "version": "0.0.0"
                }
              }
            },
            "constructInfo": {
              "fqn": "@aws-cdk/integ-tests-alpha.IntegTestCase",
              "version": "0.0.0"
            }
          }
        },
        "constructInfo": {
          "fqn": "@aws-cdk/integ-tests-alpha.IntegTest",
          "version": "0.0.0"
        }
      },
      "Tree": {
        "id": "Tree",
        "path": "Tree",
        "constructInfo": {
          "fqn": "constructs.Construct",
<<<<<<< HEAD
          "version": "10.1.270"
=======
          "version": "10.2.26"
>>>>>>> 37caaabd
        }
      }
    },
    "constructInfo": {
      "fqn": "aws-cdk-lib.App",
      "version": "0.0.0"
    }
  }
}<|MERGE_RESOLUTION|>--- conflicted
+++ resolved
@@ -1076,8 +1076,6 @@
                     "constructInfo": {
                       "fqn": "aws-cdk-lib.aws_ec2.CfnSecurityGroup",
                       "version": "0.0.0"
-<<<<<<< HEAD
-=======
                     }
                   }
                 },
@@ -1212,7 +1210,6 @@
                     "constructInfo": {
                       "fqn": "aws-cdk-lib.aws_ec2.CfnSecurityGroup",
                       "version": "0.0.0"
->>>>>>> 37caaabd
                     }
                   }
                 },
@@ -1262,19 +1259,13 @@
                 "path": "ServiceConnect/DefaultTest/Default",
                 "constructInfo": {
                   "fqn": "constructs.Construct",
-<<<<<<< HEAD
-                  "version": "10.1.270"
-=======
                   "version": "10.2.26"
->>>>>>> 37caaabd
                 }
               },
               "DeployAssert": {
                 "id": "DeployAssert",
                 "path": "ServiceConnect/DefaultTest/DeployAssert",
                 "children": {
-<<<<<<< HEAD
-=======
                   "AwsApiCallServiceDiscoverylistNamespaces": {
                     "id": "AwsApiCallServiceDiscoverylistNamespaces",
                     "path": "ServiceConnect/DefaultTest/DeployAssert/AwsApiCallServiceDiscoverylistNamespaces",
@@ -1363,7 +1354,6 @@
                       "version": "10.2.26"
                     }
                   },
->>>>>>> 37caaabd
                   "BootstrapVersion": {
                     "id": "BootstrapVersion",
                     "path": "ServiceConnect/DefaultTest/DeployAssert/BootstrapVersion",
@@ -1403,11 +1393,7 @@
         "path": "Tree",
         "constructInfo": {
           "fqn": "constructs.Construct",
-<<<<<<< HEAD
-          "version": "10.1.270"
-=======
           "version": "10.2.26"
->>>>>>> 37caaabd
         }
       }
     },
