--- conflicted
+++ resolved
@@ -9,13 +9,9 @@
     "packages/@monocdk-experiment/*",
     "packages/@aws-cdk/*/lambda-packages/*",
     "tools/*",
-<<<<<<< HEAD
     "tools/@aws-cdk/*",
-    "scripts/script-tests"
-=======
-    "scripts/script-tests",
+    "scripts/@aws-cdk/script-tests",
     "packages/individual-packages/*"
->>>>>>> d45bb521
   ],
   "rejectCycles": "true",
   "version": "0.0.0"
