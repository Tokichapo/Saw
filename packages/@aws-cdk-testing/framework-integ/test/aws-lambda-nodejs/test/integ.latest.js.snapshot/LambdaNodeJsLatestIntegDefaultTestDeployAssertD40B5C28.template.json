{
 "Resources": {
  "LambdaInvoked00748c118c58ddbf17c194faa46eda2": {
   "Type": "Custom::DeployAssert@SdkCallLambdainvoke",
   "Properties": {
    "ServiceToken": {
     "Fn::GetAtt": [
      "SingletonFunction1488541a7b23466481b69b4408076b81HandlerCD40AE9F",
      "Arn"
     ]
    },
    "service": "Lambda",
    "api": "invoke",
    "expected": "{\"$ObjectLike\":{\"StatusCode\":200,\"ExecutedVersion\":\"$LATEST\"}}",
    "parameters": {
     "FunctionName": {
      "Fn::Join": [
       "",
       [
        "\"",
        {
         "Fn::ImportValue": "cdk-integ-lambda-nodejs-latest:ExportsOutputReflatestFE0D80B6C9B17E6B"
        },
        "\""
       ]
      ]
     }
    },
    "flattenResponse": "false",
<<<<<<< HEAD
    "salt": "1699503882624"
=======
    "salt": "1699563584313"
>>>>>>> 8100e346
   },
   "UpdateReplacePolicy": "Delete",
   "DeletionPolicy": "Delete"
  },
  "LambdaInvoked00748c118c58ddbf17c194faa46eda2InvokeC0A33EEB": {
   "Type": "AWS::Lambda::Permission",
   "Properties": {
    "Action": "lambda:InvokeFunction",
    "FunctionName": {
     "Fn::ImportValue": "cdk-integ-lambda-nodejs-latest:ExportsOutputReflatestFE0D80B6C9B17E6B"
    },
    "Principal": {
     "Fn::GetAtt": [
      "SingletonFunction1488541a7b23466481b69b4408076b81Role37ABCE73",
      "Arn"
     ]
    }
   }
  },
  "SingletonFunction1488541a7b23466481b69b4408076b81Role37ABCE73": {
   "Type": "AWS::IAM::Role",
   "Properties": {
    "AssumeRolePolicyDocument": {
     "Version": "2012-10-17",
     "Statement": [
      {
       "Action": "sts:AssumeRole",
       "Effect": "Allow",
       "Principal": {
        "Service": "lambda.amazonaws.com"
       }
      }
     ]
    },
    "ManagedPolicyArns": [
     {
      "Fn::Sub": "arn:${AWS::Partition}:iam::aws:policy/service-role/AWSLambdaBasicExecutionRole"
     }
    ],
    "Policies": [
     {
      "PolicyName": "Inline",
      "PolicyDocument": {
       "Version": "2012-10-17",
       "Statement": [
        {
         "Action": [
          "lambda:Invoke"
         ],
         "Effect": "Allow",
         "Resource": [
          "*"
         ]
        },
        {
         "Action": [
          "lambda:InvokeFunction"
         ],
         "Effect": "Allow",
         "Resource": [
          {
           "Fn::Join": [
            "",
            [
             "arn:",
             {
              "Ref": "AWS::Partition"
             },
             ":lambda:",
             {
              "Ref": "AWS::Region"
             },
             ":",
             {
              "Ref": "AWS::AccountId"
             },
             ":function:",
             {
              "Fn::ImportValue": "cdk-integ-lambda-nodejs-latest:ExportsOutputReflatestFE0D80B6C9B17E6B"
             }
            ]
           ]
          }
         ]
        }
       ]
      }
     }
    ]
   }
  },
  "SingletonFunction1488541a7b23466481b69b4408076b81HandlerCD40AE9F": {
   "Type": "AWS::Lambda::Function",
   "Properties": {
    "Runtime": "nodejs18.x",
    "Code": {
     "S3Bucket": {
      "Fn::Sub": "cdk-hnb659fds-assets-${AWS::AccountId}-${AWS::Region}"
     },
<<<<<<< HEAD
     "S3Key": "e7a77a480d6ecc875e791cead1bff764ebb5df141c46219196902068f9d3f7d2.zip"
=======
     "S3Key": "6e5ba7464138b7720c27df56bcc0a5463093492a1f311ed8a4f4c6baf84acaa8.zip"
>>>>>>> 8100e346
    },
    "Timeout": 120,
    "Handler": "index.handler",
    "Role": {
     "Fn::GetAtt": [
      "SingletonFunction1488541a7b23466481b69b4408076b81Role37ABCE73",
      "Arn"
     ]
    }
   }
  }
 },
 "Outputs": {
  "AssertionResultsLambdaInvoked00748c118c58ddbf17c194faa46eda2": {
   "Value": {
    "Fn::GetAtt": [
     "LambdaInvoked00748c118c58ddbf17c194faa46eda2",
     "assertion"
    ]
   }
  }
 },
 "Parameters": {
  "BootstrapVersion": {
   "Type": "AWS::SSM::Parameter::Value<String>",
   "Default": "/cdk-bootstrap/hnb659fds/version",
   "Description": "Version of the CDK Bootstrap resources in this environment, automatically retrieved from SSM Parameter Store. [cdk:skip]"
  }
 },
 "Rules": {
  "CheckBootstrapVersion": {
   "Assertions": [
    {
     "Assert": {
      "Fn::Not": [
       {
        "Fn::Contains": [
         [
          "1",
          "2",
          "3",
          "4",
          "5"
         ],
         {
          "Ref": "BootstrapVersion"
         }
        ]
       }
      ]
     },
     "AssertDescription": "CDK bootstrap stack version 6 required. Please run 'cdk bootstrap' with a recent version of the CDK CLI."
    }
   ]
  }
 }
}<|MERGE_RESOLUTION|>--- conflicted
+++ resolved
@@ -27,11 +27,7 @@
      }
     },
     "flattenResponse": "false",
-<<<<<<< HEAD
-    "salt": "1699503882624"
-=======
     "salt": "1699563584313"
->>>>>>> 8100e346
    },
    "UpdateReplacePolicy": "Delete",
    "DeletionPolicy": "Delete"
@@ -131,11 +127,7 @@
      "S3Bucket": {
       "Fn::Sub": "cdk-hnb659fds-assets-${AWS::AccountId}-${AWS::Region}"
      },
-<<<<<<< HEAD
-     "S3Key": "e7a77a480d6ecc875e791cead1bff764ebb5df141c46219196902068f9d3f7d2.zip"
-=======
      "S3Key": "6e5ba7464138b7720c27df56bcc0a5463093492a1f311ed8a4f4c6baf84acaa8.zip"
->>>>>>> 8100e346
     },
     "Timeout": 120,
     "Handler": "index.handler",
