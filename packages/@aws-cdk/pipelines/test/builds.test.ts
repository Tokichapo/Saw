import { arrayWith, deepObjectLike, encodedJson, objectLike, Capture } from '@aws-cdk/assert';
import '@aws-cdk/assert/jest';
import * as cbuild from '@aws-cdk/aws-codebuild';
import * as codepipeline from '@aws-cdk/aws-codepipeline';
import * as s3 from '@aws-cdk/aws-s3';
import { Stack } from '@aws-cdk/core';
import * as cdkp from '../lib';
import { PIPELINE_ENV, TestApp, TestGitHubNpmPipeline } from './testutil';

let app: TestApp;
let pipelineStack: Stack;
let sourceArtifact: codepipeline.Artifact;
let cloudAssemblyArtifact: codepipeline.Artifact;

beforeEach(() => {
  app = new TestApp({ outdir: 'testcdk.out' });
  pipelineStack = new Stack(app, 'PipelineStack', { env: PIPELINE_ENV });
  sourceArtifact = new codepipeline.Artifact();
  cloudAssemblyArtifact = new codepipeline.Artifact('CloudAsm');
});

afterEach(() => {
  app.cleanup();
});

test('SimpleSynthAction takes arrays of commands', () => {
  // WHEN
  new TestGitHubNpmPipeline(pipelineStack, 'Cdk', {
    sourceArtifact,
    cloudAssemblyArtifact,
    synthAction: new cdkp.SimpleSynthAction({
      sourceArtifact,
      cloudAssemblyArtifact,
      installCommands: ['install1', 'install2'],
      buildCommands: ['build1', 'build2'],
      testCommands: ['test1', 'test2'],
      synthCommand: 'cdk synth',
    }),
  });

  // THEN
  expect(pipelineStack).toHaveResourceLike('AWS::CodeBuild::Project', {
    Environment: {
      Image: 'aws/codebuild/standard:4.0',
    },
    Source: {
      BuildSpec: encodedJson(deepObjectLike({
        phases: {
          pre_build: {
            commands: [
              'install1',
              'install2',
            ],
          },
          build: {
            commands: [
              'build1',
              'build2',
              'test1',
              'test2',
              'cdk synth',
            ],
          },
        },
      })),
    },
  });
});

test.each([['npm'], ['yarn']])('%s build automatically determines artifact base-directory', (npmYarn) => {
  // WHEN
  new TestGitHubNpmPipeline(pipelineStack, 'Cdk', {
    sourceArtifact,
    cloudAssemblyArtifact,
    synthAction: npmYarnBuild(npmYarn)({ sourceArtifact, cloudAssemblyArtifact }),
  });

  // THEN
  expect(pipelineStack).toHaveResourceLike('AWS::CodeBuild::Project', {
    Environment: {
      Image: 'aws/codebuild/standard:4.0',
    },
    Source: {
      BuildSpec: encodedJson(deepObjectLike({
        artifacts: {
          'base-directory': 'testcdk.out',
        },
      })),
    },
  });
});

test.each([['npm'], ['yarn']])('%s build respects subdirectory', (npmYarn) => {
  // WHEN
  new TestGitHubNpmPipeline(pipelineStack, 'Cdk', {
    sourceArtifact,
    cloudAssemblyArtifact,
    synthAction: npmYarnBuild(npmYarn)({
      sourceArtifact,
      cloudAssemblyArtifact,
      subdirectory: 'subdir',
    }),
  });

  // THEN
  expect(pipelineStack).toHaveResourceLike('AWS::CodeBuild::Project', {
    Environment: {
      Image: 'aws/codebuild/standard:4.0',
    },
    Source: {
      BuildSpec: encodedJson(deepObjectLike({
        phases: {
          pre_build: {
            commands: arrayWith('cd subdir'),
          },
        },
        artifacts: {
          'base-directory': 'subdir/testcdk.out',
        },
      })),
    },
  });
});

test.each([['npm'], ['yarn']])('%s assumes no build step by default', (npmYarn) => {
  // WHEN
  new TestGitHubNpmPipeline(pipelineStack, 'Cdk', {
    sourceArtifact,
    cloudAssemblyArtifact,
    synthAction: npmYarnBuild(npmYarn)({ sourceArtifact, cloudAssemblyArtifact }),
  });

  // THEN
  expect(pipelineStack).toHaveResourceLike('AWS::CodeBuild::Project', {
    Environment: {
      Image: 'aws/codebuild/standard:4.0',
    },
    Source: {
      BuildSpec: encodedJson(deepObjectLike({
        phases: {
          build: {
            commands: ['npx cdk synth'],
          },
        },
      })),
    },
  });
});

test.each([['npm'], ['yarn']])('%s can have its install command overridden', (npmYarn) => {
  // WHEN
  new TestGitHubNpmPipeline(pipelineStack, 'Cdk', {
    sourceArtifact,
    cloudAssemblyArtifact,
    synthAction: npmYarnBuild(npmYarn)({
      sourceArtifact,
      cloudAssemblyArtifact,
      installCommand: '/bin/true',
    }),
  });

  // THEN
  expect(pipelineStack).toHaveResourceLike('AWS::CodeBuild::Project', {
    Environment: {
      Image: 'aws/codebuild/standard:4.0',
    },
    Source: {
      BuildSpec: encodedJson(deepObjectLike({
        phases: {
          pre_build: {
            commands: ['/bin/true'],
          },
        },
      })),
    },
  });
});

test('Standard (NPM) synth can output additional artifacts', () => {
  // WHEN
  const addlArtifact = new codepipeline.Artifact('IntegTest');
  new TestGitHubNpmPipeline(pipelineStack, 'Cdk', {
    sourceArtifact,
    cloudAssemblyArtifact,
    synthAction: cdkp.SimpleSynthAction.standardNpmSynth({
      sourceArtifact,
      cloudAssemblyArtifact,
      additionalArtifacts: [
        {
          artifact: addlArtifact,
          directory: 'test',
        },
      ],
    }),
  });

  // THEN
  expect(pipelineStack).toHaveResourceLike('AWS::CodeBuild::Project', {
    Environment: {
      Image: 'aws/codebuild/standard:4.0',
    },
    Source: {
      BuildSpec: encodedJson(deepObjectLike({
        artifacts: {
          'secondary-artifacts': {
            CloudAsm: {
              'base-directory': 'testcdk.out',
              'files': '**/*',
            },
            IntegTest: {
              'base-directory': 'test',
              'files': '**/*',
            },
          },
        },
      })),
    },
  });
});

<<<<<<< HEAD
test('Pipeline action contains a hash that changes as the buildspec changes', () => {
  const hash1 = synthWithAction((sa, cxa) => cdkp.SimpleSynthAction.standardNpmSynth({
    sourceArtifact: sa,
    cloudAssemblyArtifact: cxa,
  }));

  // To make sure the hash is not just random :)
  const hash1prime = synthWithAction((sa, cxa) => cdkp.SimpleSynthAction.standardNpmSynth({
    sourceArtifact: sa,
    cloudAssemblyArtifact: cxa,
  }));

  const hash2 = synthWithAction((sa, cxa) => cdkp.SimpleSynthAction.standardNpmSynth({
    sourceArtifact: sa,
    cloudAssemblyArtifact: cxa,
    installCommand: 'do install',
  }));
  const hash3 = synthWithAction((sa, cxa) => cdkp.SimpleSynthAction.standardNpmSynth({
    sourceArtifact: sa,
    cloudAssemblyArtifact: cxa,
    environment: {
      computeType: cbuild.ComputeType.LARGE,
    },
  }));
  const hash4 = synthWithAction((sa, cxa) => cdkp.SimpleSynthAction.standardNpmSynth({
    sourceArtifact: sa,
    cloudAssemblyArtifact: cxa,
    environmentVariables: {
      xyz: { value: 'SOME-VALUE' },
    },
  }));

  expect(hash1).toEqual(hash1prime);

  expect(hash1).not.toEqual(hash2);
  expect(hash1).not.toEqual(hash3);
  expect(hash1).not.toEqual(hash4);
  expect(hash2).not.toEqual(hash3);
  expect(hash2).not.toEqual(hash4);
  expect(hash3).not.toEqual(hash4);

  function synthWithAction(cb: (sourceArtifact: codepipeline.Artifact, cloudAssemblyArtifact: codepipeline.Artifact) => codepipeline.IAction) {
    const _app = new TestApp({ outdir: 'testcdk.out' });
    const _pipelineStack = new Stack(_app, 'PipelineStack', { env: PIPELINE_ENV });
    const _sourceArtifact = new codepipeline.Artifact();
    const _cloudAssemblyArtifact = new codepipeline.Artifact('CloudAsm');

    new TestGitHubNpmPipeline(_pipelineStack, 'Cdk', {
      sourceArtifact: _sourceArtifact,
      cloudAssemblyArtifact: _cloudAssemblyArtifact,
      synthAction: cb(_sourceArtifact, _cloudAssemblyArtifact),
    });

    const theHash = Capture.aString();
    expect(_pipelineStack).toHaveResourceLike('AWS::CodePipeline::Pipeline', {
      Stages: arrayWith({
        Name: 'Build',
        Actions: [
          objectLike({
            Name: 'Synth',
            Configuration: objectLike({
              EnvironmentVariables: encodedJson([
                {
                  name: '_PROJECT_CONFIG_HASH',
                  type: 'PLAINTEXT',
                  value: theHash.capture(),
                },
              ]),
            }),
          }),
        ],
      }),
    });

    return theHash.capturedValue;
  }
=======
test('SimpleSynthAction is IGrantable', () => {
  // GIVEN
  const synthAction = cdkp.SimpleSynthAction.standardNpmSynth({
    sourceArtifact,
    cloudAssemblyArtifact,
  });
  new TestGitHubNpmPipeline(pipelineStack, 'Cdk', {
    sourceArtifact,
    cloudAssemblyArtifact,
    synthAction,
  });
  const bucket = new s3.Bucket(pipelineStack, 'Bucket');

  // WHEN
  bucket.grantRead(synthAction);

  // THEN
  expect(pipelineStack).toHaveResourceLike('AWS::IAM::Policy', {
    PolicyDocument: {
      Statement: arrayWith(deepObjectLike({
        Action: ['s3:GetObject*', 's3:GetBucket*', 's3:List*'],
      })),
    },
  });
>>>>>>> a00a4ee1
});

function npmYarnBuild(npmYarn: string) {
  if (npmYarn === 'npm') { return cdkp.SimpleSynthAction.standardNpmSynth; }
  if (npmYarn === 'yarn') { return cdkp.SimpleSynthAction.standardYarnSynth; }
  throw new Error(`Expecting npm|yarn: ${npmYarn}`);
}<|MERGE_RESOLUTION|>--- conflicted
+++ resolved
@@ -218,7 +218,6 @@
   });
 });
 
-<<<<<<< HEAD
 test('Pipeline action contains a hash that changes as the buildspec changes', () => {
   const hash1 = synthWithAction((sa, cxa) => cdkp.SimpleSynthAction.standardNpmSynth({
     sourceArtifact: sa,
@@ -295,7 +294,8 @@
 
     return theHash.capturedValue;
   }
-=======
+});
+
 test('SimpleSynthAction is IGrantable', () => {
   // GIVEN
   const synthAction = cdkp.SimpleSynthAction.standardNpmSynth({
@@ -320,7 +320,6 @@
       })),
     },
   });
->>>>>>> a00a4ee1
 });
 
 function npmYarnBuild(npmYarn: string) {
