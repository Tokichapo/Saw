--- conflicted
+++ resolved
@@ -73,17 +73,12 @@
     "@types/sinon": "^7.5.0",
     "aws-sdk": "^2.558.0",
     "aws-sdk-mock": "^4.5.0",
-    "cdk-build-tools": "^1.13.1",
-    "cdk-integ-tools": "^1.13.1",
-    "cfn2ts": "^1.13.1",
+    "cdk-build-tools": "^1.15.0",
+    "cdk-integ-tools": "^1.15.0",
+    "cfn2ts": "^1.15.0",
     "lodash": "^4.17.15",
-<<<<<<< HEAD
-    "nock": "^11.4.0",
-    "pkglint": "^1.13.1",
-=======
     "nock": "^11.6.0",
-    "pkglint": "file:../../../tools/pkglint",
->>>>>>> ea4a8aad
+    "pkglint": "^1.15.0",
     "sinon": "^7.5.0"
   },
   "dependencies": {
