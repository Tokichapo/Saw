{
  "version": "36.0.0",
  "files": {
    "bfbdea4d45250c8162c204fe0687cb775e24d61c895ad89e4ca6e9a7fc90b0f0": {
      "source": {
        "path": "asset.bfbdea4d45250c8162c204fe0687cb775e24d61c895ad89e4ca6e9a7fc90b0f0.zip",
        "packaging": "file"
      },
      "destinations": {
        "current_account-current_region": {
          "bucketName": "cdk-hnb659fds-assets-${AWS::AccountId}-${AWS::Region}",
          "objectKey": "bfbdea4d45250c8162c204fe0687cb775e24d61c895ad89e4ca6e9a7fc90b0f0.zip",
          "assumeRoleArn": "arn:${AWS::Partition}:iam::${AWS::AccountId}:role/cdk-hnb659fds-file-publishing-role-${AWS::AccountId}-${AWS::Region}"
        }
      }
    },
    "22de69e75b55e15d4d49905d8a4901edd66d1367f617c2a01ac6e86ca2b7eb84": {
      "source": {
        "path": "asset.22de69e75b55e15d4d49905d8a4901edd66d1367f617c2a01ac6e86ca2b7eb84.zip",
        "packaging": "file"
      },
      "destinations": {
        "current_account-current_region": {
          "bucketName": "cdk-hnb659fds-assets-${AWS::AccountId}-${AWS::Region}",
          "objectKey": "22de69e75b55e15d4d49905d8a4901edd66d1367f617c2a01ac6e86ca2b7eb84.zip",
          "assumeRoleArn": "arn:${AWS::Partition}:iam::${AWS::AccountId}:role/cdk-hnb659fds-file-publishing-role-${AWS::AccountId}-${AWS::Region}"
        }
      }
    },
    "98b432f1b1df9de4026df7e718c23783d833d67973da5291085b4dc7be1a568a": {
      "source": {
        "path": "asset.98b432f1b1df9de4026df7e718c23783d833d67973da5291085b4dc7be1a568a",
        "packaging": "zip"
      },
      "destinations": {
        "current_account-current_region": {
          "bucketName": "cdk-hnb659fds-assets-${AWS::AccountId}-${AWS::Region}",
          "objectKey": "98b432f1b1df9de4026df7e718c23783d833d67973da5291085b4dc7be1a568a.zip",
          "assumeRoleArn": "arn:${AWS::Partition}:iam::${AWS::AccountId}:role/cdk-hnb659fds-file-publishing-role-${AWS::AccountId}-${AWS::Region}"
        }
      }
    },
    "15197a5512179542fe2cff74af89bb047793c9c4e0b4395f114641a81cd52ae5": {
      "source": {
        "path": "asset.15197a5512179542fe2cff74af89bb047793c9c4e0b4395f114641a81cd52ae5",
        "packaging": "zip"
      },
      "destinations": {
        "current_account-current_region": {
          "bucketName": "cdk-hnb659fds-assets-${AWS::AccountId}-${AWS::Region}",
          "objectKey": "15197a5512179542fe2cff74af89bb047793c9c4e0b4395f114641a81cd52ae5.zip",
          "assumeRoleArn": "arn:${AWS::Partition}:iam::${AWS::AccountId}:role/cdk-hnb659fds-file-publishing-role-${AWS::AccountId}-${AWS::Region}"
        }
      }
    },
    "abc70c90ded969d12235ca11768293cb20557cff54518518480c0d9fb344a098": {
      "source": {
        "path": "asset.abc70c90ded969d12235ca11768293cb20557cff54518518480c0d9fb344a098",
        "packaging": "zip"
      },
      "destinations": {
        "current_account-current_region": {
          "bucketName": "cdk-hnb659fds-assets-${AWS::AccountId}-${AWS::Region}",
          "objectKey": "abc70c90ded969d12235ca11768293cb20557cff54518518480c0d9fb344a098.zip",
          "assumeRoleArn": "arn:${AWS::Partition}:iam::${AWS::AccountId}:role/cdk-hnb659fds-file-publishing-role-${AWS::AccountId}-${AWS::Region}"
        }
      }
    },
    "3322b7049fb0ed2b7cbb644a2ada8d1116ff80c32dca89e6ada846b5de26f961": {
      "source": {
        "path": "asset.3322b7049fb0ed2b7cbb644a2ada8d1116ff80c32dca89e6ada846b5de26f961.zip",
        "packaging": "file"
      },
      "destinations": {
        "current_account-current_region": {
          "bucketName": "cdk-hnb659fds-assets-${AWS::AccountId}-${AWS::Region}",
          "objectKey": "3322b7049fb0ed2b7cbb644a2ada8d1116ff80c32dca89e6ada846b5de26f961.zip",
          "assumeRoleArn": "arn:${AWS::Partition}:iam::${AWS::AccountId}:role/cdk-hnb659fds-file-publishing-role-${AWS::AccountId}-${AWS::Region}"
        }
      }
    },
<<<<<<< HEAD
    "850f4a40841b605fcf6360d17c20b8e56079851e33b1ad796edf374bcab0c2a8": {
=======
    "0f7130dbed13759cffc5e57dbdf157db6a04ed0bb00582291db122b3f9c529c2": {
>>>>>>> 51149550
      "source": {
        "path": "EKSTagStackawscdkawseksClusterResourceProviderD3984169.nested.template.json",
        "packaging": "file"
      },
      "destinations": {
        "current_account-current_region": {
          "bucketName": "cdk-hnb659fds-assets-${AWS::AccountId}-${AWS::Region}",
<<<<<<< HEAD
          "objectKey": "850f4a40841b605fcf6360d17c20b8e56079851e33b1ad796edf374bcab0c2a8.json",
=======
          "objectKey": "0f7130dbed13759cffc5e57dbdf157db6a04ed0bb00582291db122b3f9c529c2.json",
>>>>>>> 51149550
          "assumeRoleArn": "arn:${AWS::Partition}:iam::${AWS::AccountId}:role/cdk-hnb659fds-file-publishing-role-${AWS::AccountId}-${AWS::Region}"
        }
      }
    },
    "ea20a6601cfd77312a4a34247c928c63aeff3640c2fe3bb69e9265ef712f314b": {
      "source": {
        "path": "EKSTagStackawscdkawseksKubectlProvider64339FC8.nested.template.json",
        "packaging": "file"
      },
      "destinations": {
        "current_account-current_region": {
          "bucketName": "cdk-hnb659fds-assets-${AWS::AccountId}-${AWS::Region}",
          "objectKey": "ea20a6601cfd77312a4a34247c928c63aeff3640c2fe3bb69e9265ef712f314b.json",
          "assumeRoleArn": "arn:${AWS::Partition}:iam::${AWS::AccountId}:role/cdk-hnb659fds-file-publishing-role-${AWS::AccountId}-${AWS::Region}"
        }
      }
    },
<<<<<<< HEAD
    "f1c23e575160feea1e2a1246a165b8326ba55e52183dc24e3c5db2469339ea83": {
=======
    "0948f9a255667b0fded014fd006dc675f1465d75035accc6b2ff3e1e384eabbf": {
>>>>>>> 51149550
      "source": {
        "path": "EKSTagStack.template.json",
        "packaging": "file"
      },
      "destinations": {
        "current_account-current_region": {
          "bucketName": "cdk-hnb659fds-assets-${AWS::AccountId}-${AWS::Region}",
<<<<<<< HEAD
          "objectKey": "f1c23e575160feea1e2a1246a165b8326ba55e52183dc24e3c5db2469339ea83.json",
=======
          "objectKey": "0948f9a255667b0fded014fd006dc675f1465d75035accc6b2ff3e1e384eabbf.json",
>>>>>>> 51149550
          "assumeRoleArn": "arn:${AWS::Partition}:iam::${AWS::AccountId}:role/cdk-hnb659fds-file-publishing-role-${AWS::AccountId}-${AWS::Region}"
        }
      }
    }
  },
  "dockerImages": {}
}<|MERGE_RESOLUTION|>--- conflicted
+++ resolved
@@ -79,11 +79,7 @@
         }
       }
     },
-<<<<<<< HEAD
     "850f4a40841b605fcf6360d17c20b8e56079851e33b1ad796edf374bcab0c2a8": {
-=======
-    "0f7130dbed13759cffc5e57dbdf157db6a04ed0bb00582291db122b3f9c529c2": {
->>>>>>> 51149550
       "source": {
         "path": "EKSTagStackawscdkawseksClusterResourceProviderD3984169.nested.template.json",
         "packaging": "file"
@@ -91,11 +87,7 @@
       "destinations": {
         "current_account-current_region": {
           "bucketName": "cdk-hnb659fds-assets-${AWS::AccountId}-${AWS::Region}",
-<<<<<<< HEAD
           "objectKey": "850f4a40841b605fcf6360d17c20b8e56079851e33b1ad796edf374bcab0c2a8.json",
-=======
-          "objectKey": "0f7130dbed13759cffc5e57dbdf157db6a04ed0bb00582291db122b3f9c529c2.json",
->>>>>>> 51149550
           "assumeRoleArn": "arn:${AWS::Partition}:iam::${AWS::AccountId}:role/cdk-hnb659fds-file-publishing-role-${AWS::AccountId}-${AWS::Region}"
         }
       }
@@ -113,11 +105,7 @@
         }
       }
     },
-<<<<<<< HEAD
     "f1c23e575160feea1e2a1246a165b8326ba55e52183dc24e3c5db2469339ea83": {
-=======
-    "0948f9a255667b0fded014fd006dc675f1465d75035accc6b2ff3e1e384eabbf": {
->>>>>>> 51149550
       "source": {
         "path": "EKSTagStack.template.json",
         "packaging": "file"
@@ -125,11 +113,7 @@
       "destinations": {
         "current_account-current_region": {
           "bucketName": "cdk-hnb659fds-assets-${AWS::AccountId}-${AWS::Region}",
-<<<<<<< HEAD
           "objectKey": "f1c23e575160feea1e2a1246a165b8326ba55e52183dc24e3c5db2469339ea83.json",
-=======
-          "objectKey": "0948f9a255667b0fded014fd006dc675f1465d75035accc6b2ff3e1e384eabbf.json",
->>>>>>> 51149550
           "assumeRoleArn": "arn:${AWS::Partition}:iam::${AWS::AccountId}:role/cdk-hnb659fds-file-publishing-role-${AWS::AccountId}-${AWS::Region}"
         }
       }
