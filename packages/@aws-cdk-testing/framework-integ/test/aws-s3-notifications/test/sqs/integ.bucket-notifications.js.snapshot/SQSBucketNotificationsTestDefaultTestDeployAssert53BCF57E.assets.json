{
  "version": "36.0.5",
  "files": {
    "3cef2cdbb46b3821e641ffb8b9af9731af5f7e4a9e857ab633dbcd9023de724d": {
      "source": {
        "path": "asset.3cef2cdbb46b3821e641ffb8b9af9731af5f7e4a9e857ab633dbcd9023de724d.bundle",
        "packaging": "zip"
      },
      "destinations": {
        "current_account-current_region": {
          "bucketName": "cdk-hnb659fds-assets-${AWS::AccountId}-${AWS::Region}",
          "objectKey": "3cef2cdbb46b3821e641ffb8b9af9731af5f7e4a9e857ab633dbcd9023de724d.zip",
          "assumeRoleArn": "arn:${AWS::Partition}:iam::${AWS::AccountId}:role/cdk-hnb659fds-file-publishing-role-${AWS::AccountId}-${AWS::Region}"
        }
      }
    },
<<<<<<< HEAD
    "318c2d214e4201b8bd2f1e8414310bc0733d0fd55c792b7ed5cd2b600da7645e": {
=======
    "1d55ed4ebdd74d2a65adadbfccdb4b4864dfd59964df4439a925ab411d44b46f": {
>>>>>>> 4e7d4804
      "source": {
        "path": "SQSBucketNotificationsTestDefaultTestDeployAssert53BCF57E.template.json",
        "packaging": "file"
      },
      "destinations": {
        "current_account-current_region": {
          "bucketName": "cdk-hnb659fds-assets-${AWS::AccountId}-${AWS::Region}",
<<<<<<< HEAD
          "objectKey": "318c2d214e4201b8bd2f1e8414310bc0733d0fd55c792b7ed5cd2b600da7645e.json",
=======
          "objectKey": "1d55ed4ebdd74d2a65adadbfccdb4b4864dfd59964df4439a925ab411d44b46f.json",
>>>>>>> 4e7d4804
          "assumeRoleArn": "arn:${AWS::Partition}:iam::${AWS::AccountId}:role/cdk-hnb659fds-file-publishing-role-${AWS::AccountId}-${AWS::Region}"
        }
      }
    }
  },
  "dockerImages": {}
}<|MERGE_RESOLUTION|>--- conflicted
+++ resolved
@@ -14,11 +14,7 @@
         }
       }
     },
-<<<<<<< HEAD
-    "318c2d214e4201b8bd2f1e8414310bc0733d0fd55c792b7ed5cd2b600da7645e": {
-=======
     "1d55ed4ebdd74d2a65adadbfccdb4b4864dfd59964df4439a925ab411d44b46f": {
->>>>>>> 4e7d4804
       "source": {
         "path": "SQSBucketNotificationsTestDefaultTestDeployAssert53BCF57E.template.json",
         "packaging": "file"
@@ -26,11 +22,7 @@
       "destinations": {
         "current_account-current_region": {
           "bucketName": "cdk-hnb659fds-assets-${AWS::AccountId}-${AWS::Region}",
-<<<<<<< HEAD
-          "objectKey": "318c2d214e4201b8bd2f1e8414310bc0733d0fd55c792b7ed5cd2b600da7645e.json",
-=======
           "objectKey": "1d55ed4ebdd74d2a65adadbfccdb4b4864dfd59964df4439a925ab411d44b46f.json",
->>>>>>> 4e7d4804
           "assumeRoleArn": "arn:${AWS::Partition}:iam::${AWS::AccountId}:role/cdk-hnb659fds-file-publishing-role-${AWS::AccountId}-${AWS::Region}"
         }
       }
