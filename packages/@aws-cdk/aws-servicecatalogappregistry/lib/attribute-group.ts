import { CfnResourceShare } from '@aws-cdk/aws-ram';
import * as cdk from '@aws-cdk/core';
<<<<<<< HEAD
import { getPrincipalsforSharing, hashValues, ShareOptions } from './common';
=======
import { Construct } from 'constructs';
>>>>>>> 2566017a
import { InputValidator } from './private/validation';
import { CfnAttributeGroup } from './servicecatalogappregistry.generated';

/**
 * A Service Catalog AppRegistry Attribute Group.
 */
export interface IAttributeGroup extends cdk.IResource {
  /**
   * The ARN of the attribute group.
   * @attribute
   */
  readonly attributeGroupArn: string;

  /**
   * The ID of the attribute group.
   * @attribute
   */
  readonly attributeGroupId: string;

  /**
   * Share the attribute group resource with other IAM entities, accounts, or OUs.
   * @param shareOptions The options for the share.
   */
  shareResource(shareOptions: ShareOptions): void;
}

/**
 * Properties for a Service Catalog AppRegistry Attribute Group
 */
export interface AttributeGroupProps {
  /**
   * Enforces a particular physical attribute group name.
   */
  readonly attributeGroupName: string;

  /**
   * Description for attribute group.
   * @default - No description provided
   */
  readonly description?: string;

  /**
   * A JSON of nested key-value pairs that represent the attributes in the group.
   * Attributes maybe an empty JSON '{}', but must be explicitly stated.
   */
  readonly attributes: { [key: string]: any };
}

abstract class AttributeGroupBase extends cdk.Resource implements IAttributeGroup {
  public abstract readonly attributeGroupArn: string;
  public abstract readonly attributeGroupId: string;

  public shareResource(shareOptions: ShareOptions): void {
    const principals = getPrincipalsforSharing(shareOptions);
    const shareName = `RAMShare${this.generateUniqueHash(this.node.addr)}`;
    new CfnResourceShare(this, shareName, {
      name: shareName,
      allowExternalPrincipals: shareOptions.allowExternalPrincipals ?? true,
      principals: principals,
      resourceArns: [this.attributeGroupArn],
    });
  }

  /**
   * Create a unique id
   */
  protected abstract generateUniqueHash(resourceAddress: string): string;
}

/**
 * A Service Catalog AppRegistry Attribute Group.
 */
export class AttributeGroup extends AttributeGroupBase implements IAttributeGroup {
  /**
   * Imports an attribute group construct that represents an external attribute group.
   *
   * @param scope The parent creating construct (usually `this`).
   * @param id The construct's name.
   * @param attributeGroupArn the Amazon Resource Name of the existing AppRegistry attribute group
   */
  public static fromAttributeGroupArn(scope: Construct, id: string, attributeGroupArn: string): IAttributeGroup {
    const arn = cdk.Stack.of(scope).splitArn(attributeGroupArn, cdk.ArnFormat.SLASH_RESOURCE_SLASH_RESOURCE_NAME);
    const attributeGroupId = arn.resourceName;

    if (!attributeGroupId) {
      throw new Error('Missing required Attribute Group ID from Attribute Group ARN: ' + attributeGroupArn);
    }

    class Import extends AttributeGroupBase {
      public readonly attributeGroupArn = attributeGroupArn;
      public readonly attributeGroupId = attributeGroupId!;

      protected generateUniqueHash(resourceAddress: string): string {
        return hashValues(this.attributeGroupArn, resourceAddress);
      }
    }

    return new Import(scope, id, {
      environmentFromArn: attributeGroupArn,
    });
  }

  public readonly attributeGroupArn: string;
  public readonly attributeGroupId: string;
  private readonly nodeAddress: string;

  constructor(scope: Construct, id: string, props: AttributeGroupProps) {
    super(scope, id);

    this.validateAttributeGroupProps(props);

    const attributeGroup = new CfnAttributeGroup(this, 'Resource', {
      name: props.attributeGroupName,
      description: props.description,
      attributes: props.attributes,
    });

    this.attributeGroupArn = attributeGroup.attrArn;
    this.attributeGroupId = attributeGroup.attrId;
    this.nodeAddress = cdk.Names.nodeUniqueId(attributeGroup.node);
  }

  private validateAttributeGroupProps(props: AttributeGroupProps) {
    InputValidator.validateLength(this.node.path, 'attribute group name', 1, 256, props.attributeGroupName);
    InputValidator.validateRegex(this.node.path, 'attribute group name', /^[a-zA-Z0-9-_]+$/, props.attributeGroupName);
    InputValidator.validateLength(this.node.path, 'attribute group description', 0, 1024, props.description);
  }

  protected generateUniqueHash(resourceAddress: string): string {
    return hashValues(this.nodeAddress, resourceAddress);
  }
}<|MERGE_RESOLUTION|>--- conflicted
+++ resolved
@@ -1,10 +1,7 @@
 import { CfnResourceShare } from '@aws-cdk/aws-ram';
 import * as cdk from '@aws-cdk/core';
-<<<<<<< HEAD
 import { getPrincipalsforSharing, hashValues, ShareOptions } from './common';
-=======
 import { Construct } from 'constructs';
->>>>>>> 2566017a
 import { InputValidator } from './private/validation';
 import { CfnAttributeGroup } from './servicecatalogappregistry.generated';
 
