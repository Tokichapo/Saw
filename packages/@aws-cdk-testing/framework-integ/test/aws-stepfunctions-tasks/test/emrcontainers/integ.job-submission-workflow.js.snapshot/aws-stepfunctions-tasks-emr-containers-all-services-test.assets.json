{
  "version": "32.0.0",
  "files": {
    "25f7dc8c7a6d65604d70050f2d9d19d6bfc5060a3d74662fc86589f4385e3a1b": {
      "source": {
        "path": "asset.25f7dc8c7a6d65604d70050f2d9d19d6bfc5060a3d74662fc86589f4385e3a1b.zip",
        "packaging": "file"
      },
      "destinations": {
        "current_account-current_region": {
          "bucketName": "cdk-hnb659fds-assets-${AWS::AccountId}-${AWS::Region}",
          "objectKey": "25f7dc8c7a6d65604d70050f2d9d19d6bfc5060a3d74662fc86589f4385e3a1b.zip",
          "assumeRoleArn": "arn:${AWS::Partition}:iam::${AWS::AccountId}:role/cdk-hnb659fds-file-publishing-role-${AWS::AccountId}-${AWS::Region}"
        }
      }
    },
    "a46179e8334ce45c3cbb975d0dfe34028e095aa8dfa55496bbc7717623351649": {
      "source": {
        "path": "asset.a46179e8334ce45c3cbb975d0dfe34028e095aa8dfa55496bbc7717623351649",
        "packaging": "zip"
      },
      "destinations": {
        "current_account-current_region": {
          "bucketName": "cdk-hnb659fds-assets-${AWS::AccountId}-${AWS::Region}",
          "objectKey": "a46179e8334ce45c3cbb975d0dfe34028e095aa8dfa55496bbc7717623351649.zip",
          "assumeRoleArn": "arn:${AWS::Partition}:iam::${AWS::AccountId}:role/cdk-hnb659fds-file-publishing-role-${AWS::AccountId}-${AWS::Region}"
        }
      }
    },
    "73b60c2cf141bf58c33cfaa33858f5c84103a0232ba7192d696536488f7731c4": {
      "source": {
        "path": "asset.73b60c2cf141bf58c33cfaa33858f5c84103a0232ba7192d696536488f7731c4",
        "packaging": "zip"
      },
      "destinations": {
        "current_account-current_region": {
          "bucketName": "cdk-hnb659fds-assets-${AWS::AccountId}-${AWS::Region}",
          "objectKey": "73b60c2cf141bf58c33cfaa33858f5c84103a0232ba7192d696536488f7731c4.zip",
          "assumeRoleArn": "arn:${AWS::Partition}:iam::${AWS::AccountId}:role/cdk-hnb659fds-file-publishing-role-${AWS::AccountId}-${AWS::Region}"
        }
      }
    },
    "9017774b84ae2457b1b2ad6fcbb4860d8ce2537062c77010b24d9b156ced5a1b": {
      "source": {
        "path": "asset.9017774b84ae2457b1b2ad6fcbb4860d8ce2537062c77010b24d9b156ced5a1b",
        "packaging": "zip"
      },
      "destinations": {
        "current_account-current_region": {
          "bucketName": "cdk-hnb659fds-assets-${AWS::AccountId}-${AWS::Region}",
          "objectKey": "9017774b84ae2457b1b2ad6fcbb4860d8ce2537062c77010b24d9b156ced5a1b.zip",
          "assumeRoleArn": "arn:${AWS::Partition}:iam::${AWS::AccountId}:role/cdk-hnb659fds-file-publishing-role-${AWS::AccountId}-${AWS::Region}"
        }
      }
    },
    "e2277687077a2abf9ae1af1cc9565e6715e2ebb62f79ec53aa75a1af9298f642": {
      "source": {
        "path": "asset.e2277687077a2abf9ae1af1cc9565e6715e2ebb62f79ec53aa75a1af9298f642.zip",
        "packaging": "file"
      },
      "destinations": {
        "current_account-current_region": {
          "bucketName": "cdk-hnb659fds-assets-${AWS::AccountId}-${AWS::Region}",
          "objectKey": "e2277687077a2abf9ae1af1cc9565e6715e2ebb62f79ec53aa75a1af9298f642.zip",
          "assumeRoleArn": "arn:${AWS::Partition}:iam::${AWS::AccountId}:role/cdk-hnb659fds-file-publishing-role-${AWS::AccountId}-${AWS::Region}"
        }
      }
    },
    "7e5f48d1e79c915595d938c932b6f0101715a162780d01a55845367e014fbcda": {
      "source": {
        "path": "asset.7e5f48d1e79c915595d938c932b6f0101715a162780d01a55845367e014fbcda.zip",
        "packaging": "file"
      },
      "destinations": {
        "current_account-current_region": {
          "bucketName": "cdk-hnb659fds-assets-${AWS::AccountId}-${AWS::Region}",
          "objectKey": "7e5f48d1e79c915595d938c932b6f0101715a162780d01a55845367e014fbcda.zip",
          "assumeRoleArn": "arn:${AWS::Partition}:iam::${AWS::AccountId}:role/cdk-hnb659fds-file-publishing-role-${AWS::AccountId}-${AWS::Region}"
        }
      }
    },
    "69feeb9cd44f367c110e45d2af8cdadf91aa64f06f45ac0eabd487257e5b8288": {
      "source": {
        "path": "awsstepfunctionstasksemrcontainersallservicestestawscdkawseksClusterResourceProvider6985269B.nested.template.json",
        "packaging": "file"
      },
      "destinations": {
        "current_account-current_region": {
          "bucketName": "cdk-hnb659fds-assets-${AWS::AccountId}-${AWS::Region}",
          "objectKey": "69feeb9cd44f367c110e45d2af8cdadf91aa64f06f45ac0eabd487257e5b8288.json",
          "assumeRoleArn": "arn:${AWS::Partition}:iam::${AWS::AccountId}:role/cdk-hnb659fds-file-publishing-role-${AWS::AccountId}-${AWS::Region}"
        }
      }
    },
<<<<<<< HEAD
    "5864bf1dee16164adaca45b9c61d5d1455e03558b5527e066057c3eff7f4e7d7": {
=======
    "595c013871e33e03a7b00168e3763347a6af19ecdaeaa39d143d1f2a2f318f5f": {
>>>>>>> c575dded
      "source": {
        "path": "awsstepfunctionstasksemrcontainersallservicestestawscdkawseksKubectlProviderD9DFA1E3.nested.template.json",
        "packaging": "file"
      },
      "destinations": {
        "current_account-current_region": {
          "bucketName": "cdk-hnb659fds-assets-${AWS::AccountId}-${AWS::Region}",
<<<<<<< HEAD
          "objectKey": "5864bf1dee16164adaca45b9c61d5d1455e03558b5527e066057c3eff7f4e7d7.json",
=======
          "objectKey": "595c013871e33e03a7b00168e3763347a6af19ecdaeaa39d143d1f2a2f318f5f.json",
>>>>>>> c575dded
          "assumeRoleArn": "arn:${AWS::Partition}:iam::${AWS::AccountId}:role/cdk-hnb659fds-file-publishing-role-${AWS::AccountId}-${AWS::Region}"
        }
      }
    },
<<<<<<< HEAD
    "5204a47a7cfeb52b0dfc84656026f8b528d628c485ea5c916ab9a62efada425c": {
=======
    "da1751454d1165801b19bc7d9771647b8b26bdd58c9dd70fc6a605fa551f4fae": {
>>>>>>> c575dded
      "source": {
        "path": "aws-stepfunctions-tasks-emr-containers-all-services-test.template.json",
        "packaging": "file"
      },
      "destinations": {
        "current_account-current_region": {
          "bucketName": "cdk-hnb659fds-assets-${AWS::AccountId}-${AWS::Region}",
<<<<<<< HEAD
          "objectKey": "5204a47a7cfeb52b0dfc84656026f8b528d628c485ea5c916ab9a62efada425c.json",
=======
          "objectKey": "da1751454d1165801b19bc7d9771647b8b26bdd58c9dd70fc6a605fa551f4fae.json",
>>>>>>> c575dded
          "assumeRoleArn": "arn:${AWS::Partition}:iam::${AWS::AccountId}:role/cdk-hnb659fds-file-publishing-role-${AWS::AccountId}-${AWS::Region}"
        }
      }
    }
  },
  "dockerImages": {}
}<|MERGE_RESOLUTION|>--- conflicted
+++ resolved
@@ -53,15 +53,15 @@
         }
       }
     },
-    "e2277687077a2abf9ae1af1cc9565e6715e2ebb62f79ec53aa75a1af9298f642": {
+    "292870ae2617f1c4d62ff18422e009afd534a342c17877fd1b931fb8d8a62abc": {
       "source": {
-        "path": "asset.e2277687077a2abf9ae1af1cc9565e6715e2ebb62f79ec53aa75a1af9298f642.zip",
+        "path": "asset.292870ae2617f1c4d62ff18422e009afd534a342c17877fd1b931fb8d8a62abc.zip",
         "packaging": "file"
       },
       "destinations": {
         "current_account-current_region": {
           "bucketName": "cdk-hnb659fds-assets-${AWS::AccountId}-${AWS::Region}",
-          "objectKey": "e2277687077a2abf9ae1af1cc9565e6715e2ebb62f79ec53aa75a1af9298f642.zip",
+          "objectKey": "292870ae2617f1c4d62ff18422e009afd534a342c17877fd1b931fb8d8a62abc.zip",
           "assumeRoleArn": "arn:${AWS::Partition}:iam::${AWS::AccountId}:role/cdk-hnb659fds-file-publishing-role-${AWS::AccountId}-${AWS::Region}"
         }
       }
@@ -92,11 +92,7 @@
         }
       }
     },
-<<<<<<< HEAD
-    "5864bf1dee16164adaca45b9c61d5d1455e03558b5527e066057c3eff7f4e7d7": {
-=======
     "595c013871e33e03a7b00168e3763347a6af19ecdaeaa39d143d1f2a2f318f5f": {
->>>>>>> c575dded
       "source": {
         "path": "awsstepfunctionstasksemrcontainersallservicestestawscdkawseksKubectlProviderD9DFA1E3.nested.template.json",
         "packaging": "file"
@@ -104,20 +100,12 @@
       "destinations": {
         "current_account-current_region": {
           "bucketName": "cdk-hnb659fds-assets-${AWS::AccountId}-${AWS::Region}",
-<<<<<<< HEAD
-          "objectKey": "5864bf1dee16164adaca45b9c61d5d1455e03558b5527e066057c3eff7f4e7d7.json",
-=======
           "objectKey": "595c013871e33e03a7b00168e3763347a6af19ecdaeaa39d143d1f2a2f318f5f.json",
->>>>>>> c575dded
           "assumeRoleArn": "arn:${AWS::Partition}:iam::${AWS::AccountId}:role/cdk-hnb659fds-file-publishing-role-${AWS::AccountId}-${AWS::Region}"
         }
       }
     },
-<<<<<<< HEAD
-    "5204a47a7cfeb52b0dfc84656026f8b528d628c485ea5c916ab9a62efada425c": {
-=======
     "da1751454d1165801b19bc7d9771647b8b26bdd58c9dd70fc6a605fa551f4fae": {
->>>>>>> c575dded
       "source": {
         "path": "aws-stepfunctions-tasks-emr-containers-all-services-test.template.json",
         "packaging": "file"
@@ -125,11 +113,7 @@
       "destinations": {
         "current_account-current_region": {
           "bucketName": "cdk-hnb659fds-assets-${AWS::AccountId}-${AWS::Region}",
-<<<<<<< HEAD
-          "objectKey": "5204a47a7cfeb52b0dfc84656026f8b528d628c485ea5c916ab9a62efada425c.json",
-=======
           "objectKey": "da1751454d1165801b19bc7d9771647b8b26bdd58c9dd70fc6a605fa551f4fae.json",
->>>>>>> c575dded
           "assumeRoleArn": "arn:${AWS::Partition}:iam::${AWS::AccountId}:role/cdk-hnb659fds-file-publishing-role-${AWS::AccountId}-${AWS::Region}"
         }
       }
