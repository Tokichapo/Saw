--- conflicted
+++ resolved
@@ -235,13 +235,6 @@
     });
   });
 
-<<<<<<< HEAD
-  test('apiEndpoint is exported', () => {
-    const stack = new Stack();
-    const api = new HttpApi(stack, 'api');
-
-    expect(api.apiEndpoint).toBeDefined();
-=======
   test('can add a vpc links', () => {
     // GIVEN
     const stack = new Stack();
@@ -279,6 +272,12 @@
     expect(stack).not.toHaveResource('AWS::ApiGatewayV2::VpcLink', {
       Name: 'Link-2',
     });
->>>>>>> e21f249f
+  });
+  
+  test('apiEndpoint is exported', () => {
+    const stack = new Stack();
+    const api = new HttpApi(stack, 'api');
+
+    expect(api.apiEndpoint).toBeDefined();
   });
 });