--- conflicted
+++ resolved
@@ -9,11 +9,7 @@
         "path": "Tree",
         "constructInfo": {
           "fqn": "constructs.Construct",
-<<<<<<< HEAD
-          "version": "10.1.90"
-=======
           "version": "10.1.140"
->>>>>>> 7882e0e8
         }
       },
       "aws-cdk-log-retention-integ": {
@@ -154,10 +150,6 @@
                                           ":log-group:logRetentionLogGroup2:*"
                                         ]
                                       ]
-<<<<<<< HEAD
-                                    ]
-                                  }
-=======
                                     },
                                     {
                                       "Fn::Join": [
@@ -180,7 +172,6 @@
                                       ]
                                     }
                                   ]
->>>>>>> 7882e0e8
                                 }
                               ],
                               "Version": "2012-10-17"
@@ -216,61 +207,11 @@
                 "constructInfo": {
                   "fqn": "@aws-cdk/core.CfnResource",
                   "version": "0.0.0"
-<<<<<<< HEAD
                 }
               }
             },
             "constructInfo": {
               "fqn": "constructs.Construct",
-              "version": "10.1.90"
-            }
-          },
-          "AssetParameters": {
-            "id": "AssetParameters",
-            "path": "aws-cdk-log-retention-integ/AssetParameters",
-            "children": {
-              "d01c24641c7d8cb6488393ffceaefff282370a9a522bf9d77b21da73fa257347": {
-                "id": "d01c24641c7d8cb6488393ffceaefff282370a9a522bf9d77b21da73fa257347",
-                "path": "aws-cdk-log-retention-integ/AssetParameters/d01c24641c7d8cb6488393ffceaefff282370a9a522bf9d77b21da73fa257347",
-                "children": {
-                  "S3Bucket": {
-                    "id": "S3Bucket",
-                    "path": "aws-cdk-log-retention-integ/AssetParameters/d01c24641c7d8cb6488393ffceaefff282370a9a522bf9d77b21da73fa257347/S3Bucket",
-                    "constructInfo": {
-                      "fqn": "@aws-cdk/core.CfnParameter",
-                      "version": "0.0.0"
-                    }
-                  },
-                  "S3VersionKey": {
-                    "id": "S3VersionKey",
-                    "path": "aws-cdk-log-retention-integ/AssetParameters/d01c24641c7d8cb6488393ffceaefff282370a9a522bf9d77b21da73fa257347/S3VersionKey",
-                    "constructInfo": {
-                      "fqn": "@aws-cdk/core.CfnParameter",
-                      "version": "0.0.0"
-                    }
-                  },
-                  "ArtifactHash": {
-                    "id": "ArtifactHash",
-                    "path": "aws-cdk-log-retention-integ/AssetParameters/d01c24641c7d8cb6488393ffceaefff282370a9a522bf9d77b21da73fa257347/ArtifactHash",
-                    "constructInfo": {
-                      "fqn": "@aws-cdk/core.CfnParameter",
-                      "version": "0.0.0"
-                    }
-                  }
-                },
-                "constructInfo": {
-                  "fqn": "constructs.Construct",
-                  "version": "10.1.90"
-=======
->>>>>>> 7882e0e8
-                }
-              }
-            },
-            "constructInfo": {
-              "fqn": "constructs.Construct",
-<<<<<<< HEAD
-              "version": "10.1.90"
-=======
               "version": "10.1.140"
             }
           },
@@ -290,7 +231,6 @@
             "constructInfo": {
               "fqn": "@aws-cdk/aws-logs.LogRetention",
               "version": "0.0.0"
->>>>>>> 7882e0e8
             }
           }
         },
@@ -312,11 +252,7 @@
                 "path": "LogRetentionInteg/DefaultTest/Default",
                 "constructInfo": {
                   "fqn": "constructs.Construct",
-<<<<<<< HEAD
-                  "version": "10.1.90"
-=======
                   "version": "10.1.140"
->>>>>>> 7882e0e8
                 }
               },
               "DeployAssert": {
