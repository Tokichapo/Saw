--- conflicted
+++ resolved
@@ -38,11 +38,7 @@
      "S3Bucket": {
       "Fn::Sub": "cdk-hnb659fds-assets-${AWS::AccountId}-${AWS::Region}"
      },
-<<<<<<< HEAD
-     "S3Key": "8b74e8b5925e743296f47264a1d280e895424cbb5d2cc612a77a3a9e9def7741.zip"
-=======
      "S3Key": "f65ed1f2b93b6c6b88cb97ff443d650e4e09589d9c7e796f63abbf32ceb40866.zip"
->>>>>>> 2272fe45
     },
     "Environment": {
      "Variables": {
