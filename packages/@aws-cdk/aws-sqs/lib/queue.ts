--- conflicted
+++ resolved
@@ -1,9 +1,5 @@
 import kms = require('@aws-cdk/aws-kms');
-<<<<<<< HEAD
-import { Construct, Duration, Stack, toSeconds } from '@aws-cdk/cdk';
-=======
-import { Construct, PhysicalName, ResourceIdentifiers, Stack } from '@aws-cdk/cdk';
->>>>>>> c1c43bf2
+import { Construct, Duration, PhysicalName, ResourceIdentifiers, Stack } from '@aws-cdk/cdk';
 import { IQueue, QueueAttributes, QueueBase } from './queue-base';
 import { CfnQueue } from './sqs.generated';
 import { validateProps } from './validate-props';
