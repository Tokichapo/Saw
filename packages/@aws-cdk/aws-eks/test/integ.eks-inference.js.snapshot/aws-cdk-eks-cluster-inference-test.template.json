--- conflicted
+++ resolved
@@ -839,13 +839,15 @@
     "ClientIDList": [
      "sts.amazonaws.com"
     ],
+    "ThumbprintList": [
+     "9e99a48a9960b14926bb7f3b02e22da2b0ab7280"
+    ],
     "Url": {
      "Fn::GetAtt": [
       "Cluster9EE0221C",
       "OpenIdConnectIssuerUrl"
      ]
-    },
-    "CodeHash": "56b85a7bb756e34ab12549549eb40d34151db41531599e8f2be6c04e8ae66057"
+    }
    },
    "UpdateReplacePolicy": "Delete",
    "DeletionPolicy": "Delete"
@@ -1298,11 +1300,7 @@
        {
         "Fn::Sub": "cdk-hnb659fds-assets-${AWS::AccountId}-${AWS::Region}"
        },
-<<<<<<< HEAD
-       "/9053a1de13f72ae060ed7f47a489a6baeadd924178447a4cc17858b20de26848.json"
-=======
        "/160c5063e51e97adff360ac4e9bf20abf8cc478d5aaf57a42f93b48f6a2b4845.json"
->>>>>>> 65d8e3d7
       ]
      ]
     },
@@ -1857,7 +1855,7 @@
      "S3Bucket": {
       "Fn::Sub": "cdk-hnb659fds-assets-${AWS::AccountId}-${AWS::Region}"
      },
-     "S3Key": "56b85a7bb756e34ab12549549eb40d34151db41531599e8f2be6c04e8ae66057.zip"
+     "S3Key": "8a0a8c03b198919a101198f32c18622186aec532054cb63937cc769635f8e7ef.zip"
     },
     "Timeout": 900,
     "MemorySize": 128,
@@ -1868,7 +1866,7 @@
       "Arn"
      ]
     },
-    "Runtime": "nodejs16.x"
+    "Runtime": "nodejs14.x"
    },
    "DependsOn": [
     "CustomAWSCDKOpenIdConnectProviderCustomResourceProviderRole517FED65"
