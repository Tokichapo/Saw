--- conflicted
+++ resolved
@@ -3,13 +3,8 @@
   "TestApplication2FBC585F": {
    "Type": "AWS::ServiceCatalogAppRegistry::Application",
    "Properties": {
-<<<<<<< HEAD
     "Name": "TestApplication",
     "Description": "My application description"
-=======
-    "Name": "MyTestApplication",
-    "Description": "Test application description"
->>>>>>> 3d7505b5
    }
   },
   "TestApplicationResourceAssociationd232b63e52a8414E905D": {
